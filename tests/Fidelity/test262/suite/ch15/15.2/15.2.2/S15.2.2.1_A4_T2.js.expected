{
    "isDeclaration": false,
    "languageVersion": "EcmaScript5",
    "parseOptions": {
        "allowAutomaticSemicolonInsertion": true
    },
    "sourceUnit": {
        "kind": "SourceUnit",
        "fullStart": 0,
        "fullEnd": 1070,
        "start": 359,
        "end": 1070,
        "fullWidth": 1070,
        "width": 711,
        "isIncrementallyUnusable": true,
        "moduleElements": [
            {
                "kind": "VariableStatement",
                "fullStart": 0,
                "fullEnd": 377,
                "start": 359,
                "end": 376,
                "fullWidth": 377,
                "width": 17,
                "modifiers": [],
                "variableDeclaration": {
                    "kind": "VariableDeclaration",
                    "fullStart": 0,
                    "fullEnd": 375,
                    "start": 359,
                    "end": 375,
                    "fullWidth": 375,
                    "width": 16,
                    "varKeyword": {
                        "kind": "VarKeyword",
                        "fullStart": 0,
                        "fullEnd": 363,
                        "start": 359,
                        "end": 362,
                        "fullWidth": 363,
                        "width": 3,
                        "text": "var",
                        "value": "var",
                        "valueText": "var",
                        "hasLeadingTrivia": true,
                        "hasLeadingComment": true,
                        "hasLeadingNewLine": true,
                        "hasTrailingTrivia": true,
                        "leadingTrivia": [
                            {
                                "kind": "SingleLineCommentTrivia",
                                "text": "// Copyright 2009 the Sputnik authors.  All rights reserved."
                            },
                            {
                                "kind": "NewLineTrivia",
                                "text": "\n"
                            },
                            {
                                "kind": "SingleLineCommentTrivia",
                                "text": "// This code is governed by the BSD license found in the LICENSE file."
                            },
                            {
                                "kind": "NewLineTrivia",
                                "text": "\n"
                            },
                            {
                                "kind": "NewLineTrivia",
                                "text": "\n"
                            },
                            {
                                "kind": "MultiLineCommentTrivia",
                                "text": "/**\n * When the Object constructor is called with one argument value and\n * the type of value is Boolean, return ToObject(boolean)\n *\n * @path ch15/15.2/15.2.2/S15.2.2.1_A4_T2.js\n * @description Argument value is \"false\"\n */"
                            },
                            {
                                "kind": "NewLineTrivia",
                                "text": "\n"
                            },
                            {
                                "kind": "NewLineTrivia",
                                "text": "\n"
                            }
                        ],
                        "trailingTrivia": [
                            {
                                "kind": "WhitespaceTrivia",
                                "text": " "
                            }
                        ]
                    },
                    "variableDeclarators": [
                        {
                            "kind": "VariableDeclarator",
                            "fullStart": 363,
                            "fullEnd": 375,
                            "start": 363,
                            "end": 375,
                            "fullWidth": 12,
<<<<<<< HEAD
                            "width": 12,
                            "identifier": {
=======
                            "propertyName": {
>>>>>>> 85e84683
                                "kind": "IdentifierName",
                                "fullStart": 363,
                                "fullEnd": 368,
                                "start": 363,
                                "end": 367,
                                "fullWidth": 5,
                                "width": 4,
                                "text": "bool",
                                "value": "bool",
                                "valueText": "bool",
                                "hasTrailingTrivia": true,
                                "trailingTrivia": [
                                    {
                                        "kind": "WhitespaceTrivia",
                                        "text": " "
                                    }
                                ]
                            },
                            "equalsValueClause": {
                                "kind": "EqualsValueClause",
                                "fullStart": 368,
                                "fullEnd": 375,
                                "start": 368,
                                "end": 375,
                                "fullWidth": 7,
                                "width": 7,
                                "equalsToken": {
                                    "kind": "EqualsToken",
                                    "fullStart": 368,
                                    "fullEnd": 370,
                                    "start": 368,
                                    "end": 369,
                                    "fullWidth": 2,
                                    "width": 1,
                                    "text": "=",
                                    "value": "=",
                                    "valueText": "=",
                                    "hasTrailingTrivia": true,
                                    "trailingTrivia": [
                                        {
                                            "kind": "WhitespaceTrivia",
                                            "text": " "
                                        }
                                    ]
                                },
                                "value": {
                                    "kind": "FalseKeyword",
                                    "fullStart": 370,
                                    "fullEnd": 375,
                                    "start": 370,
                                    "end": 375,
                                    "fullWidth": 5,
                                    "width": 5,
                                    "text": "false",
                                    "value": false,
                                    "valueText": "false"
                                }
                            }
                        }
                    ]
                },
                "semicolonToken": {
                    "kind": "SemicolonToken",
                    "fullStart": 375,
                    "fullEnd": 377,
                    "start": 375,
                    "end": 376,
                    "fullWidth": 2,
                    "width": 1,
                    "text": ";",
                    "value": ";",
                    "valueText": ";",
                    "hasTrailingTrivia": true,
                    "hasTrailingNewLine": true,
                    "trailingTrivia": [
                        {
                            "kind": "NewLineTrivia",
                            "text": "\n"
                        }
                    ]
                }
            },
            {
                "kind": "IfStatement",
                "fullStart": 377,
                "fullEnd": 463,
                "start": 388,
                "end": 462,
                "fullWidth": 86,
                "width": 74,
                "ifKeyword": {
                    "kind": "IfKeyword",
                    "fullStart": 377,
                    "fullEnd": 391,
                    "start": 388,
                    "end": 390,
                    "fullWidth": 14,
                    "width": 2,
                    "text": "if",
                    "value": "if",
                    "valueText": "if",
                    "hasLeadingTrivia": true,
                    "hasLeadingComment": true,
                    "hasLeadingNewLine": true,
                    "hasTrailingTrivia": true,
                    "leadingTrivia": [
                        {
                            "kind": "NewLineTrivia",
                            "text": "\n"
                        },
                        {
                            "kind": "SingleLineCommentTrivia",
                            "text": "//CHECK#1"
                        },
                        {
                            "kind": "NewLineTrivia",
                            "text": "\n"
                        }
                    ],
                    "trailingTrivia": [
                        {
                            "kind": "WhitespaceTrivia",
                            "text": " "
                        }
                    ]
                },
                "openParenToken": {
                    "kind": "OpenParenToken",
                    "fullStart": 391,
                    "fullEnd": 392,
                    "start": 391,
                    "end": 392,
                    "fullWidth": 1,
                    "width": 1,
                    "text": "(",
                    "value": "(",
                    "valueText": "("
                },
                "condition": {
                    "kind": "NotEqualsExpression",
                    "fullStart": 392,
                    "fullEnd": 418,
                    "start": 392,
                    "end": 418,
                    "fullWidth": 26,
                    "width": 26,
                    "left": {
                        "kind": "TypeOfExpression",
                        "fullStart": 392,
                        "fullEnd": 405,
                        "start": 392,
                        "end": 403,
                        "fullWidth": 13,
                        "width": 11,
                        "typeOfKeyword": {
                            "kind": "TypeOfKeyword",
                            "fullStart": 392,
                            "fullEnd": 399,
                            "start": 392,
                            "end": 398,
                            "fullWidth": 7,
                            "width": 6,
                            "text": "typeof",
                            "value": "typeof",
                            "valueText": "typeof",
                            "hasTrailingTrivia": true,
                            "trailingTrivia": [
                                {
                                    "kind": "WhitespaceTrivia",
                                    "text": " "
                                }
                            ]
                        },
                        "expression": {
                            "kind": "IdentifierName",
                            "fullStart": 399,
                            "fullEnd": 405,
                            "start": 399,
                            "end": 403,
                            "fullWidth": 6,
                            "width": 4,
                            "text": "bool",
                            "value": "bool",
                            "valueText": "bool",
                            "hasTrailingTrivia": true,
                            "trailingTrivia": [
                                {
                                    "kind": "WhitespaceTrivia",
                                    "text": "  "
                                }
                            ]
                        }
                    },
                    "operatorToken": {
                        "kind": "ExclamationEqualsEqualsToken",
                        "fullStart": 405,
                        "fullEnd": 409,
                        "start": 405,
                        "end": 408,
                        "fullWidth": 4,
                        "width": 3,
                        "text": "!==",
                        "value": "!==",
                        "valueText": "!==",
                        "hasTrailingTrivia": true,
                        "trailingTrivia": [
                            {
                                "kind": "WhitespaceTrivia",
                                "text": " "
                            }
                        ]
                    },
                    "right": {
                        "kind": "StringLiteral",
                        "fullStart": 409,
                        "fullEnd": 418,
                        "start": 409,
                        "end": 418,
                        "fullWidth": 9,
                        "width": 9,
                        "text": "'boolean'",
                        "value": "boolean",
                        "valueText": "boolean"
                    }
                },
                "closeParenToken": {
                    "kind": "CloseParenToken",
                    "fullStart": 418,
                    "fullEnd": 420,
                    "start": 418,
                    "end": 419,
                    "fullWidth": 2,
                    "width": 1,
                    "text": ")",
                    "value": ")",
                    "valueText": ")",
                    "hasTrailingTrivia": true,
                    "trailingTrivia": [
                        {
                            "kind": "WhitespaceTrivia",
                            "text": " "
                        }
                    ]
                },
                "statement": {
                    "kind": "Block",
                    "fullStart": 420,
                    "fullEnd": 463,
                    "start": 420,
                    "end": 462,
                    "fullWidth": 43,
                    "width": 42,
                    "openBraceToken": {
                        "kind": "OpenBraceToken",
                        "fullStart": 420,
                        "fullEnd": 422,
                        "start": 420,
                        "end": 421,
                        "fullWidth": 2,
                        "width": 1,
                        "text": "{",
                        "value": "{",
                        "valueText": "{",
                        "hasTrailingTrivia": true,
                        "hasTrailingNewLine": true,
                        "trailingTrivia": [
                            {
                                "kind": "NewLineTrivia",
                                "text": "\n"
                            }
                        ]
                    },
                    "statements": [
                        {
                            "kind": "ExpressionStatement",
                            "fullStart": 422,
                            "fullEnd": 461,
                            "start": 424,
                            "end": 460,
                            "fullWidth": 39,
                            "width": 36,
                            "expression": {
                                "kind": "InvocationExpression",
                                "fullStart": 422,
                                "fullEnd": 459,
                                "start": 424,
                                "end": 459,
                                "fullWidth": 37,
                                "width": 35,
                                "expression": {
                                    "kind": "IdentifierName",
                                    "fullStart": 422,
                                    "fullEnd": 429,
                                    "start": 424,
                                    "end": 429,
                                    "fullWidth": 7,
                                    "width": 5,
                                    "text": "$FAIL",
                                    "value": "$FAIL",
                                    "valueText": "$FAIL",
                                    "hasLeadingTrivia": true,
                                    "leadingTrivia": [
                                        {
                                            "kind": "WhitespaceTrivia",
                                            "text": "  "
                                        }
                                    ]
                                },
                                "argumentList": {
                                    "kind": "ArgumentList",
                                    "fullStart": 429,
                                    "fullEnd": 459,
                                    "start": 429,
                                    "end": 459,
                                    "fullWidth": 30,
                                    "width": 30,
                                    "openParenToken": {
                                        "kind": "OpenParenToken",
                                        "fullStart": 429,
                                        "fullEnd": 430,
                                        "start": 429,
                                        "end": 430,
                                        "fullWidth": 1,
                                        "width": 1,
                                        "text": "(",
                                        "value": "(",
                                        "valueText": "("
                                    },
                                    "arguments": [
                                        {
                                            "kind": "StringLiteral",
                                            "fullStart": 430,
                                            "fullEnd": 458,
                                            "start": 430,
                                            "end": 458,
                                            "fullWidth": 28,
                                            "width": 28,
                                            "text": "'#1: false is NOT a boolean'",
                                            "value": "#1: false is NOT a boolean",
                                            "valueText": "#1: false is NOT a boolean"
                                        }
                                    ],
                                    "closeParenToken": {
                                        "kind": "CloseParenToken",
                                        "fullStart": 458,
                                        "fullEnd": 459,
                                        "start": 458,
                                        "end": 459,
                                        "fullWidth": 1,
                                        "width": 1,
                                        "text": ")",
                                        "value": ")",
                                        "valueText": ")"
                                    }
                                }
                            },
                            "semicolonToken": {
                                "kind": "SemicolonToken",
                                "fullStart": 459,
                                "fullEnd": 461,
                                "start": 459,
                                "end": 460,
                                "fullWidth": 2,
                                "width": 1,
                                "text": ";",
                                "value": ";",
                                "valueText": ";",
                                "hasTrailingTrivia": true,
                                "hasTrailingNewLine": true,
                                "trailingTrivia": [
                                    {
                                        "kind": "NewLineTrivia",
                                        "text": "\n"
                                    }
                                ]
                            }
                        }
                    ],
                    "closeBraceToken": {
                        "kind": "CloseBraceToken",
                        "fullStart": 461,
                        "fullEnd": 463,
                        "start": 461,
                        "end": 462,
                        "fullWidth": 2,
                        "width": 1,
                        "text": "}",
                        "value": "}",
                        "valueText": "}",
                        "hasTrailingTrivia": true,
                        "hasTrailingNewLine": true,
                        "trailingTrivia": [
                            {
                                "kind": "NewLineTrivia",
                                "text": "\n"
                            }
                        ]
                    }
                }
            },
            {
                "kind": "VariableStatement",
                "fullStart": 463,
                "fullEnd": 494,
                "start": 464,
                "end": 493,
                "fullWidth": 31,
                "width": 29,
                "modifiers": [],
                "variableDeclaration": {
                    "kind": "VariableDeclaration",
                    "fullStart": 463,
                    "fullEnd": 492,
                    "start": 464,
                    "end": 492,
                    "fullWidth": 29,
                    "width": 28,
                    "varKeyword": {
                        "kind": "VarKeyword",
                        "fullStart": 463,
                        "fullEnd": 468,
                        "start": 464,
                        "end": 467,
                        "fullWidth": 5,
                        "width": 3,
                        "text": "var",
                        "value": "var",
                        "valueText": "var",
                        "hasLeadingTrivia": true,
                        "hasLeadingNewLine": true,
                        "hasTrailingTrivia": true,
                        "leadingTrivia": [
                            {
                                "kind": "NewLineTrivia",
                                "text": "\n"
                            }
                        ],
                        "trailingTrivia": [
                            {
                                "kind": "WhitespaceTrivia",
                                "text": " "
                            }
                        ]
                    },
                    "variableDeclarators": [
                        {
                            "kind": "VariableDeclarator",
                            "fullStart": 468,
                            "fullEnd": 492,
                            "start": 468,
                            "end": 492,
                            "fullWidth": 24,
<<<<<<< HEAD
                            "width": 24,
                            "identifier": {
=======
                            "propertyName": {
>>>>>>> 85e84683
                                "kind": "IdentifierName",
                                "fullStart": 468,
                                "fullEnd": 474,
                                "start": 468,
                                "end": 473,
                                "fullWidth": 6,
                                "width": 5,
                                "text": "n_obj",
                                "value": "n_obj",
                                "valueText": "n_obj",
                                "hasTrailingTrivia": true,
                                "trailingTrivia": [
                                    {
                                        "kind": "WhitespaceTrivia",
                                        "text": " "
                                    }
                                ]
                            },
                            "equalsValueClause": {
                                "kind": "EqualsValueClause",
                                "fullStart": 474,
                                "fullEnd": 492,
                                "start": 474,
                                "end": 492,
                                "fullWidth": 18,
                                "width": 18,
                                "equalsToken": {
                                    "kind": "EqualsToken",
                                    "fullStart": 474,
                                    "fullEnd": 476,
                                    "start": 474,
                                    "end": 475,
                                    "fullWidth": 2,
                                    "width": 1,
                                    "text": "=",
                                    "value": "=",
                                    "valueText": "=",
                                    "hasTrailingTrivia": true,
                                    "trailingTrivia": [
                                        {
                                            "kind": "WhitespaceTrivia",
                                            "text": " "
                                        }
                                    ]
                                },
                                "value": {
                                    "kind": "ObjectCreationExpression",
                                    "fullStart": 476,
                                    "fullEnd": 492,
                                    "start": 476,
                                    "end": 492,
                                    "fullWidth": 16,
                                    "width": 16,
                                    "newKeyword": {
                                        "kind": "NewKeyword",
                                        "fullStart": 476,
                                        "fullEnd": 480,
                                        "start": 476,
                                        "end": 479,
                                        "fullWidth": 4,
                                        "width": 3,
                                        "text": "new",
                                        "value": "new",
                                        "valueText": "new",
                                        "hasTrailingTrivia": true,
                                        "trailingTrivia": [
                                            {
                                                "kind": "WhitespaceTrivia",
                                                "text": " "
                                            }
                                        ]
                                    },
                                    "expression": {
                                        "kind": "IdentifierName",
                                        "fullStart": 480,
                                        "fullEnd": 486,
                                        "start": 480,
                                        "end": 486,
                                        "fullWidth": 6,
                                        "width": 6,
                                        "text": "Object",
                                        "value": "Object",
                                        "valueText": "Object"
                                    },
                                    "argumentList": {
                                        "kind": "ArgumentList",
                                        "fullStart": 486,
                                        "fullEnd": 492,
                                        "start": 486,
                                        "end": 492,
                                        "fullWidth": 6,
                                        "width": 6,
                                        "openParenToken": {
                                            "kind": "OpenParenToken",
                                            "fullStart": 486,
                                            "fullEnd": 487,
                                            "start": 486,
                                            "end": 487,
                                            "fullWidth": 1,
                                            "width": 1,
                                            "text": "(",
                                            "value": "(",
                                            "valueText": "("
                                        },
                                        "arguments": [
                                            {
                                                "kind": "IdentifierName",
                                                "fullStart": 487,
                                                "fullEnd": 491,
                                                "start": 487,
                                                "end": 491,
                                                "fullWidth": 4,
                                                "width": 4,
                                                "text": "bool",
                                                "value": "bool",
                                                "valueText": "bool"
                                            }
                                        ],
                                        "closeParenToken": {
                                            "kind": "CloseParenToken",
                                            "fullStart": 491,
                                            "fullEnd": 492,
                                            "start": 491,
                                            "end": 492,
                                            "fullWidth": 1,
                                            "width": 1,
                                            "text": ")",
                                            "value": ")",
                                            "valueText": ")"
                                        }
                                    }
                                }
                            }
                        }
                    ]
                },
                "semicolonToken": {
                    "kind": "SemicolonToken",
                    "fullStart": 492,
                    "fullEnd": 494,
                    "start": 492,
                    "end": 493,
                    "fullWidth": 2,
                    "width": 1,
                    "text": ";",
                    "value": ";",
                    "valueText": ";",
                    "hasTrailingTrivia": true,
                    "hasTrailingNewLine": true,
                    "trailingTrivia": [
                        {
                            "kind": "NewLineTrivia",
                            "text": "\n"
                        }
                    ]
                }
            },
            {
                "kind": "IfStatement",
                "fullStart": 494,
                "fullEnd": 646,
                "start": 505,
                "end": 645,
                "fullWidth": 152,
                "width": 140,
                "isIncrementallyUnusable": true,
                "ifKeyword": {
                    "kind": "IfKeyword",
                    "fullStart": 494,
                    "fullEnd": 508,
                    "start": 505,
                    "end": 507,
                    "fullWidth": 14,
                    "width": 2,
                    "text": "if",
                    "value": "if",
                    "valueText": "if",
                    "hasLeadingTrivia": true,
                    "hasLeadingComment": true,
                    "hasLeadingNewLine": true,
                    "hasTrailingTrivia": true,
                    "leadingTrivia": [
                        {
                            "kind": "NewLineTrivia",
                            "text": "\n"
                        },
                        {
                            "kind": "SingleLineCommentTrivia",
                            "text": "//CHECK#2"
                        },
                        {
                            "kind": "NewLineTrivia",
                            "text": "\n"
                        }
                    ],
                    "trailingTrivia": [
                        {
                            "kind": "WhitespaceTrivia",
                            "text": " "
                        }
                    ]
                },
                "openParenToken": {
                    "kind": "OpenParenToken",
                    "fullStart": 508,
                    "fullEnd": 509,
                    "start": 508,
                    "end": 509,
                    "fullWidth": 1,
                    "width": 1,
                    "text": "(",
                    "value": "(",
                    "valueText": "("
                },
                "condition": {
                    "kind": "NotEqualsExpression",
                    "fullStart": 509,
                    "fullEnd": 538,
                    "start": 509,
                    "end": 538,
                    "fullWidth": 29,
                    "width": 29,
                    "isIncrementallyUnusable": true,
                    "left": {
                        "kind": "MemberAccessExpression",
                        "fullStart": 509,
                        "fullEnd": 527,
                        "start": 509,
                        "end": 526,
                        "fullWidth": 18,
                        "width": 17,
                        "isIncrementallyUnusable": true,
                        "expression": {
                            "kind": "IdentifierName",
                            "fullStart": 509,
                            "fullEnd": 514,
                            "start": 509,
                            "end": 514,
                            "fullWidth": 5,
                            "width": 5,
                            "text": "n_obj",
                            "value": "n_obj",
                            "valueText": "n_obj"
                        },
                        "dotToken": {
                            "kind": "DotToken",
                            "fullStart": 514,
                            "fullEnd": 515,
                            "start": 514,
                            "end": 515,
                            "fullWidth": 1,
                            "width": 1,
                            "text": ".",
                            "value": ".",
                            "valueText": "."
                        },
                        "name": {
                            "kind": "IdentifierName",
                            "fullStart": 515,
                            "fullEnd": 527,
                            "start": 515,
                            "end": 526,
                            "fullWidth": 12,
                            "width": 11,
                            "text": "constructor",
                            "value": "constructor",
                            "valueText": "constructor",
                            "hasTrailingTrivia": true,
                            "trailingTrivia": [
                                {
                                    "kind": "WhitespaceTrivia",
                                    "text": " "
                                }
                            ]
                        }
                    },
                    "operatorToken": {
                        "kind": "ExclamationEqualsEqualsToken",
                        "fullStart": 527,
                        "fullEnd": 531,
                        "start": 527,
                        "end": 530,
                        "fullWidth": 4,
                        "width": 3,
                        "text": "!==",
                        "value": "!==",
                        "valueText": "!==",
                        "hasTrailingTrivia": true,
                        "trailingTrivia": [
                            {
                                "kind": "WhitespaceTrivia",
                                "text": " "
                            }
                        ]
                    },
                    "right": {
                        "kind": "IdentifierName",
                        "fullStart": 531,
                        "fullEnd": 538,
                        "start": 531,
                        "end": 538,
                        "fullWidth": 7,
                        "width": 7,
                        "text": "Boolean",
                        "value": "Boolean",
                        "valueText": "Boolean"
                    }
                },
                "closeParenToken": {
                    "kind": "CloseParenToken",
                    "fullStart": 538,
                    "fullEnd": 540,
                    "start": 538,
                    "end": 539,
                    "fullWidth": 2,
                    "width": 1,
                    "text": ")",
                    "value": ")",
                    "valueText": ")",
                    "hasTrailingTrivia": true,
                    "trailingTrivia": [
                        {
                            "kind": "WhitespaceTrivia",
                            "text": " "
                        }
                    ]
                },
                "statement": {
                    "kind": "Block",
                    "fullStart": 540,
                    "fullEnd": 646,
                    "start": 540,
                    "end": 645,
                    "fullWidth": 106,
                    "width": 105,
                    "openBraceToken": {
                        "kind": "OpenBraceToken",
                        "fullStart": 540,
                        "fullEnd": 542,
                        "start": 540,
                        "end": 541,
                        "fullWidth": 2,
                        "width": 1,
                        "text": "{",
                        "value": "{",
                        "valueText": "{",
                        "hasTrailingTrivia": true,
                        "hasTrailingNewLine": true,
                        "trailingTrivia": [
                            {
                                "kind": "NewLineTrivia",
                                "text": "\n"
                            }
                        ]
                    },
                    "statements": [
                        {
                            "kind": "ExpressionStatement",
                            "fullStart": 542,
                            "fullEnd": 644,
                            "start": 544,
                            "end": 643,
                            "fullWidth": 102,
                            "width": 99,
                            "expression": {
                                "kind": "InvocationExpression",
                                "fullStart": 542,
                                "fullEnd": 642,
                                "start": 544,
                                "end": 642,
                                "fullWidth": 100,
                                "width": 98,
                                "expression": {
                                    "kind": "IdentifierName",
                                    "fullStart": 542,
                                    "fullEnd": 550,
                                    "start": 544,
                                    "end": 550,
                                    "fullWidth": 8,
                                    "width": 6,
                                    "text": "$ERROR",
                                    "value": "$ERROR",
                                    "valueText": "$ERROR",
                                    "hasLeadingTrivia": true,
                                    "leadingTrivia": [
                                        {
                                            "kind": "WhitespaceTrivia",
                                            "text": "  "
                                        }
                                    ]
                                },
                                "argumentList": {
                                    "kind": "ArgumentList",
                                    "fullStart": 550,
                                    "fullEnd": 642,
                                    "start": 550,
                                    "end": 642,
                                    "fullWidth": 92,
                                    "width": 92,
                                    "openParenToken": {
                                        "kind": "OpenParenToken",
                                        "fullStart": 550,
                                        "fullEnd": 551,
                                        "start": 550,
                                        "end": 551,
                                        "fullWidth": 1,
                                        "width": 1,
                                        "text": "(",
                                        "value": "(",
                                        "valueText": "("
                                    },
                                    "arguments": [
                                        {
                                            "kind": "StringLiteral",
                                            "fullStart": 551,
                                            "fullEnd": 641,
                                            "start": 551,
                                            "end": 641,
                                            "fullWidth": 90,
                                            "width": 90,
                                            "text": "'#2: When the Object constructor is called with Boolean argument return ToObject(boolean)'",
                                            "value": "#2: When the Object constructor is called with Boolean argument return ToObject(boolean)",
                                            "valueText": "#2: When the Object constructor is called with Boolean argument return ToObject(boolean)"
                                        }
                                    ],
                                    "closeParenToken": {
                                        "kind": "CloseParenToken",
                                        "fullStart": 641,
                                        "fullEnd": 642,
                                        "start": 641,
                                        "end": 642,
                                        "fullWidth": 1,
                                        "width": 1,
                                        "text": ")",
                                        "value": ")",
                                        "valueText": ")"
                                    }
                                }
                            },
                            "semicolonToken": {
                                "kind": "SemicolonToken",
                                "fullStart": 642,
                                "fullEnd": 644,
                                "start": 642,
                                "end": 643,
                                "fullWidth": 2,
                                "width": 1,
                                "text": ";",
                                "value": ";",
                                "valueText": ";",
                                "hasTrailingTrivia": true,
                                "hasTrailingNewLine": true,
                                "trailingTrivia": [
                                    {
                                        "kind": "NewLineTrivia",
                                        "text": "\n"
                                    }
                                ]
                            }
                        }
                    ],
                    "closeBraceToken": {
                        "kind": "CloseBraceToken",
                        "fullStart": 644,
                        "fullEnd": 646,
                        "start": 644,
                        "end": 645,
                        "fullWidth": 2,
                        "width": 1,
                        "text": "}",
                        "value": "}",
                        "valueText": "}",
                        "hasTrailingTrivia": true,
                        "hasTrailingNewLine": true,
                        "trailingTrivia": [
                            {
                                "kind": "NewLineTrivia",
                                "text": "\n"
                            }
                        ]
                    }
                }
            },
            {
                "kind": "IfStatement",
                "fullStart": 646,
                "fullEnd": 794,
                "start": 657,
                "end": 793,
                "fullWidth": 148,
                "width": 136,
                "ifKeyword": {
                    "kind": "IfKeyword",
                    "fullStart": 646,
                    "fullEnd": 660,
                    "start": 657,
                    "end": 659,
                    "fullWidth": 14,
                    "width": 2,
                    "text": "if",
                    "value": "if",
                    "valueText": "if",
                    "hasLeadingTrivia": true,
                    "hasLeadingComment": true,
                    "hasLeadingNewLine": true,
                    "hasTrailingTrivia": true,
                    "leadingTrivia": [
                        {
                            "kind": "NewLineTrivia",
                            "text": "\n"
                        },
                        {
                            "kind": "SingleLineCommentTrivia",
                            "text": "//CHECK#3"
                        },
                        {
                            "kind": "NewLineTrivia",
                            "text": "\n"
                        }
                    ],
                    "trailingTrivia": [
                        {
                            "kind": "WhitespaceTrivia",
                            "text": " "
                        }
                    ]
                },
                "openParenToken": {
                    "kind": "OpenParenToken",
                    "fullStart": 660,
                    "fullEnd": 661,
                    "start": 660,
                    "end": 661,
                    "fullWidth": 1,
                    "width": 1,
                    "text": "(",
                    "value": "(",
                    "valueText": "("
                },
                "condition": {
                    "kind": "NotEqualsExpression",
                    "fullStart": 661,
                    "fullEnd": 686,
                    "start": 661,
                    "end": 686,
                    "fullWidth": 25,
                    "width": 25,
                    "left": {
                        "kind": "TypeOfExpression",
                        "fullStart": 661,
                        "fullEnd": 674,
                        "start": 661,
                        "end": 673,
                        "fullWidth": 13,
                        "width": 12,
                        "typeOfKeyword": {
                            "kind": "TypeOfKeyword",
                            "fullStart": 661,
                            "fullEnd": 668,
                            "start": 661,
                            "end": 667,
                            "fullWidth": 7,
                            "width": 6,
                            "text": "typeof",
                            "value": "typeof",
                            "valueText": "typeof",
                            "hasTrailingTrivia": true,
                            "trailingTrivia": [
                                {
                                    "kind": "WhitespaceTrivia",
                                    "text": " "
                                }
                            ]
                        },
                        "expression": {
                            "kind": "IdentifierName",
                            "fullStart": 668,
                            "fullEnd": 674,
                            "start": 668,
                            "end": 673,
                            "fullWidth": 6,
                            "width": 5,
                            "text": "n_obj",
                            "value": "n_obj",
                            "valueText": "n_obj",
                            "hasTrailingTrivia": true,
                            "trailingTrivia": [
                                {
                                    "kind": "WhitespaceTrivia",
                                    "text": " "
                                }
                            ]
                        }
                    },
                    "operatorToken": {
                        "kind": "ExclamationEqualsEqualsToken",
                        "fullStart": 674,
                        "fullEnd": 678,
                        "start": 674,
                        "end": 677,
                        "fullWidth": 4,
                        "width": 3,
                        "text": "!==",
                        "value": "!==",
                        "valueText": "!==",
                        "hasTrailingTrivia": true,
                        "trailingTrivia": [
                            {
                                "kind": "WhitespaceTrivia",
                                "text": " "
                            }
                        ]
                    },
                    "right": {
                        "kind": "StringLiteral",
                        "fullStart": 678,
                        "fullEnd": 686,
                        "start": 678,
                        "end": 686,
                        "fullWidth": 8,
                        "width": 8,
                        "text": "'object'",
                        "value": "object",
                        "valueText": "object"
                    }
                },
                "closeParenToken": {
                    "kind": "CloseParenToken",
                    "fullStart": 686,
                    "fullEnd": 688,
                    "start": 686,
                    "end": 687,
                    "fullWidth": 2,
                    "width": 1,
                    "text": ")",
                    "value": ")",
                    "valueText": ")",
                    "hasTrailingTrivia": true,
                    "trailingTrivia": [
                        {
                            "kind": "WhitespaceTrivia",
                            "text": " "
                        }
                    ]
                },
                "statement": {
                    "kind": "Block",
                    "fullStart": 688,
                    "fullEnd": 794,
                    "start": 688,
                    "end": 793,
                    "fullWidth": 106,
                    "width": 105,
                    "openBraceToken": {
                        "kind": "OpenBraceToken",
                        "fullStart": 688,
                        "fullEnd": 690,
                        "start": 688,
                        "end": 689,
                        "fullWidth": 2,
                        "width": 1,
                        "text": "{",
                        "value": "{",
                        "valueText": "{",
                        "hasTrailingTrivia": true,
                        "hasTrailingNewLine": true,
                        "trailingTrivia": [
                            {
                                "kind": "NewLineTrivia",
                                "text": "\n"
                            }
                        ]
                    },
                    "statements": [
                        {
                            "kind": "ExpressionStatement",
                            "fullStart": 690,
                            "fullEnd": 792,
                            "start": 692,
                            "end": 791,
                            "fullWidth": 102,
                            "width": 99,
                            "expression": {
                                "kind": "InvocationExpression",
                                "fullStart": 690,
                                "fullEnd": 790,
                                "start": 692,
                                "end": 790,
                                "fullWidth": 100,
                                "width": 98,
                                "expression": {
                                    "kind": "IdentifierName",
                                    "fullStart": 690,
                                    "fullEnd": 698,
                                    "start": 692,
                                    "end": 698,
                                    "fullWidth": 8,
                                    "width": 6,
                                    "text": "$ERROR",
                                    "value": "$ERROR",
                                    "valueText": "$ERROR",
                                    "hasLeadingTrivia": true,
                                    "leadingTrivia": [
                                        {
                                            "kind": "WhitespaceTrivia",
                                            "text": "  "
                                        }
                                    ]
                                },
                                "argumentList": {
                                    "kind": "ArgumentList",
                                    "fullStart": 698,
                                    "fullEnd": 790,
                                    "start": 698,
                                    "end": 790,
                                    "fullWidth": 92,
                                    "width": 92,
                                    "openParenToken": {
                                        "kind": "OpenParenToken",
                                        "fullStart": 698,
                                        "fullEnd": 699,
                                        "start": 698,
                                        "end": 699,
                                        "fullWidth": 1,
                                        "width": 1,
                                        "text": "(",
                                        "value": "(",
                                        "valueText": "("
                                    },
                                    "arguments": [
                                        {
                                            "kind": "StringLiteral",
                                            "fullStart": 699,
                                            "fullEnd": 789,
                                            "start": 699,
                                            "end": 789,
                                            "fullWidth": 90,
                                            "width": 90,
                                            "text": "'#3: When the Object constructor is called with Boolean argument return ToObject(boolean)'",
                                            "value": "#3: When the Object constructor is called with Boolean argument return ToObject(boolean)",
                                            "valueText": "#3: When the Object constructor is called with Boolean argument return ToObject(boolean)"
                                        }
                                    ],
                                    "closeParenToken": {
                                        "kind": "CloseParenToken",
                                        "fullStart": 789,
                                        "fullEnd": 790,
                                        "start": 789,
                                        "end": 790,
                                        "fullWidth": 1,
                                        "width": 1,
                                        "text": ")",
                                        "value": ")",
                                        "valueText": ")"
                                    }
                                }
                            },
                            "semicolonToken": {
                                "kind": "SemicolonToken",
                                "fullStart": 790,
                                "fullEnd": 792,
                                "start": 790,
                                "end": 791,
                                "fullWidth": 2,
                                "width": 1,
                                "text": ";",
                                "value": ";",
                                "valueText": ";",
                                "hasTrailingTrivia": true,
                                "hasTrailingNewLine": true,
                                "trailingTrivia": [
                                    {
                                        "kind": "NewLineTrivia",
                                        "text": "\n"
                                    }
                                ]
                            }
                        }
                    ],
                    "closeBraceToken": {
                        "kind": "CloseBraceToken",
                        "fullStart": 792,
                        "fullEnd": 794,
                        "start": 792,
                        "end": 793,
                        "fullWidth": 2,
                        "width": 1,
                        "text": "}",
                        "value": "}",
                        "valueText": "}",
                        "hasTrailingTrivia": true,
                        "hasTrailingNewLine": true,
                        "trailingTrivia": [
                            {
                                "kind": "NewLineTrivia",
                                "text": "\n"
                            }
                        ]
                    }
                }
            },
            {
                "kind": "IfStatement",
                "fullStart": 794,
                "fullEnd": 931,
                "start": 805,
                "end": 930,
                "fullWidth": 137,
                "width": 125,
                "ifKeyword": {
                    "kind": "IfKeyword",
                    "fullStart": 794,
                    "fullEnd": 808,
                    "start": 805,
                    "end": 807,
                    "fullWidth": 14,
                    "width": 2,
                    "text": "if",
                    "value": "if",
                    "valueText": "if",
                    "hasLeadingTrivia": true,
                    "hasLeadingComment": true,
                    "hasLeadingNewLine": true,
                    "hasTrailingTrivia": true,
                    "leadingTrivia": [
                        {
                            "kind": "NewLineTrivia",
                            "text": "\n"
                        },
                        {
                            "kind": "SingleLineCommentTrivia",
                            "text": "//CHECK#4"
                        },
                        {
                            "kind": "NewLineTrivia",
                            "text": "\n"
                        }
                    ],
                    "trailingTrivia": [
                        {
                            "kind": "WhitespaceTrivia",
                            "text": " "
                        }
                    ]
                },
                "openParenToken": {
                    "kind": "OpenParenToken",
                    "fullStart": 808,
                    "fullEnd": 810,
                    "start": 808,
                    "end": 809,
                    "fullWidth": 2,
                    "width": 1,
                    "text": "(",
                    "value": "(",
                    "valueText": "(",
                    "hasTrailingTrivia": true,
                    "trailingTrivia": [
                        {
                            "kind": "WhitespaceTrivia",
                            "text": " "
                        }
                    ]
                },
                "condition": {
                    "kind": "NotEqualsWithTypeConversionExpression",
                    "fullStart": 810,
                    "fullEnd": 823,
                    "start": 810,
                    "end": 823,
                    "fullWidth": 13,
                    "width": 13,
                    "left": {
                        "kind": "IdentifierName",
                        "fullStart": 810,
                        "fullEnd": 816,
                        "start": 810,
                        "end": 815,
                        "fullWidth": 6,
                        "width": 5,
                        "text": "n_obj",
                        "value": "n_obj",
                        "valueText": "n_obj",
                        "hasTrailingTrivia": true,
                        "trailingTrivia": [
                            {
                                "kind": "WhitespaceTrivia",
                                "text": " "
                            }
                        ]
                    },
                    "operatorToken": {
                        "kind": "ExclamationEqualsToken",
                        "fullStart": 816,
                        "fullEnd": 819,
                        "start": 816,
                        "end": 818,
                        "fullWidth": 3,
                        "width": 2,
                        "text": "!=",
                        "value": "!=",
                        "valueText": "!=",
                        "hasTrailingTrivia": true,
                        "trailingTrivia": [
                            {
                                "kind": "WhitespaceTrivia",
                                "text": " "
                            }
                        ]
                    },
                    "right": {
                        "kind": "IdentifierName",
                        "fullStart": 819,
                        "fullEnd": 823,
                        "start": 819,
                        "end": 823,
                        "fullWidth": 4,
                        "width": 4,
                        "text": "bool",
                        "value": "bool",
                        "valueText": "bool"
                    }
                },
                "closeParenToken": {
                    "kind": "CloseParenToken",
                    "fullStart": 823,
                    "fullEnd": 825,
                    "start": 823,
                    "end": 824,
                    "fullWidth": 2,
                    "width": 1,
                    "text": ")",
                    "value": ")",
                    "valueText": ")",
                    "hasTrailingTrivia": true,
                    "trailingTrivia": [
                        {
                            "kind": "WhitespaceTrivia",
                            "text": " "
                        }
                    ]
                },
                "statement": {
                    "kind": "Block",
                    "fullStart": 825,
                    "fullEnd": 931,
                    "start": 825,
                    "end": 930,
                    "fullWidth": 106,
                    "width": 105,
                    "openBraceToken": {
                        "kind": "OpenBraceToken",
                        "fullStart": 825,
                        "fullEnd": 827,
                        "start": 825,
                        "end": 826,
                        "fullWidth": 2,
                        "width": 1,
                        "text": "{",
                        "value": "{",
                        "valueText": "{",
                        "hasTrailingTrivia": true,
                        "hasTrailingNewLine": true,
                        "trailingTrivia": [
                            {
                                "kind": "NewLineTrivia",
                                "text": "\n"
                            }
                        ]
                    },
                    "statements": [
                        {
                            "kind": "ExpressionStatement",
                            "fullStart": 827,
                            "fullEnd": 929,
                            "start": 829,
                            "end": 928,
                            "fullWidth": 102,
                            "width": 99,
                            "expression": {
                                "kind": "InvocationExpression",
                                "fullStart": 827,
                                "fullEnd": 927,
                                "start": 829,
                                "end": 927,
                                "fullWidth": 100,
                                "width": 98,
                                "expression": {
                                    "kind": "IdentifierName",
                                    "fullStart": 827,
                                    "fullEnd": 835,
                                    "start": 829,
                                    "end": 835,
                                    "fullWidth": 8,
                                    "width": 6,
                                    "text": "$ERROR",
                                    "value": "$ERROR",
                                    "valueText": "$ERROR",
                                    "hasLeadingTrivia": true,
                                    "leadingTrivia": [
                                        {
                                            "kind": "WhitespaceTrivia",
                                            "text": "  "
                                        }
                                    ]
                                },
                                "argumentList": {
                                    "kind": "ArgumentList",
                                    "fullStart": 835,
                                    "fullEnd": 927,
                                    "start": 835,
                                    "end": 927,
                                    "fullWidth": 92,
                                    "width": 92,
                                    "openParenToken": {
                                        "kind": "OpenParenToken",
                                        "fullStart": 835,
                                        "fullEnd": 836,
                                        "start": 835,
                                        "end": 836,
                                        "fullWidth": 1,
                                        "width": 1,
                                        "text": "(",
                                        "value": "(",
                                        "valueText": "("
                                    },
                                    "arguments": [
                                        {
                                            "kind": "StringLiteral",
                                            "fullStart": 836,
                                            "fullEnd": 926,
                                            "start": 836,
                                            "end": 926,
                                            "fullWidth": 90,
                                            "width": 90,
                                            "text": "'#4: When the Object constructor is called with Boolean argument return ToObject(boolean)'",
                                            "value": "#4: When the Object constructor is called with Boolean argument return ToObject(boolean)",
                                            "valueText": "#4: When the Object constructor is called with Boolean argument return ToObject(boolean)"
                                        }
                                    ],
                                    "closeParenToken": {
                                        "kind": "CloseParenToken",
                                        "fullStart": 926,
                                        "fullEnd": 927,
                                        "start": 926,
                                        "end": 927,
                                        "fullWidth": 1,
                                        "width": 1,
                                        "text": ")",
                                        "value": ")",
                                        "valueText": ")"
                                    }
                                }
                            },
                            "semicolonToken": {
                                "kind": "SemicolonToken",
                                "fullStart": 927,
                                "fullEnd": 929,
                                "start": 927,
                                "end": 928,
                                "fullWidth": 2,
                                "width": 1,
                                "text": ";",
                                "value": ";",
                                "valueText": ";",
                                "hasTrailingTrivia": true,
                                "hasTrailingNewLine": true,
                                "trailingTrivia": [
                                    {
                                        "kind": "NewLineTrivia",
                                        "text": "\n"
                                    }
                                ]
                            }
                        }
                    ],
                    "closeBraceToken": {
                        "kind": "CloseBraceToken",
                        "fullStart": 929,
                        "fullEnd": 931,
                        "start": 929,
                        "end": 930,
                        "fullWidth": 2,
                        "width": 1,
                        "text": "}",
                        "value": "}",
                        "valueText": "}",
                        "hasTrailingTrivia": true,
                        "hasTrailingNewLine": true,
                        "trailingTrivia": [
                            {
                                "kind": "NewLineTrivia",
                                "text": "\n"
                            }
                        ]
                    }
                }
            },
            {
                "kind": "IfStatement",
                "fullStart": 931,
                "fullEnd": 1069,
                "start": 942,
                "end": 1068,
                "fullWidth": 138,
                "width": 126,
                "ifKeyword": {
                    "kind": "IfKeyword",
                    "fullStart": 931,
                    "fullEnd": 945,
                    "start": 942,
                    "end": 944,
                    "fullWidth": 14,
                    "width": 2,
                    "text": "if",
                    "value": "if",
                    "valueText": "if",
                    "hasLeadingTrivia": true,
                    "hasLeadingComment": true,
                    "hasLeadingNewLine": true,
                    "hasTrailingTrivia": true,
                    "leadingTrivia": [
                        {
                            "kind": "NewLineTrivia",
                            "text": "\n"
                        },
                        {
                            "kind": "SingleLineCommentTrivia",
                            "text": "//CHECK#5"
                        },
                        {
                            "kind": "NewLineTrivia",
                            "text": "\n"
                        }
                    ],
                    "trailingTrivia": [
                        {
                            "kind": "WhitespaceTrivia",
                            "text": " "
                        }
                    ]
                },
                "openParenToken": {
                    "kind": "OpenParenToken",
                    "fullStart": 945,
                    "fullEnd": 947,
                    "start": 945,
                    "end": 946,
                    "fullWidth": 2,
                    "width": 1,
                    "text": "(",
                    "value": "(",
                    "valueText": "(",
                    "hasTrailingTrivia": true,
                    "trailingTrivia": [
                        {
                            "kind": "WhitespaceTrivia",
                            "text": " "
                        }
                    ]
                },
                "condition": {
                    "kind": "EqualsExpression",
                    "fullStart": 947,
                    "fullEnd": 961,
                    "start": 947,
                    "end": 961,
                    "fullWidth": 14,
                    "width": 14,
                    "left": {
                        "kind": "IdentifierName",
                        "fullStart": 947,
                        "fullEnd": 953,
                        "start": 947,
                        "end": 952,
                        "fullWidth": 6,
                        "width": 5,
                        "text": "n_obj",
                        "value": "n_obj",
                        "valueText": "n_obj",
                        "hasTrailingTrivia": true,
                        "trailingTrivia": [
                            {
                                "kind": "WhitespaceTrivia",
                                "text": " "
                            }
                        ]
                    },
                    "operatorToken": {
                        "kind": "EqualsEqualsEqualsToken",
                        "fullStart": 953,
                        "fullEnd": 957,
                        "start": 953,
                        "end": 956,
                        "fullWidth": 4,
                        "width": 3,
                        "text": "===",
                        "value": "===",
                        "valueText": "===",
                        "hasTrailingTrivia": true,
                        "trailingTrivia": [
                            {
                                "kind": "WhitespaceTrivia",
                                "text": " "
                            }
                        ]
                    },
                    "right": {
                        "kind": "IdentifierName",
                        "fullStart": 957,
                        "fullEnd": 961,
                        "start": 957,
                        "end": 961,
                        "fullWidth": 4,
                        "width": 4,
                        "text": "bool",
                        "value": "bool",
                        "valueText": "bool"
                    }
                },
                "closeParenToken": {
                    "kind": "CloseParenToken",
                    "fullStart": 961,
                    "fullEnd": 963,
                    "start": 961,
                    "end": 962,
                    "fullWidth": 2,
                    "width": 1,
                    "text": ")",
                    "value": ")",
                    "valueText": ")",
                    "hasTrailingTrivia": true,
                    "trailingTrivia": [
                        {
                            "kind": "WhitespaceTrivia",
                            "text": " "
                        }
                    ]
                },
                "statement": {
                    "kind": "Block",
                    "fullStart": 963,
                    "fullEnd": 1069,
                    "start": 963,
                    "end": 1068,
                    "fullWidth": 106,
                    "width": 105,
                    "openBraceToken": {
                        "kind": "OpenBraceToken",
                        "fullStart": 963,
                        "fullEnd": 965,
                        "start": 963,
                        "end": 964,
                        "fullWidth": 2,
                        "width": 1,
                        "text": "{",
                        "value": "{",
                        "valueText": "{",
                        "hasTrailingTrivia": true,
                        "hasTrailingNewLine": true,
                        "trailingTrivia": [
                            {
                                "kind": "NewLineTrivia",
                                "text": "\n"
                            }
                        ]
                    },
                    "statements": [
                        {
                            "kind": "ExpressionStatement",
                            "fullStart": 965,
                            "fullEnd": 1067,
                            "start": 967,
                            "end": 1066,
                            "fullWidth": 102,
                            "width": 99,
                            "expression": {
                                "kind": "InvocationExpression",
                                "fullStart": 965,
                                "fullEnd": 1065,
                                "start": 967,
                                "end": 1065,
                                "fullWidth": 100,
                                "width": 98,
                                "expression": {
                                    "kind": "IdentifierName",
                                    "fullStart": 965,
                                    "fullEnd": 973,
                                    "start": 967,
                                    "end": 973,
                                    "fullWidth": 8,
                                    "width": 6,
                                    "text": "$ERROR",
                                    "value": "$ERROR",
                                    "valueText": "$ERROR",
                                    "hasLeadingTrivia": true,
                                    "leadingTrivia": [
                                        {
                                            "kind": "WhitespaceTrivia",
                                            "text": "  "
                                        }
                                    ]
                                },
                                "argumentList": {
                                    "kind": "ArgumentList",
                                    "fullStart": 973,
                                    "fullEnd": 1065,
                                    "start": 973,
                                    "end": 1065,
                                    "fullWidth": 92,
                                    "width": 92,
                                    "openParenToken": {
                                        "kind": "OpenParenToken",
                                        "fullStart": 973,
                                        "fullEnd": 974,
                                        "start": 973,
                                        "end": 974,
                                        "fullWidth": 1,
                                        "width": 1,
                                        "text": "(",
                                        "value": "(",
                                        "valueText": "("
                                    },
                                    "arguments": [
                                        {
                                            "kind": "StringLiteral",
                                            "fullStart": 974,
                                            "fullEnd": 1064,
                                            "start": 974,
                                            "end": 1064,
                                            "fullWidth": 90,
                                            "width": 90,
                                            "text": "'#5: When the Object constructor is called with Boolean argument return ToObject(boolean)'",
                                            "value": "#5: When the Object constructor is called with Boolean argument return ToObject(boolean)",
                                            "valueText": "#5: When the Object constructor is called with Boolean argument return ToObject(boolean)"
                                        }
                                    ],
                                    "closeParenToken": {
                                        "kind": "CloseParenToken",
                                        "fullStart": 1064,
                                        "fullEnd": 1065,
                                        "start": 1064,
                                        "end": 1065,
                                        "fullWidth": 1,
                                        "width": 1,
                                        "text": ")",
                                        "value": ")",
                                        "valueText": ")"
                                    }
                                }
                            },
                            "semicolonToken": {
                                "kind": "SemicolonToken",
                                "fullStart": 1065,
                                "fullEnd": 1067,
                                "start": 1065,
                                "end": 1066,
                                "fullWidth": 2,
                                "width": 1,
                                "text": ";",
                                "value": ";",
                                "valueText": ";",
                                "hasTrailingTrivia": true,
                                "hasTrailingNewLine": true,
                                "trailingTrivia": [
                                    {
                                        "kind": "NewLineTrivia",
                                        "text": "\n"
                                    }
                                ]
                            }
                        }
                    ],
                    "closeBraceToken": {
                        "kind": "CloseBraceToken",
                        "fullStart": 1067,
                        "fullEnd": 1069,
                        "start": 1067,
                        "end": 1068,
                        "fullWidth": 2,
                        "width": 1,
                        "text": "}",
                        "value": "}",
                        "valueText": "}",
                        "hasTrailingTrivia": true,
                        "hasTrailingNewLine": true,
                        "trailingTrivia": [
                            {
                                "kind": "NewLineTrivia",
                                "text": "\n"
                            }
                        ]
                    }
                }
            }
        ],
        "endOfFileToken": {
            "kind": "EndOfFileToken",
            "fullStart": 1069,
            "fullEnd": 1070,
            "start": 1070,
            "end": 1070,
            "fullWidth": 1,
            "width": 0,
            "text": "",
            "hasLeadingTrivia": true,
            "hasLeadingNewLine": true,
            "leadingTrivia": [
                {
                    "kind": "NewLineTrivia",
                    "text": "\n"
                }
            ]
        }
    },
    "lineMap": {
        "lineStarts": [
            0,
            61,
            132,
            133,
            137,
            206,
            264,
            267,
            312,
            354,
            358,
            359,
            377,
            378,
            388,
            422,
            461,
            463,
            464,
            494,
            495,
            505,
            542,
            644,
            646,
            647,
            657,
            690,
            792,
            794,
            795,
            805,
            827,
            929,
            931,
            932,
            942,
            965,
            1067,
            1069,
            1070
        ],
        "length": 1070
    }
}<|MERGE_RESOLUTION|>--- conflicted
+++ resolved
@@ -95,12 +95,8 @@
                             "start": 363,
                             "end": 375,
                             "fullWidth": 12,
-<<<<<<< HEAD
                             "width": 12,
-                            "identifier": {
-=======
                             "propertyName": {
->>>>>>> 85e84683
                                 "kind": "IdentifierName",
                                 "fullStart": 363,
                                 "fullEnd": 368,
@@ -553,12 +549,8 @@
                             "start": 468,
                             "end": 492,
                             "fullWidth": 24,
-<<<<<<< HEAD
                             "width": 24,
-                            "identifier": {
-=======
                             "propertyName": {
->>>>>>> 85e84683
                                 "kind": "IdentifierName",
                                 "fullStart": 468,
                                 "fullEnd": 474,
