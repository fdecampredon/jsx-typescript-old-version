--- conflicted
+++ resolved
@@ -95,12 +95,8 @@
                             "start": 371,
                             "end": 397,
                             "fullWidth": 26,
-<<<<<<< HEAD
                             "width": 26,
-                            "identifier": {
-=======
                             "propertyName": {
->>>>>>> 85e84683
                                 "kind": "IdentifierName",
                                 "fullStart": 371,
                                 "fullEnd": 375,
