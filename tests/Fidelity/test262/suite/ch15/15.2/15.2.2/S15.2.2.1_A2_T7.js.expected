{
    "isDeclaration": false,
    "languageVersion": "EcmaScript5",
    "parseOptions": {
        "allowAutomaticSemicolonInsertion": true
    },
    "sourceUnit": {
        "kind": "SourceUnit",
        "fullStart": 0,
        "fullEnd": 969,
        "start": 416,
        "end": 969,
        "fullWidth": 969,
        "width": 553,
        "isIncrementallyUnusable": true,
        "moduleElements": [
            {
                "kind": "IfStatement",
                "fullStart": 0,
                "fullEnd": 511,
                "start": 416,
                "end": 510,
                "fullWidth": 511,
                "width": 94,
                "ifKeyword": {
                    "kind": "IfKeyword",
                    "fullStart": 0,
                    "fullEnd": 419,
                    "start": 416,
                    "end": 418,
                    "fullWidth": 419,
                    "width": 2,
                    "text": "if",
                    "value": "if",
                    "valueText": "if",
                    "hasLeadingTrivia": true,
                    "hasLeadingComment": true,
                    "hasLeadingNewLine": true,
                    "hasTrailingTrivia": true,
                    "leadingTrivia": [
                        {
                            "kind": "SingleLineCommentTrivia",
                            "text": "// Copyright 2009 the Sputnik authors.  All rights reserved."
                        },
                        {
                            "kind": "NewLineTrivia",
                            "text": "\n"
                        },
                        {
                            "kind": "SingleLineCommentTrivia",
                            "text": "// This code is governed by the BSD license found in the LICENSE file."
                        },
                        {
                            "kind": "NewLineTrivia",
                            "text": "\n"
                        },
                        {
                            "kind": "NewLineTrivia",
                            "text": "\n"
                        },
                        {
                            "kind": "MultiLineCommentTrivia",
                            "text": "/**\n * When the Object constructor is called with one argument value and\n * the value is a native ECMAScript object, do not create a new object but simply return value\n *\n * @path ch15/15.2/15.2.2/S15.2.2.1_A2_T7.js\n * @description The value is a function declaration\n */"
                        },
                        {
                            "kind": "NewLineTrivia",
                            "text": "\n"
                        },
                        {
                            "kind": "NewLineTrivia",
                            "text": "\n"
                        },
                        {
                            "kind": "SingleLineCommentTrivia",
                            "text": "//CHECK#0"
                        },
                        {
                            "kind": "NewLineTrivia",
                            "text": "\n"
                        }
                    ],
                    "trailingTrivia": [
                        {
                            "kind": "WhitespaceTrivia",
                            "text": " "
                        }
                    ]
                },
                "openParenToken": {
                    "kind": "OpenParenToken",
                    "fullStart": 419,
                    "fullEnd": 420,
                    "start": 419,
                    "end": 420,
                    "fullWidth": 1,
                    "width": 1,
                    "text": "(",
                    "value": "(",
                    "valueText": "("
                },
                "condition": {
                    "kind": "NotEqualsExpression",
                    "fullStart": 420,
                    "fullEnd": 447,
                    "start": 420,
                    "end": 447,
                    "fullWidth": 27,
                    "width": 27,
                    "left": {
                        "kind": "TypeOfExpression",
                        "fullStart": 420,
                        "fullEnd": 432,
                        "start": 420,
                        "end": 431,
                        "fullWidth": 12,
                        "width": 11,
                        "typeOfKeyword": {
                            "kind": "TypeOfKeyword",
                            "fullStart": 420,
                            "fullEnd": 427,
                            "start": 420,
                            "end": 426,
                            "fullWidth": 7,
                            "width": 6,
                            "text": "typeof",
                            "value": "typeof",
                            "valueText": "typeof",
                            "hasTrailingTrivia": true,
                            "trailingTrivia": [
                                {
                                    "kind": "WhitespaceTrivia",
                                    "text": " "
                                }
                            ]
                        },
                        "expression": {
                            "kind": "IdentifierName",
                            "fullStart": 427,
                            "fullEnd": 432,
                            "start": 427,
                            "end": 431,
                            "fullWidth": 5,
                            "width": 4,
                            "text": "func",
                            "value": "func",
                            "valueText": "func",
                            "hasTrailingTrivia": true,
                            "trailingTrivia": [
                                {
                                    "kind": "WhitespaceTrivia",
                                    "text": " "
                                }
                            ]
                        }
                    },
                    "operatorToken": {
                        "kind": "ExclamationEqualsEqualsToken",
                        "fullStart": 432,
                        "fullEnd": 436,
                        "start": 432,
                        "end": 435,
                        "fullWidth": 4,
                        "width": 3,
                        "text": "!==",
                        "value": "!==",
                        "valueText": "!==",
                        "hasTrailingTrivia": true,
                        "trailingTrivia": [
                            {
                                "kind": "WhitespaceTrivia",
                                "text": " "
                            }
                        ]
                    },
                    "right": {
                        "kind": "StringLiteral",
                        "fullStart": 436,
                        "fullEnd": 447,
                        "start": 436,
                        "end": 447,
                        "fullWidth": 11,
                        "width": 11,
                        "text": "'undefined'",
                        "value": "undefined",
                        "valueText": "undefined"
                    }
                },
                "closeParenToken": {
                    "kind": "CloseParenToken",
                    "fullStart": 447,
                    "fullEnd": 449,
                    "start": 447,
                    "end": 448,
                    "fullWidth": 2,
                    "width": 1,
                    "text": ")",
                    "value": ")",
                    "valueText": ")",
                    "hasTrailingTrivia": true,
                    "trailingTrivia": [
                        {
                            "kind": "WhitespaceTrivia",
                            "text": " "
                        }
                    ]
                },
                "statement": {
                    "kind": "Block",
                    "fullStart": 449,
                    "fullEnd": 511,
                    "start": 449,
                    "end": 510,
                    "fullWidth": 62,
                    "width": 61,
                    "openBraceToken": {
                        "kind": "OpenBraceToken",
                        "fullStart": 449,
                        "fullEnd": 451,
                        "start": 449,
                        "end": 450,
                        "fullWidth": 2,
                        "width": 1,
                        "text": "{",
                        "value": "{",
                        "valueText": "{",
                        "hasTrailingTrivia": true,
                        "hasTrailingNewLine": true,
                        "trailingTrivia": [
                            {
                                "kind": "NewLineTrivia",
                                "text": "\n"
                            }
                        ]
                    },
                    "statements": [
                        {
                            "kind": "ExpressionStatement",
                            "fullStart": 451,
                            "fullEnd": 509,
                            "start": 453,
                            "end": 508,
                            "fullWidth": 58,
                            "width": 55,
                            "expression": {
                                "kind": "InvocationExpression",
                                "fullStart": 451,
                                "fullEnd": 507,
                                "start": 453,
                                "end": 507,
                                "fullWidth": 56,
                                "width": 54,
                                "expression": {
                                    "kind": "IdentifierName",
                                    "fullStart": 451,
                                    "fullEnd": 459,
                                    "start": 453,
                                    "end": 459,
                                    "fullWidth": 8,
                                    "width": 6,
                                    "text": "$ERROR",
                                    "value": "$ERROR",
                                    "valueText": "$ERROR",
                                    "hasLeadingTrivia": true,
                                    "leadingTrivia": [
                                        {
                                            "kind": "WhitespaceTrivia",
                                            "text": "  "
                                        }
                                    ]
                                },
                                "argumentList": {
                                    "kind": "ArgumentList",
                                    "fullStart": 459,
                                    "fullEnd": 507,
                                    "start": 459,
                                    "end": 507,
                                    "fullWidth": 48,
                                    "width": 48,
                                    "openParenToken": {
                                        "kind": "OpenParenToken",
                                        "fullStart": 459,
                                        "fullEnd": 460,
                                        "start": 459,
                                        "end": 460,
                                        "fullWidth": 1,
                                        "width": 1,
                                        "text": "(",
                                        "value": "(",
                                        "valueText": "("
                                    },
                                    "arguments": [
                                        {
                                            "kind": "StringLiteral",
                                            "fullStart": 460,
                                            "fullEnd": 506,
                                            "start": 460,
                                            "end": 506,
                                            "fullWidth": 46,
                                            "width": 46,
                                            "text": "'#0: function expression can\\'t be declarated'",
                                            "value": "#0: function expression can't be declarated",
                                            "valueText": "#0: function expression can't be declarated"
                                        }
                                    ],
                                    "closeParenToken": {
                                        "kind": "CloseParenToken",
                                        "fullStart": 506,
                                        "fullEnd": 507,
                                        "start": 506,
                                        "end": 507,
                                        "fullWidth": 1,
                                        "width": 1,
                                        "text": ")",
                                        "value": ")",
                                        "valueText": ")"
                                    }
                                }
                            },
                            "semicolonToken": {
                                "kind": "SemicolonToken",
                                "fullStart": 507,
                                "fullEnd": 509,
                                "start": 507,
                                "end": 508,
                                "fullWidth": 2,
                                "width": 1,
                                "text": ";",
                                "value": ";",
                                "valueText": ";",
                                "hasTrailingTrivia": true,
                                "hasTrailingNewLine": true,
                                "trailingTrivia": [
                                    {
                                        "kind": "NewLineTrivia",
                                        "text": "\n"
                                    }
                                ]
                            }
                        }
                    ],
                    "closeBraceToken": {
                        "kind": "CloseBraceToken",
                        "fullStart": 509,
                        "fullEnd": 511,
                        "start": 509,
                        "end": 510,
                        "fullWidth": 2,
                        "width": 1,
                        "text": "}",
                        "value": "}",
                        "valueText": "}",
                        "hasTrailingTrivia": true,
                        "hasTrailingNewLine": true,
                        "trailingTrivia": [
                            {
                                "kind": "NewLineTrivia",
                                "text": "\n"
                            }
                        ]
                    }
                }
            },
            {
                "kind": "VariableStatement",
                "fullStart": 511,
                "fullEnd": 564,
                "start": 512,
                "end": 563,
                "fullWidth": 53,
                "width": 51,
                "modifiers": [],
                "variableDeclaration": {
                    "kind": "VariableDeclaration",
                    "fullStart": 511,
                    "fullEnd": 562,
                    "start": 512,
                    "end": 562,
                    "fullWidth": 51,
                    "width": 50,
                    "varKeyword": {
                        "kind": "VarKeyword",
                        "fullStart": 511,
                        "fullEnd": 516,
                        "start": 512,
                        "end": 515,
                        "fullWidth": 5,
                        "width": 3,
                        "text": "var",
                        "value": "var",
                        "valueText": "var",
                        "hasLeadingTrivia": true,
                        "hasLeadingNewLine": true,
                        "hasTrailingTrivia": true,
                        "leadingTrivia": [
                            {
                                "kind": "NewLineTrivia",
                                "text": "\n"
                            }
                        ],
                        "trailingTrivia": [
                            {
                                "kind": "WhitespaceTrivia",
                                "text": " "
                            }
                        ]
                    },
                    "variableDeclarators": [
                        {
                            "kind": "VariableDeclarator",
                            "fullStart": 516,
                            "fullEnd": 562,
                            "start": 516,
                            "end": 562,
                            "fullWidth": 46,
<<<<<<< HEAD
                            "width": 46,
                            "identifier": {
=======
                            "propertyName": {
>>>>>>> 85e84683
                                "kind": "IdentifierName",
                                "fullStart": 516,
                                "fullEnd": 522,
                                "start": 516,
                                "end": 521,
                                "fullWidth": 6,
                                "width": 5,
                                "text": "n_obj",
                                "value": "n_obj",
                                "valueText": "n_obj",
                                "hasTrailingTrivia": true,
                                "trailingTrivia": [
                                    {
                                        "kind": "WhitespaceTrivia",
                                        "text": " "
                                    }
                                ]
                            },
                            "equalsValueClause": {
                                "kind": "EqualsValueClause",
                                "fullStart": 522,
                                "fullEnd": 562,
                                "start": 522,
                                "end": 562,
                                "fullWidth": 40,
                                "width": 40,
                                "equalsToken": {
                                    "kind": "EqualsToken",
                                    "fullStart": 522,
                                    "fullEnd": 524,
                                    "start": 522,
                                    "end": 523,
                                    "fullWidth": 2,
                                    "width": 1,
                                    "text": "=",
                                    "value": "=",
                                    "valueText": "=",
                                    "hasTrailingTrivia": true,
                                    "trailingTrivia": [
                                        {
                                            "kind": "WhitespaceTrivia",
                                            "text": " "
                                        }
                                    ]
                                },
                                "value": {
                                    "kind": "ObjectCreationExpression",
                                    "fullStart": 524,
                                    "fullEnd": 562,
                                    "start": 524,
                                    "end": 562,
                                    "fullWidth": 38,
                                    "width": 38,
                                    "newKeyword": {
                                        "kind": "NewKeyword",
                                        "fullStart": 524,
                                        "fullEnd": 528,
                                        "start": 524,
                                        "end": 527,
                                        "fullWidth": 4,
                                        "width": 3,
                                        "text": "new",
                                        "value": "new",
                                        "valueText": "new",
                                        "hasTrailingTrivia": true,
                                        "trailingTrivia": [
                                            {
                                                "kind": "WhitespaceTrivia",
                                                "text": " "
                                            }
                                        ]
                                    },
                                    "expression": {
                                        "kind": "IdentifierName",
                                        "fullStart": 528,
                                        "fullEnd": 534,
                                        "start": 528,
                                        "end": 534,
                                        "fullWidth": 6,
                                        "width": 6,
                                        "text": "Object",
                                        "value": "Object",
                                        "valueText": "Object"
                                    },
                                    "argumentList": {
                                        "kind": "ArgumentList",
                                        "fullStart": 534,
                                        "fullEnd": 562,
                                        "start": 534,
                                        "end": 562,
                                        "fullWidth": 28,
                                        "width": 28,
                                        "openParenToken": {
                                            "kind": "OpenParenToken",
                                            "fullStart": 534,
                                            "fullEnd": 535,
                                            "start": 534,
                                            "end": 535,
                                            "fullWidth": 1,
                                            "width": 1,
                                            "text": "(",
                                            "value": "(",
                                            "valueText": "("
                                        },
                                        "arguments": [
                                            {
                                                "kind": "FunctionExpression",
                                                "fullStart": 535,
                                                "fullEnd": 561,
                                                "start": 535,
                                                "end": 561,
                                                "fullWidth": 26,
                                                "width": 26,
                                                "functionKeyword": {
                                                    "kind": "FunctionKeyword",
                                                    "fullStart": 535,
                                                    "fullEnd": 544,
                                                    "start": 535,
                                                    "end": 543,
                                                    "fullWidth": 9,
                                                    "width": 8,
                                                    "text": "function",
                                                    "value": "function",
                                                    "valueText": "function",
                                                    "hasTrailingTrivia": true,
                                                    "trailingTrivia": [
                                                        {
                                                            "kind": "WhitespaceTrivia",
                                                            "text": " "
                                                        }
                                                    ]
                                                },
                                                "identifier": {
                                                    "kind": "IdentifierName",
                                                    "fullStart": 544,
                                                    "fullEnd": 548,
                                                    "start": 544,
                                                    "end": 548,
                                                    "fullWidth": 4,
                                                    "width": 4,
                                                    "text": "func",
                                                    "value": "func",
                                                    "valueText": "func"
                                                },
                                                "callSignature": {
                                                    "kind": "CallSignature",
                                                    "fullStart": 548,
                                                    "fullEnd": 550,
                                                    "start": 548,
                                                    "end": 550,
                                                    "fullWidth": 2,
                                                    "width": 2,
                                                    "parameterList": {
                                                        "kind": "ParameterList",
                                                        "fullStart": 548,
                                                        "fullEnd": 550,
                                                        "start": 548,
                                                        "end": 550,
                                                        "fullWidth": 2,
                                                        "width": 2,
                                                        "openParenToken": {
                                                            "kind": "OpenParenToken",
                                                            "fullStart": 548,
                                                            "fullEnd": 549,
                                                            "start": 548,
                                                            "end": 549,
                                                            "fullWidth": 1,
                                                            "width": 1,
                                                            "text": "(",
                                                            "value": "(",
                                                            "valueText": "("
                                                        },
                                                        "parameters": [],
                                                        "closeParenToken": {
                                                            "kind": "CloseParenToken",
                                                            "fullStart": 549,
                                                            "fullEnd": 550,
                                                            "start": 549,
                                                            "end": 550,
                                                            "fullWidth": 1,
                                                            "width": 1,
                                                            "text": ")",
                                                            "value": ")",
                                                            "valueText": ")"
                                                        }
                                                    }
                                                },
                                                "block": {
                                                    "kind": "Block",
                                                    "fullStart": 550,
                                                    "fullEnd": 561,
                                                    "start": 550,
                                                    "end": 561,
                                                    "fullWidth": 11,
                                                    "width": 11,
                                                    "openBraceToken": {
                                                        "kind": "OpenBraceToken",
                                                        "fullStart": 550,
                                                        "fullEnd": 551,
                                                        "start": 550,
                                                        "end": 551,
                                                        "fullWidth": 1,
                                                        "width": 1,
                                                        "text": "{",
                                                        "value": "{",
                                                        "valueText": "{"
                                                    },
                                                    "statements": [
                                                        {
                                                            "kind": "ReturnStatement",
                                                            "fullStart": 551,
                                                            "fullEnd": 560,
                                                            "start": 551,
                                                            "end": 560,
                                                            "fullWidth": 9,
                                                            "width": 9,
                                                            "returnKeyword": {
                                                                "kind": "ReturnKeyword",
                                                                "fullStart": 551,
                                                                "fullEnd": 558,
                                                                "start": 551,
                                                                "end": 557,
                                                                "fullWidth": 7,
                                                                "width": 6,
                                                                "text": "return",
                                                                "value": "return",
                                                                "valueText": "return",
                                                                "hasTrailingTrivia": true,
                                                                "trailingTrivia": [
                                                                    {
                                                                        "kind": "WhitespaceTrivia",
                                                                        "text": " "
                                                                    }
                                                                ]
                                                            },
                                                            "expression": {
                                                                "kind": "NumericLiteral",
                                                                "fullStart": 558,
                                                                "fullEnd": 559,
                                                                "start": 558,
                                                                "end": 559,
                                                                "fullWidth": 1,
                                                                "width": 1,
                                                                "text": "1",
                                                                "value": 1,
                                                                "valueText": "1"
                                                            },
                                                            "semicolonToken": {
                                                                "kind": "SemicolonToken",
                                                                "fullStart": 559,
                                                                "fullEnd": 560,
                                                                "start": 559,
                                                                "end": 560,
                                                                "fullWidth": 1,
                                                                "width": 1,
                                                                "text": ";",
                                                                "value": ";",
                                                                "valueText": ";"
                                                            }
                                                        }
                                                    ],
                                                    "closeBraceToken": {
                                                        "kind": "CloseBraceToken",
                                                        "fullStart": 560,
                                                        "fullEnd": 561,
                                                        "start": 560,
                                                        "end": 561,
                                                        "fullWidth": 1,
                                                        "width": 1,
                                                        "text": "}",
                                                        "value": "}",
                                                        "valueText": "}"
                                                    }
                                                }
                                            }
                                        ],
                                        "closeParenToken": {
                                            "kind": "CloseParenToken",
                                            "fullStart": 561,
                                            "fullEnd": 562,
                                            "start": 561,
                                            "end": 562,
                                            "fullWidth": 1,
                                            "width": 1,
                                            "text": ")",
                                            "value": ")",
                                            "valueText": ")"
                                        }
                                    }
                                }
                            }
                        }
                    ]
                },
                "semicolonToken": {
                    "kind": "SemicolonToken",
                    "fullStart": 562,
                    "fullEnd": 564,
                    "start": 562,
                    "end": 563,
                    "fullWidth": 2,
                    "width": 1,
                    "text": ";",
                    "value": ";",
                    "valueText": ";",
                    "hasTrailingTrivia": true,
                    "hasTrailingNewLine": true,
                    "trailingTrivia": [
                        {
                            "kind": "NewLineTrivia",
                            "text": "\n"
                        }
                    ]
                }
            },
            {
                "kind": "IfStatement",
                "fullStart": 564,
                "fullEnd": 721,
                "start": 575,
                "end": 720,
                "fullWidth": 157,
                "width": 145,
                "isIncrementallyUnusable": true,
                "ifKeyword": {
                    "kind": "IfKeyword",
                    "fullStart": 564,
                    "fullEnd": 578,
                    "start": 575,
                    "end": 577,
                    "fullWidth": 14,
                    "width": 2,
                    "text": "if",
                    "value": "if",
                    "valueText": "if",
                    "hasLeadingTrivia": true,
                    "hasLeadingComment": true,
                    "hasLeadingNewLine": true,
                    "hasTrailingTrivia": true,
                    "leadingTrivia": [
                        {
                            "kind": "NewLineTrivia",
                            "text": "\n"
                        },
                        {
                            "kind": "SingleLineCommentTrivia",
                            "text": "//CHECK#1"
                        },
                        {
                            "kind": "NewLineTrivia",
                            "text": "\n"
                        }
                    ],
                    "trailingTrivia": [
                        {
                            "kind": "WhitespaceTrivia",
                            "text": " "
                        }
                    ]
                },
                "openParenToken": {
                    "kind": "OpenParenToken",
                    "fullStart": 578,
                    "fullEnd": 579,
                    "start": 578,
                    "end": 579,
                    "fullWidth": 1,
                    "width": 1,
                    "text": "(",
                    "value": "(",
                    "valueText": "("
                },
                "condition": {
                    "kind": "NotEqualsExpression",
                    "fullStart": 579,
                    "fullEnd": 609,
                    "start": 579,
                    "end": 609,
                    "fullWidth": 30,
                    "width": 30,
                    "isIncrementallyUnusable": true,
                    "left": {
                        "kind": "MemberAccessExpression",
                        "fullStart": 579,
                        "fullEnd": 597,
                        "start": 579,
                        "end": 596,
                        "fullWidth": 18,
                        "width": 17,
                        "isIncrementallyUnusable": true,
                        "expression": {
                            "kind": "IdentifierName",
                            "fullStart": 579,
                            "fullEnd": 584,
                            "start": 579,
                            "end": 584,
                            "fullWidth": 5,
                            "width": 5,
                            "text": "n_obj",
                            "value": "n_obj",
                            "valueText": "n_obj"
                        },
                        "dotToken": {
                            "kind": "DotToken",
                            "fullStart": 584,
                            "fullEnd": 585,
                            "start": 584,
                            "end": 585,
                            "fullWidth": 1,
                            "width": 1,
                            "text": ".",
                            "value": ".",
                            "valueText": "."
                        },
                        "name": {
                            "kind": "IdentifierName",
                            "fullStart": 585,
                            "fullEnd": 597,
                            "start": 585,
                            "end": 596,
                            "fullWidth": 12,
                            "width": 11,
                            "text": "constructor",
                            "value": "constructor",
                            "valueText": "constructor",
                            "hasTrailingTrivia": true,
                            "trailingTrivia": [
                                {
                                    "kind": "WhitespaceTrivia",
                                    "text": " "
                                }
                            ]
                        }
                    },
                    "operatorToken": {
                        "kind": "ExclamationEqualsEqualsToken",
                        "fullStart": 597,
                        "fullEnd": 601,
                        "start": 597,
                        "end": 600,
                        "fullWidth": 4,
                        "width": 3,
                        "text": "!==",
                        "value": "!==",
                        "valueText": "!==",
                        "hasTrailingTrivia": true,
                        "trailingTrivia": [
                            {
                                "kind": "WhitespaceTrivia",
                                "text": " "
                            }
                        ]
                    },
                    "right": {
                        "kind": "IdentifierName",
                        "fullStart": 601,
                        "fullEnd": 609,
                        "start": 601,
                        "end": 609,
                        "fullWidth": 8,
                        "width": 8,
                        "text": "Function",
                        "value": "Function",
                        "valueText": "Function"
                    }
                },
                "closeParenToken": {
                    "kind": "CloseParenToken",
                    "fullStart": 609,
                    "fullEnd": 611,
                    "start": 609,
                    "end": 610,
                    "fullWidth": 2,
                    "width": 1,
                    "text": ")",
                    "value": ")",
                    "valueText": ")",
                    "hasTrailingTrivia": true,
                    "trailingTrivia": [
                        {
                            "kind": "WhitespaceTrivia",
                            "text": " "
                        }
                    ]
                },
                "statement": {
                    "kind": "Block",
                    "fullStart": 611,
                    "fullEnd": 721,
                    "start": 611,
                    "end": 720,
                    "fullWidth": 110,
                    "width": 109,
                    "openBraceToken": {
                        "kind": "OpenBraceToken",
                        "fullStart": 611,
                        "fullEnd": 613,
                        "start": 611,
                        "end": 612,
                        "fullWidth": 2,
                        "width": 1,
                        "text": "{",
                        "value": "{",
                        "valueText": "{",
                        "hasTrailingTrivia": true,
                        "hasTrailingNewLine": true,
                        "trailingTrivia": [
                            {
                                "kind": "NewLineTrivia",
                                "text": "\n"
                            }
                        ]
                    },
                    "statements": [
                        {
                            "kind": "ExpressionStatement",
                            "fullStart": 613,
                            "fullEnd": 719,
                            "start": 615,
                            "end": 718,
                            "fullWidth": 106,
                            "width": 103,
                            "expression": {
                                "kind": "InvocationExpression",
                                "fullStart": 613,
                                "fullEnd": 717,
                                "start": 615,
                                "end": 717,
                                "fullWidth": 104,
                                "width": 102,
                                "expression": {
                                    "kind": "IdentifierName",
                                    "fullStart": 613,
                                    "fullEnd": 621,
                                    "start": 615,
                                    "end": 621,
                                    "fullWidth": 8,
                                    "width": 6,
                                    "text": "$ERROR",
                                    "value": "$ERROR",
                                    "valueText": "$ERROR",
                                    "hasLeadingTrivia": true,
                                    "leadingTrivia": [
                                        {
                                            "kind": "WhitespaceTrivia",
                                            "text": "  "
                                        }
                                    ]
                                },
                                "argumentList": {
                                    "kind": "ArgumentList",
                                    "fullStart": 621,
                                    "fullEnd": 717,
                                    "start": 621,
                                    "end": 717,
                                    "fullWidth": 96,
                                    "width": 96,
                                    "openParenToken": {
                                        "kind": "OpenParenToken",
                                        "fullStart": 621,
                                        "fullEnd": 622,
                                        "start": 621,
                                        "end": 622,
                                        "fullWidth": 1,
                                        "width": 1,
                                        "text": "(",
                                        "value": "(",
                                        "valueText": "("
                                    },
                                    "arguments": [
                                        {
                                            "kind": "StringLiteral",
                                            "fullStart": 622,
                                            "fullEnd": 716,
                                            "start": 622,
                                            "end": 716,
                                            "fullWidth": 94,
                                            "width": 94,
                                            "text": "'#1: When the Object constructor is called and if the value is an Object simply value returns'",
                                            "value": "#1: When the Object constructor is called and if the value is an Object simply value returns",
                                            "valueText": "#1: When the Object constructor is called and if the value is an Object simply value returns"
                                        }
                                    ],
                                    "closeParenToken": {
                                        "kind": "CloseParenToken",
                                        "fullStart": 716,
                                        "fullEnd": 717,
                                        "start": 716,
                                        "end": 717,
                                        "fullWidth": 1,
                                        "width": 1,
                                        "text": ")",
                                        "value": ")",
                                        "valueText": ")"
                                    }
                                }
                            },
                            "semicolonToken": {
                                "kind": "SemicolonToken",
                                "fullStart": 717,
                                "fullEnd": 719,
                                "start": 717,
                                "end": 718,
                                "fullWidth": 2,
                                "width": 1,
                                "text": ";",
                                "value": ";",
                                "valueText": ";",
                                "hasTrailingTrivia": true,
                                "hasTrailingNewLine": true,
                                "trailingTrivia": [
                                    {
                                        "kind": "NewLineTrivia",
                                        "text": "\n"
                                    }
                                ]
                            }
                        }
                    ],
                    "closeBraceToken": {
                        "kind": "CloseBraceToken",
                        "fullStart": 719,
                        "fullEnd": 721,
                        "start": 719,
                        "end": 720,
                        "fullWidth": 2,
                        "width": 1,
                        "text": "}",
                        "value": "}",
                        "valueText": "}",
                        "hasTrailingTrivia": true,
                        "hasTrailingNewLine": true,
                        "trailingTrivia": [
                            {
                                "kind": "NewLineTrivia",
                                "text": "\n"
                            }
                        ]
                    }
                }
            },
            {
                "kind": "IfStatement",
                "fullStart": 721,
                "fullEnd": 861,
                "start": 732,
                "end": 860,
                "fullWidth": 140,
                "width": 128,
                "ifKeyword": {
                    "kind": "IfKeyword",
                    "fullStart": 721,
                    "fullEnd": 735,
                    "start": 732,
                    "end": 734,
                    "fullWidth": 14,
                    "width": 2,
                    "text": "if",
                    "value": "if",
                    "valueText": "if",
                    "hasLeadingTrivia": true,
                    "hasLeadingComment": true,
                    "hasLeadingNewLine": true,
                    "hasTrailingTrivia": true,
                    "leadingTrivia": [
                        {
                            "kind": "NewLineTrivia",
                            "text": "\n"
                        },
                        {
                            "kind": "SingleLineCommentTrivia",
                            "text": "//CHECK#2"
                        },
                        {
                            "kind": "NewLineTrivia",
                            "text": "\n"
                        }
                    ],
                    "trailingTrivia": [
                        {
                            "kind": "WhitespaceTrivia",
                            "text": " "
                        }
                    ]
                },
                "openParenToken": {
                    "kind": "OpenParenToken",
                    "fullStart": 735,
                    "fullEnd": 736,
                    "start": 735,
                    "end": 736,
                    "fullWidth": 1,
                    "width": 1,
                    "text": "(",
                    "value": "(",
                    "valueText": "("
                },
                "condition": {
                    "kind": "NotEqualsExpression",
                    "fullStart": 736,
                    "fullEnd": 749,
                    "start": 736,
                    "end": 749,
                    "fullWidth": 13,
                    "width": 13,
                    "left": {
                        "kind": "InvocationExpression",
                        "fullStart": 736,
                        "fullEnd": 744,
                        "start": 736,
                        "end": 743,
                        "fullWidth": 8,
                        "width": 7,
                        "expression": {
                            "kind": "IdentifierName",
                            "fullStart": 736,
                            "fullEnd": 741,
                            "start": 736,
                            "end": 741,
                            "fullWidth": 5,
                            "width": 5,
                            "text": "n_obj",
                            "value": "n_obj",
                            "valueText": "n_obj"
                        },
                        "argumentList": {
                            "kind": "ArgumentList",
                            "fullStart": 741,
                            "fullEnd": 744,
                            "start": 741,
                            "end": 743,
                            "fullWidth": 3,
                            "width": 2,
                            "openParenToken": {
                                "kind": "OpenParenToken",
                                "fullStart": 741,
                                "fullEnd": 742,
                                "start": 741,
                                "end": 742,
                                "fullWidth": 1,
                                "width": 1,
                                "text": "(",
                                "value": "(",
                                "valueText": "("
                            },
                            "arguments": [],
                            "closeParenToken": {
                                "kind": "CloseParenToken",
                                "fullStart": 742,
                                "fullEnd": 744,
                                "start": 742,
                                "end": 743,
                                "fullWidth": 2,
                                "width": 1,
                                "text": ")",
                                "value": ")",
                                "valueText": ")",
                                "hasTrailingTrivia": true,
                                "trailingTrivia": [
                                    {
                                        "kind": "WhitespaceTrivia",
                                        "text": " "
                                    }
                                ]
                            }
                        }
                    },
                    "operatorToken": {
                        "kind": "ExclamationEqualsEqualsToken",
                        "fullStart": 744,
                        "fullEnd": 748,
                        "start": 744,
                        "end": 747,
                        "fullWidth": 4,
                        "width": 3,
                        "text": "!==",
                        "value": "!==",
                        "valueText": "!==",
                        "hasTrailingTrivia": true,
                        "trailingTrivia": [
                            {
                                "kind": "WhitespaceTrivia",
                                "text": " "
                            }
                        ]
                    },
                    "right": {
                        "kind": "NumericLiteral",
                        "fullStart": 748,
                        "fullEnd": 749,
                        "start": 748,
                        "end": 749,
                        "fullWidth": 1,
                        "width": 1,
                        "text": "1",
                        "value": 1,
                        "valueText": "1"
                    }
                },
                "closeParenToken": {
                    "kind": "CloseParenToken",
                    "fullStart": 749,
                    "fullEnd": 751,
                    "start": 749,
                    "end": 750,
                    "fullWidth": 2,
                    "width": 1,
                    "text": ")",
                    "value": ")",
                    "valueText": ")",
                    "hasTrailingTrivia": true,
                    "trailingTrivia": [
                        {
                            "kind": "WhitespaceTrivia",
                            "text": " "
                        }
                    ]
                },
                "statement": {
                    "kind": "Block",
                    "fullStart": 751,
                    "fullEnd": 861,
                    "start": 751,
                    "end": 860,
                    "fullWidth": 110,
                    "width": 109,
                    "openBraceToken": {
                        "kind": "OpenBraceToken",
                        "fullStart": 751,
                        "fullEnd": 753,
                        "start": 751,
                        "end": 752,
                        "fullWidth": 2,
                        "width": 1,
                        "text": "{",
                        "value": "{",
                        "valueText": "{",
                        "hasTrailingTrivia": true,
                        "hasTrailingNewLine": true,
                        "trailingTrivia": [
                            {
                                "kind": "NewLineTrivia",
                                "text": "\n"
                            }
                        ]
                    },
                    "statements": [
                        {
                            "kind": "ExpressionStatement",
                            "fullStart": 753,
                            "fullEnd": 859,
                            "start": 755,
                            "end": 858,
                            "fullWidth": 106,
                            "width": 103,
                            "expression": {
                                "kind": "InvocationExpression",
                                "fullStart": 753,
                                "fullEnd": 857,
                                "start": 755,
                                "end": 857,
                                "fullWidth": 104,
                                "width": 102,
                                "expression": {
                                    "kind": "IdentifierName",
                                    "fullStart": 753,
                                    "fullEnd": 761,
                                    "start": 755,
                                    "end": 761,
                                    "fullWidth": 8,
                                    "width": 6,
                                    "text": "$ERROR",
                                    "value": "$ERROR",
                                    "valueText": "$ERROR",
                                    "hasLeadingTrivia": true,
                                    "leadingTrivia": [
                                        {
                                            "kind": "WhitespaceTrivia",
                                            "text": "  "
                                        }
                                    ]
                                },
                                "argumentList": {
                                    "kind": "ArgumentList",
                                    "fullStart": 761,
                                    "fullEnd": 857,
                                    "start": 761,
                                    "end": 857,
                                    "fullWidth": 96,
                                    "width": 96,
                                    "openParenToken": {
                                        "kind": "OpenParenToken",
                                        "fullStart": 761,
                                        "fullEnd": 762,
                                        "start": 761,
                                        "end": 762,
                                        "fullWidth": 1,
                                        "width": 1,
                                        "text": "(",
                                        "value": "(",
                                        "valueText": "("
                                    },
                                    "arguments": [
                                        {
                                            "kind": "StringLiteral",
                                            "fullStart": 762,
                                            "fullEnd": 856,
                                            "start": 762,
                                            "end": 856,
                                            "fullWidth": 94,
                                            "width": 94,
                                            "text": "'#2: When the Object constructor is called and if the value is an Object simply value returns'",
                                            "value": "#2: When the Object constructor is called and if the value is an Object simply value returns",
                                            "valueText": "#2: When the Object constructor is called and if the value is an Object simply value returns"
                                        }
                                    ],
                                    "closeParenToken": {
                                        "kind": "CloseParenToken",
                                        "fullStart": 856,
                                        "fullEnd": 857,
                                        "start": 856,
                                        "end": 857,
                                        "fullWidth": 1,
                                        "width": 1,
                                        "text": ")",
                                        "value": ")",
                                        "valueText": ")"
                                    }
                                }
                            },
                            "semicolonToken": {
                                "kind": "SemicolonToken",
                                "fullStart": 857,
                                "fullEnd": 859,
                                "start": 857,
                                "end": 858,
                                "fullWidth": 2,
                                "width": 1,
                                "text": ";",
                                "value": ";",
                                "valueText": ";",
                                "hasTrailingTrivia": true,
                                "hasTrailingNewLine": true,
                                "trailingTrivia": [
                                    {
                                        "kind": "NewLineTrivia",
                                        "text": "\n"
                                    }
                                ]
                            }
                        }
                    ],
                    "closeBraceToken": {
                        "kind": "CloseBraceToken",
                        "fullStart": 859,
                        "fullEnd": 861,
                        "start": 859,
                        "end": 860,
                        "fullWidth": 2,
                        "width": 1,
                        "text": "}",
                        "value": "}",
                        "valueText": "}",
                        "hasTrailingTrivia": true,
                        "hasTrailingNewLine": true,
                        "trailingTrivia": [
                            {
                                "kind": "NewLineTrivia",
                                "text": "\n"
                            }
                        ]
                    }
                }
            },
            {
                "kind": "IfStatement",
                "fullStart": 861,
                "fullEnd": 967,
                "start": 872,
                "end": 966,
                "fullWidth": 106,
                "width": 94,
                "ifKeyword": {
                    "kind": "IfKeyword",
                    "fullStart": 861,
                    "fullEnd": 875,
                    "start": 872,
                    "end": 874,
                    "fullWidth": 14,
                    "width": 2,
                    "text": "if",
                    "value": "if",
                    "valueText": "if",
                    "hasLeadingTrivia": true,
                    "hasLeadingComment": true,
                    "hasLeadingNewLine": true,
                    "hasTrailingTrivia": true,
                    "leadingTrivia": [
                        {
                            "kind": "NewLineTrivia",
                            "text": "\n"
                        },
                        {
                            "kind": "SingleLineCommentTrivia",
                            "text": "//CHECK#3"
                        },
                        {
                            "kind": "NewLineTrivia",
                            "text": "\n"
                        }
                    ],
                    "trailingTrivia": [
                        {
                            "kind": "WhitespaceTrivia",
                            "text": " "
                        }
                    ]
                },
                "openParenToken": {
                    "kind": "OpenParenToken",
                    "fullStart": 875,
                    "fullEnd": 876,
                    "start": 875,
                    "end": 876,
                    "fullWidth": 1,
                    "width": 1,
                    "text": "(",
                    "value": "(",
                    "valueText": "("
                },
                "condition": {
                    "kind": "NotEqualsExpression",
                    "fullStart": 876,
                    "fullEnd": 903,
                    "start": 876,
                    "end": 903,
                    "fullWidth": 27,
                    "width": 27,
                    "left": {
                        "kind": "TypeOfExpression",
                        "fullStart": 876,
                        "fullEnd": 888,
                        "start": 876,
                        "end": 887,
                        "fullWidth": 12,
                        "width": 11,
                        "typeOfKeyword": {
                            "kind": "TypeOfKeyword",
                            "fullStart": 876,
                            "fullEnd": 883,
                            "start": 876,
                            "end": 882,
                            "fullWidth": 7,
                            "width": 6,
                            "text": "typeof",
                            "value": "typeof",
                            "valueText": "typeof",
                            "hasTrailingTrivia": true,
                            "trailingTrivia": [
                                {
                                    "kind": "WhitespaceTrivia",
                                    "text": " "
                                }
                            ]
                        },
                        "expression": {
                            "kind": "IdentifierName",
                            "fullStart": 883,
                            "fullEnd": 888,
                            "start": 883,
                            "end": 887,
                            "fullWidth": 5,
                            "width": 4,
                            "text": "func",
                            "value": "func",
                            "valueText": "func",
                            "hasTrailingTrivia": true,
                            "trailingTrivia": [
                                {
                                    "kind": "WhitespaceTrivia",
                                    "text": " "
                                }
                            ]
                        }
                    },
                    "operatorToken": {
                        "kind": "ExclamationEqualsEqualsToken",
                        "fullStart": 888,
                        "fullEnd": 892,
                        "start": 888,
                        "end": 891,
                        "fullWidth": 4,
                        "width": 3,
                        "text": "!==",
                        "value": "!==",
                        "valueText": "!==",
                        "hasTrailingTrivia": true,
                        "trailingTrivia": [
                            {
                                "kind": "WhitespaceTrivia",
                                "text": " "
                            }
                        ]
                    },
                    "right": {
                        "kind": "StringLiteral",
                        "fullStart": 892,
                        "fullEnd": 903,
                        "start": 892,
                        "end": 903,
                        "fullWidth": 11,
                        "width": 11,
                        "text": "'undefined'",
                        "value": "undefined",
                        "valueText": "undefined"
                    }
                },
                "closeParenToken": {
                    "kind": "CloseParenToken",
                    "fullStart": 903,
                    "fullEnd": 905,
                    "start": 903,
                    "end": 904,
                    "fullWidth": 2,
                    "width": 1,
                    "text": ")",
                    "value": ")",
                    "valueText": ")",
                    "hasTrailingTrivia": true,
                    "trailingTrivia": [
                        {
                            "kind": "WhitespaceTrivia",
                            "text": " "
                        }
                    ]
                },
                "statement": {
                    "kind": "Block",
                    "fullStart": 905,
                    "fullEnd": 967,
                    "start": 905,
                    "end": 966,
                    "fullWidth": 62,
                    "width": 61,
                    "openBraceToken": {
                        "kind": "OpenBraceToken",
                        "fullStart": 905,
                        "fullEnd": 907,
                        "start": 905,
                        "end": 906,
                        "fullWidth": 2,
                        "width": 1,
                        "text": "{",
                        "value": "{",
                        "valueText": "{",
                        "hasTrailingTrivia": true,
                        "hasTrailingNewLine": true,
                        "trailingTrivia": [
                            {
                                "kind": "NewLineTrivia",
                                "text": "\n"
                            }
                        ]
                    },
                    "statements": [
                        {
                            "kind": "ExpressionStatement",
                            "fullStart": 907,
                            "fullEnd": 965,
                            "start": 909,
                            "end": 964,
                            "fullWidth": 58,
                            "width": 55,
                            "expression": {
                                "kind": "InvocationExpression",
                                "fullStart": 907,
                                "fullEnd": 963,
                                "start": 909,
                                "end": 963,
                                "fullWidth": 56,
                                "width": 54,
                                "expression": {
                                    "kind": "IdentifierName",
                                    "fullStart": 907,
                                    "fullEnd": 915,
                                    "start": 909,
                                    "end": 915,
                                    "fullWidth": 8,
                                    "width": 6,
                                    "text": "$ERROR",
                                    "value": "$ERROR",
                                    "valueText": "$ERROR",
                                    "hasLeadingTrivia": true,
                                    "leadingTrivia": [
                                        {
                                            "kind": "WhitespaceTrivia",
                                            "text": "  "
                                        }
                                    ]
                                },
                                "argumentList": {
                                    "kind": "ArgumentList",
                                    "fullStart": 915,
                                    "fullEnd": 963,
                                    "start": 915,
                                    "end": 963,
                                    "fullWidth": 48,
                                    "width": 48,
                                    "openParenToken": {
                                        "kind": "OpenParenToken",
                                        "fullStart": 915,
                                        "fullEnd": 916,
                                        "start": 915,
                                        "end": 916,
                                        "fullWidth": 1,
                                        "width": 1,
                                        "text": "(",
                                        "value": "(",
                                        "valueText": "("
                                    },
                                    "arguments": [
                                        {
                                            "kind": "StringLiteral",
                                            "fullStart": 916,
                                            "fullEnd": 962,
                                            "start": 916,
                                            "end": 962,
                                            "fullWidth": 46,
                                            "width": 46,
                                            "text": "'#3: function expression can\\'t be declarated'",
                                            "value": "#3: function expression can't be declarated",
                                            "valueText": "#3: function expression can't be declarated"
                                        }
                                    ],
                                    "closeParenToken": {
                                        "kind": "CloseParenToken",
                                        "fullStart": 962,
                                        "fullEnd": 963,
                                        "start": 962,
                                        "end": 963,
                                        "fullWidth": 1,
                                        "width": 1,
                                        "text": ")",
                                        "value": ")",
                                        "valueText": ")"
                                    }
                                }
                            },
                            "semicolonToken": {
                                "kind": "SemicolonToken",
                                "fullStart": 963,
                                "fullEnd": 965,
                                "start": 963,
                                "end": 964,
                                "fullWidth": 2,
                                "width": 1,
                                "text": ";",
                                "value": ";",
                                "valueText": ";",
                                "hasTrailingTrivia": true,
                                "hasTrailingNewLine": true,
                                "trailingTrivia": [
                                    {
                                        "kind": "NewLineTrivia",
                                        "text": "\n"
                                    }
                                ]
                            }
                        }
                    ],
                    "closeBraceToken": {
                        "kind": "CloseBraceToken",
                        "fullStart": 965,
                        "fullEnd": 967,
                        "start": 965,
                        "end": 966,
                        "fullWidth": 2,
                        "width": 1,
                        "text": "}",
                        "value": "}",
                        "valueText": "}",
                        "hasTrailingTrivia": true,
                        "hasTrailingNewLine": true,
                        "trailingTrivia": [
                            {
                                "kind": "NewLineTrivia",
                                "text": "\n"
                            }
                        ]
                    }
                }
            }
        ],
        "endOfFileToken": {
            "kind": "EndOfFileToken",
            "fullStart": 967,
            "fullEnd": 969,
            "start": 969,
            "end": 969,
            "fullWidth": 2,
            "width": 0,
            "text": "",
            "hasLeadingTrivia": true,
            "hasLeadingNewLine": true,
            "leadingTrivia": [
                {
                    "kind": "NewLineTrivia",
                    "text": "\n"
                },
                {
                    "kind": "NewLineTrivia",
                    "text": "\n"
                }
            ]
        }
    },
    "lineMap": {
        "lineStarts": [
            0,
            61,
            132,
            133,
            137,
            206,
            301,
            304,
            349,
            401,
            405,
            406,
            416,
            451,
            509,
            511,
            512,
            564,
            565,
            575,
            613,
            719,
            721,
            722,
            732,
            753,
            859,
            861,
            862,
            872,
            907,
            965,
            967,
            968,
            969
        ],
        "length": 969
    }
}<|MERGE_RESOLUTION|>--- conflicted
+++ resolved
@@ -412,12 +412,8 @@
                             "start": 516,
                             "end": 562,
                             "fullWidth": 46,
-<<<<<<< HEAD
                             "width": 46,
-                            "identifier": {
-=======
                             "propertyName": {
->>>>>>> 85e84683
                                 "kind": "IdentifierName",
                                 "fullStart": 516,
                                 "fullEnd": 522,
