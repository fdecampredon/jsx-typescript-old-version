--- conflicted
+++ resolved
@@ -94,12 +94,8 @@
                             "start": 394,
                             "end": 408,
                             "fullWidth": 14,
-<<<<<<< HEAD
                             "width": 14,
-                            "identifier": {
-=======
                             "propertyName": {
->>>>>>> 85e84683
                                 "kind": "IdentifierName",
                                 "fullStart": 394,
                                 "fullEnd": 398,
@@ -302,12 +298,8 @@
                             "start": 415,
                             "end": 438,
                             "fullWidth": 23,
-<<<<<<< HEAD
                             "width": 23,
-                            "identifier": {
-=======
                             "propertyName": {
->>>>>>> 85e84683
                                 "kind": "IdentifierName",
                                 "fullStart": 415,
                                 "fullEnd": 421,
