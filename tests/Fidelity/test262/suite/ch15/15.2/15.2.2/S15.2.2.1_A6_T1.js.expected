--- conflicted
+++ resolved
@@ -95,12 +95,8 @@
                             "start": 368,
                             "end": 391,
                             "fullWidth": 23,
-<<<<<<< HEAD
                             "width": 23,
-                            "identifier": {
-=======
                             "propertyName": {
->>>>>>> 85e84683
                                 "kind": "IdentifierName",
                                 "fullStart": 368,
                                 "fullEnd": 372,
