--- conflicted
+++ resolved
@@ -102,12 +102,8 @@
                             "start": 351,
                             "end": 372,
                             "fullWidth": 21,
-<<<<<<< HEAD
                             "width": 21,
-                            "identifier": {
-=======
                             "propertyName": {
->>>>>>> 85e84683
                                 "kind": "IdentifierName",
                                 "fullStart": 351,
                                 "fullEnd": 353,
