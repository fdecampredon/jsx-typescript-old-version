--- conflicted
+++ resolved
@@ -132,12 +132,8 @@
                             "start": 291,
                             "end": 296,
                             "fullWidth": 5,
-<<<<<<< HEAD
                             "width": 5,
-                            "identifier": {
-=======
                             "propertyName": {
->>>>>>> 85e84683
                                 "kind": "IdentifierName",
                                 "fullStart": 291,
                                 "fullEnd": 293,
