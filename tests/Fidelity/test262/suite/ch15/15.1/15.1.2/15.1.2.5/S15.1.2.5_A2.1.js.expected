--- conflicted
+++ resolved
@@ -650,12 +650,8 @@
                             "start": 525,
                             "end": 538,
                             "fullWidth": 13,
-<<<<<<< HEAD
                             "width": 13,
-                            "identifier": {
-=======
                             "propertyName": {
->>>>>>> 85e84683
                                 "kind": "IdentifierName",
                                 "fullStart": 525,
                                 "fullEnd": 532,
