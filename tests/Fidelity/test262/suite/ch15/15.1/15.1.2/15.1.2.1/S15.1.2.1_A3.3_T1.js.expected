{
    "isDeclaration": false,
    "languageVersion": "EcmaScript5",
    "parseOptions": {
        "allowAutomaticSemicolonInsertion": true
    },
    "sourceUnit": {
        "kind": "SourceUnit",
        "fullStart": 0,
        "fullEnd": 959,
        "start": 358,
        "end": 959,
        "fullWidth": 959,
        "width": 601,
        "moduleElements": [
            {
                "kind": "TryStatement",
                "fullStart": 0,
                "fullEnd": 602,
                "start": 358,
                "end": 601,
                "fullWidth": 602,
                "width": 243,
                "tryKeyword": {
                    "kind": "TryKeyword",
                    "fullStart": 0,
                    "fullEnd": 362,
                    "start": 358,
                    "end": 361,
                    "fullWidth": 362,
                    "width": 3,
                    "text": "try",
                    "value": "try",
                    "valueText": "try",
                    "hasLeadingTrivia": true,
                    "hasLeadingComment": true,
                    "hasLeadingNewLine": true,
                    "hasTrailingTrivia": true,
                    "leadingTrivia": [
                        {
                            "kind": "SingleLineCommentTrivia",
                            "text": "// Copyright 2009 the Sputnik authors.  All rights reserved."
                        },
                        {
                            "kind": "NewLineTrivia",
                            "text": "\n"
                        },
                        {
                            "kind": "SingleLineCommentTrivia",
                            "text": "// This code is governed by the BSD license found in the LICENSE file."
                        },
                        {
                            "kind": "NewLineTrivia",
                            "text": "\n"
                        },
                        {
                            "kind": "NewLineTrivia",
                            "text": "\n"
                        },
                        {
                            "kind": "MultiLineCommentTrivia",
                            "text": "/**\n * If Result(3).type is not normal, then Result(3).type must be throw.\n * Throw Result(3).value as an exception\n *\n * @path ch15/15.1/15.1.2/15.1.2.1/S15.1.2.1_A3.3_T1.js\n * @description Continue statement\n */"
                        },
                        {
                            "kind": "NewLineTrivia",
                            "text": "\n"
                        },
                        {
                            "kind": "NewLineTrivia",
                            "text": "\n"
                        },
                        {
                            "kind": "SingleLineCommentTrivia",
                            "text": "//CHECK#1"
                        },
                        {
                            "kind": "NewLineTrivia",
                            "text": "\n"
                        }
                    ],
                    "trailingTrivia": [
                        {
                            "kind": "WhitespaceTrivia",
                            "text": " "
                        }
                    ]
                },
                "block": {
                    "kind": "Block",
                    "fullStart": 362,
                    "fullEnd": 470,
                    "start": 362,
                    "end": 469,
                    "fullWidth": 108,
                    "width": 107,
                    "openBraceToken": {
                        "kind": "OpenBraceToken",
                        "fullStart": 362,
                        "fullEnd": 364,
                        "start": 362,
                        "end": 363,
                        "fullWidth": 2,
                        "width": 1,
                        "text": "{",
                        "value": "{",
                        "valueText": "{",
                        "hasTrailingTrivia": true,
                        "hasTrailingNewLine": true,
                        "trailingTrivia": [
                            {
                                "kind": "NewLineTrivia",
                                "text": "\n"
                            }
                        ]
                    },
                    "statements": [
                        {
                            "kind": "ExpressionStatement",
                            "fullStart": 364,
                            "fullEnd": 385,
                            "start": 366,
                            "end": 384,
                            "fullWidth": 21,
                            "width": 18,
                            "expression": {
                                "kind": "InvocationExpression",
                                "fullStart": 364,
                                "fullEnd": 383,
                                "start": 366,
                                "end": 383,
                                "fullWidth": 19,
                                "width": 17,
                                "expression": {
                                    "kind": "IdentifierName",
                                    "fullStart": 364,
                                    "fullEnd": 370,
                                    "start": 366,
                                    "end": 370,
                                    "fullWidth": 6,
                                    "width": 4,
                                    "text": "eval",
                                    "value": "eval",
                                    "valueText": "eval",
                                    "hasLeadingTrivia": true,
                                    "leadingTrivia": [
                                        {
                                            "kind": "WhitespaceTrivia",
                                            "text": "  "
                                        }
                                    ]
                                },
                                "argumentList": {
                                    "kind": "ArgumentList",
                                    "fullStart": 370,
                                    "fullEnd": 383,
                                    "start": 370,
                                    "end": 383,
                                    "fullWidth": 13,
                                    "width": 13,
                                    "openParenToken": {
                                        "kind": "OpenParenToken",
                                        "fullStart": 370,
                                        "fullEnd": 371,
                                        "start": 370,
                                        "end": 371,
                                        "fullWidth": 1,
                                        "width": 1,
                                        "text": "(",
                                        "value": "(",
                                        "valueText": "("
                                    },
                                    "arguments": [
                                        {
                                            "kind": "StringLiteral",
                                            "fullStart": 371,
                                            "fullEnd": 382,
                                            "start": 371,
                                            "end": 382,
                                            "fullWidth": 11,
                                            "width": 11,
                                            "text": "\"continue;\"",
                                            "value": "continue;",
                                            "valueText": "continue;"
                                        }
                                    ],
                                    "closeParenToken": {
                                        "kind": "CloseParenToken",
                                        "fullStart": 382,
                                        "fullEnd": 383,
                                        "start": 382,
                                        "end": 383,
                                        "fullWidth": 1,
                                        "width": 1,
                                        "text": ")",
                                        "value": ")",
                                        "valueText": ")"
                                    }
                                }
                            },
                            "semicolonToken": {
                                "kind": "SemicolonToken",
                                "fullStart": 383,
                                "fullEnd": 385,
                                "start": 383,
                                "end": 384,
                                "fullWidth": 2,
                                "width": 1,
                                "text": ";",
                                "value": ";",
                                "valueText": ";",
                                "hasTrailingTrivia": true,
                                "hasTrailingNewLine": true,
                                "trailingTrivia": [
                                    {
                                        "kind": "NewLineTrivia",
                                        "text": "\n"
                                    }
                                ]
                            }
                        },
                        {
                            "kind": "ExpressionStatement",
                            "fullStart": 385,
                            "fullEnd": 468,
                            "start": 387,
                            "end": 467,
                            "fullWidth": 83,
                            "width": 80,
                            "expression": {
                                "kind": "InvocationExpression",
                                "fullStart": 385,
                                "fullEnd": 466,
                                "start": 387,
                                "end": 466,
                                "fullWidth": 81,
                                "width": 79,
                                "expression": {
                                    "kind": "IdentifierName",
                                    "fullStart": 385,
                                    "fullEnd": 393,
                                    "start": 387,
                                    "end": 393,
                                    "fullWidth": 8,
                                    "width": 6,
                                    "text": "$ERROR",
                                    "value": "$ERROR",
                                    "valueText": "$ERROR",
                                    "hasLeadingTrivia": true,
                                    "leadingTrivia": [
                                        {
                                            "kind": "WhitespaceTrivia",
                                            "text": "  "
                                        }
                                    ]
                                },
                                "argumentList": {
                                    "kind": "ArgumentList",
                                    "fullStart": 393,
                                    "fullEnd": 466,
                                    "start": 393,
                                    "end": 466,
                                    "fullWidth": 73,
                                    "width": 73,
                                    "openParenToken": {
                                        "kind": "OpenParenToken",
                                        "fullStart": 393,
                                        "fullEnd": 394,
                                        "start": 393,
                                        "end": 394,
                                        "fullWidth": 1,
                                        "width": 1,
                                        "text": "(",
                                        "value": "(",
                                        "valueText": "("
                                    },
                                    "arguments": [
                                        {
                                            "kind": "AddExpression",
                                            "fullStart": 394,
                                            "fullEnd": 465,
                                            "start": 394,
                                            "end": 465,
                                            "fullWidth": 71,
                                            "width": 71,
                                            "left": {
                                                "kind": "StringLiteral",
                                                "fullStart": 394,
                                                "fullEnd": 444,
                                                "start": 394,
                                                "end": 443,
                                                "fullWidth": 50,
                                                "width": 49,
                                                "text": "'#1.1: continue must throw SyntaxError. Actual: '",
                                                "value": "#1.1: continue must throw SyntaxError. Actual: ",
                                                "valueText": "#1.1: continue must throw SyntaxError. Actual: ",
                                                "hasTrailingTrivia": true,
                                                "trailingTrivia": [
                                                    {
                                                        "kind": "WhitespaceTrivia",
                                                        "text": " "
                                                    }
                                                ]
                                            },
                                            "operatorToken": {
                                                "kind": "PlusToken",
                                                "fullStart": 444,
                                                "fullEnd": 446,
                                                "start": 444,
                                                "end": 445,
                                                "fullWidth": 2,
                                                "width": 1,
                                                "text": "+",
                                                "value": "+",
                                                "valueText": "+",
                                                "hasTrailingTrivia": true,
                                                "trailingTrivia": [
                                                    {
                                                        "kind": "WhitespaceTrivia",
                                                        "text": " "
                                                    }
                                                ]
                                            },
                                            "right": {
                                                "kind": "ParenthesizedExpression",
                                                "fullStart": 446,
                                                "fullEnd": 465,
                                                "start": 446,
                                                "end": 465,
                                                "fullWidth": 19,
                                                "width": 19,
                                                "openParenToken": {
                                                    "kind": "OpenParenToken",
                                                    "fullStart": 446,
                                                    "fullEnd": 447,
                                                    "start": 446,
                                                    "end": 447,
                                                    "fullWidth": 1,
                                                    "width": 1,
                                                    "text": "(",
                                                    "value": "(",
                                                    "valueText": "("
                                                },
                                                "expression": {
                                                    "kind": "InvocationExpression",
                                                    "fullStart": 447,
                                                    "fullEnd": 464,
                                                    "start": 447,
                                                    "end": 464,
                                                    "fullWidth": 17,
                                                    "width": 17,
                                                    "expression": {
                                                        "kind": "IdentifierName",
                                                        "fullStart": 447,
                                                        "fullEnd": 451,
                                                        "start": 447,
                                                        "end": 451,
                                                        "fullWidth": 4,
                                                        "width": 4,
                                                        "text": "eval",
                                                        "value": "eval",
                                                        "valueText": "eval"
                                                    },
                                                    "argumentList": {
                                                        "kind": "ArgumentList",
                                                        "fullStart": 451,
                                                        "fullEnd": 464,
                                                        "start": 451,
                                                        "end": 464,
                                                        "fullWidth": 13,
                                                        "width": 13,
                                                        "openParenToken": {
                                                            "kind": "OpenParenToken",
                                                            "fullStart": 451,
                                                            "fullEnd": 452,
                                                            "start": 451,
                                                            "end": 452,
                                                            "fullWidth": 1,
                                                            "width": 1,
                                                            "text": "(",
                                                            "value": "(",
                                                            "valueText": "("
                                                        },
                                                        "arguments": [
                                                            {
                                                                "kind": "StringLiteral",
                                                                "fullStart": 452,
                                                                "fullEnd": 463,
                                                                "start": 452,
                                                                "end": 463,
                                                                "fullWidth": 11,
                                                                "width": 11,
                                                                "text": "\"continue;\"",
                                                                "value": "continue;",
                                                                "valueText": "continue;"
                                                            }
                                                        ],
                                                        "closeParenToken": {
                                                            "kind": "CloseParenToken",
                                                            "fullStart": 463,
                                                            "fullEnd": 464,
                                                            "start": 463,
                                                            "end": 464,
                                                            "fullWidth": 1,
                                                            "width": 1,
                                                            "text": ")",
                                                            "value": ")",
                                                            "valueText": ")"
                                                        }
                                                    }
                                                },
                                                "closeParenToken": {
                                                    "kind": "CloseParenToken",
                                                    "fullStart": 464,
                                                    "fullEnd": 465,
                                                    "start": 464,
                                                    "end": 465,
                                                    "fullWidth": 1,
                                                    "width": 1,
                                                    "text": ")",
                                                    "value": ")",
                                                    "valueText": ")"
                                                }
                                            }
                                        }
                                    ],
                                    "closeParenToken": {
                                        "kind": "CloseParenToken",
                                        "fullStart": 465,
                                        "fullEnd": 466,
                                        "start": 465,
                                        "end": 466,
                                        "fullWidth": 1,
                                        "width": 1,
                                        "text": ")",
                                        "value": ")",
                                        "valueText": ")"
                                    }
                                }
                            },
                            "semicolonToken": {
                                "kind": "SemicolonToken",
                                "fullStart": 466,
                                "fullEnd": 468,
                                "start": 466,
                                "end": 467,
                                "fullWidth": 2,
                                "width": 1,
                                "text": ";",
                                "value": ";",
                                "valueText": ";",
                                "hasTrailingTrivia": true,
                                "hasTrailingNewLine": true,
                                "trailingTrivia": [
                                    {
                                        "kind": "NewLineTrivia",
                                        "text": "\n"
                                    }
                                ]
                            }
                        }
                    ],
                    "closeBraceToken": {
                        "kind": "CloseBraceToken",
                        "fullStart": 468,
                        "fullEnd": 470,
                        "start": 468,
                        "end": 469,
                        "fullWidth": 2,
                        "width": 1,
                        "text": "}",
                        "value": "}",
                        "valueText": "}",
                        "hasTrailingTrivia": true,
                        "trailingTrivia": [
                            {
                                "kind": "WhitespaceTrivia",
                                "text": " "
                            }
                        ]
                    }
                },
                "catchClause": {
                    "kind": "CatchClause",
                    "fullStart": 470,
                    "fullEnd": 602,
                    "start": 470,
                    "end": 601,
                    "fullWidth": 132,
                    "width": 131,
                    "catchKeyword": {
                        "kind": "CatchKeyword",
                        "fullStart": 470,
                        "fullEnd": 475,
                        "start": 470,
                        "end": 475,
                        "fullWidth": 5,
                        "width": 5,
                        "text": "catch",
                        "value": "catch",
                        "valueText": "catch"
                    },
                    "openParenToken": {
                        "kind": "OpenParenToken",
                        "fullStart": 475,
                        "fullEnd": 476,
                        "start": 475,
                        "end": 476,
                        "fullWidth": 1,
                        "width": 1,
                        "text": "(",
                        "value": "(",
                        "valueText": "("
                    },
                    "identifier": {
                        "kind": "IdentifierName",
                        "fullStart": 476,
                        "fullEnd": 477,
                        "start": 476,
                        "end": 477,
                        "fullWidth": 1,
                        "width": 1,
                        "text": "e",
                        "value": "e",
                        "valueText": "e"
                    },
                    "closeParenToken": {
                        "kind": "CloseParenToken",
                        "fullStart": 477,
                        "fullEnd": 479,
                        "start": 477,
                        "end": 478,
                        "fullWidth": 2,
                        "width": 1,
                        "text": ")",
                        "value": ")",
                        "valueText": ")",
                        "hasTrailingTrivia": true,
                        "trailingTrivia": [
                            {
                                "kind": "WhitespaceTrivia",
                                "text": " "
                            }
                        ]
                    },
                    "block": {
                        "kind": "Block",
                        "fullStart": 479,
                        "fullEnd": 602,
                        "start": 479,
                        "end": 601,
                        "fullWidth": 123,
                        "width": 122,
                        "openBraceToken": {
                            "kind": "OpenBraceToken",
                            "fullStart": 479,
                            "fullEnd": 481,
                            "start": 479,
                            "end": 480,
                            "fullWidth": 2,
                            "width": 1,
                            "text": "{",
                            "value": "{",
                            "valueText": "{",
                            "hasTrailingTrivia": true,
                            "hasTrailingNewLine": true,
                            "trailingTrivia": [
                                {
                                    "kind": "NewLineTrivia",
                                    "text": "\n"
                                }
                            ]
                        },
                        "statements": [
                            {
                                "kind": "IfStatement",
                                "fullStart": 481,
                                "fullEnd": 600,
                                "start": 483,
                                "end": 597,
                                "fullWidth": 119,
                                "width": 114,
                                "ifKeyword": {
                                    "kind": "IfKeyword",
                                    "fullStart": 481,
                                    "fullEnd": 486,
                                    "start": 483,
                                    "end": 485,
                                    "fullWidth": 5,
                                    "width": 2,
                                    "text": "if",
                                    "value": "if",
                                    "valueText": "if",
                                    "hasLeadingTrivia": true,
                                    "hasTrailingTrivia": true,
                                    "leadingTrivia": [
                                        {
                                            "kind": "WhitespaceTrivia",
                                            "text": "  "
                                        }
                                    ],
                                    "trailingTrivia": [
                                        {
                                            "kind": "WhitespaceTrivia",
                                            "text": " "
                                        }
                                    ]
                                },
                                "openParenToken": {
                                    "kind": "OpenParenToken",
                                    "fullStart": 486,
                                    "fullEnd": 487,
                                    "start": 486,
                                    "end": 487,
                                    "fullWidth": 1,
                                    "width": 1,
                                    "text": "(",
                                    "value": "(",
                                    "valueText": "("
                                },
                                "condition": {
                                    "kind": "NotEqualsExpression",
                                    "fullStart": 487,
                                    "fullEnd": 522,
                                    "start": 487,
                                    "end": 522,
                                    "fullWidth": 35,
                                    "width": 35,
                                    "left": {
                                        "kind": "ParenthesizedExpression",
                                        "fullStart": 487,
                                        "fullEnd": 514,
                                        "start": 487,
                                        "end": 513,
                                        "fullWidth": 27,
                                        "width": 26,
                                        "openParenToken": {
                                            "kind": "OpenParenToken",
                                            "fullStart": 487,
                                            "fullEnd": 488,
                                            "start": 487,
                                            "end": 488,
                                            "fullWidth": 1,
                                            "width": 1,
                                            "text": "(",
                                            "value": "(",
                                            "valueText": "("
                                        },
                                        "expression": {
                                            "kind": "InstanceOfExpression",
                                            "fullStart": 488,
                                            "fullEnd": 512,
                                            "start": 488,
                                            "end": 512,
                                            "fullWidth": 24,
                                            "width": 24,
                                            "left": {
                                                "kind": "IdentifierName",
                                                "fullStart": 488,
                                                "fullEnd": 490,
                                                "start": 488,
                                                "end": 489,
                                                "fullWidth": 2,
                                                "width": 1,
                                                "text": "e",
                                                "value": "e",
                                                "valueText": "e",
                                                "hasTrailingTrivia": true,
                                                "trailingTrivia": [
                                                    {
                                                        "kind": "WhitespaceTrivia",
                                                        "text": " "
                                                    }
                                                ]
                                            },
                                            "operatorToken": {
                                                "kind": "InstanceOfKeyword",
                                                "fullStart": 490,
                                                "fullEnd": 501,
                                                "start": 490,
                                                "end": 500,
                                                "fullWidth": 11,
                                                "width": 10,
                                                "text": "instanceof",
                                                "value": "instanceof",
                                                "valueText": "instanceof",
                                                "hasTrailingTrivia": true,
                                                "trailingTrivia": [
                                                    {
                                                        "kind": "WhitespaceTrivia",
                                                        "text": " "
                                                    }
                                                ]
                                            },
                                            "right": {
                                                "kind": "IdentifierName",
                                                "fullStart": 501,
                                                "fullEnd": 512,
                                                "start": 501,
                                                "end": 512,
                                                "fullWidth": 11,
                                                "width": 11,
                                                "text": "SyntaxError",
                                                "value": "SyntaxError",
                                                "valueText": "SyntaxError"
                                            }
                                        },
                                        "closeParenToken": {
                                            "kind": "CloseParenToken",
                                            "fullStart": 512,
                                            "fullEnd": 514,
                                            "start": 512,
                                            "end": 513,
                                            "fullWidth": 2,
                                            "width": 1,
                                            "text": ")",
                                            "value": ")",
                                            "valueText": ")",
                                            "hasTrailingTrivia": true,
                                            "trailingTrivia": [
                                                {
                                                    "kind": "WhitespaceTrivia",
                                                    "text": " "
                                                }
                                            ]
                                        }
                                    },
                                    "operatorToken": {
                                        "kind": "ExclamationEqualsEqualsToken",
                                        "fullStart": 514,
                                        "fullEnd": 518,
                                        "start": 514,
                                        "end": 517,
                                        "fullWidth": 4,
                                        "width": 3,
                                        "text": "!==",
                                        "value": "!==",
                                        "valueText": "!==",
                                        "hasTrailingTrivia": true,
                                        "trailingTrivia": [
                                            {
                                                "kind": "WhitespaceTrivia",
                                                "text": " "
                                            }
                                        ]
                                    },
                                    "right": {
                                        "kind": "TrueKeyword",
                                        "fullStart": 518,
                                        "fullEnd": 522,
                                        "start": 518,
                                        "end": 522,
                                        "fullWidth": 4,
                                        "width": 4,
                                        "text": "true",
                                        "value": true,
                                        "valueText": "true"
                                    }
                                },
                                "closeParenToken": {
                                    "kind": "CloseParenToken",
                                    "fullStart": 522,
                                    "fullEnd": 524,
                                    "start": 522,
                                    "end": 523,
                                    "fullWidth": 2,
                                    "width": 1,
                                    "text": ")",
                                    "value": ")",
                                    "valueText": ")",
                                    "hasTrailingTrivia": true,
                                    "trailingTrivia": [
                                        {
                                            "kind": "WhitespaceTrivia",
                                            "text": " "
                                        }
                                    ]
                                },
                                "statement": {
                                    "kind": "Block",
                                    "fullStart": 524,
                                    "fullEnd": 600,
                                    "start": 524,
                                    "end": 597,
                                    "fullWidth": 76,
                                    "width": 73,
                                    "openBraceToken": {
                                        "kind": "OpenBraceToken",
                                        "fullStart": 524,
                                        "fullEnd": 526,
                                        "start": 524,
                                        "end": 525,
                                        "fullWidth": 2,
                                        "width": 1,
                                        "text": "{",
                                        "value": "{",
                                        "valueText": "{",
                                        "hasTrailingTrivia": true,
                                        "hasTrailingNewLine": true,
                                        "trailingTrivia": [
                                            {
                                                "kind": "NewLineTrivia",
                                                "text": "\n"
                                            }
                                        ]
                                    },
                                    "statements": [
                                        {
                                            "kind": "ExpressionStatement",
                                            "fullStart": 526,
                                            "fullEnd": 594,
                                            "start": 530,
                                            "end": 593,
                                            "fullWidth": 68,
                                            "width": 63,
                                            "expression": {
                                                "kind": "InvocationExpression",
                                                "fullStart": 526,
                                                "fullEnd": 592,
                                                "start": 530,
                                                "end": 592,
                                                "fullWidth": 66,
                                                "width": 62,
                                                "expression": {
                                                    "kind": "IdentifierName",
                                                    "fullStart": 526,
                                                    "fullEnd": 536,
                                                    "start": 530,
                                                    "end": 536,
                                                    "fullWidth": 10,
                                                    "width": 6,
                                                    "text": "$ERROR",
                                                    "value": "$ERROR",
                                                    "valueText": "$ERROR",
                                                    "hasLeadingTrivia": true,
                                                    "leadingTrivia": [
                                                        {
                                                            "kind": "WhitespaceTrivia",
                                                            "text": "    "
                                                        }
                                                    ]
                                                },
                                                "argumentList": {
                                                    "kind": "ArgumentList",
                                                    "fullStart": 536,
                                                    "fullEnd": 592,
                                                    "start": 536,
                                                    "end": 592,
                                                    "fullWidth": 56,
                                                    "width": 56,
                                                    "openParenToken": {
                                                        "kind": "OpenParenToken",
                                                        "fullStart": 536,
                                                        "fullEnd": 537,
                                                        "start": 536,
                                                        "end": 537,
                                                        "fullWidth": 1,
                                                        "width": 1,
                                                        "text": "(",
                                                        "value": "(",
                                                        "valueText": "("
                                                    },
                                                    "arguments": [
                                                        {
                                                            "kind": "AddExpression",
                                                            "fullStart": 537,
                                                            "fullEnd": 591,
                                                            "start": 537,
                                                            "end": 591,
                                                            "fullWidth": 54,
                                                            "width": 54,
                                                            "left": {
                                                                "kind": "StringLiteral",
                                                                "fullStart": 537,
                                                                "fullEnd": 586,
                                                                "start": 537,
                                                                "end": 585,
                                                                "fullWidth": 49,
                                                                "width": 48,
                                                                "text": "'#1.2: continue must throw SyntaxError. Actual '",
                                                                "value": "#1.2: continue must throw SyntaxError. Actual ",
                                                                "valueText": "#1.2: continue must throw SyntaxError. Actual ",
                                                                "hasTrailingTrivia": true,
                                                                "trailingTrivia": [
                                                                    {
                                                                        "kind": "WhitespaceTrivia",
                                                                        "text": " "
                                                                    }
                                                                ]
                                                            },
                                                            "operatorToken": {
                                                                "kind": "PlusToken",
                                                                "fullStart": 586,
                                                                "fullEnd": 588,
                                                                "start": 586,
                                                                "end": 587,
                                                                "fullWidth": 2,
                                                                "width": 1,
                                                                "text": "+",
                                                                "value": "+",
                                                                "valueText": "+",
                                                                "hasTrailingTrivia": true,
                                                                "trailingTrivia": [
                                                                    {
                                                                        "kind": "WhitespaceTrivia",
                                                                        "text": " "
                                                                    }
                                                                ]
                                                            },
                                                            "right": {
                                                                "kind": "ParenthesizedExpression",
                                                                "fullStart": 588,
                                                                "fullEnd": 591,
                                                                "start": 588,
                                                                "end": 591,
                                                                "fullWidth": 3,
                                                                "width": 3,
                                                                "openParenToken": {
                                                                    "kind": "OpenParenToken",
                                                                    "fullStart": 588,
                                                                    "fullEnd": 589,
                                                                    "start": 588,
                                                                    "end": 589,
                                                                    "fullWidth": 1,
                                                                    "width": 1,
                                                                    "text": "(",
                                                                    "value": "(",
                                                                    "valueText": "("
                                                                },
                                                                "expression": {
                                                                    "kind": "IdentifierName",
                                                                    "fullStart": 589,
                                                                    "fullEnd": 590,
                                                                    "start": 589,
                                                                    "end": 590,
                                                                    "fullWidth": 1,
                                                                    "width": 1,
                                                                    "text": "e",
                                                                    "value": "e",
                                                                    "valueText": "e"
                                                                },
                                                                "closeParenToken": {
                                                                    "kind": "CloseParenToken",
                                                                    "fullStart": 590,
                                                                    "fullEnd": 591,
                                                                    "start": 590,
                                                                    "end": 591,
                                                                    "fullWidth": 1,
                                                                    "width": 1,
                                                                    "text": ")",
                                                                    "value": ")",
                                                                    "valueText": ")"
                                                                }
                                                            }
                                                        }
                                                    ],
                                                    "closeParenToken": {
                                                        "kind": "CloseParenToken",
                                                        "fullStart": 591,
                                                        "fullEnd": 592,
                                                        "start": 591,
                                                        "end": 592,
                                                        "fullWidth": 1,
                                                        "width": 1,
                                                        "text": ")",
                                                        "value": ")",
                                                        "valueText": ")"
                                                    }
                                                }
                                            },
                                            "semicolonToken": {
                                                "kind": "SemicolonToken",
                                                "fullStart": 592,
                                                "fullEnd": 594,
                                                "start": 592,
                                                "end": 593,
                                                "fullWidth": 2,
                                                "width": 1,
                                                "text": ";",
                                                "value": ";",
                                                "valueText": ";",
                                                "hasTrailingTrivia": true,
                                                "hasTrailingNewLine": true,
                                                "trailingTrivia": [
                                                    {
                                                        "kind": "NewLineTrivia",
                                                        "text": "\n"
                                                    }
                                                ]
                                            }
                                        }
                                    ],
                                    "closeBraceToken": {
                                        "kind": "CloseBraceToken",
                                        "fullStart": 594,
                                        "fullEnd": 600,
                                        "start": 596,
                                        "end": 597,
                                        "fullWidth": 6,
                                        "width": 1,
                                        "text": "}",
                                        "value": "}",
                                        "valueText": "}",
                                        "hasLeadingTrivia": true,
                                        "hasTrailingTrivia": true,
                                        "hasTrailingNewLine": true,
                                        "leadingTrivia": [
                                            {
                                                "kind": "WhitespaceTrivia",
                                                "text": "  "
                                            }
                                        ],
                                        "trailingTrivia": [
                                            {
                                                "kind": "WhitespaceTrivia",
                                                "text": "  "
                                            },
                                            {
                                                "kind": "NewLineTrivia",
                                                "text": "\n"
                                            }
                                        ]
                                    }
                                }
                            }
                        ],
                        "closeBraceToken": {
                            "kind": "CloseBraceToken",
                            "fullStart": 600,
                            "fullEnd": 602,
                            "start": 600,
                            "end": 601,
                            "fullWidth": 2,
                            "width": 1,
                            "text": "}",
                            "value": "}",
                            "valueText": "}",
                            "hasTrailingTrivia": true,
                            "hasTrailingNewLine": true,
                            "trailingTrivia": [
                                {
                                    "kind": "NewLineTrivia",
                                    "text": "\n"
                                }
                            ]
                        }
                    }
                }
            },
            {
                "kind": "TryStatement",
                "fullStart": 602,
                "fullEnd": 958,
                "start": 613,
                "end": 951,
                "fullWidth": 356,
                "width": 338,
                "tryKeyword": {
                    "kind": "TryKeyword",
                    "fullStart": 602,
                    "fullEnd": 617,
                    "start": 613,
                    "end": 616,
                    "fullWidth": 15,
                    "width": 3,
                    "text": "try",
                    "value": "try",
                    "valueText": "try",
                    "hasLeadingTrivia": true,
                    "hasLeadingComment": true,
                    "hasLeadingNewLine": true,
                    "hasTrailingTrivia": true,
                    "leadingTrivia": [
                        {
                            "kind": "NewLineTrivia",
                            "text": "\n"
                        },
                        {
                            "kind": "SingleLineCommentTrivia",
                            "text": "//CHECK#2"
                        },
                        {
                            "kind": "NewLineTrivia",
                            "text": "\n"
                        }
                    ],
                    "trailingTrivia": [
                        {
                            "kind": "WhitespaceTrivia",
                            "text": " "
                        }
                    ]
                },
                "block": {
                    "kind": "Block",
                    "fullStart": 617,
                    "fullEnd": 819,
                    "start": 617,
                    "end": 818,
                    "fullWidth": 202,
                    "width": 201,
                    "openBraceToken": {
                        "kind": "OpenBraceToken",
                        "fullStart": 617,
                        "fullEnd": 619,
                        "start": 617,
                        "end": 618,
                        "fullWidth": 2,
                        "width": 1,
                        "text": "{",
                        "value": "{",
                        "valueText": "{",
                        "hasTrailingTrivia": true,
                        "hasTrailingNewLine": true,
                        "trailingTrivia": [
                            {
                                "kind": "NewLineTrivia",
                                "text": "\n"
                            }
                        ]
                    },
                    "statements": [
                        {
                            "kind": "ForStatement",
                            "fullStart": 619,
                            "fullEnd": 730,
                            "start": 621,
                            "end": 729,
                            "fullWidth": 111,
                            "width": 108,
                            "forKeyword": {
                                "kind": "ForKeyword",
                                "fullStart": 619,
                                "fullEnd": 625,
                                "start": 621,
                                "end": 624,
                                "fullWidth": 6,
                                "width": 3,
                                "text": "for",
                                "value": "for",
                                "valueText": "for",
                                "hasLeadingTrivia": true,
                                "hasTrailingTrivia": true,
                                "leadingTrivia": [
                                    {
                                        "kind": "WhitespaceTrivia",
                                        "text": "  "
                                    }
                                ],
                                "trailingTrivia": [
                                    {
                                        "kind": "WhitespaceTrivia",
                                        "text": " "
                                    }
                                ]
                            },
                            "openParenToken": {
                                "kind": "OpenParenToken",
                                "fullStart": 625,
                                "fullEnd": 626,
                                "start": 625,
                                "end": 626,
                                "fullWidth": 1,
                                "width": 1,
                                "text": "(",
                                "value": "(",
                                "valueText": "("
                            },
                            "variableDeclaration": {
                                "kind": "VariableDeclaration",
                                "fullStart": 626,
                                "fullEnd": 635,
                                "start": 626,
                                "end": 635,
                                "fullWidth": 9,
                                "width": 9,
                                "varKeyword": {
                                    "kind": "VarKeyword",
                                    "fullStart": 626,
                                    "fullEnd": 630,
                                    "start": 626,
                                    "end": 629,
                                    "fullWidth": 4,
                                    "width": 3,
                                    "text": "var",
                                    "value": "var",
                                    "valueText": "var",
                                    "hasTrailingTrivia": true,
                                    "trailingTrivia": [
                                        {
                                            "kind": "WhitespaceTrivia",
                                            "text": " "
                                        }
                                    ]
                                },
                                "variableDeclarators": [
                                    {
                                        "kind": "VariableDeclarator",
                                        "fullStart": 630,
                                        "fullEnd": 635,
                                        "start": 630,
                                        "end": 635,
                                        "fullWidth": 5,
<<<<<<< HEAD
                                        "width": 5,
                                        "identifier": {
=======
                                        "propertyName": {
>>>>>>> 85e84683
                                            "kind": "IdentifierName",
                                            "fullStart": 630,
                                            "fullEnd": 632,
                                            "start": 630,
                                            "end": 631,
                                            "fullWidth": 2,
                                            "width": 1,
                                            "text": "i",
                                            "value": "i",
                                            "valueText": "i",
                                            "hasTrailingTrivia": true,
                                            "trailingTrivia": [
                                                {
                                                    "kind": "WhitespaceTrivia",
                                                    "text": " "
                                                }
                                            ]
                                        },
                                        "equalsValueClause": {
                                            "kind": "EqualsValueClause",
                                            "fullStart": 632,
                                            "fullEnd": 635,
                                            "start": 632,
                                            "end": 635,
                                            "fullWidth": 3,
                                            "width": 3,
                                            "equalsToken": {
                                                "kind": "EqualsToken",
                                                "fullStart": 632,
                                                "fullEnd": 634,
                                                "start": 632,
                                                "end": 633,
                                                "fullWidth": 2,
                                                "width": 1,
                                                "text": "=",
                                                "value": "=",
                                                "valueText": "=",
                                                "hasTrailingTrivia": true,
                                                "trailingTrivia": [
                                                    {
                                                        "kind": "WhitespaceTrivia",
                                                        "text": " "
                                                    }
                                                ]
                                            },
                                            "value": {
                                                "kind": "NumericLiteral",
                                                "fullStart": 634,
                                                "fullEnd": 635,
                                                "start": 634,
                                                "end": 635,
                                                "fullWidth": 1,
                                                "width": 1,
                                                "text": "0",
                                                "value": 0,
                                                "valueText": "0"
                                            }
                                        }
                                    }
                                ]
                            },
                            "firstSemicolonToken": {
                                "kind": "SemicolonToken",
                                "fullStart": 635,
                                "fullEnd": 637,
                                "start": 635,
                                "end": 636,
                                "fullWidth": 2,
                                "width": 1,
                                "text": ";",
                                "value": ";",
                                "valueText": ";",
                                "hasTrailingTrivia": true,
                                "trailingTrivia": [
                                    {
                                        "kind": "WhitespaceTrivia",
                                        "text": " "
                                    }
                                ]
                            },
                            "condition": {
                                "kind": "LessThanOrEqualExpression",
                                "fullStart": 637,
                                "fullEnd": 643,
                                "start": 637,
                                "end": 643,
                                "fullWidth": 6,
                                "width": 6,
                                "left": {
                                    "kind": "IdentifierName",
                                    "fullStart": 637,
                                    "fullEnd": 639,
                                    "start": 637,
                                    "end": 638,
                                    "fullWidth": 2,
                                    "width": 1,
                                    "text": "i",
                                    "value": "i",
                                    "valueText": "i",
                                    "hasTrailingTrivia": true,
                                    "trailingTrivia": [
                                        {
                                            "kind": "WhitespaceTrivia",
                                            "text": " "
                                        }
                                    ]
                                },
                                "operatorToken": {
                                    "kind": "LessThanEqualsToken",
                                    "fullStart": 639,
                                    "fullEnd": 642,
                                    "start": 639,
                                    "end": 641,
                                    "fullWidth": 3,
                                    "width": 2,
                                    "text": "<=",
                                    "value": "<=",
                                    "valueText": "<=",
                                    "hasTrailingTrivia": true,
                                    "trailingTrivia": [
                                        {
                                            "kind": "WhitespaceTrivia",
                                            "text": " "
                                        }
                                    ]
                                },
                                "right": {
                                    "kind": "NumericLiteral",
                                    "fullStart": 642,
                                    "fullEnd": 643,
                                    "start": 642,
                                    "end": 643,
                                    "fullWidth": 1,
                                    "width": 1,
                                    "text": "1",
                                    "value": 1,
                                    "valueText": "1"
                                }
                            },
                            "secondSemicolonToken": {
                                "kind": "SemicolonToken",
                                "fullStart": 643,
                                "fullEnd": 645,
                                "start": 643,
                                "end": 644,
                                "fullWidth": 2,
                                "width": 1,
                                "text": ";",
                                "value": ";",
                                "valueText": ";",
                                "hasTrailingTrivia": true,
                                "trailingTrivia": [
                                    {
                                        "kind": "WhitespaceTrivia",
                                        "text": " "
                                    }
                                ]
                            },
                            "incrementor": {
                                "kind": "PostIncrementExpression",
                                "fullStart": 645,
                                "fullEnd": 648,
                                "start": 645,
                                "end": 648,
                                "fullWidth": 3,
                                "width": 3,
                                "operand": {
                                    "kind": "IdentifierName",
                                    "fullStart": 645,
                                    "fullEnd": 646,
                                    "start": 645,
                                    "end": 646,
                                    "fullWidth": 1,
                                    "width": 1,
                                    "text": "i",
                                    "value": "i",
                                    "valueText": "i"
                                },
                                "operatorToken": {
                                    "kind": "PlusPlusToken",
                                    "fullStart": 646,
                                    "fullEnd": 648,
                                    "start": 646,
                                    "end": 648,
                                    "fullWidth": 2,
                                    "width": 2,
                                    "text": "++",
                                    "value": "++",
                                    "valueText": "++"
                                }
                            },
                            "closeParenToken": {
                                "kind": "CloseParenToken",
                                "fullStart": 648,
                                "fullEnd": 650,
                                "start": 648,
                                "end": 649,
                                "fullWidth": 2,
                                "width": 1,
                                "text": ")",
                                "value": ")",
                                "valueText": ")",
                                "hasTrailingTrivia": true,
                                "trailingTrivia": [
                                    {
                                        "kind": "WhitespaceTrivia",
                                        "text": " "
                                    }
                                ]
                            },
                            "statement": {
                                "kind": "Block",
                                "fullStart": 650,
                                "fullEnd": 730,
                                "start": 650,
                                "end": 729,
                                "fullWidth": 80,
                                "width": 79,
                                "openBraceToken": {
                                    "kind": "OpenBraceToken",
                                    "fullStart": 650,
                                    "fullEnd": 652,
                                    "start": 650,
                                    "end": 651,
                                    "fullWidth": 2,
                                    "width": 1,
                                    "text": "{",
                                    "value": "{",
                                    "valueText": "{",
                                    "hasTrailingTrivia": true,
                                    "hasTrailingNewLine": true,
                                    "trailingTrivia": [
                                        {
                                            "kind": "NewLineTrivia",
                                            "text": "\n"
                                        }
                                    ]
                                },
                                "statements": [
                                    {
                                        "kind": "ForStatement",
                                        "fullStart": 652,
                                        "fullEnd": 726,
                                        "start": 656,
                                        "end": 725,
                                        "fullWidth": 74,
                                        "width": 69,
                                        "forKeyword": {
                                            "kind": "ForKeyword",
                                            "fullStart": 652,
                                            "fullEnd": 660,
                                            "start": 656,
                                            "end": 659,
                                            "fullWidth": 8,
                                            "width": 3,
                                            "text": "for",
                                            "value": "for",
                                            "valueText": "for",
                                            "hasLeadingTrivia": true,
                                            "hasTrailingTrivia": true,
                                            "leadingTrivia": [
                                                {
                                                    "kind": "WhitespaceTrivia",
                                                    "text": "    "
                                                }
                                            ],
                                            "trailingTrivia": [
                                                {
                                                    "kind": "WhitespaceTrivia",
                                                    "text": " "
                                                }
                                            ]
                                        },
                                        "openParenToken": {
                                            "kind": "OpenParenToken",
                                            "fullStart": 660,
                                            "fullEnd": 661,
                                            "start": 660,
                                            "end": 661,
                                            "fullWidth": 1,
                                            "width": 1,
                                            "text": "(",
                                            "value": "(",
                                            "valueText": "("
                                        },
                                        "variableDeclaration": {
                                            "kind": "VariableDeclaration",
                                            "fullStart": 661,
                                            "fullEnd": 670,
                                            "start": 661,
                                            "end": 670,
                                            "fullWidth": 9,
                                            "width": 9,
                                            "varKeyword": {
                                                "kind": "VarKeyword",
                                                "fullStart": 661,
                                                "fullEnd": 665,
                                                "start": 661,
                                                "end": 664,
                                                "fullWidth": 4,
                                                "width": 3,
                                                "text": "var",
                                                "value": "var",
                                                "valueText": "var",
                                                "hasTrailingTrivia": true,
                                                "trailingTrivia": [
                                                    {
                                                        "kind": "WhitespaceTrivia",
                                                        "text": " "
                                                    }
                                                ]
                                            },
                                            "variableDeclarators": [
                                                {
                                                    "kind": "VariableDeclarator",
                                                    "fullStart": 665,
                                                    "fullEnd": 670,
                                                    "start": 665,
                                                    "end": 670,
                                                    "fullWidth": 5,
<<<<<<< HEAD
                                                    "width": 5,
                                                    "identifier": {
=======
                                                    "propertyName": {
>>>>>>> 85e84683
                                                        "kind": "IdentifierName",
                                                        "fullStart": 665,
                                                        "fullEnd": 667,
                                                        "start": 665,
                                                        "end": 666,
                                                        "fullWidth": 2,
                                                        "width": 1,
                                                        "text": "j",
                                                        "value": "j",
                                                        "valueText": "j",
                                                        "hasTrailingTrivia": true,
                                                        "trailingTrivia": [
                                                            {
                                                                "kind": "WhitespaceTrivia",
                                                                "text": " "
                                                            }
                                                        ]
                                                    },
                                                    "equalsValueClause": {
                                                        "kind": "EqualsValueClause",
                                                        "fullStart": 667,
                                                        "fullEnd": 670,
                                                        "start": 667,
                                                        "end": 670,
                                                        "fullWidth": 3,
                                                        "width": 3,
                                                        "equalsToken": {
                                                            "kind": "EqualsToken",
                                                            "fullStart": 667,
                                                            "fullEnd": 669,
                                                            "start": 667,
                                                            "end": 668,
                                                            "fullWidth": 2,
                                                            "width": 1,
                                                            "text": "=",
                                                            "value": "=",
                                                            "valueText": "=",
                                                            "hasTrailingTrivia": true,
                                                            "trailingTrivia": [
                                                                {
                                                                    "kind": "WhitespaceTrivia",
                                                                    "text": " "
                                                                }
                                                            ]
                                                        },
                                                        "value": {
                                                            "kind": "NumericLiteral",
                                                            "fullStart": 669,
                                                            "fullEnd": 670,
                                                            "start": 669,
                                                            "end": 670,
                                                            "fullWidth": 1,
                                                            "width": 1,
                                                            "text": "0",
                                                            "value": 0,
                                                            "valueText": "0"
                                                        }
                                                    }
                                                }
                                            ]
                                        },
                                        "firstSemicolonToken": {
                                            "kind": "SemicolonToken",
                                            "fullStart": 670,
                                            "fullEnd": 672,
                                            "start": 670,
                                            "end": 671,
                                            "fullWidth": 2,
                                            "width": 1,
                                            "text": ";",
                                            "value": ";",
                                            "valueText": ";",
                                            "hasTrailingTrivia": true,
                                            "trailingTrivia": [
                                                {
                                                    "kind": "WhitespaceTrivia",
                                                    "text": " "
                                                }
                                            ]
                                        },
                                        "condition": {
                                            "kind": "LessThanOrEqualExpression",
                                            "fullStart": 672,
                                            "fullEnd": 678,
                                            "start": 672,
                                            "end": 678,
                                            "fullWidth": 6,
                                            "width": 6,
                                            "left": {
                                                "kind": "IdentifierName",
                                                "fullStart": 672,
                                                "fullEnd": 674,
                                                "start": 672,
                                                "end": 673,
                                                "fullWidth": 2,
                                                "width": 1,
                                                "text": "j",
                                                "value": "j",
                                                "valueText": "j",
                                                "hasTrailingTrivia": true,
                                                "trailingTrivia": [
                                                    {
                                                        "kind": "WhitespaceTrivia",
                                                        "text": " "
                                                    }
                                                ]
                                            },
                                            "operatorToken": {
                                                "kind": "LessThanEqualsToken",
                                                "fullStart": 674,
                                                "fullEnd": 677,
                                                "start": 674,
                                                "end": 676,
                                                "fullWidth": 3,
                                                "width": 2,
                                                "text": "<=",
                                                "value": "<=",
                                                "valueText": "<=",
                                                "hasTrailingTrivia": true,
                                                "trailingTrivia": [
                                                    {
                                                        "kind": "WhitespaceTrivia",
                                                        "text": " "
                                                    }
                                                ]
                                            },
                                            "right": {
                                                "kind": "NumericLiteral",
                                                "fullStart": 677,
                                                "fullEnd": 678,
                                                "start": 677,
                                                "end": 678,
                                                "fullWidth": 1,
                                                "width": 1,
                                                "text": "1",
                                                "value": 1,
                                                "valueText": "1"
                                            }
                                        },
                                        "secondSemicolonToken": {
                                            "kind": "SemicolonToken",
                                            "fullStart": 678,
                                            "fullEnd": 680,
                                            "start": 678,
                                            "end": 679,
                                            "fullWidth": 2,
                                            "width": 1,
                                            "text": ";",
                                            "value": ";",
                                            "valueText": ";",
                                            "hasTrailingTrivia": true,
                                            "trailingTrivia": [
                                                {
                                                    "kind": "WhitespaceTrivia",
                                                    "text": " "
                                                }
                                            ]
                                        },
                                        "incrementor": {
                                            "kind": "PostIncrementExpression",
                                            "fullStart": 680,
                                            "fullEnd": 683,
                                            "start": 680,
                                            "end": 683,
                                            "fullWidth": 3,
                                            "width": 3,
                                            "operand": {
                                                "kind": "IdentifierName",
                                                "fullStart": 680,
                                                "fullEnd": 681,
                                                "start": 680,
                                                "end": 681,
                                                "fullWidth": 1,
                                                "width": 1,
                                                "text": "j",
                                                "value": "j",
                                                "valueText": "j"
                                            },
                                            "operatorToken": {
                                                "kind": "PlusPlusToken",
                                                "fullStart": 681,
                                                "fullEnd": 683,
                                                "start": 681,
                                                "end": 683,
                                                "fullWidth": 2,
                                                "width": 2,
                                                "text": "++",
                                                "value": "++",
                                                "valueText": "++"
                                            }
                                        },
                                        "closeParenToken": {
                                            "kind": "CloseParenToken",
                                            "fullStart": 683,
                                            "fullEnd": 685,
                                            "start": 683,
                                            "end": 684,
                                            "fullWidth": 2,
                                            "width": 1,
                                            "text": ")",
                                            "value": ")",
                                            "valueText": ")",
                                            "hasTrailingTrivia": true,
                                            "trailingTrivia": [
                                                {
                                                    "kind": "WhitespaceTrivia",
                                                    "text": " "
                                                }
                                            ]
                                        },
                                        "statement": {
                                            "kind": "Block",
                                            "fullStart": 685,
                                            "fullEnd": 726,
                                            "start": 685,
                                            "end": 725,
                                            "fullWidth": 41,
                                            "width": 40,
                                            "openBraceToken": {
                                                "kind": "OpenBraceToken",
                                                "fullStart": 685,
                                                "fullEnd": 687,
                                                "start": 685,
                                                "end": 686,
                                                "fullWidth": 2,
                                                "width": 1,
                                                "text": "{",
                                                "value": "{",
                                                "valueText": "{",
                                                "hasTrailingTrivia": true,
                                                "hasTrailingNewLine": true,
                                                "trailingTrivia": [
                                                    {
                                                        "kind": "NewLineTrivia",
                                                        "text": "\n"
                                                    }
                                                ]
                                            },
                                            "statements": [
                                                {
                                                    "kind": "ExpressionStatement",
                                                    "fullStart": 687,
                                                    "fullEnd": 720,
                                                    "start": 694,
                                                    "end": 712,
                                                    "fullWidth": 33,
                                                    "width": 18,
                                                    "expression": {
                                                        "kind": "InvocationExpression",
                                                        "fullStart": 687,
                                                        "fullEnd": 711,
                                                        "start": 694,
                                                        "end": 711,
                                                        "fullWidth": 24,
                                                        "width": 17,
                                                        "expression": {
                                                            "kind": "IdentifierName",
                                                            "fullStart": 687,
                                                            "fullEnd": 698,
                                                            "start": 694,
                                                            "end": 698,
                                                            "fullWidth": 11,
                                                            "width": 4,
                                                            "text": "eval",
                                                            "value": "eval",
                                                            "valueText": "eval",
                                                            "hasLeadingTrivia": true,
                                                            "leadingTrivia": [
                                                                {
                                                                    "kind": "WhitespaceTrivia",
                                                                    "text": "       "
                                                                }
                                                            ]
                                                        },
                                                        "argumentList": {
                                                            "kind": "ArgumentList",
                                                            "fullStart": 698,
                                                            "fullEnd": 711,
                                                            "start": 698,
                                                            "end": 711,
                                                            "fullWidth": 13,
                                                            "width": 13,
                                                            "openParenToken": {
                                                                "kind": "OpenParenToken",
                                                                "fullStart": 698,
                                                                "fullEnd": 699,
                                                                "start": 698,
                                                                "end": 699,
                                                                "fullWidth": 1,
                                                                "width": 1,
                                                                "text": "(",
                                                                "value": "(",
                                                                "valueText": "("
                                                            },
                                                            "arguments": [
                                                                {
                                                                    "kind": "StringLiteral",
                                                                    "fullStart": 699,
                                                                    "fullEnd": 710,
                                                                    "start": 699,
                                                                    "end": 710,
                                                                    "fullWidth": 11,
                                                                    "width": 11,
                                                                    "text": "\"continue;\"",
                                                                    "value": "continue;",
                                                                    "valueText": "continue;"
                                                                }
                                                            ],
                                                            "closeParenToken": {
                                                                "kind": "CloseParenToken",
                                                                "fullStart": 710,
                                                                "fullEnd": 711,
                                                                "start": 710,
                                                                "end": 711,
                                                                "fullWidth": 1,
                                                                "width": 1,
                                                                "text": ")",
                                                                "value": ")",
                                                                "valueText": ")"
                                                            }
                                                        }
                                                    },
                                                    "semicolonToken": {
                                                        "kind": "SemicolonToken",
                                                        "fullStart": 711,
                                                        "fullEnd": 720,
                                                        "start": 711,
                                                        "end": 712,
                                                        "fullWidth": 9,
                                                        "width": 1,
                                                        "text": ";",
                                                        "value": ";",
                                                        "valueText": ";",
                                                        "hasTrailingTrivia": true,
                                                        "hasTrailingNewLine": true,
                                                        "trailingTrivia": [
                                                            {
                                                                "kind": "WhitespaceTrivia",
                                                                "text": "       "
                                                            },
                                                            {
                                                                "kind": "NewLineTrivia",
                                                                "text": "\n"
                                                            }
                                                        ]
                                                    }
                                                }
                                            ],
                                            "closeBraceToken": {
                                                "kind": "CloseBraceToken",
                                                "fullStart": 720,
                                                "fullEnd": 726,
                                                "start": 724,
                                                "end": 725,
                                                "fullWidth": 6,
                                                "width": 1,
                                                "text": "}",
                                                "value": "}",
                                                "valueText": "}",
                                                "hasLeadingTrivia": true,
                                                "hasTrailingTrivia": true,
                                                "hasTrailingNewLine": true,
                                                "leadingTrivia": [
                                                    {
                                                        "kind": "WhitespaceTrivia",
                                                        "text": "    "
                                                    }
                                                ],
                                                "trailingTrivia": [
                                                    {
                                                        "kind": "NewLineTrivia",
                                                        "text": "\n"
                                                    }
                                                ]
                                            }
                                        }
                                    }
                                ],
                                "closeBraceToken": {
                                    "kind": "CloseBraceToken",
                                    "fullStart": 726,
                                    "fullEnd": 730,
                                    "start": 728,
                                    "end": 729,
                                    "fullWidth": 4,
                                    "width": 1,
                                    "text": "}",
                                    "value": "}",
                                    "valueText": "}",
                                    "hasLeadingTrivia": true,
                                    "hasTrailingTrivia": true,
                                    "hasTrailingNewLine": true,
                                    "leadingTrivia": [
                                        {
                                            "kind": "WhitespaceTrivia",
                                            "text": "  "
                                        }
                                    ],
                                    "trailingTrivia": [
                                        {
                                            "kind": "NewLineTrivia",
                                            "text": "\n"
                                        }
                                    ]
                                }
                            }
                        },
                        {
                            "kind": "ExpressionStatement",
                            "fullStart": 730,
                            "fullEnd": 817,
                            "start": 732,
                            "end": 812,
                            "fullWidth": 87,
                            "width": 80,
                            "expression": {
                                "kind": "InvocationExpression",
                                "fullStart": 730,
                                "fullEnd": 811,
                                "start": 732,
                                "end": 811,
                                "fullWidth": 81,
                                "width": 79,
                                "expression": {
                                    "kind": "IdentifierName",
                                    "fullStart": 730,
                                    "fullEnd": 738,
                                    "start": 732,
                                    "end": 738,
                                    "fullWidth": 8,
                                    "width": 6,
                                    "text": "$ERROR",
                                    "value": "$ERROR",
                                    "valueText": "$ERROR",
                                    "hasLeadingTrivia": true,
                                    "leadingTrivia": [
                                        {
                                            "kind": "WhitespaceTrivia",
                                            "text": "  "
                                        }
                                    ]
                                },
                                "argumentList": {
                                    "kind": "ArgumentList",
                                    "fullStart": 738,
                                    "fullEnd": 811,
                                    "start": 738,
                                    "end": 811,
                                    "fullWidth": 73,
                                    "width": 73,
                                    "openParenToken": {
                                        "kind": "OpenParenToken",
                                        "fullStart": 738,
                                        "fullEnd": 739,
                                        "start": 738,
                                        "end": 739,
                                        "fullWidth": 1,
                                        "width": 1,
                                        "text": "(",
                                        "value": "(",
                                        "valueText": "("
                                    },
                                    "arguments": [
                                        {
                                            "kind": "AddExpression",
                                            "fullStart": 739,
                                            "fullEnd": 810,
                                            "start": 739,
                                            "end": 810,
                                            "fullWidth": 71,
                                            "width": 71,
                                            "left": {
                                                "kind": "StringLiteral",
                                                "fullStart": 739,
                                                "fullEnd": 789,
                                                "start": 739,
                                                "end": 788,
                                                "fullWidth": 50,
                                                "width": 49,
                                                "text": "'#2.1: continue must throw SyntaxError. Actual: '",
                                                "value": "#2.1: continue must throw SyntaxError. Actual: ",
                                                "valueText": "#2.1: continue must throw SyntaxError. Actual: ",
                                                "hasTrailingTrivia": true,
                                                "trailingTrivia": [
                                                    {
                                                        "kind": "WhitespaceTrivia",
                                                        "text": " "
                                                    }
                                                ]
                                            },
                                            "operatorToken": {
                                                "kind": "PlusToken",
                                                "fullStart": 789,
                                                "fullEnd": 791,
                                                "start": 789,
                                                "end": 790,
                                                "fullWidth": 2,
                                                "width": 1,
                                                "text": "+",
                                                "value": "+",
                                                "valueText": "+",
                                                "hasTrailingTrivia": true,
                                                "trailingTrivia": [
                                                    {
                                                        "kind": "WhitespaceTrivia",
                                                        "text": " "
                                                    }
                                                ]
                                            },
                                            "right": {
                                                "kind": "ParenthesizedExpression",
                                                "fullStart": 791,
                                                "fullEnd": 810,
                                                "start": 791,
                                                "end": 810,
                                                "fullWidth": 19,
                                                "width": 19,
                                                "openParenToken": {
                                                    "kind": "OpenParenToken",
                                                    "fullStart": 791,
                                                    "fullEnd": 792,
                                                    "start": 791,
                                                    "end": 792,
                                                    "fullWidth": 1,
                                                    "width": 1,
                                                    "text": "(",
                                                    "value": "(",
                                                    "valueText": "("
                                                },
                                                "expression": {
                                                    "kind": "InvocationExpression",
                                                    "fullStart": 792,
                                                    "fullEnd": 809,
                                                    "start": 792,
                                                    "end": 809,
                                                    "fullWidth": 17,
                                                    "width": 17,
                                                    "expression": {
                                                        "kind": "IdentifierName",
                                                        "fullStart": 792,
                                                        "fullEnd": 796,
                                                        "start": 792,
                                                        "end": 796,
                                                        "fullWidth": 4,
                                                        "width": 4,
                                                        "text": "eval",
                                                        "value": "eval",
                                                        "valueText": "eval"
                                                    },
                                                    "argumentList": {
                                                        "kind": "ArgumentList",
                                                        "fullStart": 796,
                                                        "fullEnd": 809,
                                                        "start": 796,
                                                        "end": 809,
                                                        "fullWidth": 13,
                                                        "width": 13,
                                                        "openParenToken": {
                                                            "kind": "OpenParenToken",
                                                            "fullStart": 796,
                                                            "fullEnd": 797,
                                                            "start": 796,
                                                            "end": 797,
                                                            "fullWidth": 1,
                                                            "width": 1,
                                                            "text": "(",
                                                            "value": "(",
                                                            "valueText": "("
                                                        },
                                                        "arguments": [
                                                            {
                                                                "kind": "StringLiteral",
                                                                "fullStart": 797,
                                                                "fullEnd": 808,
                                                                "start": 797,
                                                                "end": 808,
                                                                "fullWidth": 11,
                                                                "width": 11,
                                                                "text": "\"continue;\"",
                                                                "value": "continue;",
                                                                "valueText": "continue;"
                                                            }
                                                        ],
                                                        "closeParenToken": {
                                                            "kind": "CloseParenToken",
                                                            "fullStart": 808,
                                                            "fullEnd": 809,
                                                            "start": 808,
                                                            "end": 809,
                                                            "fullWidth": 1,
                                                            "width": 1,
                                                            "text": ")",
                                                            "value": ")",
                                                            "valueText": ")"
                                                        }
                                                    }
                                                },
                                                "closeParenToken": {
                                                    "kind": "CloseParenToken",
                                                    "fullStart": 809,
                                                    "fullEnd": 810,
                                                    "start": 809,
                                                    "end": 810,
                                                    "fullWidth": 1,
                                                    "width": 1,
                                                    "text": ")",
                                                    "value": ")",
                                                    "valueText": ")"
                                                }
                                            }
                                        }
                                    ],
                                    "closeParenToken": {
                                        "kind": "CloseParenToken",
                                        "fullStart": 810,
                                        "fullEnd": 811,
                                        "start": 810,
                                        "end": 811,
                                        "fullWidth": 1,
                                        "width": 1,
                                        "text": ")",
                                        "value": ")",
                                        "valueText": ")"
                                    }
                                }
                            },
                            "semicolonToken": {
                                "kind": "SemicolonToken",
                                "fullStart": 811,
                                "fullEnd": 817,
                                "start": 811,
                                "end": 812,
                                "fullWidth": 6,
                                "width": 1,
                                "text": ";",
                                "value": ";",
                                "valueText": ";",
                                "hasTrailingTrivia": true,
                                "hasTrailingNewLine": true,
                                "trailingTrivia": [
                                    {
                                        "kind": "WhitespaceTrivia",
                                        "text": "    "
                                    },
                                    {
                                        "kind": "NewLineTrivia",
                                        "text": "\n"
                                    }
                                ]
                            }
                        }
                    ],
                    "closeBraceToken": {
                        "kind": "CloseBraceToken",
                        "fullStart": 817,
                        "fullEnd": 819,
                        "start": 817,
                        "end": 818,
                        "fullWidth": 2,
                        "width": 1,
                        "text": "}",
                        "value": "}",
                        "valueText": "}",
                        "hasTrailingTrivia": true,
                        "trailingTrivia": [
                            {
                                "kind": "WhitespaceTrivia",
                                "text": " "
                            }
                        ]
                    }
                },
                "catchClause": {
                    "kind": "CatchClause",
                    "fullStart": 819,
                    "fullEnd": 958,
                    "start": 819,
                    "end": 951,
                    "fullWidth": 139,
                    "width": 132,
                    "catchKeyword": {
                        "kind": "CatchKeyword",
                        "fullStart": 819,
                        "fullEnd": 824,
                        "start": 819,
                        "end": 824,
                        "fullWidth": 5,
                        "width": 5,
                        "text": "catch",
                        "value": "catch",
                        "valueText": "catch"
                    },
                    "openParenToken": {
                        "kind": "OpenParenToken",
                        "fullStart": 824,
                        "fullEnd": 825,
                        "start": 824,
                        "end": 825,
                        "fullWidth": 1,
                        "width": 1,
                        "text": "(",
                        "value": "(",
                        "valueText": "("
                    },
                    "identifier": {
                        "kind": "IdentifierName",
                        "fullStart": 825,
                        "fullEnd": 826,
                        "start": 825,
                        "end": 826,
                        "fullWidth": 1,
                        "width": 1,
                        "text": "e",
                        "value": "e",
                        "valueText": "e"
                    },
                    "closeParenToken": {
                        "kind": "CloseParenToken",
                        "fullStart": 826,
                        "fullEnd": 828,
                        "start": 826,
                        "end": 827,
                        "fullWidth": 2,
                        "width": 1,
                        "text": ")",
                        "value": ")",
                        "valueText": ")",
                        "hasTrailingTrivia": true,
                        "trailingTrivia": [
                            {
                                "kind": "WhitespaceTrivia",
                                "text": " "
                            }
                        ]
                    },
                    "block": {
                        "kind": "Block",
                        "fullStart": 828,
                        "fullEnd": 958,
                        "start": 828,
                        "end": 951,
                        "fullWidth": 130,
                        "width": 123,
                        "openBraceToken": {
                            "kind": "OpenBraceToken",
                            "fullStart": 828,
                            "fullEnd": 830,
                            "start": 828,
                            "end": 829,
                            "fullWidth": 2,
                            "width": 1,
                            "text": "{",
                            "value": "{",
                            "valueText": "{",
                            "hasTrailingTrivia": true,
                            "hasTrailingNewLine": true,
                            "trailingTrivia": [
                                {
                                    "kind": "NewLineTrivia",
                                    "text": "\n"
                                }
                            ]
                        },
                        "statements": [
                            {
                                "kind": "IfStatement",
                                "fullStart": 830,
                                "fullEnd": 950,
                                "start": 832,
                                "end": 947,
                                "fullWidth": 120,
                                "width": 115,
                                "ifKeyword": {
                                    "kind": "IfKeyword",
                                    "fullStart": 830,
                                    "fullEnd": 835,
                                    "start": 832,
                                    "end": 834,
                                    "fullWidth": 5,
                                    "width": 2,
                                    "text": "if",
                                    "value": "if",
                                    "valueText": "if",
                                    "hasLeadingTrivia": true,
                                    "hasTrailingTrivia": true,
                                    "leadingTrivia": [
                                        {
                                            "kind": "WhitespaceTrivia",
                                            "text": "  "
                                        }
                                    ],
                                    "trailingTrivia": [
                                        {
                                            "kind": "WhitespaceTrivia",
                                            "text": " "
                                        }
                                    ]
                                },
                                "openParenToken": {
                                    "kind": "OpenParenToken",
                                    "fullStart": 835,
                                    "fullEnd": 836,
                                    "start": 835,
                                    "end": 836,
                                    "fullWidth": 1,
                                    "width": 1,
                                    "text": "(",
                                    "value": "(",
                                    "valueText": "("
                                },
                                "condition": {
                                    "kind": "NotEqualsExpression",
                                    "fullStart": 836,
                                    "fullEnd": 871,
                                    "start": 836,
                                    "end": 871,
                                    "fullWidth": 35,
                                    "width": 35,
                                    "left": {
                                        "kind": "ParenthesizedExpression",
                                        "fullStart": 836,
                                        "fullEnd": 863,
                                        "start": 836,
                                        "end": 862,
                                        "fullWidth": 27,
                                        "width": 26,
                                        "openParenToken": {
                                            "kind": "OpenParenToken",
                                            "fullStart": 836,
                                            "fullEnd": 837,
                                            "start": 836,
                                            "end": 837,
                                            "fullWidth": 1,
                                            "width": 1,
                                            "text": "(",
                                            "value": "(",
                                            "valueText": "("
                                        },
                                        "expression": {
                                            "kind": "InstanceOfExpression",
                                            "fullStart": 837,
                                            "fullEnd": 861,
                                            "start": 837,
                                            "end": 861,
                                            "fullWidth": 24,
                                            "width": 24,
                                            "left": {
                                                "kind": "IdentifierName",
                                                "fullStart": 837,
                                                "fullEnd": 839,
                                                "start": 837,
                                                "end": 838,
                                                "fullWidth": 2,
                                                "width": 1,
                                                "text": "e",
                                                "value": "e",
                                                "valueText": "e",
                                                "hasTrailingTrivia": true,
                                                "trailingTrivia": [
                                                    {
                                                        "kind": "WhitespaceTrivia",
                                                        "text": " "
                                                    }
                                                ]
                                            },
                                            "operatorToken": {
                                                "kind": "InstanceOfKeyword",
                                                "fullStart": 839,
                                                "fullEnd": 850,
                                                "start": 839,
                                                "end": 849,
                                                "fullWidth": 11,
                                                "width": 10,
                                                "text": "instanceof",
                                                "value": "instanceof",
                                                "valueText": "instanceof",
                                                "hasTrailingTrivia": true,
                                                "trailingTrivia": [
                                                    {
                                                        "kind": "WhitespaceTrivia",
                                                        "text": " "
                                                    }
                                                ]
                                            },
                                            "right": {
                                                "kind": "IdentifierName",
                                                "fullStart": 850,
                                                "fullEnd": 861,
                                                "start": 850,
                                                "end": 861,
                                                "fullWidth": 11,
                                                "width": 11,
                                                "text": "SyntaxError",
                                                "value": "SyntaxError",
                                                "valueText": "SyntaxError"
                                            }
                                        },
                                        "closeParenToken": {
                                            "kind": "CloseParenToken",
                                            "fullStart": 861,
                                            "fullEnd": 863,
                                            "start": 861,
                                            "end": 862,
                                            "fullWidth": 2,
                                            "width": 1,
                                            "text": ")",
                                            "value": ")",
                                            "valueText": ")",
                                            "hasTrailingTrivia": true,
                                            "trailingTrivia": [
                                                {
                                                    "kind": "WhitespaceTrivia",
                                                    "text": " "
                                                }
                                            ]
                                        }
                                    },
                                    "operatorToken": {
                                        "kind": "ExclamationEqualsEqualsToken",
                                        "fullStart": 863,
                                        "fullEnd": 867,
                                        "start": 863,
                                        "end": 866,
                                        "fullWidth": 4,
                                        "width": 3,
                                        "text": "!==",
                                        "value": "!==",
                                        "valueText": "!==",
                                        "hasTrailingTrivia": true,
                                        "trailingTrivia": [
                                            {
                                                "kind": "WhitespaceTrivia",
                                                "text": " "
                                            }
                                        ]
                                    },
                                    "right": {
                                        "kind": "TrueKeyword",
                                        "fullStart": 867,
                                        "fullEnd": 871,
                                        "start": 867,
                                        "end": 871,
                                        "fullWidth": 4,
                                        "width": 4,
                                        "text": "true",
                                        "value": true,
                                        "valueText": "true"
                                    }
                                },
                                "closeParenToken": {
                                    "kind": "CloseParenToken",
                                    "fullStart": 871,
                                    "fullEnd": 873,
                                    "start": 871,
                                    "end": 872,
                                    "fullWidth": 2,
                                    "width": 1,
                                    "text": ")",
                                    "value": ")",
                                    "valueText": ")",
                                    "hasTrailingTrivia": true,
                                    "trailingTrivia": [
                                        {
                                            "kind": "WhitespaceTrivia",
                                            "text": " "
                                        }
                                    ]
                                },
                                "statement": {
                                    "kind": "Block",
                                    "fullStart": 873,
                                    "fullEnd": 950,
                                    "start": 873,
                                    "end": 947,
                                    "fullWidth": 77,
                                    "width": 74,
                                    "openBraceToken": {
                                        "kind": "OpenBraceToken",
                                        "fullStart": 873,
                                        "fullEnd": 875,
                                        "start": 873,
                                        "end": 874,
                                        "fullWidth": 2,
                                        "width": 1,
                                        "text": "{",
                                        "value": "{",
                                        "valueText": "{",
                                        "hasTrailingTrivia": true,
                                        "hasTrailingNewLine": true,
                                        "trailingTrivia": [
                                            {
                                                "kind": "NewLineTrivia",
                                                "text": "\n"
                                            }
                                        ]
                                    },
                                    "statements": [
                                        {
                                            "kind": "ExpressionStatement",
                                            "fullStart": 875,
                                            "fullEnd": 944,
                                            "start": 879,
                                            "end": 943,
                                            "fullWidth": 69,
                                            "width": 64,
                                            "expression": {
                                                "kind": "InvocationExpression",
                                                "fullStart": 875,
                                                "fullEnd": 942,
                                                "start": 879,
                                                "end": 942,
                                                "fullWidth": 67,
                                                "width": 63,
                                                "expression": {
                                                    "kind": "IdentifierName",
                                                    "fullStart": 875,
                                                    "fullEnd": 885,
                                                    "start": 879,
                                                    "end": 885,
                                                    "fullWidth": 10,
                                                    "width": 6,
                                                    "text": "$ERROR",
                                                    "value": "$ERROR",
                                                    "valueText": "$ERROR",
                                                    "hasLeadingTrivia": true,
                                                    "leadingTrivia": [
                                                        {
                                                            "kind": "WhitespaceTrivia",
                                                            "text": "    "
                                                        }
                                                    ]
                                                },
                                                "argumentList": {
                                                    "kind": "ArgumentList",
                                                    "fullStart": 885,
                                                    "fullEnd": 942,
                                                    "start": 885,
                                                    "end": 942,
                                                    "fullWidth": 57,
                                                    "width": 57,
                                                    "openParenToken": {
                                                        "kind": "OpenParenToken",
                                                        "fullStart": 885,
                                                        "fullEnd": 886,
                                                        "start": 885,
                                                        "end": 886,
                                                        "fullWidth": 1,
                                                        "width": 1,
                                                        "text": "(",
                                                        "value": "(",
                                                        "valueText": "("
                                                    },
                                                    "arguments": [
                                                        {
                                                            "kind": "AddExpression",
                                                            "fullStart": 886,
                                                            "fullEnd": 941,
                                                            "start": 886,
                                                            "end": 941,
                                                            "fullWidth": 55,
                                                            "width": 55,
                                                            "left": {
                                                                "kind": "StringLiteral",
                                                                "fullStart": 886,
                                                                "fullEnd": 936,
                                                                "start": 886,
                                                                "end": 935,
                                                                "fullWidth": 50,
                                                                "width": 49,
                                                                "text": "'#2.2: continue must throw SyntaxError. Actual: '",
                                                                "value": "#2.2: continue must throw SyntaxError. Actual: ",
                                                                "valueText": "#2.2: continue must throw SyntaxError. Actual: ",
                                                                "hasTrailingTrivia": true,
                                                                "trailingTrivia": [
                                                                    {
                                                                        "kind": "WhitespaceTrivia",
                                                                        "text": " "
                                                                    }
                                                                ]
                                                            },
                                                            "operatorToken": {
                                                                "kind": "PlusToken",
                                                                "fullStart": 936,
                                                                "fullEnd": 938,
                                                                "start": 936,
                                                                "end": 937,
                                                                "fullWidth": 2,
                                                                "width": 1,
                                                                "text": "+",
                                                                "value": "+",
                                                                "valueText": "+",
                                                                "hasTrailingTrivia": true,
                                                                "trailingTrivia": [
                                                                    {
                                                                        "kind": "WhitespaceTrivia",
                                                                        "text": " "
                                                                    }
                                                                ]
                                                            },
                                                            "right": {
                                                                "kind": "ParenthesizedExpression",
                                                                "fullStart": 938,
                                                                "fullEnd": 941,
                                                                "start": 938,
                                                                "end": 941,
                                                                "fullWidth": 3,
                                                                "width": 3,
                                                                "openParenToken": {
                                                                    "kind": "OpenParenToken",
                                                                    "fullStart": 938,
                                                                    "fullEnd": 939,
                                                                    "start": 938,
                                                                    "end": 939,
                                                                    "fullWidth": 1,
                                                                    "width": 1,
                                                                    "text": "(",
                                                                    "value": "(",
                                                                    "valueText": "("
                                                                },
                                                                "expression": {
                                                                    "kind": "IdentifierName",
                                                                    "fullStart": 939,
                                                                    "fullEnd": 940,
                                                                    "start": 939,
                                                                    "end": 940,
                                                                    "fullWidth": 1,
                                                                    "width": 1,
                                                                    "text": "e",
                                                                    "value": "e",
                                                                    "valueText": "e"
                                                                },
                                                                "closeParenToken": {
                                                                    "kind": "CloseParenToken",
                                                                    "fullStart": 940,
                                                                    "fullEnd": 941,
                                                                    "start": 940,
                                                                    "end": 941,
                                                                    "fullWidth": 1,
                                                                    "width": 1,
                                                                    "text": ")",
                                                                    "value": ")",
                                                                    "valueText": ")"
                                                                }
                                                            }
                                                        }
                                                    ],
                                                    "closeParenToken": {
                                                        "kind": "CloseParenToken",
                                                        "fullStart": 941,
                                                        "fullEnd": 942,
                                                        "start": 941,
                                                        "end": 942,
                                                        "fullWidth": 1,
                                                        "width": 1,
                                                        "text": ")",
                                                        "value": ")",
                                                        "valueText": ")"
                                                    }
                                                }
                                            },
                                            "semicolonToken": {
                                                "kind": "SemicolonToken",
                                                "fullStart": 942,
                                                "fullEnd": 944,
                                                "start": 942,
                                                "end": 943,
                                                "fullWidth": 2,
                                                "width": 1,
                                                "text": ";",
                                                "value": ";",
                                                "valueText": ";",
                                                "hasTrailingTrivia": true,
                                                "hasTrailingNewLine": true,
                                                "trailingTrivia": [
                                                    {
                                                        "kind": "NewLineTrivia",
                                                        "text": "\n"
                                                    }
                                                ]
                                            }
                                        }
                                    ],
                                    "closeBraceToken": {
                                        "kind": "CloseBraceToken",
                                        "fullStart": 944,
                                        "fullEnd": 950,
                                        "start": 946,
                                        "end": 947,
                                        "fullWidth": 6,
                                        "width": 1,
                                        "text": "}",
                                        "value": "}",
                                        "valueText": "}",
                                        "hasLeadingTrivia": true,
                                        "hasTrailingTrivia": true,
                                        "hasTrailingNewLine": true,
                                        "leadingTrivia": [
                                            {
                                                "kind": "WhitespaceTrivia",
                                                "text": "  "
                                            }
                                        ],
                                        "trailingTrivia": [
                                            {
                                                "kind": "WhitespaceTrivia",
                                                "text": "  "
                                            },
                                            {
                                                "kind": "NewLineTrivia",
                                                "text": "\n"
                                            }
                                        ]
                                    }
                                }
                            }
                        ],
                        "closeBraceToken": {
                            "kind": "CloseBraceToken",
                            "fullStart": 950,
                            "fullEnd": 958,
                            "start": 950,
                            "end": 951,
                            "fullWidth": 8,
                            "width": 1,
                            "text": "}",
                            "value": "}",
                            "valueText": "}",
                            "hasTrailingTrivia": true,
                            "hasTrailingNewLine": true,
                            "trailingTrivia": [
                                {
                                    "kind": "WhitespaceTrivia",
                                    "text": "      "
                                },
                                {
                                    "kind": "NewLineTrivia",
                                    "text": "\n"
                                }
                            ]
                        }
                    }
                }
            }
        ],
        "endOfFileToken": {
            "kind": "EndOfFileToken",
            "fullStart": 958,
            "fullEnd": 959,
            "start": 959,
            "end": 959,
            "fullWidth": 1,
            "width": 0,
            "text": "",
            "hasLeadingTrivia": true,
            "hasLeadingNewLine": true,
            "leadingTrivia": [
                {
                    "kind": "NewLineTrivia",
                    "text": "\n"
                }
            ]
        }
    },
    "lineMap": {
        "lineStarts": [
            0,
            61,
            132,
            133,
            137,
            208,
            249,
            252,
            308,
            343,
            347,
            348,
            358,
            364,
            385,
            468,
            481,
            526,
            594,
            600,
            602,
            603,
            613,
            619,
            652,
            687,
            720,
            726,
            730,
            817,
            830,
            875,
            944,
            950,
            958,
            959
        ],
        "length": 959
    }
}<|MERGE_RESOLUTION|>--- conflicted
+++ resolved
@@ -1200,12 +1200,8 @@
                                         "start": 630,
                                         "end": 635,
                                         "fullWidth": 5,
-<<<<<<< HEAD
                                         "width": 5,
-                                        "identifier": {
-=======
                                         "propertyName": {
->>>>>>> 85e84683
                                             "kind": "IdentifierName",
                                             "fullStart": 630,
                                             "fullEnd": 632,
@@ -1526,12 +1522,8 @@
                                                     "start": 665,
                                                     "end": 670,
                                                     "fullWidth": 5,
-<<<<<<< HEAD
                                                     "width": 5,
-                                                    "identifier": {
-=======
                                                     "propertyName": {
->>>>>>> 85e84683
                                                         "kind": "IdentifierName",
                                                         "fullStart": 665,
                                                         "fullEnd": 667,
