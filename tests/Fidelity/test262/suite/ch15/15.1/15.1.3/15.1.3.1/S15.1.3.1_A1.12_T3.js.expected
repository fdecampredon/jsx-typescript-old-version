--- conflicted
+++ resolved
@@ -102,12 +102,8 @@
                             "start": 576,
                             "end": 589,
                             "fullWidth": 13,
-<<<<<<< HEAD
                             "width": 13,
-                            "identifier": {
-=======
                             "propertyName": {
->>>>>>> 85e84683
                                 "kind": "IdentifierName",
                                 "fullStart": 576,
                                 "fullEnd": 583,
@@ -234,12 +230,8 @@
                             "start": 595,
                             "end": 663,
                             "fullWidth": 68,
-<<<<<<< HEAD
                             "width": 68,
-                            "identifier": {
-=======
                             "propertyName": {
->>>>>>> 85e84683
                                 "kind": "IdentifierName",
                                 "fullStart": 595,
                                 "fullEnd": 604,
@@ -781,12 +773,8 @@
                             "start": 674,
                             "end": 684,
                             "fullWidth": 10,
-<<<<<<< HEAD
                             "width": 10,
-                            "identifier": {
-=======
                             "propertyName": {
->>>>>>> 85e84683
                                 "kind": "IdentifierName",
                                 "fullStart": 674,
                                 "fullEnd": 681,
@@ -1140,12 +1128,8 @@
                                         "start": 735,
                                         "end": 763,
                                         "fullWidth": 28,
-<<<<<<< HEAD
                                         "width": 28,
-                                        "identifier": {
-=======
                                         "propertyName": {
->>>>>>> 85e84683
                                             "kind": "IdentifierName",
                                             "fullStart": 735,
                                             "fullEnd": 742,
