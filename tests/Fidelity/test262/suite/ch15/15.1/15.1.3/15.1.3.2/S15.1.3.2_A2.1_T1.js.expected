--- conflicted
+++ resolved
@@ -2679,11 +2679,8 @@
                                 "start": 838,
                                 "end": 839,
                                 "fullWidth": 1,
-<<<<<<< HEAD
                                 "width": 1,
-=======
                                 "modifiers": [],
->>>>>>> e3c38734
                                 "identifier": {
                                     "kind": "IdentifierName",
                                     "fullStart": 838,
