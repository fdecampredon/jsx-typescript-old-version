--- conflicted
+++ resolved
@@ -1189,12 +1189,8 @@
                                         "start": 509,
                                         "end": 535,
                                         "fullWidth": 26,
-<<<<<<< HEAD
                                         "width": 26,
-                                        "identifier": {
-=======
                                         "propertyName": {
->>>>>>> 85e84683
                                             "kind": "IdentifierName",
                                             "fullStart": 509,
                                             "fullEnd": 513,
