{
    "isDeclaration": false,
    "languageVersion": "EcmaScript5",
    "parseOptions": {
        "allowAutomaticSemicolonInsertion": true
    },
    "sourceUnit": {
        "kind": "SourceUnit",
        "fullStart": 0,
        "fullEnd": 595,
        "start": 339,
        "end": 595,
        "fullWidth": 595,
        "width": 256,
        "moduleElements": [
            {
                "kind": "ExpressionStatement",
                "fullStart": 0,
                "fullEnd": 396,
                "start": 339,
                "end": 395,
                "fullWidth": 396,
                "width": 56,
                "expression": {
                    "kind": "AssignmentExpression",
                    "fullStart": 0,
                    "fullEnd": 394,
                    "start": 339,
                    "end": 394,
                    "fullWidth": 394,
                    "width": 55,
                    "left": {
                        "kind": "IdentifierName",
                        "fullStart": 0,
                        "fullEnd": 347,
                        "start": 339,
                        "end": 346,
                        "fullWidth": 347,
                        "width": 7,
                        "text": "uriMark",
                        "value": "uriMark",
                        "valueText": "uriMark",
                        "hasLeadingTrivia": true,
                        "hasLeadingComment": true,
                        "hasLeadingNewLine": true,
                        "hasTrailingTrivia": true,
                        "leadingTrivia": [
                            {
                                "kind": "SingleLineCommentTrivia",
                                "text": "// Copyright 2009 the Sputnik authors.  All rights reserved."
                            },
                            {
                                "kind": "NewLineTrivia",
                                "text": "\n"
                            },
                            {
                                "kind": "SingleLineCommentTrivia",
                                "text": "// This code is governed by the BSD license found in the LICENSE file."
                            },
                            {
                                "kind": "NewLineTrivia",
                                "text": "\n"
                            },
                            {
                                "kind": "NewLineTrivia",
                                "text": "\n"
                            },
                            {
                                "kind": "MultiLineCommentTrivia",
                                "text": "/**\n * unescapedURISet containing one instance of each character valid in uriUnescaped\n *\n * @path ch15/15.1/15.1.3/15.1.3.3/S15.1.3.3_A3.2_T3.js\n * @description Complex tests, uriUnescaped :: uriMark\n */"
                            },
                            {
                                "kind": "NewLineTrivia",
                                "text": "\n"
                            },
                            {
                                "kind": "NewLineTrivia",
                                "text": "\n"
                            }
                        ],
                        "trailingTrivia": [
                            {
                                "kind": "WhitespaceTrivia",
                                "text": " "
                            }
                        ]
                    },
                    "operatorToken": {
                        "kind": "EqualsToken",
                        "fullStart": 347,
                        "fullEnd": 349,
                        "start": 347,
                        "end": 348,
                        "fullWidth": 2,
                        "width": 1,
                        "text": "=",
                        "value": "=",
                        "valueText": "=",
                        "hasTrailingTrivia": true,
                        "trailingTrivia": [
                            {
                                "kind": "WhitespaceTrivia",
                                "text": " "
                            }
                        ]
                    },
                    "right": {
                        "kind": "ArrayLiteralExpression",
                        "fullStart": 349,
                        "fullEnd": 394,
                        "start": 349,
                        "end": 394,
                        "fullWidth": 45,
                        "width": 45,
                        "openBracketToken": {
                            "kind": "OpenBracketToken",
                            "fullStart": 349,
                            "fullEnd": 350,
                            "start": 349,
                            "end": 350,
                            "fullWidth": 1,
                            "width": 1,
                            "text": "[",
                            "value": "[",
                            "valueText": "["
                        },
                        "expressions": [
                            {
                                "kind": "StringLiteral",
                                "fullStart": 350,
                                "fullEnd": 353,
                                "start": 350,
                                "end": 353,
                                "fullWidth": 3,
                                "width": 3,
                                "text": "\"-\"",
                                "value": "-",
                                "valueText": "-"
                            },
                            {
                                "kind": "CommaToken",
                                "fullStart": 353,
                                "fullEnd": 355,
                                "start": 353,
                                "end": 354,
                                "fullWidth": 2,
                                "width": 1,
                                "text": ",",
                                "value": ",",
                                "valueText": ",",
                                "hasTrailingTrivia": true,
                                "trailingTrivia": [
                                    {
                                        "kind": "WhitespaceTrivia",
                                        "text": " "
                                    }
                                ]
                            },
                            {
                                "kind": "StringLiteral",
                                "fullStart": 355,
                                "fullEnd": 358,
                                "start": 355,
                                "end": 358,
                                "fullWidth": 3,
                                "width": 3,
                                "text": "\"_\"",
                                "value": "_",
                                "valueText": "_"
                            },
                            {
                                "kind": "CommaToken",
                                "fullStart": 358,
                                "fullEnd": 360,
                                "start": 358,
                                "end": 359,
                                "fullWidth": 2,
                                "width": 1,
                                "text": ",",
                                "value": ",",
                                "valueText": ",",
                                "hasTrailingTrivia": true,
                                "trailingTrivia": [
                                    {
                                        "kind": "WhitespaceTrivia",
                                        "text": " "
                                    }
                                ]
                            },
                            {
                                "kind": "StringLiteral",
                                "fullStart": 360,
                                "fullEnd": 363,
                                "start": 360,
                                "end": 363,
                                "fullWidth": 3,
                                "width": 3,
                                "text": "\".\"",
                                "value": ".",
                                "valueText": "."
                            },
                            {
                                "kind": "CommaToken",
                                "fullStart": 363,
                                "fullEnd": 365,
                                "start": 363,
                                "end": 364,
                                "fullWidth": 2,
                                "width": 1,
                                "text": ",",
                                "value": ",",
                                "valueText": ",",
                                "hasTrailingTrivia": true,
                                "trailingTrivia": [
                                    {
                                        "kind": "WhitespaceTrivia",
                                        "text": " "
                                    }
                                ]
                            },
                            {
                                "kind": "StringLiteral",
                                "fullStart": 365,
                                "fullEnd": 368,
                                "start": 365,
                                "end": 368,
                                "fullWidth": 3,
                                "width": 3,
                                "text": "\"!\"",
                                "value": "!",
                                "valueText": "!"
                            },
                            {
                                "kind": "CommaToken",
                                "fullStart": 368,
                                "fullEnd": 370,
                                "start": 368,
                                "end": 369,
                                "fullWidth": 2,
                                "width": 1,
                                "text": ",",
                                "value": ",",
                                "valueText": ",",
                                "hasTrailingTrivia": true,
                                "trailingTrivia": [
                                    {
                                        "kind": "WhitespaceTrivia",
                                        "text": " "
                                    }
                                ]
                            },
                            {
                                "kind": "StringLiteral",
                                "fullStart": 370,
                                "fullEnd": 373,
                                "start": 370,
                                "end": 373,
                                "fullWidth": 3,
                                "width": 3,
                                "text": "\"~\"",
                                "value": "~",
                                "valueText": "~"
                            },
                            {
                                "kind": "CommaToken",
                                "fullStart": 373,
                                "fullEnd": 375,
                                "start": 373,
                                "end": 374,
                                "fullWidth": 2,
                                "width": 1,
                                "text": ",",
                                "value": ",",
                                "valueText": ",",
                                "hasTrailingTrivia": true,
                                "trailingTrivia": [
                                    {
                                        "kind": "WhitespaceTrivia",
                                        "text": " "
                                    }
                                ]
                            },
                            {
                                "kind": "StringLiteral",
                                "fullStart": 375,
                                "fullEnd": 378,
                                "start": 375,
                                "end": 378,
                                "fullWidth": 3,
                                "width": 3,
                                "text": "\"*\"",
                                "value": "*",
                                "valueText": "*"
                            },
                            {
                                "kind": "CommaToken",
                                "fullStart": 378,
                                "fullEnd": 380,
                                "start": 378,
                                "end": 379,
                                "fullWidth": 2,
                                "width": 1,
                                "text": ",",
                                "value": ",",
                                "valueText": ",",
                                "hasTrailingTrivia": true,
                                "trailingTrivia": [
                                    {
                                        "kind": "WhitespaceTrivia",
                                        "text": " "
                                    }
                                ]
                            },
                            {
                                "kind": "StringLiteral",
                                "fullStart": 380,
                                "fullEnd": 383,
                                "start": 380,
                                "end": 383,
                                "fullWidth": 3,
                                "width": 3,
                                "text": "\"'\"",
                                "value": "'",
                                "valueText": "'"
                            },
                            {
                                "kind": "CommaToken",
                                "fullStart": 383,
                                "fullEnd": 385,
                                "start": 383,
                                "end": 384,
                                "fullWidth": 2,
                                "width": 1,
                                "text": ",",
                                "value": ",",
                                "valueText": ",",
                                "hasTrailingTrivia": true,
                                "trailingTrivia": [
                                    {
                                        "kind": "WhitespaceTrivia",
                                        "text": " "
                                    }
                                ]
                            },
                            {
                                "kind": "StringLiteral",
                                "fullStart": 385,
                                "fullEnd": 388,
                                "start": 385,
                                "end": 388,
                                "fullWidth": 3,
                                "width": 3,
                                "text": "\"(\"",
                                "value": "(",
                                "valueText": "("
                            },
                            {
                                "kind": "CommaToken",
                                "fullStart": 388,
                                "fullEnd": 390,
                                "start": 388,
                                "end": 389,
                                "fullWidth": 2,
                                "width": 1,
                                "text": ",",
                                "value": ",",
                                "valueText": ",",
                                "hasTrailingTrivia": true,
                                "trailingTrivia": [
                                    {
                                        "kind": "WhitespaceTrivia",
                                        "text": " "
                                    }
                                ]
                            },
                            {
                                "kind": "StringLiteral",
                                "fullStart": 390,
                                "fullEnd": 393,
                                "start": 390,
                                "end": 393,
                                "fullWidth": 3,
                                "width": 3,
                                "text": "\")\"",
                                "value": ")",
                                "valueText": ")"
                            }
                        ],
                        "closeBracketToken": {
                            "kind": "CloseBracketToken",
                            "fullStart": 393,
                            "fullEnd": 394,
                            "start": 393,
                            "end": 394,
                            "fullWidth": 1,
                            "width": 1,
                            "text": "]",
                            "value": "]",
                            "valueText": "]"
                        }
                    }
                },
                "semicolonToken": {
                    "kind": "SemicolonToken",
                    "fullStart": 394,
                    "fullEnd": 396,
                    "start": 394,
                    "end": 395,
                    "fullWidth": 2,
                    "width": 1,
                    "text": ";",
                    "value": ";",
                    "valueText": ";",
                    "hasTrailingTrivia": true,
                    "hasTrailingNewLine": true,
                    "trailingTrivia": [
                        {
                            "kind": "NewLineTrivia",
                            "text": "\n"
                        }
                    ]
                }
            },
            {
                "kind": "ForStatement",
                "fullStart": 396,
                "fullEnd": 594,
                "start": 396,
                "end": 593,
                "fullWidth": 198,
                "width": 197,
                "forKeyword": {
                    "kind": "ForKeyword",
                    "fullStart": 396,
                    "fullEnd": 400,
                    "start": 396,
                    "end": 399,
                    "fullWidth": 4,
                    "width": 3,
                    "text": "for",
                    "value": "for",
                    "valueText": "for",
                    "hasTrailingTrivia": true,
                    "trailingTrivia": [
                        {
                            "kind": "WhitespaceTrivia",
                            "text": " "
                        }
                    ]
                },
                "openParenToken": {
                    "kind": "OpenParenToken",
                    "fullStart": 400,
                    "fullEnd": 401,
                    "start": 400,
                    "end": 401,
                    "fullWidth": 1,
                    "width": 1,
                    "text": "(",
                    "value": "(",
                    "valueText": "("
                },
                "initializer": {
                    "kind": "AssignmentExpression",
                    "fullStart": 401,
                    "fullEnd": 411,
                    "start": 401,
                    "end": 411,
                    "fullWidth": 10,
                    "width": 10,
                    "left": {
                        "kind": "IdentifierName",
                        "fullStart": 401,
                        "fullEnd": 408,
                        "start": 401,
                        "end": 407,
                        "fullWidth": 7,
                        "width": 6,
                        "text": "indexC",
                        "value": "indexC",
                        "valueText": "indexC",
                        "hasTrailingTrivia": true,
                        "trailingTrivia": [
                            {
                                "kind": "WhitespaceTrivia",
                                "text": " "
                            }
                        ]
                    },
                    "operatorToken": {
                        "kind": "EqualsToken",
                        "fullStart": 408,
                        "fullEnd": 410,
                        "start": 408,
                        "end": 409,
                        "fullWidth": 2,
                        "width": 1,
                        "text": "=",
                        "value": "=",
                        "valueText": "=",
                        "hasTrailingTrivia": true,
                        "trailingTrivia": [
                            {
                                "kind": "WhitespaceTrivia",
                                "text": " "
                            }
                        ]
                    },
                    "right": {
                        "kind": "NumericLiteral",
                        "fullStart": 410,
                        "fullEnd": 411,
                        "start": 410,
                        "end": 411,
                        "fullWidth": 1,
                        "width": 1,
                        "text": "0",
                        "value": 0,
                        "valueText": "0"
                    }
                },
                "firstSemicolonToken": {
                    "kind": "SemicolonToken",
                    "fullStart": 411,
                    "fullEnd": 413,
                    "start": 411,
                    "end": 412,
                    "fullWidth": 2,
                    "width": 1,
                    "text": ";",
                    "value": ";",
                    "valueText": ";",
                    "hasTrailingTrivia": true,
                    "trailingTrivia": [
                        {
                            "kind": "WhitespaceTrivia",
                            "text": " "
                        }
                    ]
                },
                "condition": {
                    "kind": "LessThanExpression",
                    "fullStart": 413,
                    "fullEnd": 436,
                    "start": 413,
                    "end": 436,
                    "fullWidth": 23,
                    "width": 23,
                    "left": {
                        "kind": "IdentifierName",
                        "fullStart": 413,
                        "fullEnd": 420,
                        "start": 413,
                        "end": 419,
                        "fullWidth": 7,
                        "width": 6,
                        "text": "indexC",
                        "value": "indexC",
                        "valueText": "indexC",
                        "hasTrailingTrivia": true,
                        "trailingTrivia": [
                            {
                                "kind": "WhitespaceTrivia",
                                "text": " "
                            }
                        ]
                    },
                    "operatorToken": {
                        "kind": "LessThanToken",
                        "fullStart": 420,
                        "fullEnd": 422,
                        "start": 420,
                        "end": 421,
                        "fullWidth": 2,
                        "width": 1,
                        "text": "<",
                        "value": "<",
                        "valueText": "<",
                        "hasTrailingTrivia": true,
                        "trailingTrivia": [
                            {
                                "kind": "WhitespaceTrivia",
                                "text": " "
                            }
                        ]
                    },
                    "right": {
                        "kind": "MemberAccessExpression",
                        "fullStart": 422,
                        "fullEnd": 436,
                        "start": 422,
                        "end": 436,
                        "fullWidth": 14,
                        "width": 14,
                        "expression": {
                            "kind": "IdentifierName",
                            "fullStart": 422,
                            "fullEnd": 429,
                            "start": 422,
                            "end": 429,
                            "fullWidth": 7,
                            "width": 7,
                            "text": "uriMark",
                            "value": "uriMark",
                            "valueText": "uriMark"
                        },
                        "dotToken": {
                            "kind": "DotToken",
                            "fullStart": 429,
                            "fullEnd": 430,
                            "start": 429,
                            "end": 430,
                            "fullWidth": 1,
                            "width": 1,
                            "text": ".",
                            "value": ".",
                            "valueText": "."
                        },
                        "name": {
                            "kind": "IdentifierName",
                            "fullStart": 430,
                            "fullEnd": 436,
                            "start": 430,
                            "end": 436,
                            "fullWidth": 6,
                            "width": 6,
                            "text": "length",
                            "value": "length",
                            "valueText": "length"
                        }
                    }
                },
                "secondSemicolonToken": {
                    "kind": "SemicolonToken",
                    "fullStart": 436,
                    "fullEnd": 438,
                    "start": 436,
                    "end": 437,
                    "fullWidth": 2,
                    "width": 1,
                    "text": ";",
                    "value": ";",
                    "valueText": ";",
                    "hasTrailingTrivia": true,
                    "trailingTrivia": [
                        {
                            "kind": "WhitespaceTrivia",
                            "text": " "
                        }
                    ]
                },
                "incrementor": {
                    "kind": "PostIncrementExpression",
                    "fullStart": 438,
                    "fullEnd": 446,
                    "start": 438,
                    "end": 446,
                    "fullWidth": 8,
                    "width": 8,
                    "operand": {
                        "kind": "IdentifierName",
                        "fullStart": 438,
                        "fullEnd": 444,
                        "start": 438,
                        "end": 444,
                        "fullWidth": 6,
                        "width": 6,
                        "text": "indexC",
                        "value": "indexC",
                        "valueText": "indexC"
                    },
                    "operatorToken": {
                        "kind": "PlusPlusToken",
                        "fullStart": 444,
                        "fullEnd": 446,
                        "start": 444,
                        "end": 446,
                        "fullWidth": 2,
                        "width": 2,
                        "text": "++",
                        "value": "++",
                        "valueText": "++"
                    }
                },
                "closeParenToken": {
                    "kind": "CloseParenToken",
                    "fullStart": 446,
                    "fullEnd": 448,
                    "start": 446,
                    "end": 447,
                    "fullWidth": 2,
                    "width": 1,
                    "text": ")",
                    "value": ")",
                    "valueText": ")",
                    "hasTrailingTrivia": true,
                    "trailingTrivia": [
                        {
                            "kind": "WhitespaceTrivia",
                            "text": " "
                        }
                    ]
                },
                "statement": {
                    "kind": "Block",
                    "fullStart": 448,
                    "fullEnd": 594,
                    "start": 448,
                    "end": 593,
                    "fullWidth": 146,
                    "width": 145,
                    "openBraceToken": {
                        "kind": "OpenBraceToken",
                        "fullStart": 448,
                        "fullEnd": 450,
                        "start": 448,
                        "end": 449,
                        "fullWidth": 2,
                        "width": 1,
                        "text": "{",
                        "value": "{",
                        "valueText": "{",
                        "hasTrailingTrivia": true,
                        "hasTrailingNewLine": true,
                        "trailingTrivia": [
                            {
                                "kind": "NewLineTrivia",
                                "text": "\n"
                            }
                        ]
                    },
                    "statements": [
                        {
                            "kind": "VariableStatement",
                            "fullStart": 450,
                            "fullEnd": 483,
                            "start": 452,
                            "end": 478,
                            "fullWidth": 33,
                            "width": 26,
                            "modifiers": [],
                            "variableDeclaration": {
                                "kind": "VariableDeclaration",
                                "fullStart": 450,
                                "fullEnd": 477,
                                "start": 452,
                                "end": 477,
                                "fullWidth": 27,
                                "width": 25,
                                "varKeyword": {
                                    "kind": "VarKeyword",
                                    "fullStart": 450,
                                    "fullEnd": 456,
                                    "start": 452,
                                    "end": 455,
                                    "fullWidth": 6,
                                    "width": 3,
                                    "text": "var",
                                    "value": "var",
                                    "valueText": "var",
                                    "hasLeadingTrivia": true,
                                    "hasTrailingTrivia": true,
                                    "leadingTrivia": [
                                        {
                                            "kind": "WhitespaceTrivia",
                                            "text": "  "
                                        }
                                    ],
                                    "trailingTrivia": [
                                        {
                                            "kind": "WhitespaceTrivia",
                                            "text": " "
                                        }
                                    ]
                                },
                                "variableDeclarators": [
                                    {
                                        "kind": "VariableDeclarator",
                                        "fullStart": 456,
                                        "fullEnd": 477,
                                        "start": 456,
                                        "end": 477,
                                        "fullWidth": 21,
<<<<<<< HEAD
                                        "width": 21,
                                        "identifier": {
=======
                                        "propertyName": {
>>>>>>> 85e84683
                                            "kind": "IdentifierName",
                                            "fullStart": 456,
                                            "fullEnd": 460,
                                            "start": 456,
                                            "end": 459,
                                            "fullWidth": 4,
                                            "width": 3,
                                            "text": "str",
                                            "value": "str",
                                            "valueText": "str",
                                            "hasTrailingTrivia": true,
                                            "trailingTrivia": [
                                                {
                                                    "kind": "WhitespaceTrivia",
                                                    "text": " "
                                                }
                                            ]
                                        },
                                        "equalsValueClause": {
                                            "kind": "EqualsValueClause",
                                            "fullStart": 460,
                                            "fullEnd": 477,
                                            "start": 460,
                                            "end": 477,
                                            "fullWidth": 17,
                                            "width": 17,
                                            "equalsToken": {
                                                "kind": "EqualsToken",
                                                "fullStart": 460,
                                                "fullEnd": 462,
                                                "start": 460,
                                                "end": 461,
                                                "fullWidth": 2,
                                                "width": 1,
                                                "text": "=",
                                                "value": "=",
                                                "valueText": "=",
                                                "hasTrailingTrivia": true,
                                                "trailingTrivia": [
                                                    {
                                                        "kind": "WhitespaceTrivia",
                                                        "text": " "
                                                    }
                                                ]
                                            },
                                            "value": {
                                                "kind": "ElementAccessExpression",
                                                "fullStart": 462,
                                                "fullEnd": 477,
                                                "start": 462,
                                                "end": 477,
                                                "fullWidth": 15,
                                                "width": 15,
                                                "expression": {
                                                    "kind": "IdentifierName",
                                                    "fullStart": 462,
                                                    "fullEnd": 469,
                                                    "start": 462,
                                                    "end": 469,
                                                    "fullWidth": 7,
                                                    "width": 7,
                                                    "text": "uriMark",
                                                    "value": "uriMark",
                                                    "valueText": "uriMark"
                                                },
                                                "openBracketToken": {
                                                    "kind": "OpenBracketToken",
                                                    "fullStart": 469,
                                                    "fullEnd": 470,
                                                    "start": 469,
                                                    "end": 470,
                                                    "fullWidth": 1,
                                                    "width": 1,
                                                    "text": "[",
                                                    "value": "[",
                                                    "valueText": "["
                                                },
                                                "argumentExpression": {
                                                    "kind": "IdentifierName",
                                                    "fullStart": 470,
                                                    "fullEnd": 476,
                                                    "start": 470,
                                                    "end": 476,
                                                    "fullWidth": 6,
                                                    "width": 6,
                                                    "text": "indexC",
                                                    "value": "indexC",
                                                    "valueText": "indexC"
                                                },
                                                "closeBracketToken": {
                                                    "kind": "CloseBracketToken",
                                                    "fullStart": 476,
                                                    "fullEnd": 477,
                                                    "start": 476,
                                                    "end": 477,
                                                    "fullWidth": 1,
                                                    "width": 1,
                                                    "text": "]",
                                                    "value": "]",
                                                    "valueText": "]"
                                                }
                                            }
                                        }
                                    }
                                ]
                            },
                            "semicolonToken": {
                                "kind": "SemicolonToken",
                                "fullStart": 477,
                                "fullEnd": 483,
                                "start": 477,
                                "end": 478,
                                "fullWidth": 6,
                                "width": 1,
                                "text": ";",
                                "value": ";",
                                "valueText": ";",
                                "hasTrailingTrivia": true,
                                "hasTrailingNewLine": true,
                                "trailingTrivia": [
                                    {
                                        "kind": "WhitespaceTrivia",
                                        "text": "    "
                                    },
                                    {
                                        "kind": "NewLineTrivia",
                                        "text": "\n"
                                    }
                                ]
                            }
                        },
                        {
                            "kind": "IfStatement",
                            "fullStart": 483,
                            "fullEnd": 592,
                            "start": 485,
                            "end": 589,
                            "fullWidth": 109,
                            "width": 104,
                            "ifKeyword": {
                                "kind": "IfKeyword",
                                "fullStart": 483,
                                "fullEnd": 488,
                                "start": 485,
                                "end": 487,
                                "fullWidth": 5,
                                "width": 2,
                                "text": "if",
                                "value": "if",
                                "valueText": "if",
                                "hasLeadingTrivia": true,
                                "hasTrailingTrivia": true,
                                "leadingTrivia": [
                                    {
                                        "kind": "WhitespaceTrivia",
                                        "text": "  "
                                    }
                                ],
                                "trailingTrivia": [
                                    {
                                        "kind": "WhitespaceTrivia",
                                        "text": " "
                                    }
                                ]
                            },
                            "openParenToken": {
                                "kind": "OpenParenToken",
                                "fullStart": 488,
                                "fullEnd": 489,
                                "start": 488,
                                "end": 489,
                                "fullWidth": 1,
                                "width": 1,
                                "text": "(",
                                "value": "(",
                                "valueText": "("
                            },
                            "condition": {
                                "kind": "NotEqualsExpression",
                                "fullStart": 489,
                                "fullEnd": 511,
                                "start": 489,
                                "end": 511,
                                "fullWidth": 22,
                                "width": 22,
                                "left": {
                                    "kind": "InvocationExpression",
                                    "fullStart": 489,
                                    "fullEnd": 504,
                                    "start": 489,
                                    "end": 503,
                                    "fullWidth": 15,
                                    "width": 14,
                                    "expression": {
                                        "kind": "IdentifierName",
                                        "fullStart": 489,
                                        "fullEnd": 498,
                                        "start": 489,
                                        "end": 498,
                                        "fullWidth": 9,
                                        "width": 9,
                                        "text": "encodeURI",
                                        "value": "encodeURI",
                                        "valueText": "encodeURI"
                                    },
                                    "argumentList": {
                                        "kind": "ArgumentList",
                                        "fullStart": 498,
                                        "fullEnd": 504,
                                        "start": 498,
                                        "end": 503,
                                        "fullWidth": 6,
                                        "width": 5,
                                        "openParenToken": {
                                            "kind": "OpenParenToken",
                                            "fullStart": 498,
                                            "fullEnd": 499,
                                            "start": 498,
                                            "end": 499,
                                            "fullWidth": 1,
                                            "width": 1,
                                            "text": "(",
                                            "value": "(",
                                            "valueText": "("
                                        },
                                        "arguments": [
                                            {
                                                "kind": "IdentifierName",
                                                "fullStart": 499,
                                                "fullEnd": 502,
                                                "start": 499,
                                                "end": 502,
                                                "fullWidth": 3,
                                                "width": 3,
                                                "text": "str",
                                                "value": "str",
                                                "valueText": "str"
                                            }
                                        ],
                                        "closeParenToken": {
                                            "kind": "CloseParenToken",
                                            "fullStart": 502,
                                            "fullEnd": 504,
                                            "start": 502,
                                            "end": 503,
                                            "fullWidth": 2,
                                            "width": 1,
                                            "text": ")",
                                            "value": ")",
                                            "valueText": ")",
                                            "hasTrailingTrivia": true,
                                            "trailingTrivia": [
                                                {
                                                    "kind": "WhitespaceTrivia",
                                                    "text": " "
                                                }
                                            ]
                                        }
                                    }
                                },
                                "operatorToken": {
                                    "kind": "ExclamationEqualsEqualsToken",
                                    "fullStart": 504,
                                    "fullEnd": 508,
                                    "start": 504,
                                    "end": 507,
                                    "fullWidth": 4,
                                    "width": 3,
                                    "text": "!==",
                                    "value": "!==",
                                    "valueText": "!==",
                                    "hasTrailingTrivia": true,
                                    "trailingTrivia": [
                                        {
                                            "kind": "WhitespaceTrivia",
                                            "text": " "
                                        }
                                    ]
                                },
                                "right": {
                                    "kind": "IdentifierName",
                                    "fullStart": 508,
                                    "fullEnd": 511,
                                    "start": 508,
                                    "end": 511,
                                    "fullWidth": 3,
                                    "width": 3,
                                    "text": "str",
                                    "value": "str",
                                    "valueText": "str"
                                }
                            },
                            "closeParenToken": {
                                "kind": "CloseParenToken",
                                "fullStart": 511,
                                "fullEnd": 513,
                                "start": 511,
                                "end": 512,
                                "fullWidth": 2,
                                "width": 1,
                                "text": ")",
                                "value": ")",
                                "valueText": ")",
                                "hasTrailingTrivia": true,
                                "trailingTrivia": [
                                    {
                                        "kind": "WhitespaceTrivia",
                                        "text": " "
                                    }
                                ]
                            },
                            "statement": {
                                "kind": "Block",
                                "fullStart": 513,
                                "fullEnd": 592,
                                "start": 513,
                                "end": 589,
                                "fullWidth": 79,
                                "width": 76,
                                "openBraceToken": {
                                    "kind": "OpenBraceToken",
                                    "fullStart": 513,
                                    "fullEnd": 515,
                                    "start": 513,
                                    "end": 514,
                                    "fullWidth": 2,
                                    "width": 1,
                                    "text": "{",
                                    "value": "{",
                                    "valueText": "{",
                                    "hasTrailingTrivia": true,
                                    "hasTrailingNewLine": true,
                                    "trailingTrivia": [
                                        {
                                            "kind": "NewLineTrivia",
                                            "text": "\n"
                                        }
                                    ]
                                },
                                "statements": [
                                    {
                                        "kind": "ExpressionStatement",
                                        "fullStart": 515,
                                        "fullEnd": 586,
                                        "start": 519,
                                        "end": 585,
                                        "fullWidth": 71,
                                        "width": 66,
                                        "expression": {
                                            "kind": "InvocationExpression",
                                            "fullStart": 515,
                                            "fullEnd": 584,
                                            "start": 519,
                                            "end": 584,
                                            "fullWidth": 69,
                                            "width": 65,
                                            "expression": {
                                                "kind": "IdentifierName",
                                                "fullStart": 515,
                                                "fullEnd": 525,
                                                "start": 519,
                                                "end": 525,
                                                "fullWidth": 10,
                                                "width": 6,
                                                "text": "$ERROR",
                                                "value": "$ERROR",
                                                "valueText": "$ERROR",
                                                "hasLeadingTrivia": true,
                                                "leadingTrivia": [
                                                    {
                                                        "kind": "WhitespaceTrivia",
                                                        "text": "    "
                                                    }
                                                ]
                                            },
                                            "argumentList": {
                                                "kind": "ArgumentList",
                                                "fullStart": 525,
                                                "fullEnd": 584,
                                                "start": 525,
                                                "end": 584,
                                                "fullWidth": 59,
                                                "width": 59,
                                                "openParenToken": {
                                                    "kind": "OpenParenToken",
                                                    "fullStart": 525,
                                                    "fullEnd": 526,
                                                    "start": 525,
                                                    "end": 526,
                                                    "fullWidth": 1,
                                                    "width": 1,
                                                    "text": "(",
                                                    "value": "(",
                                                    "valueText": "("
                                                },
                                                "arguments": [
                                                    {
                                                        "kind": "AddExpression",
                                                        "fullStart": 526,
                                                        "fullEnd": 583,
                                                        "start": 526,
                                                        "end": 583,
                                                        "fullWidth": 57,
                                                        "width": 57,
                                                        "left": {
                                                            "kind": "AddExpression",
                                                            "fullStart": 526,
                                                            "fullEnd": 578,
                                                            "start": 526,
                                                            "end": 577,
                                                            "fullWidth": 52,
                                                            "width": 51,
                                                            "left": {
                                                                "kind": "AddExpression",
                                                                "fullStart": 526,
                                                                "fullEnd": 545,
                                                                "start": 526,
                                                                "end": 544,
                                                                "fullWidth": 19,
                                                                "width": 18,
                                                                "left": {
                                                                    "kind": "StringLiteral",
                                                                    "fullStart": 526,
                                                                    "fullEnd": 530,
                                                                    "start": 526,
                                                                    "end": 529,
                                                                    "fullWidth": 4,
                                                                    "width": 3,
                                                                    "text": "'#'",
                                                                    "value": "#",
                                                                    "valueText": "#",
                                                                    "hasTrailingTrivia": true,
                                                                    "trailingTrivia": [
                                                                        {
                                                                            "kind": "WhitespaceTrivia",
                                                                            "text": " "
                                                                        }
                                                                    ]
                                                                },
                                                                "operatorToken": {
                                                                    "kind": "PlusToken",
                                                                    "fullStart": 530,
                                                                    "fullEnd": 532,
                                                                    "start": 530,
                                                                    "end": 531,
                                                                    "fullWidth": 2,
                                                                    "width": 1,
                                                                    "text": "+",
                                                                    "value": "+",
                                                                    "valueText": "+",
                                                                    "hasTrailingTrivia": true,
                                                                    "trailingTrivia": [
                                                                        {
                                                                            "kind": "WhitespaceTrivia",
                                                                            "text": " "
                                                                        }
                                                                    ]
                                                                },
                                                                "right": {
                                                                    "kind": "ParenthesizedExpression",
                                                                    "fullStart": 532,
                                                                    "fullEnd": 545,
                                                                    "start": 532,
                                                                    "end": 544,
                                                                    "fullWidth": 13,
                                                                    "width": 12,
                                                                    "openParenToken": {
                                                                        "kind": "OpenParenToken",
                                                                        "fullStart": 532,
                                                                        "fullEnd": 533,
                                                                        "start": 532,
                                                                        "end": 533,
                                                                        "fullWidth": 1,
                                                                        "width": 1,
                                                                        "text": "(",
                                                                        "value": "(",
                                                                        "valueText": "("
                                                                    },
                                                                    "expression": {
                                                                        "kind": "AddExpression",
                                                                        "fullStart": 533,
                                                                        "fullEnd": 543,
                                                                        "start": 533,
                                                                        "end": 543,
                                                                        "fullWidth": 10,
                                                                        "width": 10,
                                                                        "left": {
                                                                            "kind": "IdentifierName",
                                                                            "fullStart": 533,
                                                                            "fullEnd": 540,
                                                                            "start": 533,
                                                                            "end": 539,
                                                                            "fullWidth": 7,
                                                                            "width": 6,
                                                                            "text": "indexC",
                                                                            "value": "indexC",
                                                                            "valueText": "indexC",
                                                                            "hasTrailingTrivia": true,
                                                                            "trailingTrivia": [
                                                                                {
                                                                                    "kind": "WhitespaceTrivia",
                                                                                    "text": " "
                                                                                }
                                                                            ]
                                                                        },
                                                                        "operatorToken": {
                                                                            "kind": "PlusToken",
                                                                            "fullStart": 540,
                                                                            "fullEnd": 542,
                                                                            "start": 540,
                                                                            "end": 541,
                                                                            "fullWidth": 2,
                                                                            "width": 1,
                                                                            "text": "+",
                                                                            "value": "+",
                                                                            "valueText": "+",
                                                                            "hasTrailingTrivia": true,
                                                                            "trailingTrivia": [
                                                                                {
                                                                                    "kind": "WhitespaceTrivia",
                                                                                    "text": " "
                                                                                }
                                                                            ]
                                                                        },
                                                                        "right": {
                                                                            "kind": "NumericLiteral",
                                                                            "fullStart": 542,
                                                                            "fullEnd": 543,
                                                                            "start": 542,
                                                                            "end": 543,
                                                                            "fullWidth": 1,
                                                                            "width": 1,
                                                                            "text": "1",
                                                                            "value": 1,
                                                                            "valueText": "1"
                                                                        }
                                                                    },
                                                                    "closeParenToken": {
                                                                        "kind": "CloseParenToken",
                                                                        "fullStart": 543,
                                                                        "fullEnd": 545,
                                                                        "start": 543,
                                                                        "end": 544,
                                                                        "fullWidth": 2,
                                                                        "width": 1,
                                                                        "text": ")",
                                                                        "value": ")",
                                                                        "valueText": ")",
                                                                        "hasTrailingTrivia": true,
                                                                        "trailingTrivia": [
                                                                            {
                                                                                "kind": "WhitespaceTrivia",
                                                                                "text": " "
                                                                            }
                                                                        ]
                                                                    }
                                                                }
                                                            },
                                                            "operatorToken": {
                                                                "kind": "PlusToken",
                                                                "fullStart": 545,
                                                                "fullEnd": 547,
                                                                "start": 545,
                                                                "end": 546,
                                                                "fullWidth": 2,
                                                                "width": 1,
                                                                "text": "+",
                                                                "value": "+",
                                                                "valueText": "+",
                                                                "hasTrailingTrivia": true,
                                                                "trailingTrivia": [
                                                                    {
                                                                        "kind": "WhitespaceTrivia",
                                                                        "text": " "
                                                                    }
                                                                ]
                                                            },
                                                            "right": {
                                                                "kind": "StringLiteral",
                                                                "fullStart": 547,
                                                                "fullEnd": 578,
                                                                "start": 547,
                                                                "end": 577,
                                                                "fullWidth": 31,
                                                                "width": 30,
                                                                "text": "': unescapedURISet containing'",
                                                                "value": ": unescapedURISet containing",
                                                                "valueText": ": unescapedURISet containing",
                                                                "hasTrailingTrivia": true,
                                                                "trailingTrivia": [
                                                                    {
                                                                        "kind": "WhitespaceTrivia",
                                                                        "text": " "
                                                                    }
                                                                ]
                                                            }
                                                        },
                                                        "operatorToken": {
                                                            "kind": "PlusToken",
                                                            "fullStart": 578,
                                                            "fullEnd": 580,
                                                            "start": 578,
                                                            "end": 579,
                                                            "fullWidth": 2,
                                                            "width": 1,
                                                            "text": "+",
                                                            "value": "+",
                                                            "valueText": "+",
                                                            "hasTrailingTrivia": true,
                                                            "trailingTrivia": [
                                                                {
                                                                    "kind": "WhitespaceTrivia",
                                                                    "text": " "
                                                                }
                                                            ]
                                                        },
                                                        "right": {
                                                            "kind": "IdentifierName",
                                                            "fullStart": 580,
                                                            "fullEnd": 583,
                                                            "start": 580,
                                                            "end": 583,
                                                            "fullWidth": 3,
                                                            "width": 3,
                                                            "text": "str",
                                                            "value": "str",
                                                            "valueText": "str"
                                                        }
                                                    }
                                                ],
                                                "closeParenToken": {
                                                    "kind": "CloseParenToken",
                                                    "fullStart": 583,
                                                    "fullEnd": 584,
                                                    "start": 583,
                                                    "end": 584,
                                                    "fullWidth": 1,
                                                    "width": 1,
                                                    "text": ")",
                                                    "value": ")",
                                                    "valueText": ")"
                                                }
                                            }
                                        },
                                        "semicolonToken": {
                                            "kind": "SemicolonToken",
                                            "fullStart": 584,
                                            "fullEnd": 586,
                                            "start": 584,
                                            "end": 585,
                                            "fullWidth": 2,
                                            "width": 1,
                                            "text": ";",
                                            "value": ";",
                                            "valueText": ";",
                                            "hasTrailingTrivia": true,
                                            "hasTrailingNewLine": true,
                                            "trailingTrivia": [
                                                {
                                                    "kind": "NewLineTrivia",
                                                    "text": "\n"
                                                }
                                            ]
                                        }
                                    }
                                ],
                                "closeBraceToken": {
                                    "kind": "CloseBraceToken",
                                    "fullStart": 586,
                                    "fullEnd": 592,
                                    "start": 588,
                                    "end": 589,
                                    "fullWidth": 6,
                                    "width": 1,
                                    "text": "}",
                                    "value": "}",
                                    "valueText": "}",
                                    "hasLeadingTrivia": true,
                                    "hasTrailingTrivia": true,
                                    "hasTrailingNewLine": true,
                                    "leadingTrivia": [
                                        {
                                            "kind": "WhitespaceTrivia",
                                            "text": "  "
                                        }
                                    ],
                                    "trailingTrivia": [
                                        {
                                            "kind": "WhitespaceTrivia",
                                            "text": "  "
                                        },
                                        {
                                            "kind": "NewLineTrivia",
                                            "text": "\n"
                                        }
                                    ]
                                }
                            }
                        }
                    ],
                    "closeBraceToken": {
                        "kind": "CloseBraceToken",
                        "fullStart": 592,
                        "fullEnd": 594,
                        "start": 592,
                        "end": 593,
                        "fullWidth": 2,
                        "width": 1,
                        "text": "}",
                        "value": "}",
                        "valueText": "}",
                        "hasTrailingTrivia": true,
                        "hasTrailingNewLine": true,
                        "trailingTrivia": [
                            {
                                "kind": "NewLineTrivia",
                                "text": "\n"
                            }
                        ]
                    }
                }
            }
        ],
        "endOfFileToken": {
            "kind": "EndOfFileToken",
            "fullStart": 594,
            "fullEnd": 595,
            "start": 595,
            "end": 595,
            "fullWidth": 1,
            "width": 0,
            "text": "",
            "hasLeadingTrivia": true,
            "hasLeadingNewLine": true,
            "leadingTrivia": [
                {
                    "kind": "NewLineTrivia",
                    "text": "\n"
                }
            ]
        }
    },
    "lineMap": {
        "lineStarts": [
            0,
            61,
            132,
            133,
            137,
            220,
            223,
            279,
            334,
            338,
            339,
            396,
            450,
            483,
            515,
            586,
            592,
            594,
            595
        ],
        "length": 595
    }
}<|MERGE_RESOLUTION|>--- conflicted
+++ resolved
@@ -781,12 +781,8 @@
                                         "start": 456,
                                         "end": 477,
                                         "fullWidth": 21,
-<<<<<<< HEAD
                                         "width": 21,
-                                        "identifier": {
-=======
                                         "propertyName": {
->>>>>>> 85e84683
                                             "kind": "IdentifierName",
                                             "fullStart": 456,
                                             "fullEnd": 460,
