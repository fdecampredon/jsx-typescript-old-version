{
    "isDeclaration": false,
    "languageVersion": "EcmaScript5",
    "parseOptions": {
        "allowAutomaticSemicolonInsertion": true
    },
    "sourceUnit": {
        "kind": "SourceUnit",
        "fullStart": 0,
        "fullEnd": 586,
        "start": 313,
        "end": 586,
        "fullWidth": 586,
        "width": 273,
        "moduleElements": [
            {
                "kind": "ExpressionStatement",
                "fullStart": 0,
                "fullEnd": 379,
                "start": 313,
                "end": 378,
                "fullWidth": 379,
                "width": 65,
                "expression": {
                    "kind": "AssignmentExpression",
                    "fullStart": 0,
                    "fullEnd": 377,
                    "start": 313,
                    "end": 377,
                    "fullWidth": 377,
                    "width": 64,
                    "left": {
                        "kind": "IdentifierName",
                        "fullStart": 0,
                        "fullEnd": 325,
                        "start": 313,
                        "end": 324,
                        "fullWidth": 325,
                        "width": 11,
                        "text": "uriReserved",
                        "value": "uriReserved",
                        "valueText": "uriReserved",
                        "hasLeadingTrivia": true,
                        "hasLeadingComment": true,
                        "hasLeadingNewLine": true,
                        "hasTrailingTrivia": true,
                        "leadingTrivia": [
                            {
                                "kind": "SingleLineCommentTrivia",
                                "text": "// Copyright 2009 the Sputnik authors.  All rights reserved."
                            },
                            {
                                "kind": "NewLineTrivia",
                                "text": "\n"
                            },
                            {
                                "kind": "SingleLineCommentTrivia",
                                "text": "// This code is governed by the BSD license found in the LICENSE file."
                            },
                            {
                                "kind": "NewLineTrivia",
                                "text": "\n"
                            },
                            {
                                "kind": "NewLineTrivia",
                                "text": "\n"
                            },
                            {
                                "kind": "MultiLineCommentTrivia",
                                "text": "/**\n * unescapedURISet containing one instance of each character valid in uriReserved\n *\n * @path ch15/15.1/15.1.3/15.1.3.3/S15.1.3.3_A3.1_T1.js\n * @description Complex tests\n */"
                            },
                            {
                                "kind": "NewLineTrivia",
                                "text": "\n"
                            },
                            {
                                "kind": "NewLineTrivia",
                                "text": "\n"
                            }
                        ],
                        "trailingTrivia": [
                            {
                                "kind": "WhitespaceTrivia",
                                "text": " "
                            }
                        ]
                    },
                    "operatorToken": {
                        "kind": "EqualsToken",
                        "fullStart": 325,
                        "fullEnd": 327,
                        "start": 325,
                        "end": 326,
                        "fullWidth": 2,
                        "width": 1,
                        "text": "=",
                        "value": "=",
                        "valueText": "=",
                        "hasTrailingTrivia": true,
                        "trailingTrivia": [
                            {
                                "kind": "WhitespaceTrivia",
                                "text": " "
                            }
                        ]
                    },
                    "right": {
                        "kind": "ArrayLiteralExpression",
                        "fullStart": 327,
                        "fullEnd": 377,
                        "start": 327,
                        "end": 377,
                        "fullWidth": 50,
                        "width": 50,
                        "openBracketToken": {
                            "kind": "OpenBracketToken",
                            "fullStart": 327,
                            "fullEnd": 328,
                            "start": 327,
                            "end": 328,
                            "fullWidth": 1,
                            "width": 1,
                            "text": "[",
                            "value": "[",
                            "valueText": "["
                        },
                        "expressions": [
                            {
                                "kind": "StringLiteral",
                                "fullStart": 328,
                                "fullEnd": 331,
                                "start": 328,
                                "end": 331,
                                "fullWidth": 3,
                                "width": 3,
                                "text": "\";\"",
                                "value": ";",
                                "valueText": ";"
                            },
                            {
                                "kind": "CommaToken",
                                "fullStart": 331,
                                "fullEnd": 333,
                                "start": 331,
                                "end": 332,
                                "fullWidth": 2,
                                "width": 1,
                                "text": ",",
                                "value": ",",
                                "valueText": ",",
                                "hasTrailingTrivia": true,
                                "trailingTrivia": [
                                    {
                                        "kind": "WhitespaceTrivia",
                                        "text": " "
                                    }
                                ]
                            },
                            {
                                "kind": "StringLiteral",
                                "fullStart": 333,
                                "fullEnd": 336,
                                "start": 333,
                                "end": 336,
                                "fullWidth": 3,
                                "width": 3,
                                "text": "\"/\"",
                                "value": "/",
                                "valueText": "/"
                            },
                            {
                                "kind": "CommaToken",
                                "fullStart": 336,
                                "fullEnd": 338,
                                "start": 336,
                                "end": 337,
                                "fullWidth": 2,
                                "width": 1,
                                "text": ",",
                                "value": ",",
                                "valueText": ",",
                                "hasTrailingTrivia": true,
                                "trailingTrivia": [
                                    {
                                        "kind": "WhitespaceTrivia",
                                        "text": " "
                                    }
                                ]
                            },
                            {
                                "kind": "StringLiteral",
                                "fullStart": 338,
                                "fullEnd": 341,
                                "start": 338,
                                "end": 341,
                                "fullWidth": 3,
                                "width": 3,
                                "text": "\"?\"",
                                "value": "?",
                                "valueText": "?"
                            },
                            {
                                "kind": "CommaToken",
                                "fullStart": 341,
                                "fullEnd": 343,
                                "start": 341,
                                "end": 342,
                                "fullWidth": 2,
                                "width": 1,
                                "text": ",",
                                "value": ",",
                                "valueText": ",",
                                "hasTrailingTrivia": true,
                                "trailingTrivia": [
                                    {
                                        "kind": "WhitespaceTrivia",
                                        "text": " "
                                    }
                                ]
                            },
                            {
                                "kind": "StringLiteral",
                                "fullStart": 343,
                                "fullEnd": 346,
                                "start": 343,
                                "end": 346,
                                "fullWidth": 3,
                                "width": 3,
                                "text": "\":\"",
                                "value": ":",
                                "valueText": ":"
                            },
                            {
                                "kind": "CommaToken",
                                "fullStart": 346,
                                "fullEnd": 348,
                                "start": 346,
                                "end": 347,
                                "fullWidth": 2,
                                "width": 1,
                                "text": ",",
                                "value": ",",
                                "valueText": ",",
                                "hasTrailingTrivia": true,
                                "trailingTrivia": [
                                    {
                                        "kind": "WhitespaceTrivia",
                                        "text": " "
                                    }
                                ]
                            },
                            {
                                "kind": "StringLiteral",
                                "fullStart": 348,
                                "fullEnd": 351,
                                "start": 348,
                                "end": 351,
                                "fullWidth": 3,
                                "width": 3,
                                "text": "\"@\"",
                                "value": "@",
                                "valueText": "@"
                            },
                            {
                                "kind": "CommaToken",
                                "fullStart": 351,
                                "fullEnd": 353,
                                "start": 351,
                                "end": 352,
                                "fullWidth": 2,
                                "width": 1,
                                "text": ",",
                                "value": ",",
                                "valueText": ",",
                                "hasTrailingTrivia": true,
                                "trailingTrivia": [
                                    {
                                        "kind": "WhitespaceTrivia",
                                        "text": " "
                                    }
                                ]
                            },
                            {
                                "kind": "StringLiteral",
                                "fullStart": 353,
                                "fullEnd": 356,
                                "start": 353,
                                "end": 356,
                                "fullWidth": 3,
                                "width": 3,
                                "text": "\"&\"",
                                "value": "&",
                                "valueText": "&"
                            },
                            {
                                "kind": "CommaToken",
                                "fullStart": 356,
                                "fullEnd": 358,
                                "start": 356,
                                "end": 357,
                                "fullWidth": 2,
                                "width": 1,
                                "text": ",",
                                "value": ",",
                                "valueText": ",",
                                "hasTrailingTrivia": true,
                                "trailingTrivia": [
                                    {
                                        "kind": "WhitespaceTrivia",
                                        "text": " "
                                    }
                                ]
                            },
                            {
                                "kind": "StringLiteral",
                                "fullStart": 358,
                                "fullEnd": 361,
                                "start": 358,
                                "end": 361,
                                "fullWidth": 3,
                                "width": 3,
                                "text": "\"=\"",
                                "value": "=",
                                "valueText": "="
                            },
                            {
                                "kind": "CommaToken",
                                "fullStart": 361,
                                "fullEnd": 363,
                                "start": 361,
                                "end": 362,
                                "fullWidth": 2,
                                "width": 1,
                                "text": ",",
                                "value": ",",
                                "valueText": ",",
                                "hasTrailingTrivia": true,
                                "trailingTrivia": [
                                    {
                                        "kind": "WhitespaceTrivia",
                                        "text": " "
                                    }
                                ]
                            },
                            {
                                "kind": "StringLiteral",
                                "fullStart": 363,
                                "fullEnd": 366,
                                "start": 363,
                                "end": 366,
                                "fullWidth": 3,
                                "width": 3,
                                "text": "\"+\"",
                                "value": "+",
                                "valueText": "+"
                            },
                            {
                                "kind": "CommaToken",
                                "fullStart": 366,
                                "fullEnd": 368,
                                "start": 366,
                                "end": 367,
                                "fullWidth": 2,
                                "width": 1,
                                "text": ",",
                                "value": ",",
                                "valueText": ",",
                                "hasTrailingTrivia": true,
                                "trailingTrivia": [
                                    {
                                        "kind": "WhitespaceTrivia",
                                        "text": " "
                                    }
                                ]
                            },
                            {
                                "kind": "StringLiteral",
                                "fullStart": 368,
                                "fullEnd": 371,
                                "start": 368,
                                "end": 371,
                                "fullWidth": 3,
                                "width": 3,
                                "text": "\"$\"",
                                "value": "$",
                                "valueText": "$"
                            },
                            {
                                "kind": "CommaToken",
                                "fullStart": 371,
                                "fullEnd": 373,
                                "start": 371,
                                "end": 372,
                                "fullWidth": 2,
                                "width": 1,
                                "text": ",",
                                "value": ",",
                                "valueText": ",",
                                "hasTrailingTrivia": true,
                                "trailingTrivia": [
                                    {
                                        "kind": "WhitespaceTrivia",
                                        "text": " "
                                    }
                                ]
                            },
                            {
                                "kind": "StringLiteral",
                                "fullStart": 373,
                                "fullEnd": 376,
                                "start": 373,
                                "end": 376,
                                "fullWidth": 3,
                                "width": 3,
                                "text": "\",\"",
                                "value": ",",
                                "valueText": ","
                            }
                        ],
                        "closeBracketToken": {
                            "kind": "CloseBracketToken",
                            "fullStart": 376,
                            "fullEnd": 377,
                            "start": 376,
                            "end": 377,
                            "fullWidth": 1,
                            "width": 1,
                            "text": "]",
                            "value": "]",
                            "valueText": "]"
                        }
                    }
                },
                "semicolonToken": {
                    "kind": "SemicolonToken",
                    "fullStart": 377,
                    "fullEnd": 379,
                    "start": 377,
                    "end": 378,
                    "fullWidth": 2,
                    "width": 1,
                    "text": ";",
                    "value": ";",
                    "valueText": ";",
                    "hasTrailingTrivia": true,
                    "hasTrailingNewLine": true,
                    "trailingTrivia": [
                        {
                            "kind": "NewLineTrivia",
                            "text": "\n"
                        }
                    ]
                }
            },
            {
                "kind": "ForStatement",
                "fullStart": 379,
                "fullEnd": 585,
                "start": 379,
                "end": 584,
                "fullWidth": 206,
                "width": 205,
                "forKeyword": {
                    "kind": "ForKeyword",
                    "fullStart": 379,
                    "fullEnd": 383,
                    "start": 379,
                    "end": 382,
                    "fullWidth": 4,
                    "width": 3,
                    "text": "for",
                    "value": "for",
                    "valueText": "for",
                    "hasTrailingTrivia": true,
                    "trailingTrivia": [
                        {
                            "kind": "WhitespaceTrivia",
                            "text": " "
                        }
                    ]
                },
                "openParenToken": {
                    "kind": "OpenParenToken",
                    "fullStart": 383,
                    "fullEnd": 384,
                    "start": 383,
                    "end": 384,
                    "fullWidth": 1,
                    "width": 1,
                    "text": "(",
                    "value": "(",
                    "valueText": "("
                },
                "initializer": {
                    "kind": "AssignmentExpression",
                    "fullStart": 384,
                    "fullEnd": 394,
                    "start": 384,
                    "end": 394,
                    "fullWidth": 10,
                    "width": 10,
                    "left": {
                        "kind": "IdentifierName",
                        "fullStart": 384,
                        "fullEnd": 391,
                        "start": 384,
                        "end": 390,
                        "fullWidth": 7,
                        "width": 6,
                        "text": "indexC",
                        "value": "indexC",
                        "valueText": "indexC",
                        "hasTrailingTrivia": true,
                        "trailingTrivia": [
                            {
                                "kind": "WhitespaceTrivia",
                                "text": " "
                            }
                        ]
                    },
                    "operatorToken": {
                        "kind": "EqualsToken",
                        "fullStart": 391,
                        "fullEnd": 393,
                        "start": 391,
                        "end": 392,
                        "fullWidth": 2,
                        "width": 1,
                        "text": "=",
                        "value": "=",
                        "valueText": "=",
                        "hasTrailingTrivia": true,
                        "trailingTrivia": [
                            {
                                "kind": "WhitespaceTrivia",
                                "text": " "
                            }
                        ]
                    },
                    "right": {
                        "kind": "NumericLiteral",
                        "fullStart": 393,
                        "fullEnd": 394,
                        "start": 393,
                        "end": 394,
                        "fullWidth": 1,
                        "width": 1,
                        "text": "0",
                        "value": 0,
                        "valueText": "0"
                    }
                },
                "firstSemicolonToken": {
                    "kind": "SemicolonToken",
                    "fullStart": 394,
                    "fullEnd": 396,
                    "start": 394,
                    "end": 395,
                    "fullWidth": 2,
                    "width": 1,
                    "text": ";",
                    "value": ";",
                    "valueText": ";",
                    "hasTrailingTrivia": true,
                    "trailingTrivia": [
                        {
                            "kind": "WhitespaceTrivia",
                            "text": " "
                        }
                    ]
                },
                "condition": {
                    "kind": "LessThanExpression",
                    "fullStart": 396,
                    "fullEnd": 423,
                    "start": 396,
                    "end": 423,
                    "fullWidth": 27,
                    "width": 27,
                    "left": {
                        "kind": "IdentifierName",
                        "fullStart": 396,
                        "fullEnd": 403,
                        "start": 396,
                        "end": 402,
                        "fullWidth": 7,
                        "width": 6,
                        "text": "indexC",
                        "value": "indexC",
                        "valueText": "indexC",
                        "hasTrailingTrivia": true,
                        "trailingTrivia": [
                            {
                                "kind": "WhitespaceTrivia",
                                "text": " "
                            }
                        ]
                    },
                    "operatorToken": {
                        "kind": "LessThanToken",
                        "fullStart": 403,
                        "fullEnd": 405,
                        "start": 403,
                        "end": 404,
                        "fullWidth": 2,
                        "width": 1,
                        "text": "<",
                        "value": "<",
                        "valueText": "<",
                        "hasTrailingTrivia": true,
                        "trailingTrivia": [
                            {
                                "kind": "WhitespaceTrivia",
                                "text": " "
                            }
                        ]
                    },
                    "right": {
                        "kind": "MemberAccessExpression",
                        "fullStart": 405,
                        "fullEnd": 423,
                        "start": 405,
                        "end": 423,
                        "fullWidth": 18,
                        "width": 18,
                        "expression": {
                            "kind": "IdentifierName",
                            "fullStart": 405,
                            "fullEnd": 416,
                            "start": 405,
                            "end": 416,
                            "fullWidth": 11,
                            "width": 11,
                            "text": "uriReserved",
                            "value": "uriReserved",
                            "valueText": "uriReserved"
                        },
                        "dotToken": {
                            "kind": "DotToken",
                            "fullStart": 416,
                            "fullEnd": 417,
                            "start": 416,
                            "end": 417,
                            "fullWidth": 1,
                            "width": 1,
                            "text": ".",
                            "value": ".",
                            "valueText": "."
                        },
                        "name": {
                            "kind": "IdentifierName",
                            "fullStart": 417,
                            "fullEnd": 423,
                            "start": 417,
                            "end": 423,
                            "fullWidth": 6,
                            "width": 6,
                            "text": "length",
                            "value": "length",
                            "valueText": "length"
                        }
                    }
                },
                "secondSemicolonToken": {
                    "kind": "SemicolonToken",
                    "fullStart": 423,
                    "fullEnd": 425,
                    "start": 423,
                    "end": 424,
                    "fullWidth": 2,
                    "width": 1,
                    "text": ";",
                    "value": ";",
                    "valueText": ";",
                    "hasTrailingTrivia": true,
                    "trailingTrivia": [
                        {
                            "kind": "WhitespaceTrivia",
                            "text": " "
                        }
                    ]
                },
                "incrementor": {
                    "kind": "PostIncrementExpression",
                    "fullStart": 425,
                    "fullEnd": 433,
                    "start": 425,
                    "end": 433,
                    "fullWidth": 8,
                    "width": 8,
                    "operand": {
                        "kind": "IdentifierName",
                        "fullStart": 425,
                        "fullEnd": 431,
                        "start": 425,
                        "end": 431,
                        "fullWidth": 6,
                        "width": 6,
                        "text": "indexC",
                        "value": "indexC",
                        "valueText": "indexC"
                    },
                    "operatorToken": {
                        "kind": "PlusPlusToken",
                        "fullStart": 431,
                        "fullEnd": 433,
                        "start": 431,
                        "end": 433,
                        "fullWidth": 2,
                        "width": 2,
                        "text": "++",
                        "value": "++",
                        "valueText": "++"
                    }
                },
                "closeParenToken": {
                    "kind": "CloseParenToken",
                    "fullStart": 433,
                    "fullEnd": 435,
                    "start": 433,
                    "end": 434,
                    "fullWidth": 2,
                    "width": 1,
                    "text": ")",
                    "value": ")",
                    "valueText": ")",
                    "hasTrailingTrivia": true,
                    "trailingTrivia": [
                        {
                            "kind": "WhitespaceTrivia",
                            "text": " "
                        }
                    ]
                },
                "statement": {
                    "kind": "Block",
                    "fullStart": 435,
                    "fullEnd": 585,
                    "start": 435,
                    "end": 584,
                    "fullWidth": 150,
                    "width": 149,
                    "openBraceToken": {
                        "kind": "OpenBraceToken",
                        "fullStart": 435,
                        "fullEnd": 437,
                        "start": 435,
                        "end": 436,
                        "fullWidth": 2,
                        "width": 1,
                        "text": "{",
                        "value": "{",
                        "valueText": "{",
                        "hasTrailingTrivia": true,
                        "hasTrailingNewLine": true,
                        "trailingTrivia": [
                            {
                                "kind": "NewLineTrivia",
                                "text": "\n"
                            }
                        ]
                    },
                    "statements": [
                        {
                            "kind": "VariableStatement",
                            "fullStart": 437,
                            "fullEnd": 474,
                            "start": 439,
                            "end": 469,
                            "fullWidth": 37,
                            "width": 30,
                            "modifiers": [],
                            "variableDeclaration": {
                                "kind": "VariableDeclaration",
                                "fullStart": 437,
                                "fullEnd": 468,
                                "start": 439,
                                "end": 468,
                                "fullWidth": 31,
                                "width": 29,
                                "varKeyword": {
                                    "kind": "VarKeyword",
                                    "fullStart": 437,
                                    "fullEnd": 443,
                                    "start": 439,
                                    "end": 442,
                                    "fullWidth": 6,
                                    "width": 3,
                                    "text": "var",
                                    "value": "var",
                                    "valueText": "var",
                                    "hasLeadingTrivia": true,
                                    "hasTrailingTrivia": true,
                                    "leadingTrivia": [
                                        {
                                            "kind": "WhitespaceTrivia",
                                            "text": "  "
                                        }
                                    ],
                                    "trailingTrivia": [
                                        {
                                            "kind": "WhitespaceTrivia",
                                            "text": " "
                                        }
                                    ]
                                },
                                "variableDeclarators": [
                                    {
                                        "kind": "VariableDeclarator",
                                        "fullStart": 443,
                                        "fullEnd": 468,
                                        "start": 443,
                                        "end": 468,
                                        "fullWidth": 25,
<<<<<<< HEAD
                                        "width": 25,
                                        "identifier": {
=======
                                        "propertyName": {
>>>>>>> 85e84683
                                            "kind": "IdentifierName",
                                            "fullStart": 443,
                                            "fullEnd": 447,
                                            "start": 443,
                                            "end": 446,
                                            "fullWidth": 4,
                                            "width": 3,
                                            "text": "str",
                                            "value": "str",
                                            "valueText": "str",
                                            "hasTrailingTrivia": true,
                                            "trailingTrivia": [
                                                {
                                                    "kind": "WhitespaceTrivia",
                                                    "text": " "
                                                }
                                            ]
                                        },
                                        "equalsValueClause": {
                                            "kind": "EqualsValueClause",
                                            "fullStart": 447,
                                            "fullEnd": 468,
                                            "start": 447,
                                            "end": 468,
                                            "fullWidth": 21,
                                            "width": 21,
                                            "equalsToken": {
                                                "kind": "EqualsToken",
                                                "fullStart": 447,
                                                "fullEnd": 449,
                                                "start": 447,
                                                "end": 448,
                                                "fullWidth": 2,
                                                "width": 1,
                                                "text": "=",
                                                "value": "=",
                                                "valueText": "=",
                                                "hasTrailingTrivia": true,
                                                "trailingTrivia": [
                                                    {
                                                        "kind": "WhitespaceTrivia",
                                                        "text": " "
                                                    }
                                                ]
                                            },
                                            "value": {
                                                "kind": "ElementAccessExpression",
                                                "fullStart": 449,
                                                "fullEnd": 468,
                                                "start": 449,
                                                "end": 468,
                                                "fullWidth": 19,
                                                "width": 19,
                                                "expression": {
                                                    "kind": "IdentifierName",
                                                    "fullStart": 449,
                                                    "fullEnd": 460,
                                                    "start": 449,
                                                    "end": 460,
                                                    "fullWidth": 11,
                                                    "width": 11,
                                                    "text": "uriReserved",
                                                    "value": "uriReserved",
                                                    "valueText": "uriReserved"
                                                },
                                                "openBracketToken": {
                                                    "kind": "OpenBracketToken",
                                                    "fullStart": 460,
                                                    "fullEnd": 461,
                                                    "start": 460,
                                                    "end": 461,
                                                    "fullWidth": 1,
                                                    "width": 1,
                                                    "text": "[",
                                                    "value": "[",
                                                    "valueText": "["
                                                },
                                                "argumentExpression": {
                                                    "kind": "IdentifierName",
                                                    "fullStart": 461,
                                                    "fullEnd": 467,
                                                    "start": 461,
                                                    "end": 467,
                                                    "fullWidth": 6,
                                                    "width": 6,
                                                    "text": "indexC",
                                                    "value": "indexC",
                                                    "valueText": "indexC"
                                                },
                                                "closeBracketToken": {
                                                    "kind": "CloseBracketToken",
                                                    "fullStart": 467,
                                                    "fullEnd": 468,
                                                    "start": 467,
                                                    "end": 468,
                                                    "fullWidth": 1,
                                                    "width": 1,
                                                    "text": "]",
                                                    "value": "]",
                                                    "valueText": "]"
                                                }
                                            }
                                        }
                                    }
                                ]
                            },
                            "semicolonToken": {
                                "kind": "SemicolonToken",
                                "fullStart": 468,
                                "fullEnd": 474,
                                "start": 468,
                                "end": 469,
                                "fullWidth": 6,
                                "width": 1,
                                "text": ";",
                                "value": ";",
                                "valueText": ";",
                                "hasTrailingTrivia": true,
                                "hasTrailingNewLine": true,
                                "trailingTrivia": [
                                    {
                                        "kind": "WhitespaceTrivia",
                                        "text": "    "
                                    },
                                    {
                                        "kind": "NewLineTrivia",
                                        "text": "\n"
                                    }
                                ]
                            }
                        },
                        {
                            "kind": "IfStatement",
                            "fullStart": 474,
                            "fullEnd": 583,
                            "start": 476,
                            "end": 580,
                            "fullWidth": 109,
                            "width": 104,
                            "ifKeyword": {
                                "kind": "IfKeyword",
                                "fullStart": 474,
                                "fullEnd": 479,
                                "start": 476,
                                "end": 478,
                                "fullWidth": 5,
                                "width": 2,
                                "text": "if",
                                "value": "if",
                                "valueText": "if",
                                "hasLeadingTrivia": true,
                                "hasTrailingTrivia": true,
                                "leadingTrivia": [
                                    {
                                        "kind": "WhitespaceTrivia",
                                        "text": "  "
                                    }
                                ],
                                "trailingTrivia": [
                                    {
                                        "kind": "WhitespaceTrivia",
                                        "text": " "
                                    }
                                ]
                            },
                            "openParenToken": {
                                "kind": "OpenParenToken",
                                "fullStart": 479,
                                "fullEnd": 480,
                                "start": 479,
                                "end": 480,
                                "fullWidth": 1,
                                "width": 1,
                                "text": "(",
                                "value": "(",
                                "valueText": "("
                            },
                            "condition": {
                                "kind": "NotEqualsExpression",
                                "fullStart": 480,
                                "fullEnd": 502,
                                "start": 480,
                                "end": 502,
                                "fullWidth": 22,
                                "width": 22,
                                "left": {
                                    "kind": "InvocationExpression",
                                    "fullStart": 480,
                                    "fullEnd": 495,
                                    "start": 480,
                                    "end": 494,
                                    "fullWidth": 15,
                                    "width": 14,
                                    "expression": {
                                        "kind": "IdentifierName",
                                        "fullStart": 480,
                                        "fullEnd": 489,
                                        "start": 480,
                                        "end": 489,
                                        "fullWidth": 9,
                                        "width": 9,
                                        "text": "encodeURI",
                                        "value": "encodeURI",
                                        "valueText": "encodeURI"
                                    },
                                    "argumentList": {
                                        "kind": "ArgumentList",
                                        "fullStart": 489,
                                        "fullEnd": 495,
                                        "start": 489,
                                        "end": 494,
                                        "fullWidth": 6,
                                        "width": 5,
                                        "openParenToken": {
                                            "kind": "OpenParenToken",
                                            "fullStart": 489,
                                            "fullEnd": 490,
                                            "start": 489,
                                            "end": 490,
                                            "fullWidth": 1,
                                            "width": 1,
                                            "text": "(",
                                            "value": "(",
                                            "valueText": "("
                                        },
                                        "arguments": [
                                            {
                                                "kind": "IdentifierName",
                                                "fullStart": 490,
                                                "fullEnd": 493,
                                                "start": 490,
                                                "end": 493,
                                                "fullWidth": 3,
                                                "width": 3,
                                                "text": "str",
                                                "value": "str",
                                                "valueText": "str"
                                            }
                                        ],
                                        "closeParenToken": {
                                            "kind": "CloseParenToken",
                                            "fullStart": 493,
                                            "fullEnd": 495,
                                            "start": 493,
                                            "end": 494,
                                            "fullWidth": 2,
                                            "width": 1,
                                            "text": ")",
                                            "value": ")",
                                            "valueText": ")",
                                            "hasTrailingTrivia": true,
                                            "trailingTrivia": [
                                                {
                                                    "kind": "WhitespaceTrivia",
                                                    "text": " "
                                                }
                                            ]
                                        }
                                    }
                                },
                                "operatorToken": {
                                    "kind": "ExclamationEqualsEqualsToken",
                                    "fullStart": 495,
                                    "fullEnd": 499,
                                    "start": 495,
                                    "end": 498,
                                    "fullWidth": 4,
                                    "width": 3,
                                    "text": "!==",
                                    "value": "!==",
                                    "valueText": "!==",
                                    "hasTrailingTrivia": true,
                                    "trailingTrivia": [
                                        {
                                            "kind": "WhitespaceTrivia",
                                            "text": " "
                                        }
                                    ]
                                },
                                "right": {
                                    "kind": "IdentifierName",
                                    "fullStart": 499,
                                    "fullEnd": 502,
                                    "start": 499,
                                    "end": 502,
                                    "fullWidth": 3,
                                    "width": 3,
                                    "text": "str",
                                    "value": "str",
                                    "valueText": "str"
                                }
                            },
                            "closeParenToken": {
                                "kind": "CloseParenToken",
                                "fullStart": 502,
                                "fullEnd": 504,
                                "start": 502,
                                "end": 503,
                                "fullWidth": 2,
                                "width": 1,
                                "text": ")",
                                "value": ")",
                                "valueText": ")",
                                "hasTrailingTrivia": true,
                                "trailingTrivia": [
                                    {
                                        "kind": "WhitespaceTrivia",
                                        "text": " "
                                    }
                                ]
                            },
                            "statement": {
                                "kind": "Block",
                                "fullStart": 504,
                                "fullEnd": 583,
                                "start": 504,
                                "end": 580,
                                "fullWidth": 79,
                                "width": 76,
                                "openBraceToken": {
                                    "kind": "OpenBraceToken",
                                    "fullStart": 504,
                                    "fullEnd": 506,
                                    "start": 504,
                                    "end": 505,
                                    "fullWidth": 2,
                                    "width": 1,
                                    "text": "{",
                                    "value": "{",
                                    "valueText": "{",
                                    "hasTrailingTrivia": true,
                                    "hasTrailingNewLine": true,
                                    "trailingTrivia": [
                                        {
                                            "kind": "NewLineTrivia",
                                            "text": "\n"
                                        }
                                    ]
                                },
                                "statements": [
                                    {
                                        "kind": "ExpressionStatement",
                                        "fullStart": 506,
                                        "fullEnd": 577,
                                        "start": 510,
                                        "end": 576,
                                        "fullWidth": 71,
                                        "width": 66,
                                        "expression": {
                                            "kind": "InvocationExpression",
                                            "fullStart": 506,
                                            "fullEnd": 575,
                                            "start": 510,
                                            "end": 575,
                                            "fullWidth": 69,
                                            "width": 65,
                                            "expression": {
                                                "kind": "IdentifierName",
                                                "fullStart": 506,
                                                "fullEnd": 516,
                                                "start": 510,
                                                "end": 516,
                                                "fullWidth": 10,
                                                "width": 6,
                                                "text": "$ERROR",
                                                "value": "$ERROR",
                                                "valueText": "$ERROR",
                                                "hasLeadingTrivia": true,
                                                "leadingTrivia": [
                                                    {
                                                        "kind": "WhitespaceTrivia",
                                                        "text": "    "
                                                    }
                                                ]
                                            },
                                            "argumentList": {
                                                "kind": "ArgumentList",
                                                "fullStart": 516,
                                                "fullEnd": 575,
                                                "start": 516,
                                                "end": 575,
                                                "fullWidth": 59,
                                                "width": 59,
                                                "openParenToken": {
                                                    "kind": "OpenParenToken",
                                                    "fullStart": 516,
                                                    "fullEnd": 517,
                                                    "start": 516,
                                                    "end": 517,
                                                    "fullWidth": 1,
                                                    "width": 1,
                                                    "text": "(",
                                                    "value": "(",
                                                    "valueText": "("
                                                },
                                                "arguments": [
                                                    {
                                                        "kind": "AddExpression",
                                                        "fullStart": 517,
                                                        "fullEnd": 574,
                                                        "start": 517,
                                                        "end": 574,
                                                        "fullWidth": 57,
                                                        "width": 57,
                                                        "left": {
                                                            "kind": "AddExpression",
                                                            "fullStart": 517,
                                                            "fullEnd": 569,
                                                            "start": 517,
                                                            "end": 568,
                                                            "fullWidth": 52,
                                                            "width": 51,
                                                            "left": {
                                                                "kind": "AddExpression",
                                                                "fullStart": 517,
                                                                "fullEnd": 536,
                                                                "start": 517,
                                                                "end": 535,
                                                                "fullWidth": 19,
                                                                "width": 18,
                                                                "left": {
                                                                    "kind": "StringLiteral",
                                                                    "fullStart": 517,
                                                                    "fullEnd": 521,
                                                                    "start": 517,
                                                                    "end": 520,
                                                                    "fullWidth": 4,
                                                                    "width": 3,
                                                                    "text": "'#'",
                                                                    "value": "#",
                                                                    "valueText": "#",
                                                                    "hasTrailingTrivia": true,
                                                                    "trailingTrivia": [
                                                                        {
                                                                            "kind": "WhitespaceTrivia",
                                                                            "text": " "
                                                                        }
                                                                    ]
                                                                },
                                                                "operatorToken": {
                                                                    "kind": "PlusToken",
                                                                    "fullStart": 521,
                                                                    "fullEnd": 523,
                                                                    "start": 521,
                                                                    "end": 522,
                                                                    "fullWidth": 2,
                                                                    "width": 1,
                                                                    "text": "+",
                                                                    "value": "+",
                                                                    "valueText": "+",
                                                                    "hasTrailingTrivia": true,
                                                                    "trailingTrivia": [
                                                                        {
                                                                            "kind": "WhitespaceTrivia",
                                                                            "text": " "
                                                                        }
                                                                    ]
                                                                },
                                                                "right": {
                                                                    "kind": "ParenthesizedExpression",
                                                                    "fullStart": 523,
                                                                    "fullEnd": 536,
                                                                    "start": 523,
                                                                    "end": 535,
                                                                    "fullWidth": 13,
                                                                    "width": 12,
                                                                    "openParenToken": {
                                                                        "kind": "OpenParenToken",
                                                                        "fullStart": 523,
                                                                        "fullEnd": 524,
                                                                        "start": 523,
                                                                        "end": 524,
                                                                        "fullWidth": 1,
                                                                        "width": 1,
                                                                        "text": "(",
                                                                        "value": "(",
                                                                        "valueText": "("
                                                                    },
                                                                    "expression": {
                                                                        "kind": "AddExpression",
                                                                        "fullStart": 524,
                                                                        "fullEnd": 534,
                                                                        "start": 524,
                                                                        "end": 534,
                                                                        "fullWidth": 10,
                                                                        "width": 10,
                                                                        "left": {
                                                                            "kind": "IdentifierName",
                                                                            "fullStart": 524,
                                                                            "fullEnd": 531,
                                                                            "start": 524,
                                                                            "end": 530,
                                                                            "fullWidth": 7,
                                                                            "width": 6,
                                                                            "text": "indexC",
                                                                            "value": "indexC",
                                                                            "valueText": "indexC",
                                                                            "hasTrailingTrivia": true,
                                                                            "trailingTrivia": [
                                                                                {
                                                                                    "kind": "WhitespaceTrivia",
                                                                                    "text": " "
                                                                                }
                                                                            ]
                                                                        },
                                                                        "operatorToken": {
                                                                            "kind": "PlusToken",
                                                                            "fullStart": 531,
                                                                            "fullEnd": 533,
                                                                            "start": 531,
                                                                            "end": 532,
                                                                            "fullWidth": 2,
                                                                            "width": 1,
                                                                            "text": "+",
                                                                            "value": "+",
                                                                            "valueText": "+",
                                                                            "hasTrailingTrivia": true,
                                                                            "trailingTrivia": [
                                                                                {
                                                                                    "kind": "WhitespaceTrivia",
                                                                                    "text": " "
                                                                                }
                                                                            ]
                                                                        },
                                                                        "right": {
                                                                            "kind": "NumericLiteral",
                                                                            "fullStart": 533,
                                                                            "fullEnd": 534,
                                                                            "start": 533,
                                                                            "end": 534,
                                                                            "fullWidth": 1,
                                                                            "width": 1,
                                                                            "text": "1",
                                                                            "value": 1,
                                                                            "valueText": "1"
                                                                        }
                                                                    },
                                                                    "closeParenToken": {
                                                                        "kind": "CloseParenToken",
                                                                        "fullStart": 534,
                                                                        "fullEnd": 536,
                                                                        "start": 534,
                                                                        "end": 535,
                                                                        "fullWidth": 2,
                                                                        "width": 1,
                                                                        "text": ")",
                                                                        "value": ")",
                                                                        "valueText": ")",
                                                                        "hasTrailingTrivia": true,
                                                                        "trailingTrivia": [
                                                                            {
                                                                                "kind": "WhitespaceTrivia",
                                                                                "text": " "
                                                                            }
                                                                        ]
                                                                    }
                                                                }
                                                            },
                                                            "operatorToken": {
                                                                "kind": "PlusToken",
                                                                "fullStart": 536,
                                                                "fullEnd": 538,
                                                                "start": 536,
                                                                "end": 537,
                                                                "fullWidth": 2,
                                                                "width": 1,
                                                                "text": "+",
                                                                "value": "+",
                                                                "valueText": "+",
                                                                "hasTrailingTrivia": true,
                                                                "trailingTrivia": [
                                                                    {
                                                                        "kind": "WhitespaceTrivia",
                                                                        "text": " "
                                                                    }
                                                                ]
                                                            },
                                                            "right": {
                                                                "kind": "StringLiteral",
                                                                "fullStart": 538,
                                                                "fullEnd": 569,
                                                                "start": 538,
                                                                "end": 568,
                                                                "fullWidth": 31,
                                                                "width": 30,
                                                                "text": "': unescapedURISet containing'",
                                                                "value": ": unescapedURISet containing",
                                                                "valueText": ": unescapedURISet containing",
                                                                "hasTrailingTrivia": true,
                                                                "trailingTrivia": [
                                                                    {
                                                                        "kind": "WhitespaceTrivia",
                                                                        "text": " "
                                                                    }
                                                                ]
                                                            }
                                                        },
                                                        "operatorToken": {
                                                            "kind": "PlusToken",
                                                            "fullStart": 569,
                                                            "fullEnd": 571,
                                                            "start": 569,
                                                            "end": 570,
                                                            "fullWidth": 2,
                                                            "width": 1,
                                                            "text": "+",
                                                            "value": "+",
                                                            "valueText": "+",
                                                            "hasTrailingTrivia": true,
                                                            "trailingTrivia": [
                                                                {
                                                                    "kind": "WhitespaceTrivia",
                                                                    "text": " "
                                                                }
                                                            ]
                                                        },
                                                        "right": {
                                                            "kind": "IdentifierName",
                                                            "fullStart": 571,
                                                            "fullEnd": 574,
                                                            "start": 571,
                                                            "end": 574,
                                                            "fullWidth": 3,
                                                            "width": 3,
                                                            "text": "str",
                                                            "value": "str",
                                                            "valueText": "str"
                                                        }
                                                    }
                                                ],
                                                "closeParenToken": {
                                                    "kind": "CloseParenToken",
                                                    "fullStart": 574,
                                                    "fullEnd": 575,
                                                    "start": 574,
                                                    "end": 575,
                                                    "fullWidth": 1,
                                                    "width": 1,
                                                    "text": ")",
                                                    "value": ")",
                                                    "valueText": ")"
                                                }
                                            }
                                        },
                                        "semicolonToken": {
                                            "kind": "SemicolonToken",
                                            "fullStart": 575,
                                            "fullEnd": 577,
                                            "start": 575,
                                            "end": 576,
                                            "fullWidth": 2,
                                            "width": 1,
                                            "text": ";",
                                            "value": ";",
                                            "valueText": ";",
                                            "hasTrailingTrivia": true,
                                            "hasTrailingNewLine": true,
                                            "trailingTrivia": [
                                                {
                                                    "kind": "NewLineTrivia",
                                                    "text": "\n"
                                                }
                                            ]
                                        }
                                    }
                                ],
                                "closeBraceToken": {
                                    "kind": "CloseBraceToken",
                                    "fullStart": 577,
                                    "fullEnd": 583,
                                    "start": 579,
                                    "end": 580,
                                    "fullWidth": 6,
                                    "width": 1,
                                    "text": "}",
                                    "value": "}",
                                    "valueText": "}",
                                    "hasLeadingTrivia": true,
                                    "hasTrailingTrivia": true,
                                    "hasTrailingNewLine": true,
                                    "leadingTrivia": [
                                        {
                                            "kind": "WhitespaceTrivia",
                                            "text": "  "
                                        }
                                    ],
                                    "trailingTrivia": [
                                        {
                                            "kind": "WhitespaceTrivia",
                                            "text": "  "
                                        },
                                        {
                                            "kind": "NewLineTrivia",
                                            "text": "\n"
                                        }
                                    ]
                                }
                            }
                        }
                    ],
                    "closeBraceToken": {
                        "kind": "CloseBraceToken",
                        "fullStart": 583,
                        "fullEnd": 585,
                        "start": 583,
                        "end": 584,
                        "fullWidth": 2,
                        "width": 1,
                        "text": "}",
                        "value": "}",
                        "valueText": "}",
                        "hasTrailingTrivia": true,
                        "hasTrailingNewLine": true,
                        "trailingTrivia": [
                            {
                                "kind": "NewLineTrivia",
                                "text": "\n"
                            }
                        ]
                    }
                }
            }
        ],
        "endOfFileToken": {
            "kind": "EndOfFileToken",
            "fullStart": 585,
            "fullEnd": 586,
            "start": 586,
            "end": 586,
            "fullWidth": 1,
            "width": 0,
            "text": "",
            "hasLeadingTrivia": true,
            "hasLeadingNewLine": true,
            "leadingTrivia": [
                {
                    "kind": "NewLineTrivia",
                    "text": "\n"
                }
            ]
        }
    },
    "lineMap": {
        "lineStarts": [
            0,
            61,
            132,
            133,
            137,
            219,
            222,
            278,
            308,
            312,
            313,
            379,
            437,
            474,
            506,
            577,
            583,
            585,
            586
        ],
        "length": 586
    }
}<|MERGE_RESOLUTION|>--- conflicted
+++ resolved
@@ -812,12 +812,8 @@
                                         "start": 443,
                                         "end": 468,
                                         "fullWidth": 25,
-<<<<<<< HEAD
                                         "width": 25,
-                                        "identifier": {
-=======
                                         "propertyName": {
->>>>>>> 85e84683
                                             "kind": "IdentifierName",
                                             "fullStart": 443,
                                             "fullEnd": 447,
