{
    "isDeclaration": false,
    "languageVersion": "EcmaScript5",
    "parseOptions": {
        "allowAutomaticSemicolonInsertion": true
    },
    "sourceUnit": {
        "kind": "SourceUnit",
        "fullStart": 0,
        "fullEnd": 785,
        "start": 529,
        "end": 785,
        "fullWidth": 785,
        "width": 256,
        "isIncrementallyUnusable": true,
        "moduleElements": [
            {
                "kind": "FunctionDeclaration",
                "fullStart": 0,
                "fullEnd": 761,
                "start": 529,
                "end": 759,
                "fullWidth": 761,
                "width": 230,
                "modifiers": [],
                "functionKeyword": {
                    "kind": "FunctionKeyword",
                    "fullStart": 0,
                    "fullEnd": 538,
                    "start": 529,
                    "end": 537,
                    "fullWidth": 538,
                    "width": 8,
                    "text": "function",
                    "value": "function",
                    "valueText": "function",
                    "hasLeadingTrivia": true,
                    "hasLeadingComment": true,
                    "hasLeadingNewLine": true,
                    "hasTrailingTrivia": true,
                    "leadingTrivia": [
                        {
                            "kind": "SingleLineCommentTrivia",
                            "text": "/// Copyright (c) 2012 Ecma International.  All rights reserved. "
                        },
                        {
                            "kind": "NewLineTrivia",
                            "text": "\r\n"
                        },
                        {
                            "kind": "SingleLineCommentTrivia",
                            "text": "/// Ecma International makes this code available under the terms and conditions set"
                        },
                        {
                            "kind": "NewLineTrivia",
                            "text": "\r\n"
                        },
                        {
                            "kind": "SingleLineCommentTrivia",
                            "text": "/// forth on http://hg.ecmascript.org/tests/test262/raw-file/tip/LICENSE (the "
                        },
                        {
                            "kind": "NewLineTrivia",
                            "text": "\r\n"
                        },
                        {
                            "kind": "SingleLineCommentTrivia",
                            "text": "/// \"Use Terms\").   Any redistribution of this code must retain the above "
                        },
                        {
                            "kind": "NewLineTrivia",
                            "text": "\r\n"
                        },
                        {
                            "kind": "SingleLineCommentTrivia",
                            "text": "/// copyright and this notice and otherwise comply with the Use Terms."
                        },
                        {
                            "kind": "NewLineTrivia",
                            "text": "\r\n"
                        },
                        {
                            "kind": "MultiLineCommentTrivia",
                            "text": "/**\r\n * @path ch15/15.1/15.1.1/15.1.1.1/15.1.1.1-0.js\r\n * @description Global.NaN is a data property with default attribute values (false)\r\n */"
                        },
                        {
                            "kind": "NewLineTrivia",
                            "text": "\r\n"
                        },
                        {
                            "kind": "NewLineTrivia",
                            "text": "\r\n"
                        },
                        {
                            "kind": "NewLineTrivia",
                            "text": "\r\n"
                        }
                    ],
                    "trailingTrivia": [
                        {
                            "kind": "WhitespaceTrivia",
                            "text": " "
                        }
                    ]
                },
                "identifier": {
                    "kind": "IdentifierName",
                    "fullStart": 538,
                    "fullEnd": 546,
                    "start": 538,
                    "end": 546,
                    "fullWidth": 8,
                    "width": 8,
                    "text": "testcase",
                    "value": "testcase",
                    "valueText": "testcase"
                },
                "callSignature": {
                    "kind": "CallSignature",
                    "fullStart": 546,
                    "fullEnd": 549,
                    "start": 546,
                    "end": 548,
                    "fullWidth": 3,
                    "width": 2,
                    "parameterList": {
                        "kind": "ParameterList",
                        "fullStart": 546,
                        "fullEnd": 549,
                        "start": 546,
                        "end": 548,
                        "fullWidth": 3,
                        "width": 2,
                        "openParenToken": {
                            "kind": "OpenParenToken",
                            "fullStart": 546,
                            "fullEnd": 547,
                            "start": 546,
                            "end": 547,
                            "fullWidth": 1,
                            "width": 1,
                            "text": "(",
                            "value": "(",
                            "valueText": "("
                        },
                        "parameters": [],
                        "closeParenToken": {
                            "kind": "CloseParenToken",
                            "fullStart": 547,
                            "fullEnd": 549,
                            "start": 547,
                            "end": 548,
                            "fullWidth": 2,
                            "width": 1,
                            "text": ")",
                            "value": ")",
                            "valueText": ")",
                            "hasTrailingTrivia": true,
                            "trailingTrivia": [
                                {
                                    "kind": "WhitespaceTrivia",
                                    "text": " "
                                }
                            ]
                        }
                    }
                },
                "block": {
                    "kind": "Block",
                    "fullStart": 549,
                    "fullEnd": 761,
                    "start": 549,
                    "end": 759,
                    "fullWidth": 212,
                    "width": 210,
                    "openBraceToken": {
                        "kind": "OpenBraceToken",
                        "fullStart": 549,
                        "fullEnd": 552,
                        "start": 549,
                        "end": 550,
                        "fullWidth": 3,
                        "width": 1,
                        "text": "{",
                        "value": "{",
                        "valueText": "{",
                        "hasTrailingTrivia": true,
                        "hasTrailingNewLine": true,
                        "trailingTrivia": [
                            {
                                "kind": "NewLineTrivia",
                                "text": "\r\n"
                            }
                        ]
                    },
                    "statements": [
                        {
                            "kind": "VariableStatement",
                            "fullStart": 552,
                            "fullEnd": 626,
                            "start": 556,
                            "end": 624,
                            "fullWidth": 74,
                            "width": 68,
                            "modifiers": [],
                            "variableDeclaration": {
                                "kind": "VariableDeclaration",
                                "fullStart": 552,
                                "fullEnd": 623,
                                "start": 556,
                                "end": 623,
                                "fullWidth": 71,
                                "width": 67,
                                "varKeyword": {
                                    "kind": "VarKeyword",
                                    "fullStart": 552,
                                    "fullEnd": 560,
                                    "start": 556,
                                    "end": 559,
                                    "fullWidth": 8,
                                    "width": 3,
                                    "text": "var",
                                    "value": "var",
                                    "valueText": "var",
                                    "hasLeadingTrivia": true,
                                    "hasTrailingTrivia": true,
                                    "leadingTrivia": [
                                        {
                                            "kind": "WhitespaceTrivia",
                                            "text": "    "
                                        }
                                    ],
                                    "trailingTrivia": [
                                        {
                                            "kind": "WhitespaceTrivia",
                                            "text": " "
                                        }
                                    ]
                                },
                                "variableDeclarators": [
                                    {
                                        "kind": "VariableDeclarator",
                                        "fullStart": 560,
                                        "fullEnd": 623,
                                        "start": 560,
                                        "end": 623,
                                        "fullWidth": 63,
<<<<<<< HEAD
                                        "width": 63,
                                        "identifier": {
=======
                                        "propertyName": {
>>>>>>> 85e84683
                                            "kind": "IdentifierName",
                                            "fullStart": 560,
                                            "fullEnd": 565,
                                            "start": 560,
                                            "end": 564,
                                            "fullWidth": 5,
                                            "width": 4,
                                            "text": "desc",
                                            "value": "desc",
                                            "valueText": "desc",
                                            "hasTrailingTrivia": true,
                                            "trailingTrivia": [
                                                {
                                                    "kind": "WhitespaceTrivia",
                                                    "text": " "
                                                }
                                            ]
                                        },
                                        "equalsValueClause": {
                                            "kind": "EqualsValueClause",
                                            "fullStart": 565,
                                            "fullEnd": 623,
                                            "start": 565,
                                            "end": 623,
                                            "fullWidth": 58,
                                            "width": 58,
                                            "equalsToken": {
                                                "kind": "EqualsToken",
                                                "fullStart": 565,
                                                "fullEnd": 567,
                                                "start": 565,
                                                "end": 566,
                                                "fullWidth": 2,
                                                "width": 1,
                                                "text": "=",
                                                "value": "=",
                                                "valueText": "=",
                                                "hasTrailingTrivia": true,
                                                "trailingTrivia": [
                                                    {
                                                        "kind": "WhitespaceTrivia",
                                                        "text": " "
                                                    }
                                                ]
                                            },
                                            "value": {
                                                "kind": "InvocationExpression",
                                                "fullStart": 567,
                                                "fullEnd": 623,
                                                "start": 567,
                                                "end": 623,
                                                "fullWidth": 56,
                                                "width": 56,
                                                "expression": {
                                                    "kind": "MemberAccessExpression",
                                                    "fullStart": 567,
                                                    "fullEnd": 598,
                                                    "start": 567,
                                                    "end": 598,
                                                    "fullWidth": 31,
                                                    "width": 31,
                                                    "expression": {
                                                        "kind": "IdentifierName",
                                                        "fullStart": 567,
                                                        "fullEnd": 573,
                                                        "start": 567,
                                                        "end": 573,
                                                        "fullWidth": 6,
                                                        "width": 6,
                                                        "text": "Object",
                                                        "value": "Object",
                                                        "valueText": "Object"
                                                    },
                                                    "dotToken": {
                                                        "kind": "DotToken",
                                                        "fullStart": 573,
                                                        "fullEnd": 574,
                                                        "start": 573,
                                                        "end": 574,
                                                        "fullWidth": 1,
                                                        "width": 1,
                                                        "text": ".",
                                                        "value": ".",
                                                        "valueText": "."
                                                    },
                                                    "name": {
                                                        "kind": "IdentifierName",
                                                        "fullStart": 574,
                                                        "fullEnd": 598,
                                                        "start": 574,
                                                        "end": 598,
                                                        "fullWidth": 24,
                                                        "width": 24,
                                                        "text": "getOwnPropertyDescriptor",
                                                        "value": "getOwnPropertyDescriptor",
                                                        "valueText": "getOwnPropertyDescriptor"
                                                    }
                                                },
                                                "argumentList": {
                                                    "kind": "ArgumentList",
                                                    "fullStart": 598,
                                                    "fullEnd": 623,
                                                    "start": 598,
                                                    "end": 623,
                                                    "fullWidth": 25,
                                                    "width": 25,
                                                    "openParenToken": {
                                                        "kind": "OpenParenToken",
                                                        "fullStart": 598,
                                                        "fullEnd": 599,
                                                        "start": 598,
                                                        "end": 599,
                                                        "fullWidth": 1,
                                                        "width": 1,
                                                        "text": "(",
                                                        "value": "(",
                                                        "valueText": "("
                                                    },
                                                    "arguments": [
                                                        {
                                                            "kind": "InvocationExpression",
                                                            "fullStart": 599,
                                                            "fullEnd": 615,
                                                            "start": 599,
                                                            "end": 615,
                                                            "fullWidth": 16,
                                                            "width": 16,
                                                            "expression": {
                                                                "kind": "IdentifierName",
                                                                "fullStart": 599,
                                                                "fullEnd": 613,
                                                                "start": 599,
                                                                "end": 613,
                                                                "fullWidth": 14,
                                                                "width": 14,
                                                                "text": "fnGlobalObject",
                                                                "value": "fnGlobalObject",
                                                                "valueText": "fnGlobalObject"
                                                            },
                                                            "argumentList": {
                                                                "kind": "ArgumentList",
                                                                "fullStart": 613,
                                                                "fullEnd": 615,
                                                                "start": 613,
                                                                "end": 615,
                                                                "fullWidth": 2,
                                                                "width": 2,
                                                                "openParenToken": {
                                                                    "kind": "OpenParenToken",
                                                                    "fullStart": 613,
                                                                    "fullEnd": 614,
                                                                    "start": 613,
                                                                    "end": 614,
                                                                    "fullWidth": 1,
                                                                    "width": 1,
                                                                    "text": "(",
                                                                    "value": "(",
                                                                    "valueText": "("
                                                                },
                                                                "arguments": [],
                                                                "closeParenToken": {
                                                                    "kind": "CloseParenToken",
                                                                    "fullStart": 614,
                                                                    "fullEnd": 615,
                                                                    "start": 614,
                                                                    "end": 615,
                                                                    "fullWidth": 1,
                                                                    "width": 1,
                                                                    "text": ")",
                                                                    "value": ")",
                                                                    "valueText": ")"
                                                                }
                                                            }
                                                        },
                                                        {
                                                            "kind": "CommaToken",
                                                            "fullStart": 615,
                                                            "fullEnd": 617,
                                                            "start": 615,
                                                            "end": 616,
                                                            "fullWidth": 2,
                                                            "width": 1,
                                                            "text": ",",
                                                            "value": ",",
                                                            "valueText": ",",
                                                            "hasTrailingTrivia": true,
                                                            "trailingTrivia": [
                                                                {
                                                                    "kind": "WhitespaceTrivia",
                                                                    "text": " "
                                                                }
                                                            ]
                                                        },
                                                        {
                                                            "kind": "StringLiteral",
                                                            "fullStart": 617,
                                                            "fullEnd": 622,
                                                            "start": 617,
                                                            "end": 622,
                                                            "fullWidth": 5,
                                                            "width": 5,
                                                            "text": "'NaN'",
                                                            "value": "NaN",
                                                            "valueText": "NaN"
                                                        }
                                                    ],
                                                    "closeParenToken": {
                                                        "kind": "CloseParenToken",
                                                        "fullStart": 622,
                                                        "fullEnd": 623,
                                                        "start": 622,
                                                        "end": 623,
                                                        "fullWidth": 1,
                                                        "width": 1,
                                                        "text": ")",
                                                        "value": ")",
                                                        "valueText": ")"
                                                    }
                                                }
                                            }
                                        }
                                    }
                                ]
                            },
                            "semicolonToken": {
                                "kind": "SemicolonToken",
                                "fullStart": 623,
                                "fullEnd": 626,
                                "start": 623,
                                "end": 624,
                                "fullWidth": 3,
                                "width": 1,
                                "text": ";",
                                "value": ";",
                                "valueText": ";",
                                "hasTrailingTrivia": true,
                                "hasTrailingNewLine": true,
                                "trailingTrivia": [
                                    {
                                        "kind": "NewLineTrivia",
                                        "text": "\r\n"
                                    }
                                ]
                            }
                        },
                        {
                            "kind": "IfStatement",
                            "fullStart": 626,
                            "fullEnd": 757,
                            "start": 628,
                            "end": 755,
                            "fullWidth": 131,
                            "width": 127,
                            "ifKeyword": {
                                "kind": "IfKeyword",
                                "fullStart": 626,
                                "fullEnd": 631,
                                "start": 628,
                                "end": 630,
                                "fullWidth": 5,
                                "width": 2,
                                "text": "if",
                                "value": "if",
                                "valueText": "if",
                                "hasLeadingTrivia": true,
                                "hasTrailingTrivia": true,
                                "leadingTrivia": [
                                    {
                                        "kind": "WhitespaceTrivia",
                                        "text": "  "
                                    }
                                ],
                                "trailingTrivia": [
                                    {
                                        "kind": "WhitespaceTrivia",
                                        "text": " "
                                    }
                                ]
                            },
                            "openParenToken": {
                                "kind": "OpenParenToken",
                                "fullStart": 631,
                                "fullEnd": 632,
                                "start": 631,
                                "end": 632,
                                "fullWidth": 1,
                                "width": 1,
                                "text": "(",
                                "value": "(",
                                "valueText": "("
                            },
                            "condition": {
                                "kind": "LogicalAndExpression",
                                "fullStart": 632,
                                "fullEnd": 729,
                                "start": 632,
                                "end": 729,
                                "fullWidth": 97,
                                "width": 97,
                                "left": {
                                    "kind": "LogicalAndExpression",
                                    "fullStart": 632,
                                    "fullEnd": 692,
                                    "start": 632,
                                    "end": 691,
                                    "fullWidth": 60,
                                    "width": 59,
                                    "left": {
                                        "kind": "EqualsExpression",
                                        "fullStart": 632,
                                        "fullEnd": 656,
                                        "start": 632,
                                        "end": 655,
                                        "fullWidth": 24,
                                        "width": 23,
                                        "left": {
                                            "kind": "MemberAccessExpression",
                                            "fullStart": 632,
                                            "fullEnd": 646,
                                            "start": 632,
                                            "end": 645,
                                            "fullWidth": 14,
                                            "width": 13,
                                            "expression": {
                                                "kind": "IdentifierName",
                                                "fullStart": 632,
                                                "fullEnd": 636,
                                                "start": 632,
                                                "end": 636,
                                                "fullWidth": 4,
                                                "width": 4,
                                                "text": "desc",
                                                "value": "desc",
                                                "valueText": "desc"
                                            },
                                            "dotToken": {
                                                "kind": "DotToken",
                                                "fullStart": 636,
                                                "fullEnd": 637,
                                                "start": 636,
                                                "end": 637,
                                                "fullWidth": 1,
                                                "width": 1,
                                                "text": ".",
                                                "value": ".",
                                                "valueText": "."
                                            },
                                            "name": {
                                                "kind": "IdentifierName",
                                                "fullStart": 637,
                                                "fullEnd": 646,
                                                "start": 637,
                                                "end": 645,
                                                "fullWidth": 9,
                                                "width": 8,
                                                "text": "writable",
                                                "value": "writable",
                                                "valueText": "writable",
                                                "hasTrailingTrivia": true,
                                                "trailingTrivia": [
                                                    {
                                                        "kind": "WhitespaceTrivia",
                                                        "text": " "
                                                    }
                                                ]
                                            }
                                        },
                                        "operatorToken": {
                                            "kind": "EqualsEqualsEqualsToken",
                                            "fullStart": 646,
                                            "fullEnd": 650,
                                            "start": 646,
                                            "end": 649,
                                            "fullWidth": 4,
                                            "width": 3,
                                            "text": "===",
                                            "value": "===",
                                            "valueText": "===",
                                            "hasTrailingTrivia": true,
                                            "trailingTrivia": [
                                                {
                                                    "kind": "WhitespaceTrivia",
                                                    "text": " "
                                                }
                                            ]
                                        },
                                        "right": {
                                            "kind": "FalseKeyword",
                                            "fullStart": 650,
                                            "fullEnd": 656,
                                            "start": 650,
                                            "end": 655,
                                            "fullWidth": 6,
                                            "width": 5,
                                            "text": "false",
                                            "value": false,
                                            "valueText": "false",
                                            "hasTrailingTrivia": true,
                                            "trailingTrivia": [
                                                {
                                                    "kind": "WhitespaceTrivia",
                                                    "text": " "
                                                }
                                            ]
                                        }
                                    },
                                    "operatorToken": {
                                        "kind": "AmpersandAmpersandToken",
                                        "fullStart": 656,
                                        "fullEnd": 660,
                                        "start": 656,
                                        "end": 658,
                                        "fullWidth": 4,
                                        "width": 2,
                                        "text": "&&",
                                        "value": "&&",
                                        "valueText": "&&",
                                        "hasTrailingTrivia": true,
                                        "hasTrailingNewLine": true,
                                        "trailingTrivia": [
                                            {
                                                "kind": "NewLineTrivia",
                                                "text": "\r\n"
                                            }
                                        ]
                                    },
                                    "right": {
                                        "kind": "EqualsExpression",
                                        "fullStart": 660,
                                        "fullEnd": 692,
                                        "start": 666,
                                        "end": 691,
                                        "fullWidth": 32,
                                        "width": 25,
                                        "left": {
                                            "kind": "MemberAccessExpression",
                                            "fullStart": 660,
                                            "fullEnd": 682,
                                            "start": 666,
                                            "end": 681,
                                            "fullWidth": 22,
                                            "width": 15,
                                            "expression": {
                                                "kind": "IdentifierName",
                                                "fullStart": 660,
                                                "fullEnd": 670,
                                                "start": 666,
                                                "end": 670,
                                                "fullWidth": 10,
                                                "width": 4,
                                                "text": "desc",
                                                "value": "desc",
                                                "valueText": "desc",
                                                "hasLeadingTrivia": true,
                                                "leadingTrivia": [
                                                    {
                                                        "kind": "WhitespaceTrivia",
                                                        "text": "      "
                                                    }
                                                ]
                                            },
                                            "dotToken": {
                                                "kind": "DotToken",
                                                "fullStart": 670,
                                                "fullEnd": 671,
                                                "start": 670,
                                                "end": 671,
                                                "fullWidth": 1,
                                                "width": 1,
                                                "text": ".",
                                                "value": ".",
                                                "valueText": "."
                                            },
                                            "name": {
                                                "kind": "IdentifierName",
                                                "fullStart": 671,
                                                "fullEnd": 682,
                                                "start": 671,
                                                "end": 681,
                                                "fullWidth": 11,
                                                "width": 10,
                                                "text": "enumerable",
                                                "value": "enumerable",
                                                "valueText": "enumerable",
                                                "hasTrailingTrivia": true,
                                                "trailingTrivia": [
                                                    {
                                                        "kind": "WhitespaceTrivia",
                                                        "text": " "
                                                    }
                                                ]
                                            }
                                        },
                                        "operatorToken": {
                                            "kind": "EqualsEqualsEqualsToken",
                                            "fullStart": 682,
                                            "fullEnd": 686,
                                            "start": 682,
                                            "end": 685,
                                            "fullWidth": 4,
                                            "width": 3,
                                            "text": "===",
                                            "value": "===",
                                            "valueText": "===",
                                            "hasTrailingTrivia": true,
                                            "trailingTrivia": [
                                                {
                                                    "kind": "WhitespaceTrivia",
                                                    "text": " "
                                                }
                                            ]
                                        },
                                        "right": {
                                            "kind": "FalseKeyword",
                                            "fullStart": 686,
                                            "fullEnd": 692,
                                            "start": 686,
                                            "end": 691,
                                            "fullWidth": 6,
                                            "width": 5,
                                            "text": "false",
                                            "value": false,
                                            "valueText": "false",
                                            "hasTrailingTrivia": true,
                                            "trailingTrivia": [
                                                {
                                                    "kind": "WhitespaceTrivia",
                                                    "text": " "
                                                }
                                            ]
                                        }
                                    }
                                },
                                "operatorToken": {
                                    "kind": "AmpersandAmpersandToken",
                                    "fullStart": 692,
                                    "fullEnd": 696,
                                    "start": 692,
                                    "end": 694,
                                    "fullWidth": 4,
                                    "width": 2,
                                    "text": "&&",
                                    "value": "&&",
                                    "valueText": "&&",
                                    "hasTrailingTrivia": true,
                                    "hasTrailingNewLine": true,
                                    "trailingTrivia": [
                                        {
                                            "kind": "NewLineTrivia",
                                            "text": "\r\n"
                                        }
                                    ]
                                },
                                "right": {
                                    "kind": "EqualsExpression",
                                    "fullStart": 696,
                                    "fullEnd": 729,
                                    "start": 702,
                                    "end": 729,
                                    "fullWidth": 33,
                                    "width": 27,
                                    "left": {
                                        "kind": "MemberAccessExpression",
                                        "fullStart": 696,
                                        "fullEnd": 720,
                                        "start": 702,
                                        "end": 719,
                                        "fullWidth": 24,
                                        "width": 17,
                                        "expression": {
                                            "kind": "IdentifierName",
                                            "fullStart": 696,
                                            "fullEnd": 706,
                                            "start": 702,
                                            "end": 706,
                                            "fullWidth": 10,
                                            "width": 4,
                                            "text": "desc",
                                            "value": "desc",
                                            "valueText": "desc",
                                            "hasLeadingTrivia": true,
                                            "leadingTrivia": [
                                                {
                                                    "kind": "WhitespaceTrivia",
                                                    "text": "      "
                                                }
                                            ]
                                        },
                                        "dotToken": {
                                            "kind": "DotToken",
                                            "fullStart": 706,
                                            "fullEnd": 707,
                                            "start": 706,
                                            "end": 707,
                                            "fullWidth": 1,
                                            "width": 1,
                                            "text": ".",
                                            "value": ".",
                                            "valueText": "."
                                        },
                                        "name": {
                                            "kind": "IdentifierName",
                                            "fullStart": 707,
                                            "fullEnd": 720,
                                            "start": 707,
                                            "end": 719,
                                            "fullWidth": 13,
                                            "width": 12,
                                            "text": "configurable",
                                            "value": "configurable",
                                            "valueText": "configurable",
                                            "hasTrailingTrivia": true,
                                            "trailingTrivia": [
                                                {
                                                    "kind": "WhitespaceTrivia",
                                                    "text": " "
                                                }
                                            ]
                                        }
                                    },
                                    "operatorToken": {
                                        "kind": "EqualsEqualsEqualsToken",
                                        "fullStart": 720,
                                        "fullEnd": 724,
                                        "start": 720,
                                        "end": 723,
                                        "fullWidth": 4,
                                        "width": 3,
                                        "text": "===",
                                        "value": "===",
                                        "valueText": "===",
                                        "hasTrailingTrivia": true,
                                        "trailingTrivia": [
                                            {
                                                "kind": "WhitespaceTrivia",
                                                "text": " "
                                            }
                                        ]
                                    },
                                    "right": {
                                        "kind": "FalseKeyword",
                                        "fullStart": 724,
                                        "fullEnd": 729,
                                        "start": 724,
                                        "end": 729,
                                        "fullWidth": 5,
                                        "width": 5,
                                        "text": "false",
                                        "value": false,
                                        "valueText": "false"
                                    }
                                }
                            },
                            "closeParenToken": {
                                "kind": "CloseParenToken",
                                "fullStart": 729,
                                "fullEnd": 731,
                                "start": 729,
                                "end": 730,
                                "fullWidth": 2,
                                "width": 1,
                                "text": ")",
                                "value": ")",
                                "valueText": ")",
                                "hasTrailingTrivia": true,
                                "trailingTrivia": [
                                    {
                                        "kind": "WhitespaceTrivia",
                                        "text": " "
                                    }
                                ]
                            },
                            "statement": {
                                "kind": "Block",
                                "fullStart": 731,
                                "fullEnd": 757,
                                "start": 731,
                                "end": 755,
                                "fullWidth": 26,
                                "width": 24,
                                "openBraceToken": {
                                    "kind": "OpenBraceToken",
                                    "fullStart": 731,
                                    "fullEnd": 734,
                                    "start": 731,
                                    "end": 732,
                                    "fullWidth": 3,
                                    "width": 1,
                                    "text": "{",
                                    "value": "{",
                                    "valueText": "{",
                                    "hasTrailingTrivia": true,
                                    "hasTrailingNewLine": true,
                                    "trailingTrivia": [
                                        {
                                            "kind": "NewLineTrivia",
                                            "text": "\r\n"
                                        }
                                    ]
                                },
                                "statements": [
                                    {
                                        "kind": "ReturnStatement",
                                        "fullStart": 734,
                                        "fullEnd": 752,
                                        "start": 738,
                                        "end": 750,
                                        "fullWidth": 18,
                                        "width": 12,
                                        "returnKeyword": {
                                            "kind": "ReturnKeyword",
                                            "fullStart": 734,
                                            "fullEnd": 745,
                                            "start": 738,
                                            "end": 744,
                                            "fullWidth": 11,
                                            "width": 6,
                                            "text": "return",
                                            "value": "return",
                                            "valueText": "return",
                                            "hasLeadingTrivia": true,
                                            "hasTrailingTrivia": true,
                                            "leadingTrivia": [
                                                {
                                                    "kind": "WhitespaceTrivia",
                                                    "text": "    "
                                                }
                                            ],
                                            "trailingTrivia": [
                                                {
                                                    "kind": "WhitespaceTrivia",
                                                    "text": " "
                                                }
                                            ]
                                        },
                                        "expression": {
                                            "kind": "TrueKeyword",
                                            "fullStart": 745,
                                            "fullEnd": 749,
                                            "start": 745,
                                            "end": 749,
                                            "fullWidth": 4,
                                            "width": 4,
                                            "text": "true",
                                            "value": true,
                                            "valueText": "true"
                                        },
                                        "semicolonToken": {
                                            "kind": "SemicolonToken",
                                            "fullStart": 749,
                                            "fullEnd": 752,
                                            "start": 749,
                                            "end": 750,
                                            "fullWidth": 3,
                                            "width": 1,
                                            "text": ";",
                                            "value": ";",
                                            "valueText": ";",
                                            "hasTrailingTrivia": true,
                                            "hasTrailingNewLine": true,
                                            "trailingTrivia": [
                                                {
                                                    "kind": "NewLineTrivia",
                                                    "text": "\r\n"
                                                }
                                            ]
                                        }
                                    }
                                ],
                                "closeBraceToken": {
                                    "kind": "CloseBraceToken",
                                    "fullStart": 752,
                                    "fullEnd": 757,
                                    "start": 754,
                                    "end": 755,
                                    "fullWidth": 5,
                                    "width": 1,
                                    "text": "}",
                                    "value": "}",
                                    "valueText": "}",
                                    "hasLeadingTrivia": true,
                                    "hasTrailingTrivia": true,
                                    "hasTrailingNewLine": true,
                                    "leadingTrivia": [
                                        {
                                            "kind": "WhitespaceTrivia",
                                            "text": "  "
                                        }
                                    ],
                                    "trailingTrivia": [
                                        {
                                            "kind": "NewLineTrivia",
                                            "text": "\r\n"
                                        }
                                    ]
                                }
                            }
                        }
                    ],
                    "closeBraceToken": {
                        "kind": "CloseBraceToken",
                        "fullStart": 757,
                        "fullEnd": 761,
                        "start": 758,
                        "end": 759,
                        "fullWidth": 4,
                        "width": 1,
                        "text": "}",
                        "value": "}",
                        "valueText": "}",
                        "hasLeadingTrivia": true,
                        "hasTrailingTrivia": true,
                        "hasTrailingNewLine": true,
                        "leadingTrivia": [
                            {
                                "kind": "WhitespaceTrivia",
                                "text": " "
                            }
                        ],
                        "trailingTrivia": [
                            {
                                "kind": "NewLineTrivia",
                                "text": "\r\n"
                            }
                        ]
                    }
                }
            },
            {
                "kind": "ExpressionStatement",
                "fullStart": 761,
                "fullEnd": 785,
                "start": 761,
                "end": 783,
                "fullWidth": 24,
                "width": 22,
                "expression": {
                    "kind": "InvocationExpression",
                    "fullStart": 761,
                    "fullEnd": 782,
                    "start": 761,
                    "end": 782,
                    "fullWidth": 21,
                    "width": 21,
                    "expression": {
                        "kind": "IdentifierName",
                        "fullStart": 761,
                        "fullEnd": 772,
                        "start": 761,
                        "end": 772,
                        "fullWidth": 11,
                        "width": 11,
                        "text": "runTestCase",
                        "value": "runTestCase",
                        "valueText": "runTestCase"
                    },
                    "argumentList": {
                        "kind": "ArgumentList",
                        "fullStart": 772,
                        "fullEnd": 782,
                        "start": 772,
                        "end": 782,
                        "fullWidth": 10,
                        "width": 10,
                        "openParenToken": {
                            "kind": "OpenParenToken",
                            "fullStart": 772,
                            "fullEnd": 773,
                            "start": 772,
                            "end": 773,
                            "fullWidth": 1,
                            "width": 1,
                            "text": "(",
                            "value": "(",
                            "valueText": "("
                        },
                        "arguments": [
                            {
                                "kind": "IdentifierName",
                                "fullStart": 773,
                                "fullEnd": 781,
                                "start": 773,
                                "end": 781,
                                "fullWidth": 8,
                                "width": 8,
                                "text": "testcase",
                                "value": "testcase",
                                "valueText": "testcase"
                            }
                        ],
                        "closeParenToken": {
                            "kind": "CloseParenToken",
                            "fullStart": 781,
                            "fullEnd": 782,
                            "start": 781,
                            "end": 782,
                            "fullWidth": 1,
                            "width": 1,
                            "text": ")",
                            "value": ")",
                            "valueText": ")"
                        }
                    }
                },
                "semicolonToken": {
                    "kind": "SemicolonToken",
                    "fullStart": 782,
                    "fullEnd": 785,
                    "start": 782,
                    "end": 783,
                    "fullWidth": 3,
                    "width": 1,
                    "text": ";",
                    "value": ";",
                    "valueText": ";",
                    "hasTrailingTrivia": true,
                    "hasTrailingNewLine": true,
                    "trailingTrivia": [
                        {
                            "kind": "NewLineTrivia",
                            "text": "\r\n"
                        }
                    ]
                }
            }
        ],
        "endOfFileToken": {
            "kind": "EndOfFileToken",
            "fullStart": 785,
            "fullEnd": 785,
            "start": 785,
            "end": 785,
            "fullWidth": 0,
            "width": 0,
            "text": ""
        }
    },
    "lineMap": {
        "lineStarts": [
            0,
            67,
            152,
            232,
            308,
            380,
            385,
            435,
            520,
            525,
            527,
            529,
            552,
            626,
            660,
            696,
            734,
            752,
            757,
            761,
            785
        ],
        "length": 785
    }
}<|MERGE_RESOLUTION|>--- conflicted
+++ resolved
@@ -245,12 +245,8 @@
                                         "start": 560,
                                         "end": 623,
                                         "fullWidth": 63,
-<<<<<<< HEAD
                                         "width": 63,
-                                        "identifier": {
-=======
                                         "propertyName": {
->>>>>>> 85e84683
                                             "kind": "IdentifierName",
                                             "fullStart": 560,
                                             "fullEnd": 565,
