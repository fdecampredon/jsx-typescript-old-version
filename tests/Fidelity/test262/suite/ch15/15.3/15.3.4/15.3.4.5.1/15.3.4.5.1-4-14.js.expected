{
    "isDeclaration": false,
    "languageVersion": "EcmaScript5",
    "parseOptions": {
        "allowAutomaticSemicolonInsertion": true
    },
    "sourceUnit": {
        "kind": "SourceUnit",
        "fullStart": 0,
        "fullEnd": 985,
        "start": 595,
        "end": 985,
        "fullWidth": 985,
        "width": 390,
        "isIncrementallyUnusable": true,
        "moduleElements": [
            {
                "kind": "FunctionDeclaration",
                "fullStart": 0,
                "fullEnd": 961,
                "start": 595,
                "end": 959,
                "fullWidth": 961,
                "width": 364,
                "isIncrementallyUnusable": true,
                "modifiers": [],
                "functionKeyword": {
                    "kind": "FunctionKeyword",
                    "fullStart": 0,
                    "fullEnd": 604,
                    "start": 595,
                    "end": 603,
                    "fullWidth": 604,
                    "width": 8,
                    "text": "function",
                    "value": "function",
                    "valueText": "function",
                    "hasLeadingTrivia": true,
                    "hasLeadingComment": true,
                    "hasLeadingNewLine": true,
                    "hasTrailingTrivia": true,
                    "leadingTrivia": [
                        {
                            "kind": "SingleLineCommentTrivia",
                            "text": "/// Copyright (c) 2012 Ecma International.  All rights reserved. "
                        },
                        {
                            "kind": "NewLineTrivia",
                            "text": "\r\n"
                        },
                        {
                            "kind": "SingleLineCommentTrivia",
                            "text": "/// Ecma International makes this code available under the terms and conditions set"
                        },
                        {
                            "kind": "NewLineTrivia",
                            "text": "\r\n"
                        },
                        {
                            "kind": "SingleLineCommentTrivia",
                            "text": "/// forth on http://hg.ecmascript.org/tests/test262/raw-file/tip/LICENSE (the "
                        },
                        {
                            "kind": "NewLineTrivia",
                            "text": "\r\n"
                        },
                        {
                            "kind": "SingleLineCommentTrivia",
                            "text": "/// \"Use Terms\").   Any redistribution of this code must retain the above "
                        },
                        {
                            "kind": "NewLineTrivia",
                            "text": "\r\n"
                        },
                        {
                            "kind": "SingleLineCommentTrivia",
                            "text": "/// copyright and this notice and otherwise comply with the Use Terms."
                        },
                        {
                            "kind": "NewLineTrivia",
                            "text": "\r\n"
                        },
                        {
                            "kind": "MultiLineCommentTrivia",
                            "text": "/**\r\n * @path ch15/15.3/15.3.4/15.3.4.5.1/15.3.4.5.1-4-14.js\r\n * @description [[Call]] - length of parameters of 'target' is 1, length of 'boundArgs' is 1, length of 'ExtraArgs' is 1, and with 'boundThis'\r\n */"
                        },
                        {
                            "kind": "NewLineTrivia",
                            "text": "\r\n"
                        },
                        {
                            "kind": "NewLineTrivia",
                            "text": "\r\n"
                        },
                        {
                            "kind": "NewLineTrivia",
                            "text": "\r\n"
                        }
                    ],
                    "trailingTrivia": [
                        {
                            "kind": "WhitespaceTrivia",
                            "text": " "
                        }
                    ]
                },
                "identifier": {
                    "kind": "IdentifierName",
                    "fullStart": 604,
                    "fullEnd": 612,
                    "start": 604,
                    "end": 612,
                    "fullWidth": 8,
                    "width": 8,
                    "text": "testcase",
                    "value": "testcase",
                    "valueText": "testcase"
                },
                "callSignature": {
                    "kind": "CallSignature",
                    "fullStart": 612,
                    "fullEnd": 615,
                    "start": 612,
                    "end": 614,
                    "fullWidth": 3,
                    "width": 2,
                    "parameterList": {
                        "kind": "ParameterList",
                        "fullStart": 612,
                        "fullEnd": 615,
                        "start": 612,
                        "end": 614,
                        "fullWidth": 3,
                        "width": 2,
                        "openParenToken": {
                            "kind": "OpenParenToken",
                            "fullStart": 612,
                            "fullEnd": 613,
                            "start": 612,
                            "end": 613,
                            "fullWidth": 1,
                            "width": 1,
                            "text": "(",
                            "value": "(",
                            "valueText": "("
                        },
                        "parameters": [],
                        "closeParenToken": {
                            "kind": "CloseParenToken",
                            "fullStart": 613,
                            "fullEnd": 615,
                            "start": 613,
                            "end": 614,
                            "fullWidth": 2,
                            "width": 1,
                            "text": ")",
                            "value": ")",
                            "valueText": ")",
                            "hasTrailingTrivia": true,
                            "trailingTrivia": [
                                {
                                    "kind": "WhitespaceTrivia",
                                    "text": " "
                                }
                            ]
                        }
                    }
                },
                "block": {
                    "kind": "Block",
                    "fullStart": 615,
                    "fullEnd": 961,
                    "start": 615,
                    "end": 959,
                    "fullWidth": 346,
                    "width": 344,
                    "isIncrementallyUnusable": true,
                    "openBraceToken": {
                        "kind": "OpenBraceToken",
                        "fullStart": 615,
                        "fullEnd": 618,
                        "start": 615,
                        "end": 616,
                        "fullWidth": 3,
                        "width": 1,
                        "text": "{",
                        "value": "{",
                        "valueText": "{",
                        "hasTrailingTrivia": true,
                        "hasTrailingNewLine": true,
                        "trailingTrivia": [
                            {
                                "kind": "NewLineTrivia",
                                "text": "\r\n"
                            }
                        ]
                    },
                    "statements": [
                        {
                            "kind": "VariableStatement",
                            "fullStart": 618,
                            "fullEnd": 654,
                            "start": 626,
                            "end": 652,
                            "fullWidth": 36,
                            "width": 26,
                            "modifiers": [],
                            "variableDeclaration": {
                                "kind": "VariableDeclaration",
                                "fullStart": 618,
                                "fullEnd": 651,
                                "start": 626,
                                "end": 651,
                                "fullWidth": 33,
                                "width": 25,
                                "varKeyword": {
                                    "kind": "VarKeyword",
                                    "fullStart": 618,
                                    "fullEnd": 630,
                                    "start": 626,
                                    "end": 629,
                                    "fullWidth": 12,
                                    "width": 3,
                                    "text": "var",
                                    "value": "var",
                                    "valueText": "var",
                                    "hasLeadingTrivia": true,
                                    "hasTrailingTrivia": true,
                                    "leadingTrivia": [
                                        {
                                            "kind": "WhitespaceTrivia",
                                            "text": "        "
                                        }
                                    ],
                                    "trailingTrivia": [
                                        {
                                            "kind": "WhitespaceTrivia",
                                            "text": " "
                                        }
                                    ]
                                },
                                "variableDeclarators": [
                                    {
                                        "kind": "VariableDeclarator",
                                        "fullStart": 630,
                                        "fullEnd": 651,
                                        "start": 630,
                                        "end": 651,
                                        "fullWidth": 21,
<<<<<<< HEAD
                                        "width": 21,
                                        "identifier": {
=======
                                        "propertyName": {
>>>>>>> 85e84683
                                            "kind": "IdentifierName",
                                            "fullStart": 630,
                                            "fullEnd": 634,
                                            "start": 630,
                                            "end": 633,
                                            "fullWidth": 4,
                                            "width": 3,
                                            "text": "obj",
                                            "value": "obj",
                                            "valueText": "obj",
                                            "hasTrailingTrivia": true,
                                            "trailingTrivia": [
                                                {
                                                    "kind": "WhitespaceTrivia",
                                                    "text": " "
                                                }
                                            ]
                                        },
                                        "equalsValueClause": {
                                            "kind": "EqualsValueClause",
                                            "fullStart": 634,
                                            "fullEnd": 651,
                                            "start": 634,
                                            "end": 651,
                                            "fullWidth": 17,
                                            "width": 17,
                                            "equalsToken": {
                                                "kind": "EqualsToken",
                                                "fullStart": 634,
                                                "fullEnd": 636,
                                                "start": 634,
                                                "end": 635,
                                                "fullWidth": 2,
                                                "width": 1,
                                                "text": "=",
                                                "value": "=",
                                                "valueText": "=",
                                                "hasTrailingTrivia": true,
                                                "trailingTrivia": [
                                                    {
                                                        "kind": "WhitespaceTrivia",
                                                        "text": " "
                                                    }
                                                ]
                                            },
                                            "value": {
                                                "kind": "ObjectLiteralExpression",
                                                "fullStart": 636,
                                                "fullEnd": 651,
                                                "start": 636,
                                                "end": 651,
                                                "fullWidth": 15,
                                                "width": 15,
                                                "openBraceToken": {
                                                    "kind": "OpenBraceToken",
                                                    "fullStart": 636,
                                                    "fullEnd": 638,
                                                    "start": 636,
                                                    "end": 637,
                                                    "fullWidth": 2,
                                                    "width": 1,
                                                    "text": "{",
                                                    "value": "{",
                                                    "valueText": "{",
                                                    "hasTrailingTrivia": true,
                                                    "trailingTrivia": [
                                                        {
                                                            "kind": "WhitespaceTrivia",
                                                            "text": " "
                                                        }
                                                    ]
                                                },
                                                "propertyAssignments": [
                                                    {
                                                        "kind": "SimplePropertyAssignment",
                                                        "fullStart": 638,
                                                        "fullEnd": 650,
                                                        "start": 638,
                                                        "end": 649,
                                                        "fullWidth": 12,
                                                        "width": 11,
                                                        "propertyName": {
                                                            "kind": "IdentifierName",
                                                            "fullStart": 638,
                                                            "fullEnd": 642,
                                                            "start": 638,
                                                            "end": 642,
                                                            "fullWidth": 4,
                                                            "width": 4,
                                                            "text": "prop",
                                                            "value": "prop",
                                                            "valueText": "prop"
                                                        },
                                                        "colonToken": {
                                                            "kind": "ColonToken",
                                                            "fullStart": 642,
                                                            "fullEnd": 644,
                                                            "start": 642,
                                                            "end": 643,
                                                            "fullWidth": 2,
                                                            "width": 1,
                                                            "text": ":",
                                                            "value": ":",
                                                            "valueText": ":",
                                                            "hasTrailingTrivia": true,
                                                            "trailingTrivia": [
                                                                {
                                                                    "kind": "WhitespaceTrivia",
                                                                    "text": " "
                                                                }
                                                            ]
                                                        },
                                                        "expression": {
                                                            "kind": "StringLiteral",
                                                            "fullStart": 644,
                                                            "fullEnd": 650,
                                                            "start": 644,
                                                            "end": 649,
                                                            "fullWidth": 6,
                                                            "width": 5,
                                                            "text": "\"abc\"",
                                                            "value": "abc",
                                                            "valueText": "abc",
                                                            "hasTrailingTrivia": true,
                                                            "trailingTrivia": [
                                                                {
                                                                    "kind": "WhitespaceTrivia",
                                                                    "text": " "
                                                                }
                                                            ]
                                                        }
                                                    }
                                                ],
                                                "closeBraceToken": {
                                                    "kind": "CloseBraceToken",
                                                    "fullStart": 650,
                                                    "fullEnd": 651,
                                                    "start": 650,
                                                    "end": 651,
                                                    "fullWidth": 1,
                                                    "width": 1,
                                                    "text": "}",
                                                    "value": "}",
                                                    "valueText": "}"
                                                }
                                            }
                                        }
                                    }
                                ]
                            },
                            "semicolonToken": {
                                "kind": "SemicolonToken",
                                "fullStart": 651,
                                "fullEnd": 654,
                                "start": 651,
                                "end": 652,
                                "fullWidth": 3,
                                "width": 1,
                                "text": ";",
                                "value": ";",
                                "valueText": ";",
                                "hasTrailingTrivia": true,
                                "hasTrailingNewLine": true,
                                "trailingTrivia": [
                                    {
                                        "kind": "NewLineTrivia",
                                        "text": "\r\n"
                                    }
                                ]
                            }
                        },
                        {
                            "kind": "VariableStatement",
                            "fullStart": 654,
                            "fullEnd": 855,
                            "start": 664,
                            "end": 853,
                            "fullWidth": 201,
                            "width": 189,
                            "isIncrementallyUnusable": true,
                            "modifiers": [],
                            "variableDeclaration": {
                                "kind": "VariableDeclaration",
                                "fullStart": 654,
                                "fullEnd": 852,
                                "start": 664,
                                "end": 852,
                                "fullWidth": 198,
                                "width": 188,
                                "isIncrementallyUnusable": true,
                                "varKeyword": {
                                    "kind": "VarKeyword",
                                    "fullStart": 654,
                                    "fullEnd": 668,
                                    "start": 664,
                                    "end": 667,
                                    "fullWidth": 14,
                                    "width": 3,
                                    "text": "var",
                                    "value": "var",
                                    "valueText": "var",
                                    "hasLeadingTrivia": true,
                                    "hasLeadingNewLine": true,
                                    "hasTrailingTrivia": true,
                                    "leadingTrivia": [
                                        {
                                            "kind": "NewLineTrivia",
                                            "text": "\r\n"
                                        },
                                        {
                                            "kind": "WhitespaceTrivia",
                                            "text": "        "
                                        }
                                    ],
                                    "trailingTrivia": [
                                        {
                                            "kind": "WhitespaceTrivia",
                                            "text": " "
                                        }
                                    ]
                                },
                                "variableDeclarators": [
                                    {
                                        "kind": "VariableDeclarator",
                                        "fullStart": 668,
                                        "fullEnd": 852,
                                        "start": 668,
                                        "end": 852,
                                        "fullWidth": 184,
                                        "width": 184,
                                        "isIncrementallyUnusable": true,
                                        "propertyName": {
                                            "kind": "IdentifierName",
                                            "fullStart": 668,
                                            "fullEnd": 673,
                                            "start": 668,
                                            "end": 672,
                                            "fullWidth": 5,
                                            "width": 4,
                                            "text": "func",
                                            "value": "func",
                                            "valueText": "func",
                                            "hasTrailingTrivia": true,
                                            "trailingTrivia": [
                                                {
                                                    "kind": "WhitespaceTrivia",
                                                    "text": " "
                                                }
                                            ]
                                        },
                                        "equalsValueClause": {
                                            "kind": "EqualsValueClause",
                                            "fullStart": 673,
                                            "fullEnd": 852,
                                            "start": 673,
                                            "end": 852,
                                            "fullWidth": 179,
                                            "width": 179,
                                            "isIncrementallyUnusable": true,
                                            "equalsToken": {
                                                "kind": "EqualsToken",
                                                "fullStart": 673,
                                                "fullEnd": 675,
                                                "start": 673,
                                                "end": 674,
                                                "fullWidth": 2,
                                                "width": 1,
                                                "text": "=",
                                                "value": "=",
                                                "valueText": "=",
                                                "hasTrailingTrivia": true,
                                                "trailingTrivia": [
                                                    {
                                                        "kind": "WhitespaceTrivia",
                                                        "text": " "
                                                    }
                                                ]
                                            },
                                            "value": {
                                                "kind": "FunctionExpression",
                                                "fullStart": 675,
                                                "fullEnd": 852,
                                                "start": 675,
                                                "end": 852,
                                                "fullWidth": 177,
                                                "width": 177,
                                                "isIncrementallyUnusable": true,
                                                "functionKeyword": {
                                                    "kind": "FunctionKeyword",
                                                    "fullStart": 675,
                                                    "fullEnd": 684,
                                                    "start": 675,
                                                    "end": 683,
                                                    "fullWidth": 9,
                                                    "width": 8,
                                                    "text": "function",
                                                    "value": "function",
                                                    "valueText": "function",
                                                    "hasTrailingTrivia": true,
                                                    "trailingTrivia": [
                                                        {
                                                            "kind": "WhitespaceTrivia",
                                                            "text": " "
                                                        }
                                                    ]
                                                },
                                                "callSignature": {
                                                    "kind": "CallSignature",
                                                    "fullStart": 684,
                                                    "fullEnd": 688,
                                                    "start": 684,
                                                    "end": 687,
                                                    "fullWidth": 4,
                                                    "width": 3,
                                                    "parameterList": {
                                                        "kind": "ParameterList",
                                                        "fullStart": 684,
                                                        "fullEnd": 688,
                                                        "start": 684,
                                                        "end": 687,
                                                        "fullWidth": 4,
                                                        "width": 3,
                                                        "openParenToken": {
                                                            "kind": "OpenParenToken",
                                                            "fullStart": 684,
                                                            "fullEnd": 685,
                                                            "start": 684,
                                                            "end": 685,
                                                            "fullWidth": 1,
                                                            "width": 1,
                                                            "text": "(",
                                                            "value": "(",
                                                            "valueText": "("
                                                        },
                                                        "parameters": [
                                                            {
                                                                "kind": "Parameter",
                                                                "fullStart": 685,
                                                                "fullEnd": 686,
                                                                "start": 685,
                                                                "end": 686,
                                                                "fullWidth": 1,
                                                                "width": 1,
                                                                "modifiers": [],
                                                                "identifier": {
                                                                    "kind": "IdentifierName",
                                                                    "fullStart": 685,
                                                                    "fullEnd": 686,
                                                                    "start": 685,
                                                                    "end": 686,
                                                                    "fullWidth": 1,
                                                                    "width": 1,
                                                                    "text": "x",
                                                                    "value": "x",
                                                                    "valueText": "x"
                                                                }
                                                            }
                                                        ],
                                                        "closeParenToken": {
                                                            "kind": "CloseParenToken",
                                                            "fullStart": 686,
                                                            "fullEnd": 688,
                                                            "start": 686,
                                                            "end": 687,
                                                            "fullWidth": 2,
                                                            "width": 1,
                                                            "text": ")",
                                                            "value": ")",
                                                            "valueText": ")",
                                                            "hasTrailingTrivia": true,
                                                            "trailingTrivia": [
                                                                {
                                                                    "kind": "WhitespaceTrivia",
                                                                    "text": " "
                                                                }
                                                            ]
                                                        }
                                                    }
                                                },
                                                "block": {
                                                    "kind": "Block",
                                                    "fullStart": 688,
                                                    "fullEnd": 852,
                                                    "start": 688,
                                                    "end": 852,
                                                    "fullWidth": 164,
                                                    "width": 164,
                                                    "isIncrementallyUnusable": true,
                                                    "openBraceToken": {
                                                        "kind": "OpenBraceToken",
                                                        "fullStart": 688,
                                                        "fullEnd": 691,
                                                        "start": 688,
                                                        "end": 689,
                                                        "fullWidth": 3,
                                                        "width": 1,
                                                        "text": "{",
                                                        "value": "{",
                                                        "valueText": "{",
                                                        "hasTrailingTrivia": true,
                                                        "hasTrailingNewLine": true,
                                                        "trailingTrivia": [
                                                            {
                                                                "kind": "NewLineTrivia",
                                                                "text": "\r\n"
                                                            }
                                                        ]
                                                    },
                                                    "statements": [
                                                        {
                                                            "kind": "ReturnStatement",
                                                            "fullStart": 691,
                                                            "fullEnd": 757,
                                                            "start": 703,
                                                            "end": 755,
                                                            "fullWidth": 66,
                                                            "width": 52,
                                                            "isIncrementallyUnusable": true,
                                                            "returnKeyword": {
                                                                "kind": "ReturnKeyword",
                                                                "fullStart": 691,
                                                                "fullEnd": 710,
                                                                "start": 703,
                                                                "end": 709,
                                                                "fullWidth": 19,
                                                                "width": 6,
                                                                "text": "return",
                                                                "value": "return",
                                                                "valueText": "return",
                                                                "hasLeadingTrivia": true,
                                                                "hasTrailingTrivia": true,
                                                                "leadingTrivia": [
                                                                    {
                                                                        "kind": "WhitespaceTrivia",
                                                                        "text": "            "
                                                                    }
                                                                ],
                                                                "trailingTrivia": [
                                                                    {
                                                                        "kind": "WhitespaceTrivia",
                                                                        "text": " "
                                                                    }
                                                                ]
                                                            },
                                                            "expression": {
                                                                "kind": "LogicalAndExpression",
                                                                "fullStart": 710,
                                                                "fullEnd": 757,
                                                                "start": 710,
                                                                "end": 755,
                                                                "fullWidth": 47,
                                                                "width": 45,
                                                                "left": {
                                                                    "kind": "LogicalAndExpression",
                                                                    "fullStart": 710,
                                                                    "fullEnd": 734,
                                                                    "start": 710,
                                                                    "end": 733,
                                                                    "fullWidth": 24,
                                                                    "width": 23,
                                                                    "left": {
                                                                        "kind": "EqualsExpression",
                                                                        "fullStart": 710,
                                                                        "fullEnd": 723,
                                                                        "start": 710,
                                                                        "end": 722,
                                                                        "fullWidth": 13,
                                                                        "width": 12,
                                                                        "left": {
                                                                            "kind": "ThisKeyword",
                                                                            "fullStart": 710,
                                                                            "fullEnd": 715,
                                                                            "start": 710,
                                                                            "end": 714,
                                                                            "fullWidth": 5,
                                                                            "width": 4,
                                                                            "text": "this",
                                                                            "value": "this",
                                                                            "valueText": "this",
                                                                            "hasTrailingTrivia": true,
                                                                            "trailingTrivia": [
                                                                                {
                                                                                    "kind": "WhitespaceTrivia",
                                                                                    "text": " "
                                                                                }
                                                                            ]
                                                                        },
                                                                        "operatorToken": {
                                                                            "kind": "EqualsEqualsEqualsToken",
                                                                            "fullStart": 715,
                                                                            "fullEnd": 719,
                                                                            "start": 715,
                                                                            "end": 718,
                                                                            "fullWidth": 4,
                                                                            "width": 3,
                                                                            "text": "===",
                                                                            "value": "===",
                                                                            "valueText": "===",
                                                                            "hasTrailingTrivia": true,
                                                                            "trailingTrivia": [
                                                                                {
                                                                                    "kind": "WhitespaceTrivia",
                                                                                    "text": " "
                                                                                }
                                                                            ]
                                                                        },
                                                                        "right": {
                                                                            "kind": "IdentifierName",
                                                                            "fullStart": 719,
                                                                            "fullEnd": 723,
                                                                            "start": 719,
                                                                            "end": 722,
                                                                            "fullWidth": 4,
                                                                            "width": 3,
                                                                            "text": "obj",
                                                                            "value": "obj",
                                                                            "valueText": "obj",
                                                                            "hasTrailingTrivia": true,
                                                                            "trailingTrivia": [
                                                                                {
                                                                                    "kind": "WhitespaceTrivia",
                                                                                    "text": " "
                                                                                }
                                                                            ]
                                                                        }
                                                                    },
                                                                    "operatorToken": {
                                                                        "kind": "AmpersandAmpersandToken",
                                                                        "fullStart": 723,
                                                                        "fullEnd": 726,
                                                                        "start": 723,
                                                                        "end": 725,
                                                                        "fullWidth": 3,
                                                                        "width": 2,
                                                                        "text": "&&",
                                                                        "value": "&&",
                                                                        "valueText": "&&",
                                                                        "hasTrailingTrivia": true,
                                                                        "trailingTrivia": [
                                                                            {
                                                                                "kind": "WhitespaceTrivia",
                                                                                "text": " "
                                                                            }
                                                                        ]
                                                                    },
                                                                    "right": {
                                                                        "kind": "EqualsExpression",
                                                                        "fullStart": 726,
                                                                        "fullEnd": 734,
                                                                        "start": 726,
                                                                        "end": 733,
                                                                        "fullWidth": 8,
                                                                        "width": 7,
                                                                        "left": {
                                                                            "kind": "IdentifierName",
                                                                            "fullStart": 726,
                                                                            "fullEnd": 728,
                                                                            "start": 726,
                                                                            "end": 727,
                                                                            "fullWidth": 2,
                                                                            "width": 1,
                                                                            "text": "x",
                                                                            "value": "x",
                                                                            "valueText": "x",
                                                                            "hasTrailingTrivia": true,
                                                                            "trailingTrivia": [
                                                                                {
                                                                                    "kind": "WhitespaceTrivia",
                                                                                    "text": " "
                                                                                }
                                                                            ]
                                                                        },
                                                                        "operatorToken": {
                                                                            "kind": "EqualsEqualsEqualsToken",
                                                                            "fullStart": 728,
                                                                            "fullEnd": 732,
                                                                            "start": 728,
                                                                            "end": 731,
                                                                            "fullWidth": 4,
                                                                            "width": 3,
                                                                            "text": "===",
                                                                            "value": "===",
                                                                            "valueText": "===",
                                                                            "hasTrailingTrivia": true,
                                                                            "trailingTrivia": [
                                                                                {
                                                                                    "kind": "WhitespaceTrivia",
                                                                                    "text": " "
                                                                                }
                                                                            ]
                                                                        },
                                                                        "right": {
                                                                            "kind": "NumericLiteral",
                                                                            "fullStart": 732,
                                                                            "fullEnd": 734,
                                                                            "start": 732,
                                                                            "end": 733,
                                                                            "fullWidth": 2,
                                                                            "width": 1,
                                                                            "text": "1",
                                                                            "value": 1,
                                                                            "valueText": "1",
                                                                            "hasTrailingTrivia": true,
                                                                            "trailingTrivia": [
                                                                                {
                                                                                    "kind": "WhitespaceTrivia",
                                                                                    "text": " "
                                                                                }
                                                                            ]
                                                                        }
                                                                    }
                                                                },
                                                                "operatorToken": {
                                                                    "kind": "AmpersandAmpersandToken",
                                                                    "fullStart": 734,
                                                                    "fullEnd": 737,
                                                                    "start": 734,
                                                                    "end": 736,
                                                                    "fullWidth": 3,
                                                                    "width": 2,
                                                                    "text": "&&",
                                                                    "value": "&&",
                                                                    "valueText": "&&",
                                                                    "hasTrailingTrivia": true,
                                                                    "trailingTrivia": [
                                                                        {
                                                                            "kind": "WhitespaceTrivia",
                                                                            "text": " "
                                                                        }
                                                                    ]
                                                                },
                                                                "right": {
                                                                    "kind": "EqualsExpression",
                                                                    "fullStart": 737,
                                                                    "fullEnd": 757,
                                                                    "start": 737,
                                                                    "end": 755,
                                                                    "fullWidth": 20,
                                                                    "width": 18,
                                                                    "left": {
                                                                        "kind": "ElementAccessExpression",
                                                                        "fullStart": 737,
                                                                        "fullEnd": 750,
                                                                        "start": 737,
                                                                        "end": 749,
                                                                        "fullWidth": 13,
                                                                        "width": 12,
                                                                        "expression": {
                                                                            "kind": "IdentifierName",
                                                                            "fullStart": 737,
                                                                            "fullEnd": 746,
                                                                            "start": 737,
                                                                            "end": 746,
                                                                            "fullWidth": 9,
                                                                            "width": 9,
                                                                            "text": "arguments",
                                                                            "value": "arguments",
                                                                            "valueText": "arguments"
                                                                        },
                                                                        "openBracketToken": {
                                                                            "kind": "OpenBracketToken",
                                                                            "fullStart": 746,
                                                                            "fullEnd": 747,
                                                                            "start": 746,
                                                                            "end": 747,
                                                                            "fullWidth": 1,
                                                                            "width": 1,
                                                                            "text": "[",
                                                                            "value": "[",
                                                                            "valueText": "["
                                                                        },
                                                                        "argumentExpression": {
                                                                            "kind": "NumericLiteral",
                                                                            "fullStart": 747,
                                                                            "fullEnd": 748,
                                                                            "start": 747,
                                                                            "end": 748,
                                                                            "fullWidth": 1,
                                                                            "width": 1,
                                                                            "text": "1",
                                                                            "value": 1,
                                                                            "valueText": "1"
                                                                        },
                                                                        "closeBracketToken": {
                                                                            "kind": "CloseBracketToken",
                                                                            "fullStart": 748,
                                                                            "fullEnd": 750,
                                                                            "start": 748,
                                                                            "end": 749,
                                                                            "fullWidth": 2,
                                                                            "width": 1,
                                                                            "text": "]",
                                                                            "value": "]",
                                                                            "valueText": "]",
                                                                            "hasTrailingTrivia": true,
                                                                            "trailingTrivia": [
                                                                                {
                                                                                    "kind": "WhitespaceTrivia",
                                                                                    "text": " "
                                                                                }
                                                                            ]
                                                                        }
                                                                    },
                                                                    "operatorToken": {
                                                                        "kind": "EqualsEqualsEqualsToken",
                                                                        "fullStart": 750,
                                                                        "fullEnd": 754,
                                                                        "start": 750,
                                                                        "end": 753,
                                                                        "fullWidth": 4,
                                                                        "width": 3,
                                                                        "text": "===",
                                                                        "value": "===",
                                                                        "valueText": "===",
                                                                        "hasTrailingTrivia": true,
                                                                        "trailingTrivia": [
                                                                            {
                                                                                "kind": "WhitespaceTrivia",
                                                                                "text": " "
                                                                            }
                                                                        ]
                                                                    },
                                                                    "right": {
                                                                        "kind": "NumericLiteral",
                                                                        "fullStart": 754,
                                                                        "fullEnd": 757,
                                                                        "start": 754,
                                                                        "end": 755,
                                                                        "fullWidth": 3,
                                                                        "width": 1,
                                                                        "text": "2",
                                                                        "value": 2,
                                                                        "valueText": "2",
                                                                        "hasTrailingTrivia": true,
                                                                        "hasTrailingNewLine": true,
                                                                        "trailingTrivia": [
                                                                            {
                                                                                "kind": "NewLineTrivia",
                                                                                "text": "\r\n"
                                                                            }
                                                                        ]
                                                                    }
                                                                }
                                                            },
                                                            "semicolonToken": {
                                                                "kind": "SemicolonToken",
                                                                "fullStart": -1,
                                                                "fullEnd": -1,
                                                                "start": -1,
                                                                "end": -1,
                                                                "fullWidth": 0,
                                                                "width": 0,
                                                                "text": ""
                                                            }
                                                        },
                                                        {
                                                            "kind": "ExpressionStatement",
                                                            "fullStart": 757,
                                                            "fullEnd": 843,
                                                            "start": 773,
                                                            "end": 841,
                                                            "fullWidth": 86,
                                                            "width": 68,
                                                            "expression": {
                                                                "kind": "LogicalAndExpression",
                                                                "fullStart": 757,
                                                                "fullEnd": 840,
                                                                "start": 773,
                                                                "end": 840,
                                                                "fullWidth": 83,
                                                                "width": 67,
                                                                "left": {
                                                                    "kind": "LogicalAndExpression",
                                                                    "fullStart": 757,
                                                                    "fullEnd": 818,
                                                                    "start": 773,
                                                                    "end": 817,
                                                                    "fullWidth": 61,
                                                                    "width": 44,
                                                                    "left": {
                                                                        "kind": "EqualsExpression",
                                                                        "fullStart": 757,
                                                                        "fullEnd": 792,
                                                                        "start": 773,
                                                                        "end": 791,
                                                                        "fullWidth": 35,
                                                                        "width": 18,
                                                                        "left": {
                                                                            "kind": "ElementAccessExpression",
                                                                            "fullStart": 757,
                                                                            "fullEnd": 786,
                                                                            "start": 773,
                                                                            "end": 785,
                                                                            "fullWidth": 29,
                                                                            "width": 12,
                                                                            "expression": {
                                                                                "kind": "IdentifierName",
                                                                                "fullStart": 757,
                                                                                "fullEnd": 782,
                                                                                "start": 773,
                                                                                "end": 782,
                                                                                "fullWidth": 25,
                                                                                "width": 9,
                                                                                "text": "arguments",
                                                                                "value": "arguments",
                                                                                "valueText": "arguments",
                                                                                "hasLeadingTrivia": true,
                                                                                "leadingTrivia": [
                                                                                    {
                                                                                        "kind": "WhitespaceTrivia",
                                                                                        "text": "                "
                                                                                    }
                                                                                ]
                                                                            },
                                                                            "openBracketToken": {
                                                                                "kind": "OpenBracketToken",
                                                                                "fullStart": 782,
                                                                                "fullEnd": 783,
                                                                                "start": 782,
                                                                                "end": 783,
                                                                                "fullWidth": 1,
                                                                                "width": 1,
                                                                                "text": "[",
                                                                                "value": "[",
                                                                                "valueText": "["
                                                                            },
                                                                            "argumentExpression": {
                                                                                "kind": "NumericLiteral",
                                                                                "fullStart": 783,
                                                                                "fullEnd": 784,
                                                                                "start": 783,
                                                                                "end": 784,
                                                                                "fullWidth": 1,
                                                                                "width": 1,
                                                                                "text": "0",
                                                                                "value": 0,
                                                                                "valueText": "0"
                                                                            },
                                                                            "closeBracketToken": {
                                                                                "kind": "CloseBracketToken",
                                                                                "fullStart": 784,
                                                                                "fullEnd": 786,
                                                                                "start": 784,
                                                                                "end": 785,
                                                                                "fullWidth": 2,
                                                                                "width": 1,
                                                                                "text": "]",
                                                                                "value": "]",
                                                                                "valueText": "]",
                                                                                "hasTrailingTrivia": true,
                                                                                "trailingTrivia": [
                                                                                    {
                                                                                        "kind": "WhitespaceTrivia",
                                                                                        "text": " "
                                                                                    }
                                                                                ]
                                                                            }
                                                                        },
                                                                        "operatorToken": {
                                                                            "kind": "EqualsEqualsEqualsToken",
                                                                            "fullStart": 786,
                                                                            "fullEnd": 790,
                                                                            "start": 786,
                                                                            "end": 789,
                                                                            "fullWidth": 4,
                                                                            "width": 3,
                                                                            "text": "===",
                                                                            "value": "===",
                                                                            "valueText": "===",
                                                                            "hasTrailingTrivia": true,
                                                                            "trailingTrivia": [
                                                                                {
                                                                                    "kind": "WhitespaceTrivia",
                                                                                    "text": " "
                                                                                }
                                                                            ]
                                                                        },
                                                                        "right": {
                                                                            "kind": "NumericLiteral",
                                                                            "fullStart": 790,
                                                                            "fullEnd": 792,
                                                                            "start": 790,
                                                                            "end": 791,
                                                                            "fullWidth": 2,
                                                                            "width": 1,
                                                                            "text": "1",
                                                                            "value": 1,
                                                                            "valueText": "1",
                                                                            "hasTrailingTrivia": true,
                                                                            "trailingTrivia": [
                                                                                {
                                                                                    "kind": "WhitespaceTrivia",
                                                                                    "text": " "
                                                                                }
                                                                            ]
                                                                        }
                                                                    },
                                                                    "operatorToken": {
                                                                        "kind": "AmpersandAmpersandToken",
                                                                        "fullStart": 792,
                                                                        "fullEnd": 795,
                                                                        "start": 792,
                                                                        "end": 794,
                                                                        "fullWidth": 3,
                                                                        "width": 2,
                                                                        "text": "&&",
                                                                        "value": "&&",
                                                                        "valueText": "&&",
                                                                        "hasTrailingTrivia": true,
                                                                        "trailingTrivia": [
                                                                            {
                                                                                "kind": "WhitespaceTrivia",
                                                                                "text": " "
                                                                            }
                                                                        ]
                                                                    },
                                                                    "right": {
                                                                        "kind": "EqualsExpression",
                                                                        "fullStart": 795,
                                                                        "fullEnd": 818,
                                                                        "start": 795,
                                                                        "end": 817,
                                                                        "fullWidth": 23,
                                                                        "width": 22,
                                                                        "left": {
                                                                            "kind": "MemberAccessExpression",
                                                                            "fullStart": 795,
                                                                            "fullEnd": 812,
                                                                            "start": 795,
                                                                            "end": 811,
                                                                            "fullWidth": 17,
                                                                            "width": 16,
                                                                            "expression": {
                                                                                "kind": "IdentifierName",
                                                                                "fullStart": 795,
                                                                                "fullEnd": 804,
                                                                                "start": 795,
                                                                                "end": 804,
                                                                                "fullWidth": 9,
                                                                                "width": 9,
                                                                                "text": "arguments",
                                                                                "value": "arguments",
                                                                                "valueText": "arguments"
                                                                            },
                                                                            "dotToken": {
                                                                                "kind": "DotToken",
                                                                                "fullStart": 804,
                                                                                "fullEnd": 805,
                                                                                "start": 804,
                                                                                "end": 805,
                                                                                "fullWidth": 1,
                                                                                "width": 1,
                                                                                "text": ".",
                                                                                "value": ".",
                                                                                "valueText": "."
                                                                            },
                                                                            "name": {
                                                                                "kind": "IdentifierName",
                                                                                "fullStart": 805,
                                                                                "fullEnd": 812,
                                                                                "start": 805,
                                                                                "end": 811,
                                                                                "fullWidth": 7,
                                                                                "width": 6,
                                                                                "text": "length",
                                                                                "value": "length",
                                                                                "valueText": "length",
                                                                                "hasTrailingTrivia": true,
                                                                                "trailingTrivia": [
                                                                                    {
                                                                                        "kind": "WhitespaceTrivia",
                                                                                        "text": " "
                                                                                    }
                                                                                ]
                                                                            }
                                                                        },
                                                                        "operatorToken": {
                                                                            "kind": "EqualsEqualsEqualsToken",
                                                                            "fullStart": 812,
                                                                            "fullEnd": 816,
                                                                            "start": 812,
                                                                            "end": 815,
                                                                            "fullWidth": 4,
                                                                            "width": 3,
                                                                            "text": "===",
                                                                            "value": "===",
                                                                            "valueText": "===",
                                                                            "hasTrailingTrivia": true,
                                                                            "trailingTrivia": [
                                                                                {
                                                                                    "kind": "WhitespaceTrivia",
                                                                                    "text": " "
                                                                                }
                                                                            ]
                                                                        },
                                                                        "right": {
                                                                            "kind": "NumericLiteral",
                                                                            "fullStart": 816,
                                                                            "fullEnd": 818,
                                                                            "start": 816,
                                                                            "end": 817,
                                                                            "fullWidth": 2,
                                                                            "width": 1,
                                                                            "text": "2",
                                                                            "value": 2,
                                                                            "valueText": "2",
                                                                            "hasTrailingTrivia": true,
                                                                            "trailingTrivia": [
                                                                                {
                                                                                    "kind": "WhitespaceTrivia",
                                                                                    "text": " "
                                                                                }
                                                                            ]
                                                                        }
                                                                    }
                                                                },
                                                                "operatorToken": {
                                                                    "kind": "AmpersandAmpersandToken",
                                                                    "fullStart": 818,
                                                                    "fullEnd": 821,
                                                                    "start": 818,
                                                                    "end": 820,
                                                                    "fullWidth": 3,
                                                                    "width": 2,
                                                                    "text": "&&",
                                                                    "value": "&&",
                                                                    "valueText": "&&",
                                                                    "hasTrailingTrivia": true,
                                                                    "trailingTrivia": [
                                                                        {
                                                                            "kind": "WhitespaceTrivia",
                                                                            "text": " "
                                                                        }
                                                                    ]
                                                                },
                                                                "right": {
                                                                    "kind": "EqualsExpression",
                                                                    "fullStart": 821,
                                                                    "fullEnd": 840,
                                                                    "start": 821,
                                                                    "end": 840,
                                                                    "fullWidth": 19,
                                                                    "width": 19,
                                                                    "left": {
                                                                        "kind": "MemberAccessExpression",
                                                                        "fullStart": 821,
                                                                        "fullEnd": 831,
                                                                        "start": 821,
                                                                        "end": 830,
                                                                        "fullWidth": 10,
                                                                        "width": 9,
                                                                        "expression": {
                                                                            "kind": "ThisKeyword",
                                                                            "fullStart": 821,
                                                                            "fullEnd": 825,
                                                                            "start": 821,
                                                                            "end": 825,
                                                                            "fullWidth": 4,
                                                                            "width": 4,
                                                                            "text": "this",
                                                                            "value": "this",
                                                                            "valueText": "this"
                                                                        },
                                                                        "dotToken": {
                                                                            "kind": "DotToken",
                                                                            "fullStart": 825,
                                                                            "fullEnd": 826,
                                                                            "start": 825,
                                                                            "end": 826,
                                                                            "fullWidth": 1,
                                                                            "width": 1,
                                                                            "text": ".",
                                                                            "value": ".",
                                                                            "valueText": "."
                                                                        },
                                                                        "name": {
                                                                            "kind": "IdentifierName",
                                                                            "fullStart": 826,
                                                                            "fullEnd": 831,
                                                                            "start": 826,
                                                                            "end": 830,
                                                                            "fullWidth": 5,
                                                                            "width": 4,
                                                                            "text": "prop",
                                                                            "value": "prop",
                                                                            "valueText": "prop",
                                                                            "hasTrailingTrivia": true,
                                                                            "trailingTrivia": [
                                                                                {
                                                                                    "kind": "WhitespaceTrivia",
                                                                                    "text": " "
                                                                                }
                                                                            ]
                                                                        }
                                                                    },
                                                                    "operatorToken": {
                                                                        "kind": "EqualsEqualsEqualsToken",
                                                                        "fullStart": 831,
                                                                        "fullEnd": 835,
                                                                        "start": 831,
                                                                        "end": 834,
                                                                        "fullWidth": 4,
                                                                        "width": 3,
                                                                        "text": "===",
                                                                        "value": "===",
                                                                        "valueText": "===",
                                                                        "hasTrailingTrivia": true,
                                                                        "trailingTrivia": [
                                                                            {
                                                                                "kind": "WhitespaceTrivia",
                                                                                "text": " "
                                                                            }
                                                                        ]
                                                                    },
                                                                    "right": {
                                                                        "kind": "StringLiteral",
                                                                        "fullStart": 835,
                                                                        "fullEnd": 840,
                                                                        "start": 835,
                                                                        "end": 840,
                                                                        "fullWidth": 5,
                                                                        "width": 5,
                                                                        "text": "\"abc\"",
                                                                        "value": "abc",
                                                                        "valueText": "abc"
                                                                    }
                                                                }
                                                            },
                                                            "semicolonToken": {
                                                                "kind": "SemicolonToken",
                                                                "fullStart": 840,
                                                                "fullEnd": 843,
                                                                "start": 840,
                                                                "end": 841,
                                                                "fullWidth": 3,
                                                                "width": 1,
                                                                "text": ";",
                                                                "value": ";",
                                                                "valueText": ";",
                                                                "hasTrailingTrivia": true,
                                                                "hasTrailingNewLine": true,
                                                                "trailingTrivia": [
                                                                    {
                                                                        "kind": "NewLineTrivia",
                                                                        "text": "\r\n"
                                                                    }
                                                                ]
                                                            }
                                                        }
                                                    ],
                                                    "closeBraceToken": {
                                                        "kind": "CloseBraceToken",
                                                        "fullStart": 843,
                                                        "fullEnd": 852,
                                                        "start": 851,
                                                        "end": 852,
                                                        "fullWidth": 9,
                                                        "width": 1,
                                                        "text": "}",
                                                        "value": "}",
                                                        "valueText": "}",
                                                        "hasLeadingTrivia": true,
                                                        "leadingTrivia": [
                                                            {
                                                                "kind": "WhitespaceTrivia",
                                                                "text": "        "
                                                            }
                                                        ]
                                                    }
                                                }
                                            }
                                        }
                                    }
                                ]
                            },
                            "semicolonToken": {
                                "kind": "SemicolonToken",
                                "fullStart": 852,
                                "fullEnd": 855,
                                "start": 852,
                                "end": 853,
                                "fullWidth": 3,
                                "width": 1,
                                "text": ";",
                                "value": ";",
                                "valueText": ";",
                                "hasTrailingTrivia": true,
                                "hasTrailingNewLine": true,
                                "trailingTrivia": [
                                    {
                                        "kind": "NewLineTrivia",
                                        "text": "\r\n"
                                    }
                                ]
                            }
                        },
                        {
                            "kind": "VariableStatement",
                            "fullStart": 855,
                            "fullEnd": 924,
                            "start": 865,
                            "end": 922,
                            "fullWidth": 69,
                            "width": 57,
                            "modifiers": [],
                            "variableDeclaration": {
                                "kind": "VariableDeclaration",
                                "fullStart": 855,
                                "fullEnd": 921,
                                "start": 865,
                                "end": 921,
                                "fullWidth": 66,
                                "width": 56,
                                "varKeyword": {
                                    "kind": "VarKeyword",
                                    "fullStart": 855,
                                    "fullEnd": 869,
                                    "start": 865,
                                    "end": 868,
                                    "fullWidth": 14,
                                    "width": 3,
                                    "text": "var",
                                    "value": "var",
                                    "valueText": "var",
                                    "hasLeadingTrivia": true,
                                    "hasLeadingNewLine": true,
                                    "hasTrailingTrivia": true,
                                    "leadingTrivia": [
                                        {
                                            "kind": "NewLineTrivia",
                                            "text": "\r\n"
                                        },
                                        {
                                            "kind": "WhitespaceTrivia",
                                            "text": "        "
                                        }
                                    ],
                                    "trailingTrivia": [
                                        {
                                            "kind": "WhitespaceTrivia",
                                            "text": " "
                                        }
                                    ]
                                },
                                "variableDeclarators": [
                                    {
                                        "kind": "VariableDeclarator",
                                        "fullStart": 869,
                                        "fullEnd": 921,
                                        "start": 869,
                                        "end": 921,
                                        "fullWidth": 52,
<<<<<<< HEAD
                                        "width": 52,
                                        "identifier": {
=======
                                        "propertyName": {
>>>>>>> 85e84683
                                            "kind": "IdentifierName",
                                            "fullStart": 869,
                                            "fullEnd": 877,
                                            "start": 869,
                                            "end": 876,
                                            "fullWidth": 8,
                                            "width": 7,
                                            "text": "newFunc",
                                            "value": "newFunc",
                                            "valueText": "newFunc",
                                            "hasTrailingTrivia": true,
                                            "trailingTrivia": [
                                                {
                                                    "kind": "WhitespaceTrivia",
                                                    "text": " "
                                                }
                                            ]
                                        },
                                        "equalsValueClause": {
                                            "kind": "EqualsValueClause",
                                            "fullStart": 877,
                                            "fullEnd": 921,
                                            "start": 877,
                                            "end": 921,
                                            "fullWidth": 44,
                                            "width": 44,
                                            "equalsToken": {
                                                "kind": "EqualsToken",
                                                "fullStart": 877,
                                                "fullEnd": 879,
                                                "start": 877,
                                                "end": 878,
                                                "fullWidth": 2,
                                                "width": 1,
                                                "text": "=",
                                                "value": "=",
                                                "valueText": "=",
                                                "hasTrailingTrivia": true,
                                                "trailingTrivia": [
                                                    {
                                                        "kind": "WhitespaceTrivia",
                                                        "text": " "
                                                    }
                                                ]
                                            },
                                            "value": {
                                                "kind": "InvocationExpression",
                                                "fullStart": 879,
                                                "fullEnd": 921,
                                                "start": 879,
                                                "end": 921,
                                                "fullWidth": 42,
                                                "width": 42,
                                                "expression": {
                                                    "kind": "MemberAccessExpression",
                                                    "fullStart": 879,
                                                    "fullEnd": 907,
                                                    "start": 879,
                                                    "end": 907,
                                                    "fullWidth": 28,
                                                    "width": 28,
                                                    "expression": {
                                                        "kind": "MemberAccessExpression",
                                                        "fullStart": 879,
                                                        "fullEnd": 902,
                                                        "start": 879,
                                                        "end": 902,
                                                        "fullWidth": 23,
                                                        "width": 23,
                                                        "expression": {
                                                            "kind": "MemberAccessExpression",
                                                            "fullStart": 879,
                                                            "fullEnd": 897,
                                                            "start": 879,
                                                            "end": 897,
                                                            "fullWidth": 18,
                                                            "width": 18,
                                                            "expression": {
                                                                "kind": "IdentifierName",
                                                                "fullStart": 879,
                                                                "fullEnd": 887,
                                                                "start": 879,
                                                                "end": 887,
                                                                "fullWidth": 8,
                                                                "width": 8,
                                                                "text": "Function",
                                                                "value": "Function",
                                                                "valueText": "Function"
                                                            },
                                                            "dotToken": {
                                                                "kind": "DotToken",
                                                                "fullStart": 887,
                                                                "fullEnd": 888,
                                                                "start": 887,
                                                                "end": 888,
                                                                "fullWidth": 1,
                                                                "width": 1,
                                                                "text": ".",
                                                                "value": ".",
                                                                "valueText": "."
                                                            },
                                                            "name": {
                                                                "kind": "IdentifierName",
                                                                "fullStart": 888,
                                                                "fullEnd": 897,
                                                                "start": 888,
                                                                "end": 897,
                                                                "fullWidth": 9,
                                                                "width": 9,
                                                                "text": "prototype",
                                                                "value": "prototype",
                                                                "valueText": "prototype"
                                                            }
                                                        },
                                                        "dotToken": {
                                                            "kind": "DotToken",
                                                            "fullStart": 897,
                                                            "fullEnd": 898,
                                                            "start": 897,
                                                            "end": 898,
                                                            "fullWidth": 1,
                                                            "width": 1,
                                                            "text": ".",
                                                            "value": ".",
                                                            "valueText": "."
                                                        },
                                                        "name": {
                                                            "kind": "IdentifierName",
                                                            "fullStart": 898,
                                                            "fullEnd": 902,
                                                            "start": 898,
                                                            "end": 902,
                                                            "fullWidth": 4,
                                                            "width": 4,
                                                            "text": "bind",
                                                            "value": "bind",
                                                            "valueText": "bind"
                                                        }
                                                    },
                                                    "dotToken": {
                                                        "kind": "DotToken",
                                                        "fullStart": 902,
                                                        "fullEnd": 903,
                                                        "start": 902,
                                                        "end": 903,
                                                        "fullWidth": 1,
                                                        "width": 1,
                                                        "text": ".",
                                                        "value": ".",
                                                        "valueText": "."
                                                    },
                                                    "name": {
                                                        "kind": "IdentifierName",
                                                        "fullStart": 903,
                                                        "fullEnd": 907,
                                                        "start": 903,
                                                        "end": 907,
                                                        "fullWidth": 4,
                                                        "width": 4,
                                                        "text": "call",
                                                        "value": "call",
                                                        "valueText": "call"
                                                    }
                                                },
                                                "argumentList": {
                                                    "kind": "ArgumentList",
                                                    "fullStart": 907,
                                                    "fullEnd": 921,
                                                    "start": 907,
                                                    "end": 921,
                                                    "fullWidth": 14,
                                                    "width": 14,
                                                    "openParenToken": {
                                                        "kind": "OpenParenToken",
                                                        "fullStart": 907,
                                                        "fullEnd": 908,
                                                        "start": 907,
                                                        "end": 908,
                                                        "fullWidth": 1,
                                                        "width": 1,
                                                        "text": "(",
                                                        "value": "(",
                                                        "valueText": "("
                                                    },
                                                    "arguments": [
                                                        {
                                                            "kind": "IdentifierName",
                                                            "fullStart": 908,
                                                            "fullEnd": 912,
                                                            "start": 908,
                                                            "end": 912,
                                                            "fullWidth": 4,
                                                            "width": 4,
                                                            "text": "func",
                                                            "value": "func",
                                                            "valueText": "func"
                                                        },
                                                        {
                                                            "kind": "CommaToken",
                                                            "fullStart": 912,
                                                            "fullEnd": 914,
                                                            "start": 912,
                                                            "end": 913,
                                                            "fullWidth": 2,
                                                            "width": 1,
                                                            "text": ",",
                                                            "value": ",",
                                                            "valueText": ",",
                                                            "hasTrailingTrivia": true,
                                                            "trailingTrivia": [
                                                                {
                                                                    "kind": "WhitespaceTrivia",
                                                                    "text": " "
                                                                }
                                                            ]
                                                        },
                                                        {
                                                            "kind": "IdentifierName",
                                                            "fullStart": 914,
                                                            "fullEnd": 917,
                                                            "start": 914,
                                                            "end": 917,
                                                            "fullWidth": 3,
                                                            "width": 3,
                                                            "text": "obj",
                                                            "value": "obj",
                                                            "valueText": "obj"
                                                        },
                                                        {
                                                            "kind": "CommaToken",
                                                            "fullStart": 917,
                                                            "fullEnd": 919,
                                                            "start": 917,
                                                            "end": 918,
                                                            "fullWidth": 2,
                                                            "width": 1,
                                                            "text": ",",
                                                            "value": ",",
                                                            "valueText": ",",
                                                            "hasTrailingTrivia": true,
                                                            "trailingTrivia": [
                                                                {
                                                                    "kind": "WhitespaceTrivia",
                                                                    "text": " "
                                                                }
                                                            ]
                                                        },
                                                        {
                                                            "kind": "NumericLiteral",
                                                            "fullStart": 919,
                                                            "fullEnd": 920,
                                                            "start": 919,
                                                            "end": 920,
                                                            "fullWidth": 1,
                                                            "width": 1,
                                                            "text": "1",
                                                            "value": 1,
                                                            "valueText": "1"
                                                        }
                                                    ],
                                                    "closeParenToken": {
                                                        "kind": "CloseParenToken",
                                                        "fullStart": 920,
                                                        "fullEnd": 921,
                                                        "start": 920,
                                                        "end": 921,
                                                        "fullWidth": 1,
                                                        "width": 1,
                                                        "text": ")",
                                                        "value": ")",
                                                        "valueText": ")"
                                                    }
                                                }
                                            }
                                        }
                                    }
                                ]
                            },
                            "semicolonToken": {
                                "kind": "SemicolonToken",
                                "fullStart": 921,
                                "fullEnd": 924,
                                "start": 921,
                                "end": 922,
                                "fullWidth": 3,
                                "width": 1,
                                "text": ";",
                                "value": ";",
                                "valueText": ";",
                                "hasTrailingTrivia": true,
                                "hasTrailingNewLine": true,
                                "trailingTrivia": [
                                    {
                                        "kind": "NewLineTrivia",
                                        "text": "\r\n"
                                    }
                                ]
                            }
                        },
                        {
                            "kind": "ReturnStatement",
                            "fullStart": 924,
                            "fullEnd": 954,
                            "start": 934,
                            "end": 952,
                            "fullWidth": 30,
                            "width": 18,
                            "returnKeyword": {
                                "kind": "ReturnKeyword",
                                "fullStart": 924,
                                "fullEnd": 941,
                                "start": 934,
                                "end": 940,
                                "fullWidth": 17,
                                "width": 6,
                                "text": "return",
                                "value": "return",
                                "valueText": "return",
                                "hasLeadingTrivia": true,
                                "hasLeadingNewLine": true,
                                "hasTrailingTrivia": true,
                                "leadingTrivia": [
                                    {
                                        "kind": "NewLineTrivia",
                                        "text": "\r\n"
                                    },
                                    {
                                        "kind": "WhitespaceTrivia",
                                        "text": "        "
                                    }
                                ],
                                "trailingTrivia": [
                                    {
                                        "kind": "WhitespaceTrivia",
                                        "text": " "
                                    }
                                ]
                            },
                            "expression": {
                                "kind": "InvocationExpression",
                                "fullStart": 941,
                                "fullEnd": 951,
                                "start": 941,
                                "end": 951,
                                "fullWidth": 10,
                                "width": 10,
                                "expression": {
                                    "kind": "IdentifierName",
                                    "fullStart": 941,
                                    "fullEnd": 948,
                                    "start": 941,
                                    "end": 948,
                                    "fullWidth": 7,
                                    "width": 7,
                                    "text": "newFunc",
                                    "value": "newFunc",
                                    "valueText": "newFunc"
                                },
                                "argumentList": {
                                    "kind": "ArgumentList",
                                    "fullStart": 948,
                                    "fullEnd": 951,
                                    "start": 948,
                                    "end": 951,
                                    "fullWidth": 3,
                                    "width": 3,
                                    "openParenToken": {
                                        "kind": "OpenParenToken",
                                        "fullStart": 948,
                                        "fullEnd": 949,
                                        "start": 948,
                                        "end": 949,
                                        "fullWidth": 1,
                                        "width": 1,
                                        "text": "(",
                                        "value": "(",
                                        "valueText": "("
                                    },
                                    "arguments": [
                                        {
                                            "kind": "NumericLiteral",
                                            "fullStart": 949,
                                            "fullEnd": 950,
                                            "start": 949,
                                            "end": 950,
                                            "fullWidth": 1,
                                            "width": 1,
                                            "text": "2",
                                            "value": 2,
                                            "valueText": "2"
                                        }
                                    ],
                                    "closeParenToken": {
                                        "kind": "CloseParenToken",
                                        "fullStart": 950,
                                        "fullEnd": 951,
                                        "start": 950,
                                        "end": 951,
                                        "fullWidth": 1,
                                        "width": 1,
                                        "text": ")",
                                        "value": ")",
                                        "valueText": ")"
                                    }
                                }
                            },
                            "semicolonToken": {
                                "kind": "SemicolonToken",
                                "fullStart": 951,
                                "fullEnd": 954,
                                "start": 951,
                                "end": 952,
                                "fullWidth": 3,
                                "width": 1,
                                "text": ";",
                                "value": ";",
                                "valueText": ";",
                                "hasTrailingTrivia": true,
                                "hasTrailingNewLine": true,
                                "trailingTrivia": [
                                    {
                                        "kind": "NewLineTrivia",
                                        "text": "\r\n"
                                    }
                                ]
                            }
                        }
                    ],
                    "closeBraceToken": {
                        "kind": "CloseBraceToken",
                        "fullStart": 954,
                        "fullEnd": 961,
                        "start": 958,
                        "end": 959,
                        "fullWidth": 7,
                        "width": 1,
                        "text": "}",
                        "value": "}",
                        "valueText": "}",
                        "hasLeadingTrivia": true,
                        "hasTrailingTrivia": true,
                        "hasTrailingNewLine": true,
                        "leadingTrivia": [
                            {
                                "kind": "WhitespaceTrivia",
                                "text": "    "
                            }
                        ],
                        "trailingTrivia": [
                            {
                                "kind": "NewLineTrivia",
                                "text": "\r\n"
                            }
                        ]
                    }
                }
            },
            {
                "kind": "ExpressionStatement",
                "fullStart": 961,
                "fullEnd": 985,
                "start": 961,
                "end": 983,
                "fullWidth": 24,
                "width": 22,
                "expression": {
                    "kind": "InvocationExpression",
                    "fullStart": 961,
                    "fullEnd": 982,
                    "start": 961,
                    "end": 982,
                    "fullWidth": 21,
                    "width": 21,
                    "expression": {
                        "kind": "IdentifierName",
                        "fullStart": 961,
                        "fullEnd": 972,
                        "start": 961,
                        "end": 972,
                        "fullWidth": 11,
                        "width": 11,
                        "text": "runTestCase",
                        "value": "runTestCase",
                        "valueText": "runTestCase"
                    },
                    "argumentList": {
                        "kind": "ArgumentList",
                        "fullStart": 972,
                        "fullEnd": 982,
                        "start": 972,
                        "end": 982,
                        "fullWidth": 10,
                        "width": 10,
                        "openParenToken": {
                            "kind": "OpenParenToken",
                            "fullStart": 972,
                            "fullEnd": 973,
                            "start": 972,
                            "end": 973,
                            "fullWidth": 1,
                            "width": 1,
                            "text": "(",
                            "value": "(",
                            "valueText": "("
                        },
                        "arguments": [
                            {
                                "kind": "IdentifierName",
                                "fullStart": 973,
                                "fullEnd": 981,
                                "start": 973,
                                "end": 981,
                                "fullWidth": 8,
                                "width": 8,
                                "text": "testcase",
                                "value": "testcase",
                                "valueText": "testcase"
                            }
                        ],
                        "closeParenToken": {
                            "kind": "CloseParenToken",
                            "fullStart": 981,
                            "fullEnd": 982,
                            "start": 981,
                            "end": 982,
                            "fullWidth": 1,
                            "width": 1,
                            "text": ")",
                            "value": ")",
                            "valueText": ")"
                        }
                    }
                },
                "semicolonToken": {
                    "kind": "SemicolonToken",
                    "fullStart": 982,
                    "fullEnd": 985,
                    "start": 982,
                    "end": 983,
                    "fullWidth": 3,
                    "width": 1,
                    "text": ";",
                    "value": ";",
                    "valueText": ";",
                    "hasTrailingTrivia": true,
                    "hasTrailingNewLine": true,
                    "trailingTrivia": [
                        {
                            "kind": "NewLineTrivia",
                            "text": "\r\n"
                        }
                    ]
                }
            }
        ],
        "endOfFileToken": {
            "kind": "EndOfFileToken",
            "fullStart": 985,
            "fullEnd": 985,
            "start": 985,
            "end": 985,
            "fullWidth": 0,
            "width": 0,
            "text": ""
        }
    },
    "lineMap": {
        "lineStarts": [
            0,
            67,
            152,
            232,
            308,
            380,
            385,
            442,
            586,
            591,
            593,
            595,
            618,
            654,
            656,
            691,
            757,
            843,
            855,
            857,
            924,
            926,
            954,
            961,
            985
        ],
        "length": 985
    }
}<|MERGE_RESOLUTION|>--- conflicted
+++ resolved
@@ -247,12 +247,8 @@
                                         "start": 630,
                                         "end": 651,
                                         "fullWidth": 21,
-<<<<<<< HEAD
                                         "width": 21,
-                                        "identifier": {
-=======
                                         "propertyName": {
->>>>>>> 85e84683
                                             "kind": "IdentifierName",
                                             "fullStart": 630,
                                             "fullEnd": 634,
@@ -1505,12 +1501,8 @@
                                         "start": 869,
                                         "end": 921,
                                         "fullWidth": 52,
-<<<<<<< HEAD
                                         "width": 52,
-                                        "identifier": {
-=======
                                         "propertyName": {
->>>>>>> 85e84683
                                             "kind": "IdentifierName",
                                             "fullStart": 869,
                                             "fullEnd": 877,
