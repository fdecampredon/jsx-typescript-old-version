{
    "isDeclaration": false,
    "languageVersion": "EcmaScript5",
    "parseOptions": {
        "allowAutomaticSemicolonInsertion": true
    },
    "sourceUnit": {
        "kind": "SourceUnit",
        "fullStart": 0,
        "fullEnd": 882,
        "start": 625,
        "end": 882,
        "fullWidth": 882,
        "width": 257,
        "isIncrementallyUnusable": true,
        "moduleElements": [
            {
                "kind": "FunctionDeclaration",
                "fullStart": 0,
                "fullEnd": 858,
                "start": 625,
                "end": 856,
                "fullWidth": 858,
                "width": 231,
                "modifiers": [],
                "functionKeyword": {
                    "kind": "FunctionKeyword",
                    "fullStart": 0,
                    "fullEnd": 634,
                    "start": 625,
                    "end": 633,
                    "fullWidth": 634,
                    "width": 8,
                    "text": "function",
                    "value": "function",
                    "valueText": "function",
                    "hasLeadingTrivia": true,
                    "hasLeadingComment": true,
                    "hasLeadingNewLine": true,
                    "hasTrailingTrivia": true,
                    "leadingTrivia": [
                        {
                            "kind": "SingleLineCommentTrivia",
                            "text": "/// Copyright (c) 2012 Ecma International.  All rights reserved. "
                        },
                        {
                            "kind": "NewLineTrivia",
                            "text": "\r\n"
                        },
                        {
                            "kind": "SingleLineCommentTrivia",
                            "text": "/// Ecma International makes this code available under the terms and conditions set"
                        },
                        {
                            "kind": "NewLineTrivia",
                            "text": "\r\n"
                        },
                        {
                            "kind": "SingleLineCommentTrivia",
                            "text": "/// forth on http://hg.ecmascript.org/tests/test262/raw-file/tip/LICENSE (the "
                        },
                        {
                            "kind": "NewLineTrivia",
                            "text": "\r\n"
                        },
                        {
                            "kind": "SingleLineCommentTrivia",
                            "text": "/// \"Use Terms\").   Any redistribution of this code must retain the above "
                        },
                        {
                            "kind": "NewLineTrivia",
                            "text": "\r\n"
                        },
                        {
                            "kind": "SingleLineCommentTrivia",
                            "text": "/// copyright and this notice and otherwise comply with the Use Terms."
                        },
                        {
                            "kind": "NewLineTrivia",
                            "text": "\r\n"
                        },
                        {
                            "kind": "MultiLineCommentTrivia",
                            "text": "/**\r\n * @path ch15/15.3/15.3.4/15.3.4.5.1/15.3.4.5.1-4-1.js\r\n * @description [[Call]] - 'F''s [[BoundArgs]] is used as the former part of arguments of calling the [[Call]] internal method of 'F''s [[TargetFunction]] when 'F' is called\r\n */"
                        },
                        {
                            "kind": "NewLineTrivia",
                            "text": "\r\n"
                        },
                        {
                            "kind": "NewLineTrivia",
                            "text": "\r\n"
                        },
                        {
                            "kind": "NewLineTrivia",
                            "text": "\r\n"
                        }
                    ],
                    "trailingTrivia": [
                        {
                            "kind": "WhitespaceTrivia",
                            "text": " "
                        }
                    ]
                },
                "identifier": {
                    "kind": "IdentifierName",
                    "fullStart": 634,
                    "fullEnd": 642,
                    "start": 634,
                    "end": 642,
                    "fullWidth": 8,
                    "width": 8,
                    "text": "testcase",
                    "value": "testcase",
                    "valueText": "testcase"
                },
                "callSignature": {
                    "kind": "CallSignature",
                    "fullStart": 642,
                    "fullEnd": 645,
                    "start": 642,
                    "end": 644,
                    "fullWidth": 3,
                    "width": 2,
                    "parameterList": {
                        "kind": "ParameterList",
                        "fullStart": 642,
                        "fullEnd": 645,
                        "start": 642,
                        "end": 644,
                        "fullWidth": 3,
                        "width": 2,
                        "openParenToken": {
                            "kind": "OpenParenToken",
                            "fullStart": 642,
                            "fullEnd": 643,
                            "start": 642,
                            "end": 643,
                            "fullWidth": 1,
                            "width": 1,
                            "text": "(",
                            "value": "(",
                            "valueText": "("
                        },
                        "parameters": [],
                        "closeParenToken": {
                            "kind": "CloseParenToken",
                            "fullStart": 643,
                            "fullEnd": 645,
                            "start": 643,
                            "end": 644,
                            "fullWidth": 2,
                            "width": 1,
                            "text": ")",
                            "value": ")",
                            "valueText": ")",
                            "hasTrailingTrivia": true,
                            "trailingTrivia": [
                                {
                                    "kind": "WhitespaceTrivia",
                                    "text": " "
                                }
                            ]
                        }
                    }
                },
                "block": {
                    "kind": "Block",
                    "fullStart": 645,
                    "fullEnd": 858,
                    "start": 645,
                    "end": 856,
                    "fullWidth": 213,
                    "width": 211,
                    "openBraceToken": {
                        "kind": "OpenBraceToken",
                        "fullStart": 645,
                        "fullEnd": 648,
                        "start": 645,
                        "end": 646,
                        "fullWidth": 3,
                        "width": 1,
                        "text": "{",
                        "value": "{",
                        "valueText": "{",
                        "hasTrailingTrivia": true,
                        "hasTrailingNewLine": true,
                        "trailingTrivia": [
                            {
                                "kind": "NewLineTrivia",
                                "text": "\r\n"
                            }
                        ]
                    },
                    "statements": [
                        {
                            "kind": "VariableStatement",
                            "fullStart": 648,
                            "fullEnd": 732,
                            "start": 656,
                            "end": 730,
                            "fullWidth": 84,
                            "width": 74,
                            "modifiers": [],
                            "variableDeclaration": {
                                "kind": "VariableDeclaration",
                                "fullStart": 648,
                                "fullEnd": 729,
                                "start": 656,
                                "end": 729,
                                "fullWidth": 81,
                                "width": 73,
                                "varKeyword": {
                                    "kind": "VarKeyword",
                                    "fullStart": 648,
                                    "fullEnd": 660,
                                    "start": 656,
                                    "end": 659,
                                    "fullWidth": 12,
                                    "width": 3,
                                    "text": "var",
                                    "value": "var",
                                    "valueText": "var",
                                    "hasLeadingTrivia": true,
                                    "hasTrailingTrivia": true,
                                    "leadingTrivia": [
                                        {
                                            "kind": "WhitespaceTrivia",
                                            "text": "        "
                                        }
                                    ],
                                    "trailingTrivia": [
                                        {
                                            "kind": "WhitespaceTrivia",
                                            "text": " "
                                        }
                                    ]
                                },
                                "variableDeclarators": [
                                    {
                                        "kind": "VariableDeclarator",
                                        "fullStart": 660,
                                        "fullEnd": 729,
                                        "start": 660,
                                        "end": 729,
                                        "fullWidth": 69,
<<<<<<< HEAD
                                        "width": 69,
                                        "identifier": {
=======
                                        "propertyName": {
>>>>>>> 85e84683
                                            "kind": "IdentifierName",
                                            "fullStart": 660,
                                            "fullEnd": 665,
                                            "start": 660,
                                            "end": 664,
                                            "fullWidth": 5,
                                            "width": 4,
                                            "text": "func",
                                            "value": "func",
                                            "valueText": "func",
                                            "hasTrailingTrivia": true,
                                            "trailingTrivia": [
                                                {
                                                    "kind": "WhitespaceTrivia",
                                                    "text": " "
                                                }
                                            ]
                                        },
                                        "equalsValueClause": {
                                            "kind": "EqualsValueClause",
                                            "fullStart": 665,
                                            "fullEnd": 729,
                                            "start": 665,
                                            "end": 729,
                                            "fullWidth": 64,
                                            "width": 64,
                                            "equalsToken": {
                                                "kind": "EqualsToken",
                                                "fullStart": 665,
                                                "fullEnd": 667,
                                                "start": 665,
                                                "end": 666,
                                                "fullWidth": 2,
                                                "width": 1,
                                                "text": "=",
                                                "value": "=",
                                                "valueText": "=",
                                                "hasTrailingTrivia": true,
                                                "trailingTrivia": [
                                                    {
                                                        "kind": "WhitespaceTrivia",
                                                        "text": " "
                                                    }
                                                ]
                                            },
                                            "value": {
                                                "kind": "FunctionExpression",
                                                "fullStart": 667,
                                                "fullEnd": 729,
                                                "start": 667,
                                                "end": 729,
                                                "fullWidth": 62,
                                                "width": 62,
                                                "functionKeyword": {
                                                    "kind": "FunctionKeyword",
                                                    "fullStart": 667,
                                                    "fullEnd": 676,
                                                    "start": 667,
                                                    "end": 675,
                                                    "fullWidth": 9,
                                                    "width": 8,
                                                    "text": "function",
                                                    "value": "function",
                                                    "valueText": "function",
                                                    "hasTrailingTrivia": true,
                                                    "trailingTrivia": [
                                                        {
                                                            "kind": "WhitespaceTrivia",
                                                            "text": " "
                                                        }
                                                    ]
                                                },
                                                "callSignature": {
                                                    "kind": "CallSignature",
                                                    "fullStart": 676,
                                                    "fullEnd": 686,
                                                    "start": 676,
                                                    "end": 685,
                                                    "fullWidth": 10,
                                                    "width": 9,
                                                    "parameterList": {
                                                        "kind": "ParameterList",
                                                        "fullStart": 676,
                                                        "fullEnd": 686,
                                                        "start": 676,
                                                        "end": 685,
                                                        "fullWidth": 10,
                                                        "width": 9,
                                                        "openParenToken": {
                                                            "kind": "OpenParenToken",
                                                            "fullStart": 676,
                                                            "fullEnd": 677,
                                                            "start": 676,
                                                            "end": 677,
                                                            "fullWidth": 1,
                                                            "width": 1,
                                                            "text": "(",
                                                            "value": "(",
                                                            "valueText": "("
                                                        },
                                                        "parameters": [
                                                            {
                                                                "kind": "Parameter",
                                                                "fullStart": 677,
                                                                "fullEnd": 678,
                                                                "start": 677,
                                                                "end": 678,
                                                                "fullWidth": 1,
                                                                "width": 1,
                                                                "modifiers": [],
                                                                "identifier": {
                                                                    "kind": "IdentifierName",
                                                                    "fullStart": 677,
                                                                    "fullEnd": 678,
                                                                    "start": 677,
                                                                    "end": 678,
                                                                    "fullWidth": 1,
                                                                    "width": 1,
                                                                    "text": "x",
                                                                    "value": "x",
                                                                    "valueText": "x"
                                                                }
                                                            },
                                                            {
                                                                "kind": "CommaToken",
                                                                "fullStart": 678,
                                                                "fullEnd": 680,
                                                                "start": 678,
                                                                "end": 679,
                                                                "fullWidth": 2,
                                                                "width": 1,
                                                                "text": ",",
                                                                "value": ",",
                                                                "valueText": ",",
                                                                "hasTrailingTrivia": true,
                                                                "trailingTrivia": [
                                                                    {
                                                                        "kind": "WhitespaceTrivia",
                                                                        "text": " "
                                                                    }
                                                                ]
                                                            },
                                                            {
                                                                "kind": "Parameter",
                                                                "fullStart": 680,
                                                                "fullEnd": 681,
                                                                "start": 680,
                                                                "end": 681,
                                                                "fullWidth": 1,
                                                                "width": 1,
                                                                "modifiers": [],
                                                                "identifier": {
                                                                    "kind": "IdentifierName",
                                                                    "fullStart": 680,
                                                                    "fullEnd": 681,
                                                                    "start": 680,
                                                                    "end": 681,
                                                                    "fullWidth": 1,
                                                                    "width": 1,
                                                                    "text": "y",
                                                                    "value": "y",
                                                                    "valueText": "y"
                                                                }
                                                            },
                                                            {
                                                                "kind": "CommaToken",
                                                                "fullStart": 681,
                                                                "fullEnd": 683,
                                                                "start": 681,
                                                                "end": 682,
                                                                "fullWidth": 2,
                                                                "width": 1,
                                                                "text": ",",
                                                                "value": ",",
                                                                "valueText": ",",
                                                                "hasTrailingTrivia": true,
                                                                "trailingTrivia": [
                                                                    {
                                                                        "kind": "WhitespaceTrivia",
                                                                        "text": " "
                                                                    }
                                                                ]
                                                            },
                                                            {
                                                                "kind": "Parameter",
                                                                "fullStart": 683,
                                                                "fullEnd": 684,
                                                                "start": 683,
                                                                "end": 684,
                                                                "fullWidth": 1,
                                                                "width": 1,
                                                                "modifiers": [],
                                                                "identifier": {
                                                                    "kind": "IdentifierName",
                                                                    "fullStart": 683,
                                                                    "fullEnd": 684,
                                                                    "start": 683,
                                                                    "end": 684,
                                                                    "fullWidth": 1,
                                                                    "width": 1,
                                                                    "text": "z",
                                                                    "value": "z",
                                                                    "valueText": "z"
                                                                }
                                                            }
                                                        ],
                                                        "closeParenToken": {
                                                            "kind": "CloseParenToken",
                                                            "fullStart": 684,
                                                            "fullEnd": 686,
                                                            "start": 684,
                                                            "end": 685,
                                                            "fullWidth": 2,
                                                            "width": 1,
                                                            "text": ")",
                                                            "value": ")",
                                                            "valueText": ")",
                                                            "hasTrailingTrivia": true,
                                                            "trailingTrivia": [
                                                                {
                                                                    "kind": "WhitespaceTrivia",
                                                                    "text": " "
                                                                }
                                                            ]
                                                        }
                                                    }
                                                },
                                                "block": {
                                                    "kind": "Block",
                                                    "fullStart": 686,
                                                    "fullEnd": 729,
                                                    "start": 686,
                                                    "end": 729,
                                                    "fullWidth": 43,
                                                    "width": 43,
                                                    "openBraceToken": {
                                                        "kind": "OpenBraceToken",
                                                        "fullStart": 686,
                                                        "fullEnd": 689,
                                                        "start": 686,
                                                        "end": 687,
                                                        "fullWidth": 3,
                                                        "width": 1,
                                                        "text": "{",
                                                        "value": "{",
                                                        "valueText": "{",
                                                        "hasTrailingTrivia": true,
                                                        "hasTrailingNewLine": true,
                                                        "trailingTrivia": [
                                                            {
                                                                "kind": "NewLineTrivia",
                                                                "text": "\r\n"
                                                            }
                                                        ]
                                                    },
                                                    "statements": [
                                                        {
                                                            "kind": "ReturnStatement",
                                                            "fullStart": 689,
                                                            "fullEnd": 720,
                                                            "start": 701,
                                                            "end": 718,
                                                            "fullWidth": 31,
                                                            "width": 17,
                                                            "returnKeyword": {
                                                                "kind": "ReturnKeyword",
                                                                "fullStart": 689,
                                                                "fullEnd": 708,
                                                                "start": 701,
                                                                "end": 707,
                                                                "fullWidth": 19,
                                                                "width": 6,
                                                                "text": "return",
                                                                "value": "return",
                                                                "valueText": "return",
                                                                "hasLeadingTrivia": true,
                                                                "hasTrailingTrivia": true,
                                                                "leadingTrivia": [
                                                                    {
                                                                        "kind": "WhitespaceTrivia",
                                                                        "text": "            "
                                                                    }
                                                                ],
                                                                "trailingTrivia": [
                                                                    {
                                                                        "kind": "WhitespaceTrivia",
                                                                        "text": " "
                                                                    }
                                                                ]
                                                            },
                                                            "expression": {
                                                                "kind": "AddExpression",
                                                                "fullStart": 708,
                                                                "fullEnd": 717,
                                                                "start": 708,
                                                                "end": 717,
                                                                "fullWidth": 9,
                                                                "width": 9,
                                                                "left": {
                                                                    "kind": "AddExpression",
                                                                    "fullStart": 708,
                                                                    "fullEnd": 714,
                                                                    "start": 708,
                                                                    "end": 713,
                                                                    "fullWidth": 6,
                                                                    "width": 5,
                                                                    "left": {
                                                                        "kind": "IdentifierName",
                                                                        "fullStart": 708,
                                                                        "fullEnd": 710,
                                                                        "start": 708,
                                                                        "end": 709,
                                                                        "fullWidth": 2,
                                                                        "width": 1,
                                                                        "text": "x",
                                                                        "value": "x",
                                                                        "valueText": "x",
                                                                        "hasTrailingTrivia": true,
                                                                        "trailingTrivia": [
                                                                            {
                                                                                "kind": "WhitespaceTrivia",
                                                                                "text": " "
                                                                            }
                                                                        ]
                                                                    },
                                                                    "operatorToken": {
                                                                        "kind": "PlusToken",
                                                                        "fullStart": 710,
                                                                        "fullEnd": 712,
                                                                        "start": 710,
                                                                        "end": 711,
                                                                        "fullWidth": 2,
                                                                        "width": 1,
                                                                        "text": "+",
                                                                        "value": "+",
                                                                        "valueText": "+",
                                                                        "hasTrailingTrivia": true,
                                                                        "trailingTrivia": [
                                                                            {
                                                                                "kind": "WhitespaceTrivia",
                                                                                "text": " "
                                                                            }
                                                                        ]
                                                                    },
                                                                    "right": {
                                                                        "kind": "IdentifierName",
                                                                        "fullStart": 712,
                                                                        "fullEnd": 714,
                                                                        "start": 712,
                                                                        "end": 713,
                                                                        "fullWidth": 2,
                                                                        "width": 1,
                                                                        "text": "y",
                                                                        "value": "y",
                                                                        "valueText": "y",
                                                                        "hasTrailingTrivia": true,
                                                                        "trailingTrivia": [
                                                                            {
                                                                                "kind": "WhitespaceTrivia",
                                                                                "text": " "
                                                                            }
                                                                        ]
                                                                    }
                                                                },
                                                                "operatorToken": {
                                                                    "kind": "PlusToken",
                                                                    "fullStart": 714,
                                                                    "fullEnd": 716,
                                                                    "start": 714,
                                                                    "end": 715,
                                                                    "fullWidth": 2,
                                                                    "width": 1,
                                                                    "text": "+",
                                                                    "value": "+",
                                                                    "valueText": "+",
                                                                    "hasTrailingTrivia": true,
                                                                    "trailingTrivia": [
                                                                        {
                                                                            "kind": "WhitespaceTrivia",
                                                                            "text": " "
                                                                        }
                                                                    ]
                                                                },
                                                                "right": {
                                                                    "kind": "IdentifierName",
                                                                    "fullStart": 716,
                                                                    "fullEnd": 717,
                                                                    "start": 716,
                                                                    "end": 717,
                                                                    "fullWidth": 1,
                                                                    "width": 1,
                                                                    "text": "z",
                                                                    "value": "z",
                                                                    "valueText": "z"
                                                                }
                                                            },
                                                            "semicolonToken": {
                                                                "kind": "SemicolonToken",
                                                                "fullStart": 717,
                                                                "fullEnd": 720,
                                                                "start": 717,
                                                                "end": 718,
                                                                "fullWidth": 3,
                                                                "width": 1,
                                                                "text": ";",
                                                                "value": ";",
                                                                "valueText": ";",
                                                                "hasTrailingTrivia": true,
                                                                "hasTrailingNewLine": true,
                                                                "trailingTrivia": [
                                                                    {
                                                                        "kind": "NewLineTrivia",
                                                                        "text": "\r\n"
                                                                    }
                                                                ]
                                                            }
                                                        }
                                                    ],
                                                    "closeBraceToken": {
                                                        "kind": "CloseBraceToken",
                                                        "fullStart": 720,
                                                        "fullEnd": 729,
                                                        "start": 728,
                                                        "end": 729,
                                                        "fullWidth": 9,
                                                        "width": 1,
                                                        "text": "}",
                                                        "value": "}",
                                                        "valueText": "}",
                                                        "hasLeadingTrivia": true,
                                                        "leadingTrivia": [
                                                            {
                                                                "kind": "WhitespaceTrivia",
                                                                "text": "        "
                                                            }
                                                        ]
                                                    }
                                                }
                                            }
                                        }
                                    }
                                ]
                            },
                            "semicolonToken": {
                                "kind": "SemicolonToken",
                                "fullStart": 729,
                                "fullEnd": 732,
                                "start": 729,
                                "end": 730,
                                "fullWidth": 3,
                                "width": 1,
                                "text": ";",
                                "value": ";",
                                "valueText": ";",
                                "hasTrailingTrivia": true,
                                "hasTrailingNewLine": true,
                                "trailingTrivia": [
                                    {
                                        "kind": "NewLineTrivia",
                                        "text": "\r\n"
                                    }
                                ]
                            }
                        },
                        {
                            "kind": "VariableStatement",
                            "fullStart": 732,
                            "fullEnd": 812,
                            "start": 742,
                            "end": 810,
                            "fullWidth": 80,
                            "width": 68,
                            "modifiers": [],
                            "variableDeclaration": {
                                "kind": "VariableDeclaration",
                                "fullStart": 732,
                                "fullEnd": 809,
                                "start": 742,
                                "end": 809,
                                "fullWidth": 77,
                                "width": 67,
                                "varKeyword": {
                                    "kind": "VarKeyword",
                                    "fullStart": 732,
                                    "fullEnd": 746,
                                    "start": 742,
                                    "end": 745,
                                    "fullWidth": 14,
                                    "width": 3,
                                    "text": "var",
                                    "value": "var",
                                    "valueText": "var",
                                    "hasLeadingTrivia": true,
                                    "hasLeadingNewLine": true,
                                    "hasTrailingTrivia": true,
                                    "leadingTrivia": [
                                        {
                                            "kind": "NewLineTrivia",
                                            "text": "\r\n"
                                        },
                                        {
                                            "kind": "WhitespaceTrivia",
                                            "text": "        "
                                        }
                                    ],
                                    "trailingTrivia": [
                                        {
                                            "kind": "WhitespaceTrivia",
                                            "text": " "
                                        }
                                    ]
                                },
                                "variableDeclarators": [
                                    {
                                        "kind": "VariableDeclarator",
                                        "fullStart": 746,
                                        "fullEnd": 809,
                                        "start": 746,
                                        "end": 809,
                                        "fullWidth": 63,
<<<<<<< HEAD
                                        "width": 63,
                                        "identifier": {
=======
                                        "propertyName": {
>>>>>>> 85e84683
                                            "kind": "IdentifierName",
                                            "fullStart": 746,
                                            "fullEnd": 754,
                                            "start": 746,
                                            "end": 753,
                                            "fullWidth": 8,
                                            "width": 7,
                                            "text": "newFunc",
                                            "value": "newFunc",
                                            "valueText": "newFunc",
                                            "hasTrailingTrivia": true,
                                            "trailingTrivia": [
                                                {
                                                    "kind": "WhitespaceTrivia",
                                                    "text": " "
                                                }
                                            ]
                                        },
                                        "equalsValueClause": {
                                            "kind": "EqualsValueClause",
                                            "fullStart": 754,
                                            "fullEnd": 809,
                                            "start": 754,
                                            "end": 809,
                                            "fullWidth": 55,
                                            "width": 55,
                                            "equalsToken": {
                                                "kind": "EqualsToken",
                                                "fullStart": 754,
                                                "fullEnd": 756,
                                                "start": 754,
                                                "end": 755,
                                                "fullWidth": 2,
                                                "width": 1,
                                                "text": "=",
                                                "value": "=",
                                                "valueText": "=",
                                                "hasTrailingTrivia": true,
                                                "trailingTrivia": [
                                                    {
                                                        "kind": "WhitespaceTrivia",
                                                        "text": " "
                                                    }
                                                ]
                                            },
                                            "value": {
                                                "kind": "InvocationExpression",
                                                "fullStart": 756,
                                                "fullEnd": 809,
                                                "start": 756,
                                                "end": 809,
                                                "fullWidth": 53,
                                                "width": 53,
                                                "expression": {
                                                    "kind": "MemberAccessExpression",
                                                    "fullStart": 756,
                                                    "fullEnd": 784,
                                                    "start": 756,
                                                    "end": 784,
                                                    "fullWidth": 28,
                                                    "width": 28,
                                                    "expression": {
                                                        "kind": "MemberAccessExpression",
                                                        "fullStart": 756,
                                                        "fullEnd": 779,
                                                        "start": 756,
                                                        "end": 779,
                                                        "fullWidth": 23,
                                                        "width": 23,
                                                        "expression": {
                                                            "kind": "MemberAccessExpression",
                                                            "fullStart": 756,
                                                            "fullEnd": 774,
                                                            "start": 756,
                                                            "end": 774,
                                                            "fullWidth": 18,
                                                            "width": 18,
                                                            "expression": {
                                                                "kind": "IdentifierName",
                                                                "fullStart": 756,
                                                                "fullEnd": 764,
                                                                "start": 756,
                                                                "end": 764,
                                                                "fullWidth": 8,
                                                                "width": 8,
                                                                "text": "Function",
                                                                "value": "Function",
                                                                "valueText": "Function"
                                                            },
                                                            "dotToken": {
                                                                "kind": "DotToken",
                                                                "fullStart": 764,
                                                                "fullEnd": 765,
                                                                "start": 764,
                                                                "end": 765,
                                                                "fullWidth": 1,
                                                                "width": 1,
                                                                "text": ".",
                                                                "value": ".",
                                                                "valueText": "."
                                                            },
                                                            "name": {
                                                                "kind": "IdentifierName",
                                                                "fullStart": 765,
                                                                "fullEnd": 774,
                                                                "start": 765,
                                                                "end": 774,
                                                                "fullWidth": 9,
                                                                "width": 9,
                                                                "text": "prototype",
                                                                "value": "prototype",
                                                                "valueText": "prototype"
                                                            }
                                                        },
                                                        "dotToken": {
                                                            "kind": "DotToken",
                                                            "fullStart": 774,
                                                            "fullEnd": 775,
                                                            "start": 774,
                                                            "end": 775,
                                                            "fullWidth": 1,
                                                            "width": 1,
                                                            "text": ".",
                                                            "value": ".",
                                                            "valueText": "."
                                                        },
                                                        "name": {
                                                            "kind": "IdentifierName",
                                                            "fullStart": 775,
                                                            "fullEnd": 779,
                                                            "start": 775,
                                                            "end": 779,
                                                            "fullWidth": 4,
                                                            "width": 4,
                                                            "text": "bind",
                                                            "value": "bind",
                                                            "valueText": "bind"
                                                        }
                                                    },
                                                    "dotToken": {
                                                        "kind": "DotToken",
                                                        "fullStart": 779,
                                                        "fullEnd": 780,
                                                        "start": 779,
                                                        "end": 780,
                                                        "fullWidth": 1,
                                                        "width": 1,
                                                        "text": ".",
                                                        "value": ".",
                                                        "valueText": "."
                                                    },
                                                    "name": {
                                                        "kind": "IdentifierName",
                                                        "fullStart": 780,
                                                        "fullEnd": 784,
                                                        "start": 780,
                                                        "end": 784,
                                                        "fullWidth": 4,
                                                        "width": 4,
                                                        "text": "call",
                                                        "value": "call",
                                                        "valueText": "call"
                                                    }
                                                },
                                                "argumentList": {
                                                    "kind": "ArgumentList",
                                                    "fullStart": 784,
                                                    "fullEnd": 809,
                                                    "start": 784,
                                                    "end": 809,
                                                    "fullWidth": 25,
                                                    "width": 25,
                                                    "openParenToken": {
                                                        "kind": "OpenParenToken",
                                                        "fullStart": 784,
                                                        "fullEnd": 785,
                                                        "start": 784,
                                                        "end": 785,
                                                        "fullWidth": 1,
                                                        "width": 1,
                                                        "text": "(",
                                                        "value": "(",
                                                        "valueText": "("
                                                    },
                                                    "arguments": [
                                                        {
                                                            "kind": "IdentifierName",
                                                            "fullStart": 785,
                                                            "fullEnd": 789,
                                                            "start": 785,
                                                            "end": 789,
                                                            "fullWidth": 4,
                                                            "width": 4,
                                                            "text": "func",
                                                            "value": "func",
                                                            "valueText": "func"
                                                        },
                                                        {
                                                            "kind": "CommaToken",
                                                            "fullStart": 789,
                                                            "fullEnd": 791,
                                                            "start": 789,
                                                            "end": 790,
                                                            "fullWidth": 2,
                                                            "width": 1,
                                                            "text": ",",
                                                            "value": ",",
                                                            "valueText": ",",
                                                            "hasTrailingTrivia": true,
                                                            "trailingTrivia": [
                                                                {
                                                                    "kind": "WhitespaceTrivia",
                                                                    "text": " "
                                                                }
                                                            ]
                                                        },
                                                        {
                                                            "kind": "ObjectLiteralExpression",
                                                            "fullStart": 791,
                                                            "fullEnd": 793,
                                                            "start": 791,
                                                            "end": 793,
                                                            "fullWidth": 2,
                                                            "width": 2,
                                                            "openBraceToken": {
                                                                "kind": "OpenBraceToken",
                                                                "fullStart": 791,
                                                                "fullEnd": 792,
                                                                "start": 791,
                                                                "end": 792,
                                                                "fullWidth": 1,
                                                                "width": 1,
                                                                "text": "{",
                                                                "value": "{",
                                                                "valueText": "{"
                                                            },
                                                            "propertyAssignments": [],
                                                            "closeBraceToken": {
                                                                "kind": "CloseBraceToken",
                                                                "fullStart": 792,
                                                                "fullEnd": 793,
                                                                "start": 792,
                                                                "end": 793,
                                                                "fullWidth": 1,
                                                                "width": 1,
                                                                "text": "}",
                                                                "value": "}",
                                                                "valueText": "}"
                                                            }
                                                        },
                                                        {
                                                            "kind": "CommaToken",
                                                            "fullStart": 793,
                                                            "fullEnd": 795,
                                                            "start": 793,
                                                            "end": 794,
                                                            "fullWidth": 2,
                                                            "width": 1,
                                                            "text": ",",
                                                            "value": ",",
                                                            "valueText": ",",
                                                            "hasTrailingTrivia": true,
                                                            "trailingTrivia": [
                                                                {
                                                                    "kind": "WhitespaceTrivia",
                                                                    "text": " "
                                                                }
                                                            ]
                                                        },
                                                        {
                                                            "kind": "StringLiteral",
                                                            "fullStart": 795,
                                                            "fullEnd": 798,
                                                            "start": 795,
                                                            "end": 798,
                                                            "fullWidth": 3,
                                                            "width": 3,
                                                            "text": "\"a\"",
                                                            "value": "a",
                                                            "valueText": "a"
                                                        },
                                                        {
                                                            "kind": "CommaToken",
                                                            "fullStart": 798,
                                                            "fullEnd": 800,
                                                            "start": 798,
                                                            "end": 799,
                                                            "fullWidth": 2,
                                                            "width": 1,
                                                            "text": ",",
                                                            "value": ",",
                                                            "valueText": ",",
                                                            "hasTrailingTrivia": true,
                                                            "trailingTrivia": [
                                                                {
                                                                    "kind": "WhitespaceTrivia",
                                                                    "text": " "
                                                                }
                                                            ]
                                                        },
                                                        {
                                                            "kind": "StringLiteral",
                                                            "fullStart": 800,
                                                            "fullEnd": 803,
                                                            "start": 800,
                                                            "end": 803,
                                                            "fullWidth": 3,
                                                            "width": 3,
                                                            "text": "\"b\"",
                                                            "value": "b",
                                                            "valueText": "b"
                                                        },
                                                        {
                                                            "kind": "CommaToken",
                                                            "fullStart": 803,
                                                            "fullEnd": 805,
                                                            "start": 803,
                                                            "end": 804,
                                                            "fullWidth": 2,
                                                            "width": 1,
                                                            "text": ",",
                                                            "value": ",",
                                                            "valueText": ",",
                                                            "hasTrailingTrivia": true,
                                                            "trailingTrivia": [
                                                                {
                                                                    "kind": "WhitespaceTrivia",
                                                                    "text": " "
                                                                }
                                                            ]
                                                        },
                                                        {
                                                            "kind": "StringLiteral",
                                                            "fullStart": 805,
                                                            "fullEnd": 808,
                                                            "start": 805,
                                                            "end": 808,
                                                            "fullWidth": 3,
                                                            "width": 3,
                                                            "text": "\"c\"",
                                                            "value": "c",
                                                            "valueText": "c"
                                                        }
                                                    ],
                                                    "closeParenToken": {
                                                        "kind": "CloseParenToken",
                                                        "fullStart": 808,
                                                        "fullEnd": 809,
                                                        "start": 808,
                                                        "end": 809,
                                                        "fullWidth": 1,
                                                        "width": 1,
                                                        "text": ")",
                                                        "value": ")",
                                                        "valueText": ")"
                                                    }
                                                }
                                            }
                                        }
                                    }
                                ]
                            },
                            "semicolonToken": {
                                "kind": "SemicolonToken",
                                "fullStart": 809,
                                "fullEnd": 812,
                                "start": 809,
                                "end": 810,
                                "fullWidth": 3,
                                "width": 1,
                                "text": ";",
                                "value": ";",
                                "valueText": ";",
                                "hasTrailingTrivia": true,
                                "hasTrailingNewLine": true,
                                "trailingTrivia": [
                                    {
                                        "kind": "NewLineTrivia",
                                        "text": "\r\n"
                                    }
                                ]
                            }
                        },
                        {
                            "kind": "ReturnStatement",
                            "fullStart": 812,
                            "fullEnd": 851,
                            "start": 822,
                            "end": 849,
                            "fullWidth": 39,
                            "width": 27,
                            "returnKeyword": {
                                "kind": "ReturnKeyword",
                                "fullStart": 812,
                                "fullEnd": 829,
                                "start": 822,
                                "end": 828,
                                "fullWidth": 17,
                                "width": 6,
                                "text": "return",
                                "value": "return",
                                "valueText": "return",
                                "hasLeadingTrivia": true,
                                "hasLeadingNewLine": true,
                                "hasTrailingTrivia": true,
                                "leadingTrivia": [
                                    {
                                        "kind": "NewLineTrivia",
                                        "text": "\r\n"
                                    },
                                    {
                                        "kind": "WhitespaceTrivia",
                                        "text": "        "
                                    }
                                ],
                                "trailingTrivia": [
                                    {
                                        "kind": "WhitespaceTrivia",
                                        "text": " "
                                    }
                                ]
                            },
                            "expression": {
                                "kind": "EqualsExpression",
                                "fullStart": 829,
                                "fullEnd": 848,
                                "start": 829,
                                "end": 848,
                                "fullWidth": 19,
                                "width": 19,
                                "left": {
                                    "kind": "InvocationExpression",
                                    "fullStart": 829,
                                    "fullEnd": 839,
                                    "start": 829,
                                    "end": 838,
                                    "fullWidth": 10,
                                    "width": 9,
                                    "expression": {
                                        "kind": "IdentifierName",
                                        "fullStart": 829,
                                        "fullEnd": 836,
                                        "start": 829,
                                        "end": 836,
                                        "fullWidth": 7,
                                        "width": 7,
                                        "text": "newFunc",
                                        "value": "newFunc",
                                        "valueText": "newFunc"
                                    },
                                    "argumentList": {
                                        "kind": "ArgumentList",
                                        "fullStart": 836,
                                        "fullEnd": 839,
                                        "start": 836,
                                        "end": 838,
                                        "fullWidth": 3,
                                        "width": 2,
                                        "openParenToken": {
                                            "kind": "OpenParenToken",
                                            "fullStart": 836,
                                            "fullEnd": 837,
                                            "start": 836,
                                            "end": 837,
                                            "fullWidth": 1,
                                            "width": 1,
                                            "text": "(",
                                            "value": "(",
                                            "valueText": "("
                                        },
                                        "arguments": [],
                                        "closeParenToken": {
                                            "kind": "CloseParenToken",
                                            "fullStart": 837,
                                            "fullEnd": 839,
                                            "start": 837,
                                            "end": 838,
                                            "fullWidth": 2,
                                            "width": 1,
                                            "text": ")",
                                            "value": ")",
                                            "valueText": ")",
                                            "hasTrailingTrivia": true,
                                            "trailingTrivia": [
                                                {
                                                    "kind": "WhitespaceTrivia",
                                                    "text": " "
                                                }
                                            ]
                                        }
                                    }
                                },
                                "operatorToken": {
                                    "kind": "EqualsEqualsEqualsToken",
                                    "fullStart": 839,
                                    "fullEnd": 843,
                                    "start": 839,
                                    "end": 842,
                                    "fullWidth": 4,
                                    "width": 3,
                                    "text": "===",
                                    "value": "===",
                                    "valueText": "===",
                                    "hasTrailingTrivia": true,
                                    "trailingTrivia": [
                                        {
                                            "kind": "WhitespaceTrivia",
                                            "text": " "
                                        }
                                    ]
                                },
                                "right": {
                                    "kind": "StringLiteral",
                                    "fullStart": 843,
                                    "fullEnd": 848,
                                    "start": 843,
                                    "end": 848,
                                    "fullWidth": 5,
                                    "width": 5,
                                    "text": "\"abc\"",
                                    "value": "abc",
                                    "valueText": "abc"
                                }
                            },
                            "semicolonToken": {
                                "kind": "SemicolonToken",
                                "fullStart": 848,
                                "fullEnd": 851,
                                "start": 848,
                                "end": 849,
                                "fullWidth": 3,
                                "width": 1,
                                "text": ";",
                                "value": ";",
                                "valueText": ";",
                                "hasTrailingTrivia": true,
                                "hasTrailingNewLine": true,
                                "trailingTrivia": [
                                    {
                                        "kind": "NewLineTrivia",
                                        "text": "\r\n"
                                    }
                                ]
                            }
                        }
                    ],
                    "closeBraceToken": {
                        "kind": "CloseBraceToken",
                        "fullStart": 851,
                        "fullEnd": 858,
                        "start": 855,
                        "end": 856,
                        "fullWidth": 7,
                        "width": 1,
                        "text": "}",
                        "value": "}",
                        "valueText": "}",
                        "hasLeadingTrivia": true,
                        "hasTrailingTrivia": true,
                        "hasTrailingNewLine": true,
                        "leadingTrivia": [
                            {
                                "kind": "WhitespaceTrivia",
                                "text": "    "
                            }
                        ],
                        "trailingTrivia": [
                            {
                                "kind": "NewLineTrivia",
                                "text": "\r\n"
                            }
                        ]
                    }
                }
            },
            {
                "kind": "ExpressionStatement",
                "fullStart": 858,
                "fullEnd": 882,
                "start": 858,
                "end": 880,
                "fullWidth": 24,
                "width": 22,
                "expression": {
                    "kind": "InvocationExpression",
                    "fullStart": 858,
                    "fullEnd": 879,
                    "start": 858,
                    "end": 879,
                    "fullWidth": 21,
                    "width": 21,
                    "expression": {
                        "kind": "IdentifierName",
                        "fullStart": 858,
                        "fullEnd": 869,
                        "start": 858,
                        "end": 869,
                        "fullWidth": 11,
                        "width": 11,
                        "text": "runTestCase",
                        "value": "runTestCase",
                        "valueText": "runTestCase"
                    },
                    "argumentList": {
                        "kind": "ArgumentList",
                        "fullStart": 869,
                        "fullEnd": 879,
                        "start": 869,
                        "end": 879,
                        "fullWidth": 10,
                        "width": 10,
                        "openParenToken": {
                            "kind": "OpenParenToken",
                            "fullStart": 869,
                            "fullEnd": 870,
                            "start": 869,
                            "end": 870,
                            "fullWidth": 1,
                            "width": 1,
                            "text": "(",
                            "value": "(",
                            "valueText": "("
                        },
                        "arguments": [
                            {
                                "kind": "IdentifierName",
                                "fullStart": 870,
                                "fullEnd": 878,
                                "start": 870,
                                "end": 878,
                                "fullWidth": 8,
                                "width": 8,
                                "text": "testcase",
                                "value": "testcase",
                                "valueText": "testcase"
                            }
                        ],
                        "closeParenToken": {
                            "kind": "CloseParenToken",
                            "fullStart": 878,
                            "fullEnd": 879,
                            "start": 878,
                            "end": 879,
                            "fullWidth": 1,
                            "width": 1,
                            "text": ")",
                            "value": ")",
                            "valueText": ")"
                        }
                    }
                },
                "semicolonToken": {
                    "kind": "SemicolonToken",
                    "fullStart": 879,
                    "fullEnd": 882,
                    "start": 879,
                    "end": 880,
                    "fullWidth": 3,
                    "width": 1,
                    "text": ";",
                    "value": ";",
                    "valueText": ";",
                    "hasTrailingTrivia": true,
                    "hasTrailingNewLine": true,
                    "trailingTrivia": [
                        {
                            "kind": "NewLineTrivia",
                            "text": "\r\n"
                        }
                    ]
                }
            }
        ],
        "endOfFileToken": {
            "kind": "EndOfFileToken",
            "fullStart": 882,
            "fullEnd": 882,
            "start": 882,
            "end": 882,
            "fullWidth": 0,
            "width": 0,
            "text": ""
        }
    },
    "lineMap": {
        "lineStarts": [
            0,
            67,
            152,
            232,
            308,
            380,
            385,
            441,
            616,
            621,
            623,
            625,
            648,
            689,
            720,
            732,
            734,
            812,
            814,
            851,
            858,
            882
        ],
        "length": 882
    }
}<|MERGE_RESOLUTION|>--- conflicted
+++ resolved
@@ -245,12 +245,8 @@
                                         "start": 660,
                                         "end": 729,
                                         "fullWidth": 69,
-<<<<<<< HEAD
                                         "width": 69,
-                                        "identifier": {
-=======
                                         "propertyName": {
->>>>>>> 85e84683
                                             "kind": "IdentifierName",
                                             "fullStart": 660,
                                             "fullEnd": 665,
@@ -771,12 +767,8 @@
                                         "start": 746,
                                         "end": 809,
                                         "fullWidth": 63,
-<<<<<<< HEAD
                                         "width": 63,
-                                        "identifier": {
-=======
                                         "propertyName": {
->>>>>>> 85e84683
                                             "kind": "IdentifierName",
                                             "fullStart": 746,
                                             "fullEnd": 754,
