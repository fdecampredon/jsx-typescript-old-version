{
    "isDeclaration": false,
    "languageVersion": "EcmaScript5",
    "parseOptions": {
        "allowAutomaticSemicolonInsertion": true
    },
    "sourceUnit": {
        "kind": "SourceUnit",
        "fullStart": 0,
        "fullEnd": 886,
        "start": 594,
        "end": 886,
        "fullWidth": 886,
        "width": 292,
        "isIncrementallyUnusable": true,
        "moduleElements": [
            {
                "kind": "FunctionDeclaration",
                "fullStart": 0,
                "fullEnd": 862,
                "start": 594,
                "end": 860,
                "fullWidth": 862,
                "width": 266,
                "modifiers": [],
                "functionKeyword": {
                    "kind": "FunctionKeyword",
                    "fullStart": 0,
                    "fullEnd": 603,
                    "start": 594,
                    "end": 602,
                    "fullWidth": 603,
                    "width": 8,
                    "text": "function",
                    "value": "function",
                    "valueText": "function",
                    "hasLeadingTrivia": true,
                    "hasLeadingComment": true,
                    "hasLeadingNewLine": true,
                    "hasTrailingTrivia": true,
                    "leadingTrivia": [
                        {
                            "kind": "SingleLineCommentTrivia",
                            "text": "/// Copyright (c) 2012 Ecma International.  All rights reserved. "
                        },
                        {
                            "kind": "NewLineTrivia",
                            "text": "\r\n"
                        },
                        {
                            "kind": "SingleLineCommentTrivia",
                            "text": "/// Ecma International makes this code available under the terms and conditions set"
                        },
                        {
                            "kind": "NewLineTrivia",
                            "text": "\r\n"
                        },
                        {
                            "kind": "SingleLineCommentTrivia",
                            "text": "/// forth on http://hg.ecmascript.org/tests/test262/raw-file/tip/LICENSE (the "
                        },
                        {
                            "kind": "NewLineTrivia",
                            "text": "\r\n"
                        },
                        {
                            "kind": "SingleLineCommentTrivia",
                            "text": "/// \"Use Terms\").   Any redistribution of this code must retain the above "
                        },
                        {
                            "kind": "NewLineTrivia",
                            "text": "\r\n"
                        },
                        {
                            "kind": "SingleLineCommentTrivia",
                            "text": "/// copyright and this notice and otherwise comply with the Use Terms."
                        },
                        {
                            "kind": "NewLineTrivia",
                            "text": "\r\n"
                        },
                        {
                            "kind": "MultiLineCommentTrivia",
                            "text": "/**\r\n * @path ch15/15.3/15.3.4/15.3.4.5.1/15.3.4.5.1-4-7.js\r\n * @description [[Call]] - length of parameters of 'target' is 0, length of 'boundArgs' is 1, length of 'ExtraArgs' is 0, and with 'boundThis'\r\n */"
                        },
                        {
                            "kind": "NewLineTrivia",
                            "text": "\r\n"
                        },
                        {
                            "kind": "NewLineTrivia",
                            "text": "\r\n"
                        },
                        {
                            "kind": "NewLineTrivia",
                            "text": "\r\n"
                        }
                    ],
                    "trailingTrivia": [
                        {
                            "kind": "WhitespaceTrivia",
                            "text": " "
                        }
                    ]
                },
                "identifier": {
                    "kind": "IdentifierName",
                    "fullStart": 603,
                    "fullEnd": 611,
                    "start": 603,
                    "end": 611,
                    "fullWidth": 8,
                    "width": 8,
                    "text": "testcase",
                    "value": "testcase",
                    "valueText": "testcase"
                },
                "callSignature": {
                    "kind": "CallSignature",
                    "fullStart": 611,
                    "fullEnd": 614,
                    "start": 611,
                    "end": 613,
                    "fullWidth": 3,
                    "width": 2,
                    "parameterList": {
                        "kind": "ParameterList",
                        "fullStart": 611,
                        "fullEnd": 614,
                        "start": 611,
                        "end": 613,
                        "fullWidth": 3,
                        "width": 2,
                        "openParenToken": {
                            "kind": "OpenParenToken",
                            "fullStart": 611,
                            "fullEnd": 612,
                            "start": 611,
                            "end": 612,
                            "fullWidth": 1,
                            "width": 1,
                            "text": "(",
                            "value": "(",
                            "valueText": "("
                        },
                        "parameters": [],
                        "closeParenToken": {
                            "kind": "CloseParenToken",
                            "fullStart": 612,
                            "fullEnd": 614,
                            "start": 612,
                            "end": 613,
                            "fullWidth": 2,
                            "width": 1,
                            "text": ")",
                            "value": ")",
                            "valueText": ")",
                            "hasTrailingTrivia": true,
                            "trailingTrivia": [
                                {
                                    "kind": "WhitespaceTrivia",
                                    "text": " "
                                }
                            ]
                        }
                    }
                },
                "block": {
                    "kind": "Block",
                    "fullStart": 614,
                    "fullEnd": 862,
                    "start": 614,
                    "end": 860,
                    "fullWidth": 248,
                    "width": 246,
                    "openBraceToken": {
                        "kind": "OpenBraceToken",
                        "fullStart": 614,
                        "fullEnd": 617,
                        "start": 614,
                        "end": 615,
                        "fullWidth": 3,
                        "width": 1,
                        "text": "{",
                        "value": "{",
                        "valueText": "{",
                        "hasTrailingTrivia": true,
                        "hasTrailingNewLine": true,
                        "trailingTrivia": [
                            {
                                "kind": "NewLineTrivia",
                                "text": "\r\n"
                            }
                        ]
                    },
                    "statements": [
                        {
                            "kind": "VariableStatement",
                            "fullStart": 617,
                            "fullEnd": 653,
                            "start": 625,
                            "end": 651,
                            "fullWidth": 36,
                            "width": 26,
                            "modifiers": [],
                            "variableDeclaration": {
                                "kind": "VariableDeclaration",
                                "fullStart": 617,
                                "fullEnd": 650,
                                "start": 625,
                                "end": 650,
                                "fullWidth": 33,
                                "width": 25,
                                "varKeyword": {
                                    "kind": "VarKeyword",
                                    "fullStart": 617,
                                    "fullEnd": 629,
                                    "start": 625,
                                    "end": 628,
                                    "fullWidth": 12,
                                    "width": 3,
                                    "text": "var",
                                    "value": "var",
                                    "valueText": "var",
                                    "hasLeadingTrivia": true,
                                    "hasTrailingTrivia": true,
                                    "leadingTrivia": [
                                        {
                                            "kind": "WhitespaceTrivia",
                                            "text": "        "
                                        }
                                    ],
                                    "trailingTrivia": [
                                        {
                                            "kind": "WhitespaceTrivia",
                                            "text": " "
                                        }
                                    ]
                                },
                                "variableDeclarators": [
                                    {
                                        "kind": "VariableDeclarator",
                                        "fullStart": 629,
                                        "fullEnd": 650,
                                        "start": 629,
                                        "end": 650,
                                        "fullWidth": 21,
<<<<<<< HEAD
                                        "width": 21,
                                        "identifier": {
=======
                                        "propertyName": {
>>>>>>> 85e84683
                                            "kind": "IdentifierName",
                                            "fullStart": 629,
                                            "fullEnd": 633,
                                            "start": 629,
                                            "end": 632,
                                            "fullWidth": 4,
                                            "width": 3,
                                            "text": "obj",
                                            "value": "obj",
                                            "valueText": "obj",
                                            "hasTrailingTrivia": true,
                                            "trailingTrivia": [
                                                {
                                                    "kind": "WhitespaceTrivia",
                                                    "text": " "
                                                }
                                            ]
                                        },
                                        "equalsValueClause": {
                                            "kind": "EqualsValueClause",
                                            "fullStart": 633,
                                            "fullEnd": 650,
                                            "start": 633,
                                            "end": 650,
                                            "fullWidth": 17,
                                            "width": 17,
                                            "equalsToken": {
                                                "kind": "EqualsToken",
                                                "fullStart": 633,
                                                "fullEnd": 635,
                                                "start": 633,
                                                "end": 634,
                                                "fullWidth": 2,
                                                "width": 1,
                                                "text": "=",
                                                "value": "=",
                                                "valueText": "=",
                                                "hasTrailingTrivia": true,
                                                "trailingTrivia": [
                                                    {
                                                        "kind": "WhitespaceTrivia",
                                                        "text": " "
                                                    }
                                                ]
                                            },
                                            "value": {
                                                "kind": "ObjectLiteralExpression",
                                                "fullStart": 635,
                                                "fullEnd": 650,
                                                "start": 635,
                                                "end": 650,
                                                "fullWidth": 15,
                                                "width": 15,
                                                "openBraceToken": {
                                                    "kind": "OpenBraceToken",
                                                    "fullStart": 635,
                                                    "fullEnd": 637,
                                                    "start": 635,
                                                    "end": 636,
                                                    "fullWidth": 2,
                                                    "width": 1,
                                                    "text": "{",
                                                    "value": "{",
                                                    "valueText": "{",
                                                    "hasTrailingTrivia": true,
                                                    "trailingTrivia": [
                                                        {
                                                            "kind": "WhitespaceTrivia",
                                                            "text": " "
                                                        }
                                                    ]
                                                },
                                                "propertyAssignments": [
                                                    {
                                                        "kind": "SimplePropertyAssignment",
                                                        "fullStart": 637,
                                                        "fullEnd": 649,
                                                        "start": 637,
                                                        "end": 648,
                                                        "fullWidth": 12,
                                                        "width": 11,
                                                        "propertyName": {
                                                            "kind": "IdentifierName",
                                                            "fullStart": 637,
                                                            "fullEnd": 641,
                                                            "start": 637,
                                                            "end": 641,
                                                            "fullWidth": 4,
                                                            "width": 4,
                                                            "text": "prop",
                                                            "value": "prop",
                                                            "valueText": "prop"
                                                        },
                                                        "colonToken": {
                                                            "kind": "ColonToken",
                                                            "fullStart": 641,
                                                            "fullEnd": 643,
                                                            "start": 641,
                                                            "end": 642,
                                                            "fullWidth": 2,
                                                            "width": 1,
                                                            "text": ":",
                                                            "value": ":",
                                                            "valueText": ":",
                                                            "hasTrailingTrivia": true,
                                                            "trailingTrivia": [
                                                                {
                                                                    "kind": "WhitespaceTrivia",
                                                                    "text": " "
                                                                }
                                                            ]
                                                        },
                                                        "expression": {
                                                            "kind": "StringLiteral",
                                                            "fullStart": 643,
                                                            "fullEnd": 649,
                                                            "start": 643,
                                                            "end": 648,
                                                            "fullWidth": 6,
                                                            "width": 5,
                                                            "text": "\"abc\"",
                                                            "value": "abc",
                                                            "valueText": "abc",
                                                            "hasTrailingTrivia": true,
                                                            "trailingTrivia": [
                                                                {
                                                                    "kind": "WhitespaceTrivia",
                                                                    "text": " "
                                                                }
                                                            ]
                                                        }
                                                    }
                                                ],
                                                "closeBraceToken": {
                                                    "kind": "CloseBraceToken",
                                                    "fullStart": 649,
                                                    "fullEnd": 650,
                                                    "start": 649,
                                                    "end": 650,
                                                    "fullWidth": 1,
                                                    "width": 1,
                                                    "text": "}",
                                                    "value": "}",
                                                    "valueText": "}"
                                                }
                                            }
                                        }
                                    }
                                ]
                            },
                            "semicolonToken": {
                                "kind": "SemicolonToken",
                                "fullStart": 650,
                                "fullEnd": 653,
                                "start": 650,
                                "end": 651,
                                "fullWidth": 3,
                                "width": 1,
                                "text": ";",
                                "value": ";",
                                "valueText": ";",
                                "hasTrailingTrivia": true,
                                "hasTrailingNewLine": true,
                                "trailingTrivia": [
                                    {
                                        "kind": "NewLineTrivia",
                                        "text": "\r\n"
                                    }
                                ]
                            }
                        },
                        {
                            "kind": "VariableStatement",
                            "fullStart": 653,
                            "fullEnd": 757,
                            "start": 663,
                            "end": 755,
                            "fullWidth": 104,
                            "width": 92,
                            "modifiers": [],
                            "variableDeclaration": {
                                "kind": "VariableDeclaration",
                                "fullStart": 653,
                                "fullEnd": 754,
                                "start": 663,
                                "end": 754,
                                "fullWidth": 101,
                                "width": 91,
                                "varKeyword": {
                                    "kind": "VarKeyword",
                                    "fullStart": 653,
                                    "fullEnd": 667,
                                    "start": 663,
                                    "end": 666,
                                    "fullWidth": 14,
                                    "width": 3,
                                    "text": "var",
                                    "value": "var",
                                    "valueText": "var",
                                    "hasLeadingTrivia": true,
                                    "hasLeadingNewLine": true,
                                    "hasTrailingTrivia": true,
                                    "leadingTrivia": [
                                        {
                                            "kind": "NewLineTrivia",
                                            "text": "\r\n"
                                        },
                                        {
                                            "kind": "WhitespaceTrivia",
                                            "text": "        "
                                        }
                                    ],
                                    "trailingTrivia": [
                                        {
                                            "kind": "WhitespaceTrivia",
                                            "text": " "
                                        }
                                    ]
                                },
                                "variableDeclarators": [
                                    {
                                        "kind": "VariableDeclarator",
                                        "fullStart": 667,
                                        "fullEnd": 754,
                                        "start": 667,
                                        "end": 754,
                                        "fullWidth": 87,
<<<<<<< HEAD
                                        "width": 87,
                                        "identifier": {
=======
                                        "propertyName": {
>>>>>>> 85e84683
                                            "kind": "IdentifierName",
                                            "fullStart": 667,
                                            "fullEnd": 672,
                                            "start": 667,
                                            "end": 671,
                                            "fullWidth": 5,
                                            "width": 4,
                                            "text": "func",
                                            "value": "func",
                                            "valueText": "func",
                                            "hasTrailingTrivia": true,
                                            "trailingTrivia": [
                                                {
                                                    "kind": "WhitespaceTrivia",
                                                    "text": " "
                                                }
                                            ]
                                        },
                                        "equalsValueClause": {
                                            "kind": "EqualsValueClause",
                                            "fullStart": 672,
                                            "fullEnd": 754,
                                            "start": 672,
                                            "end": 754,
                                            "fullWidth": 82,
                                            "width": 82,
                                            "equalsToken": {
                                                "kind": "EqualsToken",
                                                "fullStart": 672,
                                                "fullEnd": 674,
                                                "start": 672,
                                                "end": 673,
                                                "fullWidth": 2,
                                                "width": 1,
                                                "text": "=",
                                                "value": "=",
                                                "valueText": "=",
                                                "hasTrailingTrivia": true,
                                                "trailingTrivia": [
                                                    {
                                                        "kind": "WhitespaceTrivia",
                                                        "text": " "
                                                    }
                                                ]
                                            },
                                            "value": {
                                                "kind": "FunctionExpression",
                                                "fullStart": 674,
                                                "fullEnd": 754,
                                                "start": 674,
                                                "end": 754,
                                                "fullWidth": 80,
                                                "width": 80,
                                                "functionKeyword": {
                                                    "kind": "FunctionKeyword",
                                                    "fullStart": 674,
                                                    "fullEnd": 683,
                                                    "start": 674,
                                                    "end": 682,
                                                    "fullWidth": 9,
                                                    "width": 8,
                                                    "text": "function",
                                                    "value": "function",
                                                    "valueText": "function",
                                                    "hasTrailingTrivia": true,
                                                    "trailingTrivia": [
                                                        {
                                                            "kind": "WhitespaceTrivia",
                                                            "text": " "
                                                        }
                                                    ]
                                                },
                                                "callSignature": {
                                                    "kind": "CallSignature",
                                                    "fullStart": 683,
                                                    "fullEnd": 686,
                                                    "start": 683,
                                                    "end": 685,
                                                    "fullWidth": 3,
                                                    "width": 2,
                                                    "parameterList": {
                                                        "kind": "ParameterList",
                                                        "fullStart": 683,
                                                        "fullEnd": 686,
                                                        "start": 683,
                                                        "end": 685,
                                                        "fullWidth": 3,
                                                        "width": 2,
                                                        "openParenToken": {
                                                            "kind": "OpenParenToken",
                                                            "fullStart": 683,
                                                            "fullEnd": 684,
                                                            "start": 683,
                                                            "end": 684,
                                                            "fullWidth": 1,
                                                            "width": 1,
                                                            "text": "(",
                                                            "value": "(",
                                                            "valueText": "("
                                                        },
                                                        "parameters": [],
                                                        "closeParenToken": {
                                                            "kind": "CloseParenToken",
                                                            "fullStart": 684,
                                                            "fullEnd": 686,
                                                            "start": 684,
                                                            "end": 685,
                                                            "fullWidth": 2,
                                                            "width": 1,
                                                            "text": ")",
                                                            "value": ")",
                                                            "valueText": ")",
                                                            "hasTrailingTrivia": true,
                                                            "trailingTrivia": [
                                                                {
                                                                    "kind": "WhitespaceTrivia",
                                                                    "text": " "
                                                                }
                                                            ]
                                                        }
                                                    }
                                                },
                                                "block": {
                                                    "kind": "Block",
                                                    "fullStart": 686,
                                                    "fullEnd": 754,
                                                    "start": 686,
                                                    "end": 754,
                                                    "fullWidth": 68,
                                                    "width": 68,
                                                    "openBraceToken": {
                                                        "kind": "OpenBraceToken",
                                                        "fullStart": 686,
                                                        "fullEnd": 689,
                                                        "start": 686,
                                                        "end": 687,
                                                        "fullWidth": 3,
                                                        "width": 1,
                                                        "text": "{",
                                                        "value": "{",
                                                        "valueText": "{",
                                                        "hasTrailingTrivia": true,
                                                        "hasTrailingNewLine": true,
                                                        "trailingTrivia": [
                                                            {
                                                                "kind": "NewLineTrivia",
                                                                "text": "\r\n"
                                                            }
                                                        ]
                                                    },
                                                    "statements": [
                                                        {
                                                            "kind": "ReturnStatement",
                                                            "fullStart": 689,
                                                            "fullEnd": 745,
                                                            "start": 701,
                                                            "end": 743,
                                                            "fullWidth": 56,
                                                            "width": 42,
                                                            "returnKeyword": {
                                                                "kind": "ReturnKeyword",
                                                                "fullStart": 689,
                                                                "fullEnd": 708,
                                                                "start": 701,
                                                                "end": 707,
                                                                "fullWidth": 19,
                                                                "width": 6,
                                                                "text": "return",
                                                                "value": "return",
                                                                "valueText": "return",
                                                                "hasLeadingTrivia": true,
                                                                "hasTrailingTrivia": true,
                                                                "leadingTrivia": [
                                                                    {
                                                                        "kind": "WhitespaceTrivia",
                                                                        "text": "            "
                                                                    }
                                                                ],
                                                                "trailingTrivia": [
                                                                    {
                                                                        "kind": "WhitespaceTrivia",
                                                                        "text": " "
                                                                    }
                                                                ]
                                                            },
                                                            "expression": {
                                                                "kind": "LogicalAndExpression",
                                                                "fullStart": 708,
                                                                "fullEnd": 742,
                                                                "start": 708,
                                                                "end": 742,
                                                                "fullWidth": 34,
                                                                "width": 34,
                                                                "left": {
                                                                    "kind": "EqualsExpression",
                                                                    "fullStart": 708,
                                                                    "fullEnd": 721,
                                                                    "start": 708,
                                                                    "end": 720,
                                                                    "fullWidth": 13,
                                                                    "width": 12,
                                                                    "left": {
                                                                        "kind": "ThisKeyword",
                                                                        "fullStart": 708,
                                                                        "fullEnd": 713,
                                                                        "start": 708,
                                                                        "end": 712,
                                                                        "fullWidth": 5,
                                                                        "width": 4,
                                                                        "text": "this",
                                                                        "value": "this",
                                                                        "valueText": "this",
                                                                        "hasTrailingTrivia": true,
                                                                        "trailingTrivia": [
                                                                            {
                                                                                "kind": "WhitespaceTrivia",
                                                                                "text": " "
                                                                            }
                                                                        ]
                                                                    },
                                                                    "operatorToken": {
                                                                        "kind": "EqualsEqualsEqualsToken",
                                                                        "fullStart": 713,
                                                                        "fullEnd": 717,
                                                                        "start": 713,
                                                                        "end": 716,
                                                                        "fullWidth": 4,
                                                                        "width": 3,
                                                                        "text": "===",
                                                                        "value": "===",
                                                                        "valueText": "===",
                                                                        "hasTrailingTrivia": true,
                                                                        "trailingTrivia": [
                                                                            {
                                                                                "kind": "WhitespaceTrivia",
                                                                                "text": " "
                                                                            }
                                                                        ]
                                                                    },
                                                                    "right": {
                                                                        "kind": "IdentifierName",
                                                                        "fullStart": 717,
                                                                        "fullEnd": 721,
                                                                        "start": 717,
                                                                        "end": 720,
                                                                        "fullWidth": 4,
                                                                        "width": 3,
                                                                        "text": "obj",
                                                                        "value": "obj",
                                                                        "valueText": "obj",
                                                                        "hasTrailingTrivia": true,
                                                                        "trailingTrivia": [
                                                                            {
                                                                                "kind": "WhitespaceTrivia",
                                                                                "text": " "
                                                                            }
                                                                        ]
                                                                    }
                                                                },
                                                                "operatorToken": {
                                                                    "kind": "AmpersandAmpersandToken",
                                                                    "fullStart": 721,
                                                                    "fullEnd": 724,
                                                                    "start": 721,
                                                                    "end": 723,
                                                                    "fullWidth": 3,
                                                                    "width": 2,
                                                                    "text": "&&",
                                                                    "value": "&&",
                                                                    "valueText": "&&",
                                                                    "hasTrailingTrivia": true,
                                                                    "trailingTrivia": [
                                                                        {
                                                                            "kind": "WhitespaceTrivia",
                                                                            "text": " "
                                                                        }
                                                                    ]
                                                                },
                                                                "right": {
                                                                    "kind": "EqualsExpression",
                                                                    "fullStart": 724,
                                                                    "fullEnd": 742,
                                                                    "start": 724,
                                                                    "end": 742,
                                                                    "fullWidth": 18,
                                                                    "width": 18,
                                                                    "left": {
                                                                        "kind": "ElementAccessExpression",
                                                                        "fullStart": 724,
                                                                        "fullEnd": 737,
                                                                        "start": 724,
                                                                        "end": 736,
                                                                        "fullWidth": 13,
                                                                        "width": 12,
                                                                        "expression": {
                                                                            "kind": "IdentifierName",
                                                                            "fullStart": 724,
                                                                            "fullEnd": 733,
                                                                            "start": 724,
                                                                            "end": 733,
                                                                            "fullWidth": 9,
                                                                            "width": 9,
                                                                            "text": "arguments",
                                                                            "value": "arguments",
                                                                            "valueText": "arguments"
                                                                        },
                                                                        "openBracketToken": {
                                                                            "kind": "OpenBracketToken",
                                                                            "fullStart": 733,
                                                                            "fullEnd": 734,
                                                                            "start": 733,
                                                                            "end": 734,
                                                                            "fullWidth": 1,
                                                                            "width": 1,
                                                                            "text": "[",
                                                                            "value": "[",
                                                                            "valueText": "["
                                                                        },
                                                                        "argumentExpression": {
                                                                            "kind": "NumericLiteral",
                                                                            "fullStart": 734,
                                                                            "fullEnd": 735,
                                                                            "start": 734,
                                                                            "end": 735,
                                                                            "fullWidth": 1,
                                                                            "width": 1,
                                                                            "text": "0",
                                                                            "value": 0,
                                                                            "valueText": "0"
                                                                        },
                                                                        "closeBracketToken": {
                                                                            "kind": "CloseBracketToken",
                                                                            "fullStart": 735,
                                                                            "fullEnd": 737,
                                                                            "start": 735,
                                                                            "end": 736,
                                                                            "fullWidth": 2,
                                                                            "width": 1,
                                                                            "text": "]",
                                                                            "value": "]",
                                                                            "valueText": "]",
                                                                            "hasTrailingTrivia": true,
                                                                            "trailingTrivia": [
                                                                                {
                                                                                    "kind": "WhitespaceTrivia",
                                                                                    "text": " "
                                                                                }
                                                                            ]
                                                                        }
                                                                    },
                                                                    "operatorToken": {
                                                                        "kind": "EqualsEqualsEqualsToken",
                                                                        "fullStart": 737,
                                                                        "fullEnd": 741,
                                                                        "start": 737,
                                                                        "end": 740,
                                                                        "fullWidth": 4,
                                                                        "width": 3,
                                                                        "text": "===",
                                                                        "value": "===",
                                                                        "valueText": "===",
                                                                        "hasTrailingTrivia": true,
                                                                        "trailingTrivia": [
                                                                            {
                                                                                "kind": "WhitespaceTrivia",
                                                                                "text": " "
                                                                            }
                                                                        ]
                                                                    },
                                                                    "right": {
                                                                        "kind": "NumericLiteral",
                                                                        "fullStart": 741,
                                                                        "fullEnd": 742,
                                                                        "start": 741,
                                                                        "end": 742,
                                                                        "fullWidth": 1,
                                                                        "width": 1,
                                                                        "text": "1",
                                                                        "value": 1,
                                                                        "valueText": "1"
                                                                    }
                                                                }
                                                            },
                                                            "semicolonToken": {
                                                                "kind": "SemicolonToken",
                                                                "fullStart": 742,
                                                                "fullEnd": 745,
                                                                "start": 742,
                                                                "end": 743,
                                                                "fullWidth": 3,
                                                                "width": 1,
                                                                "text": ";",
                                                                "value": ";",
                                                                "valueText": ";",
                                                                "hasTrailingTrivia": true,
                                                                "hasTrailingNewLine": true,
                                                                "trailingTrivia": [
                                                                    {
                                                                        "kind": "NewLineTrivia",
                                                                        "text": "\r\n"
                                                                    }
                                                                ]
                                                            }
                                                        }
                                                    ],
                                                    "closeBraceToken": {
                                                        "kind": "CloseBraceToken",
                                                        "fullStart": 745,
                                                        "fullEnd": 754,
                                                        "start": 753,
                                                        "end": 754,
                                                        "fullWidth": 9,
                                                        "width": 1,
                                                        "text": "}",
                                                        "value": "}",
                                                        "valueText": "}",
                                                        "hasLeadingTrivia": true,
                                                        "leadingTrivia": [
                                                            {
                                                                "kind": "WhitespaceTrivia",
                                                                "text": "        "
                                                            }
                                                        ]
                                                    }
                                                }
                                            }
                                        }
                                    }
                                ]
                            },
                            "semicolonToken": {
                                "kind": "SemicolonToken",
                                "fullStart": 754,
                                "fullEnd": 757,
                                "start": 754,
                                "end": 755,
                                "fullWidth": 3,
                                "width": 1,
                                "text": ";",
                                "value": ";",
                                "valueText": ";",
                                "hasTrailingTrivia": true,
                                "hasTrailingNewLine": true,
                                "trailingTrivia": [
                                    {
                                        "kind": "NewLineTrivia",
                                        "text": "\r\n"
                                    }
                                ]
                            }
                        },
                        {
                            "kind": "VariableStatement",
                            "fullStart": 757,
                            "fullEnd": 826,
                            "start": 767,
                            "end": 824,
                            "fullWidth": 69,
                            "width": 57,
                            "modifiers": [],
                            "variableDeclaration": {
                                "kind": "VariableDeclaration",
                                "fullStart": 757,
                                "fullEnd": 823,
                                "start": 767,
                                "end": 823,
                                "fullWidth": 66,
                                "width": 56,
                                "varKeyword": {
                                    "kind": "VarKeyword",
                                    "fullStart": 757,
                                    "fullEnd": 771,
                                    "start": 767,
                                    "end": 770,
                                    "fullWidth": 14,
                                    "width": 3,
                                    "text": "var",
                                    "value": "var",
                                    "valueText": "var",
                                    "hasLeadingTrivia": true,
                                    "hasLeadingNewLine": true,
                                    "hasTrailingTrivia": true,
                                    "leadingTrivia": [
                                        {
                                            "kind": "NewLineTrivia",
                                            "text": "\r\n"
                                        },
                                        {
                                            "kind": "WhitespaceTrivia",
                                            "text": "        "
                                        }
                                    ],
                                    "trailingTrivia": [
                                        {
                                            "kind": "WhitespaceTrivia",
                                            "text": " "
                                        }
                                    ]
                                },
                                "variableDeclarators": [
                                    {
                                        "kind": "VariableDeclarator",
                                        "fullStart": 771,
                                        "fullEnd": 823,
                                        "start": 771,
                                        "end": 823,
                                        "fullWidth": 52,
<<<<<<< HEAD
                                        "width": 52,
                                        "identifier": {
=======
                                        "propertyName": {
>>>>>>> 85e84683
                                            "kind": "IdentifierName",
                                            "fullStart": 771,
                                            "fullEnd": 779,
                                            "start": 771,
                                            "end": 778,
                                            "fullWidth": 8,
                                            "width": 7,
                                            "text": "newFunc",
                                            "value": "newFunc",
                                            "valueText": "newFunc",
                                            "hasTrailingTrivia": true,
                                            "trailingTrivia": [
                                                {
                                                    "kind": "WhitespaceTrivia",
                                                    "text": " "
                                                }
                                            ]
                                        },
                                        "equalsValueClause": {
                                            "kind": "EqualsValueClause",
                                            "fullStart": 779,
                                            "fullEnd": 823,
                                            "start": 779,
                                            "end": 823,
                                            "fullWidth": 44,
                                            "width": 44,
                                            "equalsToken": {
                                                "kind": "EqualsToken",
                                                "fullStart": 779,
                                                "fullEnd": 781,
                                                "start": 779,
                                                "end": 780,
                                                "fullWidth": 2,
                                                "width": 1,
                                                "text": "=",
                                                "value": "=",
                                                "valueText": "=",
                                                "hasTrailingTrivia": true,
                                                "trailingTrivia": [
                                                    {
                                                        "kind": "WhitespaceTrivia",
                                                        "text": " "
                                                    }
                                                ]
                                            },
                                            "value": {
                                                "kind": "InvocationExpression",
                                                "fullStart": 781,
                                                "fullEnd": 823,
                                                "start": 781,
                                                "end": 823,
                                                "fullWidth": 42,
                                                "width": 42,
                                                "expression": {
                                                    "kind": "MemberAccessExpression",
                                                    "fullStart": 781,
                                                    "fullEnd": 809,
                                                    "start": 781,
                                                    "end": 809,
                                                    "fullWidth": 28,
                                                    "width": 28,
                                                    "expression": {
                                                        "kind": "MemberAccessExpression",
                                                        "fullStart": 781,
                                                        "fullEnd": 804,
                                                        "start": 781,
                                                        "end": 804,
                                                        "fullWidth": 23,
                                                        "width": 23,
                                                        "expression": {
                                                            "kind": "MemberAccessExpression",
                                                            "fullStart": 781,
                                                            "fullEnd": 799,
                                                            "start": 781,
                                                            "end": 799,
                                                            "fullWidth": 18,
                                                            "width": 18,
                                                            "expression": {
                                                                "kind": "IdentifierName",
                                                                "fullStart": 781,
                                                                "fullEnd": 789,
                                                                "start": 781,
                                                                "end": 789,
                                                                "fullWidth": 8,
                                                                "width": 8,
                                                                "text": "Function",
                                                                "value": "Function",
                                                                "valueText": "Function"
                                                            },
                                                            "dotToken": {
                                                                "kind": "DotToken",
                                                                "fullStart": 789,
                                                                "fullEnd": 790,
                                                                "start": 789,
                                                                "end": 790,
                                                                "fullWidth": 1,
                                                                "width": 1,
                                                                "text": ".",
                                                                "value": ".",
                                                                "valueText": "."
                                                            },
                                                            "name": {
                                                                "kind": "IdentifierName",
                                                                "fullStart": 790,
                                                                "fullEnd": 799,
                                                                "start": 790,
                                                                "end": 799,
                                                                "fullWidth": 9,
                                                                "width": 9,
                                                                "text": "prototype",
                                                                "value": "prototype",
                                                                "valueText": "prototype"
                                                            }
                                                        },
                                                        "dotToken": {
                                                            "kind": "DotToken",
                                                            "fullStart": 799,
                                                            "fullEnd": 800,
                                                            "start": 799,
                                                            "end": 800,
                                                            "fullWidth": 1,
                                                            "width": 1,
                                                            "text": ".",
                                                            "value": ".",
                                                            "valueText": "."
                                                        },
                                                        "name": {
                                                            "kind": "IdentifierName",
                                                            "fullStart": 800,
                                                            "fullEnd": 804,
                                                            "start": 800,
                                                            "end": 804,
                                                            "fullWidth": 4,
                                                            "width": 4,
                                                            "text": "bind",
                                                            "value": "bind",
                                                            "valueText": "bind"
                                                        }
                                                    },
                                                    "dotToken": {
                                                        "kind": "DotToken",
                                                        "fullStart": 804,
                                                        "fullEnd": 805,
                                                        "start": 804,
                                                        "end": 805,
                                                        "fullWidth": 1,
                                                        "width": 1,
                                                        "text": ".",
                                                        "value": ".",
                                                        "valueText": "."
                                                    },
                                                    "name": {
                                                        "kind": "IdentifierName",
                                                        "fullStart": 805,
                                                        "fullEnd": 809,
                                                        "start": 805,
                                                        "end": 809,
                                                        "fullWidth": 4,
                                                        "width": 4,
                                                        "text": "call",
                                                        "value": "call",
                                                        "valueText": "call"
                                                    }
                                                },
                                                "argumentList": {
                                                    "kind": "ArgumentList",
                                                    "fullStart": 809,
                                                    "fullEnd": 823,
                                                    "start": 809,
                                                    "end": 823,
                                                    "fullWidth": 14,
                                                    "width": 14,
                                                    "openParenToken": {
                                                        "kind": "OpenParenToken",
                                                        "fullStart": 809,
                                                        "fullEnd": 810,
                                                        "start": 809,
                                                        "end": 810,
                                                        "fullWidth": 1,
                                                        "width": 1,
                                                        "text": "(",
                                                        "value": "(",
                                                        "valueText": "("
                                                    },
                                                    "arguments": [
                                                        {
                                                            "kind": "IdentifierName",
                                                            "fullStart": 810,
                                                            "fullEnd": 814,
                                                            "start": 810,
                                                            "end": 814,
                                                            "fullWidth": 4,
                                                            "width": 4,
                                                            "text": "func",
                                                            "value": "func",
                                                            "valueText": "func"
                                                        },
                                                        {
                                                            "kind": "CommaToken",
                                                            "fullStart": 814,
                                                            "fullEnd": 816,
                                                            "start": 814,
                                                            "end": 815,
                                                            "fullWidth": 2,
                                                            "width": 1,
                                                            "text": ",",
                                                            "value": ",",
                                                            "valueText": ",",
                                                            "hasTrailingTrivia": true,
                                                            "trailingTrivia": [
                                                                {
                                                                    "kind": "WhitespaceTrivia",
                                                                    "text": " "
                                                                }
                                                            ]
                                                        },
                                                        {
                                                            "kind": "IdentifierName",
                                                            "fullStart": 816,
                                                            "fullEnd": 819,
                                                            "start": 816,
                                                            "end": 819,
                                                            "fullWidth": 3,
                                                            "width": 3,
                                                            "text": "obj",
                                                            "value": "obj",
                                                            "valueText": "obj"
                                                        },
                                                        {
                                                            "kind": "CommaToken",
                                                            "fullStart": 819,
                                                            "fullEnd": 821,
                                                            "start": 819,
                                                            "end": 820,
                                                            "fullWidth": 2,
                                                            "width": 1,
                                                            "text": ",",
                                                            "value": ",",
                                                            "valueText": ",",
                                                            "hasTrailingTrivia": true,
                                                            "trailingTrivia": [
                                                                {
                                                                    "kind": "WhitespaceTrivia",
                                                                    "text": " "
                                                                }
                                                            ]
                                                        },
                                                        {
                                                            "kind": "NumericLiteral",
                                                            "fullStart": 821,
                                                            "fullEnd": 822,
                                                            "start": 821,
                                                            "end": 822,
                                                            "fullWidth": 1,
                                                            "width": 1,
                                                            "text": "1",
                                                            "value": 1,
                                                            "valueText": "1"
                                                        }
                                                    ],
                                                    "closeParenToken": {
                                                        "kind": "CloseParenToken",
                                                        "fullStart": 822,
                                                        "fullEnd": 823,
                                                        "start": 822,
                                                        "end": 823,
                                                        "fullWidth": 1,
                                                        "width": 1,
                                                        "text": ")",
                                                        "value": ")",
                                                        "valueText": ")"
                                                    }
                                                }
                                            }
                                        }
                                    }
                                ]
                            },
                            "semicolonToken": {
                                "kind": "SemicolonToken",
                                "fullStart": 823,
                                "fullEnd": 826,
                                "start": 823,
                                "end": 824,
                                "fullWidth": 3,
                                "width": 1,
                                "text": ";",
                                "value": ";",
                                "valueText": ";",
                                "hasTrailingTrivia": true,
                                "hasTrailingNewLine": true,
                                "trailingTrivia": [
                                    {
                                        "kind": "NewLineTrivia",
                                        "text": "\r\n"
                                    }
                                ]
                            }
                        },
                        {
                            "kind": "ReturnStatement",
                            "fullStart": 826,
                            "fullEnd": 855,
                            "start": 836,
                            "end": 853,
                            "fullWidth": 29,
                            "width": 17,
                            "returnKeyword": {
                                "kind": "ReturnKeyword",
                                "fullStart": 826,
                                "fullEnd": 843,
                                "start": 836,
                                "end": 842,
                                "fullWidth": 17,
                                "width": 6,
                                "text": "return",
                                "value": "return",
                                "valueText": "return",
                                "hasLeadingTrivia": true,
                                "hasLeadingNewLine": true,
                                "hasTrailingTrivia": true,
                                "leadingTrivia": [
                                    {
                                        "kind": "NewLineTrivia",
                                        "text": "\r\n"
                                    },
                                    {
                                        "kind": "WhitespaceTrivia",
                                        "text": "        "
                                    }
                                ],
                                "trailingTrivia": [
                                    {
                                        "kind": "WhitespaceTrivia",
                                        "text": " "
                                    }
                                ]
                            },
                            "expression": {
                                "kind": "InvocationExpression",
                                "fullStart": 843,
                                "fullEnd": 852,
                                "start": 843,
                                "end": 852,
                                "fullWidth": 9,
                                "width": 9,
                                "expression": {
                                    "kind": "IdentifierName",
                                    "fullStart": 843,
                                    "fullEnd": 850,
                                    "start": 843,
                                    "end": 850,
                                    "fullWidth": 7,
                                    "width": 7,
                                    "text": "newFunc",
                                    "value": "newFunc",
                                    "valueText": "newFunc"
                                },
                                "argumentList": {
                                    "kind": "ArgumentList",
                                    "fullStart": 850,
                                    "fullEnd": 852,
                                    "start": 850,
                                    "end": 852,
                                    "fullWidth": 2,
                                    "width": 2,
                                    "openParenToken": {
                                        "kind": "OpenParenToken",
                                        "fullStart": 850,
                                        "fullEnd": 851,
                                        "start": 850,
                                        "end": 851,
                                        "fullWidth": 1,
                                        "width": 1,
                                        "text": "(",
                                        "value": "(",
                                        "valueText": "("
                                    },
                                    "arguments": [],
                                    "closeParenToken": {
                                        "kind": "CloseParenToken",
                                        "fullStart": 851,
                                        "fullEnd": 852,
                                        "start": 851,
                                        "end": 852,
                                        "fullWidth": 1,
                                        "width": 1,
                                        "text": ")",
                                        "value": ")",
                                        "valueText": ")"
                                    }
                                }
                            },
                            "semicolonToken": {
                                "kind": "SemicolonToken",
                                "fullStart": 852,
                                "fullEnd": 855,
                                "start": 852,
                                "end": 853,
                                "fullWidth": 3,
                                "width": 1,
                                "text": ";",
                                "value": ";",
                                "valueText": ";",
                                "hasTrailingTrivia": true,
                                "hasTrailingNewLine": true,
                                "trailingTrivia": [
                                    {
                                        "kind": "NewLineTrivia",
                                        "text": "\r\n"
                                    }
                                ]
                            }
                        }
                    ],
                    "closeBraceToken": {
                        "kind": "CloseBraceToken",
                        "fullStart": 855,
                        "fullEnd": 862,
                        "start": 859,
                        "end": 860,
                        "fullWidth": 7,
                        "width": 1,
                        "text": "}",
                        "value": "}",
                        "valueText": "}",
                        "hasLeadingTrivia": true,
                        "hasTrailingTrivia": true,
                        "hasTrailingNewLine": true,
                        "leadingTrivia": [
                            {
                                "kind": "WhitespaceTrivia",
                                "text": "    "
                            }
                        ],
                        "trailingTrivia": [
                            {
                                "kind": "NewLineTrivia",
                                "text": "\r\n"
                            }
                        ]
                    }
                }
            },
            {
                "kind": "ExpressionStatement",
                "fullStart": 862,
                "fullEnd": 886,
                "start": 862,
                "end": 884,
                "fullWidth": 24,
                "width": 22,
                "expression": {
                    "kind": "InvocationExpression",
                    "fullStart": 862,
                    "fullEnd": 883,
                    "start": 862,
                    "end": 883,
                    "fullWidth": 21,
                    "width": 21,
                    "expression": {
                        "kind": "IdentifierName",
                        "fullStart": 862,
                        "fullEnd": 873,
                        "start": 862,
                        "end": 873,
                        "fullWidth": 11,
                        "width": 11,
                        "text": "runTestCase",
                        "value": "runTestCase",
                        "valueText": "runTestCase"
                    },
                    "argumentList": {
                        "kind": "ArgumentList",
                        "fullStart": 873,
                        "fullEnd": 883,
                        "start": 873,
                        "end": 883,
                        "fullWidth": 10,
                        "width": 10,
                        "openParenToken": {
                            "kind": "OpenParenToken",
                            "fullStart": 873,
                            "fullEnd": 874,
                            "start": 873,
                            "end": 874,
                            "fullWidth": 1,
                            "width": 1,
                            "text": "(",
                            "value": "(",
                            "valueText": "("
                        },
                        "arguments": [
                            {
                                "kind": "IdentifierName",
                                "fullStart": 874,
                                "fullEnd": 882,
                                "start": 874,
                                "end": 882,
                                "fullWidth": 8,
                                "width": 8,
                                "text": "testcase",
                                "value": "testcase",
                                "valueText": "testcase"
                            }
                        ],
                        "closeParenToken": {
                            "kind": "CloseParenToken",
                            "fullStart": 882,
                            "fullEnd": 883,
                            "start": 882,
                            "end": 883,
                            "fullWidth": 1,
                            "width": 1,
                            "text": ")",
                            "value": ")",
                            "valueText": ")"
                        }
                    }
                },
                "semicolonToken": {
                    "kind": "SemicolonToken",
                    "fullStart": 883,
                    "fullEnd": 886,
                    "start": 883,
                    "end": 884,
                    "fullWidth": 3,
                    "width": 1,
                    "text": ";",
                    "value": ";",
                    "valueText": ";",
                    "hasTrailingTrivia": true,
                    "hasTrailingNewLine": true,
                    "trailingTrivia": [
                        {
                            "kind": "NewLineTrivia",
                            "text": "\r\n"
                        }
                    ]
                }
            }
        ],
        "endOfFileToken": {
            "kind": "EndOfFileToken",
            "fullStart": 886,
            "fullEnd": 886,
            "start": 886,
            "end": 886,
            "fullWidth": 0,
            "width": 0,
            "text": ""
        }
    },
    "lineMap": {
        "lineStarts": [
            0,
            67,
            152,
            232,
            308,
            380,
            385,
            441,
            585,
            590,
            592,
            594,
            617,
            653,
            655,
            689,
            745,
            757,
            759,
            826,
            828,
            855,
            862,
            886
        ],
        "length": 886
    }
}<|MERGE_RESOLUTION|>--- conflicted
+++ resolved
@@ -245,12 +245,8 @@
                                         "start": 629,
                                         "end": 650,
                                         "fullWidth": 21,
-<<<<<<< HEAD
                                         "width": 21,
-                                        "identifier": {
-=======
                                         "propertyName": {
->>>>>>> 85e84683
                                             "kind": "IdentifierName",
                                             "fullStart": 629,
                                             "fullEnd": 633,
@@ -478,12 +474,8 @@
                                         "start": 667,
                                         "end": 754,
                                         "fullWidth": 87,
-<<<<<<< HEAD
                                         "width": 87,
-                                        "identifier": {
-=======
                                         "propertyName": {
->>>>>>> 85e84683
                                             "kind": "IdentifierName",
                                             "fullStart": 667,
                                             "fullEnd": 672,
@@ -991,12 +983,8 @@
                                         "start": 771,
                                         "end": 823,
                                         "fullWidth": 52,
-<<<<<<< HEAD
                                         "width": 52,
-                                        "identifier": {
-=======
                                         "propertyName": {
->>>>>>> 85e84683
                                             "kind": "IdentifierName",
                                             "fullStart": 771,
                                             "fullEnd": 779,
