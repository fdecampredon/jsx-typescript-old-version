{
    "isDeclaration": false,
    "languageVersion": "EcmaScript5",
    "parseOptions": {
        "allowAutomaticSemicolonInsertion": true
    },
    "sourceUnit": {
        "kind": "SourceUnit",
        "fullStart": 0,
        "fullEnd": 831,
        "start": 597,
        "end": 831,
        "fullWidth": 831,
        "width": 234,
        "isIncrementallyUnusable": true,
        "moduleElements": [
            {
                "kind": "FunctionDeclaration",
                "fullStart": 0,
                "fullEnd": 807,
                "start": 597,
                "end": 805,
                "fullWidth": 807,
                "width": 208,
                "modifiers": [],
                "functionKeyword": {
                    "kind": "FunctionKeyword",
                    "fullStart": 0,
                    "fullEnd": 606,
                    "start": 597,
                    "end": 605,
                    "fullWidth": 606,
                    "width": 8,
                    "text": "function",
                    "value": "function",
                    "valueText": "function",
                    "hasLeadingTrivia": true,
                    "hasLeadingComment": true,
                    "hasLeadingNewLine": true,
                    "hasTrailingTrivia": true,
                    "leadingTrivia": [
                        {
                            "kind": "SingleLineCommentTrivia",
                            "text": "/// Copyright (c) 2012 Ecma International.  All rights reserved. "
                        },
                        {
                            "kind": "NewLineTrivia",
                            "text": "\r\n"
                        },
                        {
                            "kind": "SingleLineCommentTrivia",
                            "text": "/// Ecma International makes this code available under the terms and conditions set"
                        },
                        {
                            "kind": "NewLineTrivia",
                            "text": "\r\n"
                        },
                        {
                            "kind": "SingleLineCommentTrivia",
                            "text": "/// forth on http://hg.ecmascript.org/tests/test262/raw-file/tip/LICENSE (the "
                        },
                        {
                            "kind": "NewLineTrivia",
                            "text": "\r\n"
                        },
                        {
                            "kind": "SingleLineCommentTrivia",
                            "text": "/// \"Use Terms\").   Any redistribution of this code must retain the above "
                        },
                        {
                            "kind": "NewLineTrivia",
                            "text": "\r\n"
                        },
                        {
                            "kind": "SingleLineCommentTrivia",
                            "text": "/// copyright and this notice and otherwise comply with the Use Terms."
                        },
                        {
                            "kind": "NewLineTrivia",
                            "text": "\r\n"
                        },
                        {
                            "kind": "MultiLineCommentTrivia",
                            "text": "/**\r\n * @path ch15/15.3/15.3.4/15.3.4.5.1/15.3.4.5.1-4-4.js\r\n * @description [[Call]] - length of parameters of 'target' is 0, length of 'boundArgs' is 0, length of 'ExtraArgs' is 0, and without 'boundThis'\r\n */"
                        },
                        {
                            "kind": "NewLineTrivia",
                            "text": "\r\n"
                        },
                        {
                            "kind": "NewLineTrivia",
                            "text": "\r\n"
                        },
                        {
                            "kind": "NewLineTrivia",
                            "text": "\r\n"
                        }
                    ],
                    "trailingTrivia": [
                        {
                            "kind": "WhitespaceTrivia",
                            "text": " "
                        }
                    ]
                },
                "identifier": {
                    "kind": "IdentifierName",
                    "fullStart": 606,
                    "fullEnd": 614,
                    "start": 606,
                    "end": 614,
                    "fullWidth": 8,
                    "width": 8,
                    "text": "testcase",
                    "value": "testcase",
                    "valueText": "testcase"
                },
                "callSignature": {
                    "kind": "CallSignature",
                    "fullStart": 614,
                    "fullEnd": 617,
                    "start": 614,
                    "end": 616,
                    "fullWidth": 3,
                    "width": 2,
                    "parameterList": {
                        "kind": "ParameterList",
                        "fullStart": 614,
                        "fullEnd": 617,
                        "start": 614,
                        "end": 616,
                        "fullWidth": 3,
                        "width": 2,
                        "openParenToken": {
                            "kind": "OpenParenToken",
                            "fullStart": 614,
                            "fullEnd": 615,
                            "start": 614,
                            "end": 615,
                            "fullWidth": 1,
                            "width": 1,
                            "text": "(",
                            "value": "(",
                            "valueText": "("
                        },
                        "parameters": [],
                        "closeParenToken": {
                            "kind": "CloseParenToken",
                            "fullStart": 615,
                            "fullEnd": 617,
                            "start": 615,
                            "end": 616,
                            "fullWidth": 2,
                            "width": 1,
                            "text": ")",
                            "value": ")",
                            "valueText": ")",
                            "hasTrailingTrivia": true,
                            "trailingTrivia": [
                                {
                                    "kind": "WhitespaceTrivia",
                                    "text": " "
                                }
                            ]
                        }
                    }
                },
                "block": {
                    "kind": "Block",
                    "fullStart": 617,
                    "fullEnd": 807,
                    "start": 617,
                    "end": 805,
                    "fullWidth": 190,
                    "width": 188,
                    "openBraceToken": {
                        "kind": "OpenBraceToken",
                        "fullStart": 617,
                        "fullEnd": 620,
                        "start": 617,
                        "end": 618,
                        "fullWidth": 3,
                        "width": 1,
                        "text": "{",
                        "value": "{",
                        "valueText": "{",
                        "hasTrailingTrivia": true,
                        "hasTrailingNewLine": true,
                        "trailingTrivia": [
                            {
                                "kind": "NewLineTrivia",
                                "text": "\r\n"
                            }
                        ]
                    },
                    "statements": [
                        {
                            "kind": "VariableStatement",
                            "fullStart": 620,
                            "fullEnd": 710,
                            "start": 628,
                            "end": 708,
                            "fullWidth": 90,
                            "width": 80,
                            "modifiers": [],
                            "variableDeclaration": {
                                "kind": "VariableDeclaration",
                                "fullStart": 620,
                                "fullEnd": 707,
                                "start": 628,
                                "end": 707,
                                "fullWidth": 87,
                                "width": 79,
                                "varKeyword": {
                                    "kind": "VarKeyword",
                                    "fullStart": 620,
                                    "fullEnd": 632,
                                    "start": 628,
                                    "end": 631,
                                    "fullWidth": 12,
                                    "width": 3,
                                    "text": "var",
                                    "value": "var",
                                    "valueText": "var",
                                    "hasLeadingTrivia": true,
                                    "hasTrailingTrivia": true,
                                    "leadingTrivia": [
                                        {
                                            "kind": "WhitespaceTrivia",
                                            "text": "        "
                                        }
                                    ],
                                    "trailingTrivia": [
                                        {
                                            "kind": "WhitespaceTrivia",
                                            "text": " "
                                        }
                                    ]
                                },
                                "variableDeclarators": [
                                    {
                                        "kind": "VariableDeclarator",
                                        "fullStart": 632,
                                        "fullEnd": 707,
                                        "start": 632,
                                        "end": 707,
                                        "fullWidth": 75,
<<<<<<< HEAD
                                        "width": 75,
                                        "identifier": {
=======
                                        "propertyName": {
>>>>>>> 85e84683
                                            "kind": "IdentifierName",
                                            "fullStart": 632,
                                            "fullEnd": 637,
                                            "start": 632,
                                            "end": 636,
                                            "fullWidth": 5,
                                            "width": 4,
                                            "text": "func",
                                            "value": "func",
                                            "valueText": "func",
                                            "hasTrailingTrivia": true,
                                            "trailingTrivia": [
                                                {
                                                    "kind": "WhitespaceTrivia",
                                                    "text": " "
                                                }
                                            ]
                                        },
                                        "equalsValueClause": {
                                            "kind": "EqualsValueClause",
                                            "fullStart": 637,
                                            "fullEnd": 707,
                                            "start": 637,
                                            "end": 707,
                                            "fullWidth": 70,
                                            "width": 70,
                                            "equalsToken": {
                                                "kind": "EqualsToken",
                                                "fullStart": 637,
                                                "fullEnd": 639,
                                                "start": 637,
                                                "end": 638,
                                                "fullWidth": 2,
                                                "width": 1,
                                                "text": "=",
                                                "value": "=",
                                                "valueText": "=",
                                                "hasTrailingTrivia": true,
                                                "trailingTrivia": [
                                                    {
                                                        "kind": "WhitespaceTrivia",
                                                        "text": " "
                                                    }
                                                ]
                                            },
                                            "value": {
                                                "kind": "FunctionExpression",
                                                "fullStart": 639,
                                                "fullEnd": 707,
                                                "start": 639,
                                                "end": 707,
                                                "fullWidth": 68,
                                                "width": 68,
                                                "functionKeyword": {
                                                    "kind": "FunctionKeyword",
                                                    "fullStart": 639,
                                                    "fullEnd": 648,
                                                    "start": 639,
                                                    "end": 647,
                                                    "fullWidth": 9,
                                                    "width": 8,
                                                    "text": "function",
                                                    "value": "function",
                                                    "valueText": "function",
                                                    "hasTrailingTrivia": true,
                                                    "trailingTrivia": [
                                                        {
                                                            "kind": "WhitespaceTrivia",
                                                            "text": " "
                                                        }
                                                    ]
                                                },
                                                "callSignature": {
                                                    "kind": "CallSignature",
                                                    "fullStart": 648,
                                                    "fullEnd": 651,
                                                    "start": 648,
                                                    "end": 650,
                                                    "fullWidth": 3,
                                                    "width": 2,
                                                    "parameterList": {
                                                        "kind": "ParameterList",
                                                        "fullStart": 648,
                                                        "fullEnd": 651,
                                                        "start": 648,
                                                        "end": 650,
                                                        "fullWidth": 3,
                                                        "width": 2,
                                                        "openParenToken": {
                                                            "kind": "OpenParenToken",
                                                            "fullStart": 648,
                                                            "fullEnd": 649,
                                                            "start": 648,
                                                            "end": 649,
                                                            "fullWidth": 1,
                                                            "width": 1,
                                                            "text": "(",
                                                            "value": "(",
                                                            "valueText": "("
                                                        },
                                                        "parameters": [],
                                                        "closeParenToken": {
                                                            "kind": "CloseParenToken",
                                                            "fullStart": 649,
                                                            "fullEnd": 651,
                                                            "start": 649,
                                                            "end": 650,
                                                            "fullWidth": 2,
                                                            "width": 1,
                                                            "text": ")",
                                                            "value": ")",
                                                            "valueText": ")",
                                                            "hasTrailingTrivia": true,
                                                            "trailingTrivia": [
                                                                {
                                                                    "kind": "WhitespaceTrivia",
                                                                    "text": " "
                                                                }
                                                            ]
                                                        }
                                                    }
                                                },
                                                "block": {
                                                    "kind": "Block",
                                                    "fullStart": 651,
                                                    "fullEnd": 707,
                                                    "start": 651,
                                                    "end": 707,
                                                    "fullWidth": 56,
                                                    "width": 56,
                                                    "openBraceToken": {
                                                        "kind": "OpenBraceToken",
                                                        "fullStart": 651,
                                                        "fullEnd": 654,
                                                        "start": 651,
                                                        "end": 652,
                                                        "fullWidth": 3,
                                                        "width": 1,
                                                        "text": "{",
                                                        "value": "{",
                                                        "valueText": "{",
                                                        "hasTrailingTrivia": true,
                                                        "hasTrailingNewLine": true,
                                                        "trailingTrivia": [
                                                            {
                                                                "kind": "NewLineTrivia",
                                                                "text": "\r\n"
                                                            }
                                                        ]
                                                    },
                                                    "statements": [
                                                        {
                                                            "kind": "ReturnStatement",
                                                            "fullStart": 654,
                                                            "fullEnd": 698,
                                                            "start": 666,
                                                            "end": 696,
                                                            "fullWidth": 44,
                                                            "width": 30,
                                                            "returnKeyword": {
                                                                "kind": "ReturnKeyword",
                                                                "fullStart": 654,
                                                                "fullEnd": 673,
                                                                "start": 666,
                                                                "end": 672,
                                                                "fullWidth": 19,
                                                                "width": 6,
                                                                "text": "return",
                                                                "value": "return",
                                                                "valueText": "return",
                                                                "hasLeadingTrivia": true,
                                                                "hasTrailingTrivia": true,
                                                                "leadingTrivia": [
                                                                    {
                                                                        "kind": "WhitespaceTrivia",
                                                                        "text": "            "
                                                                    }
                                                                ],
                                                                "trailingTrivia": [
                                                                    {
                                                                        "kind": "WhitespaceTrivia",
                                                                        "text": " "
                                                                    }
                                                                ]
                                                            },
                                                            "expression": {
                                                                "kind": "EqualsExpression",
                                                                "fullStart": 673,
                                                                "fullEnd": 695,
                                                                "start": 673,
                                                                "end": 695,
                                                                "fullWidth": 22,
                                                                "width": 22,
                                                                "left": {
                                                                    "kind": "MemberAccessExpression",
                                                                    "fullStart": 673,
                                                                    "fullEnd": 690,
                                                                    "start": 673,
                                                                    "end": 689,
                                                                    "fullWidth": 17,
                                                                    "width": 16,
                                                                    "expression": {
                                                                        "kind": "IdentifierName",
                                                                        "fullStart": 673,
                                                                        "fullEnd": 682,
                                                                        "start": 673,
                                                                        "end": 682,
                                                                        "fullWidth": 9,
                                                                        "width": 9,
                                                                        "text": "arguments",
                                                                        "value": "arguments",
                                                                        "valueText": "arguments"
                                                                    },
                                                                    "dotToken": {
                                                                        "kind": "DotToken",
                                                                        "fullStart": 682,
                                                                        "fullEnd": 683,
                                                                        "start": 682,
                                                                        "end": 683,
                                                                        "fullWidth": 1,
                                                                        "width": 1,
                                                                        "text": ".",
                                                                        "value": ".",
                                                                        "valueText": "."
                                                                    },
                                                                    "name": {
                                                                        "kind": "IdentifierName",
                                                                        "fullStart": 683,
                                                                        "fullEnd": 690,
                                                                        "start": 683,
                                                                        "end": 689,
                                                                        "fullWidth": 7,
                                                                        "width": 6,
                                                                        "text": "length",
                                                                        "value": "length",
                                                                        "valueText": "length",
                                                                        "hasTrailingTrivia": true,
                                                                        "trailingTrivia": [
                                                                            {
                                                                                "kind": "WhitespaceTrivia",
                                                                                "text": " "
                                                                            }
                                                                        ]
                                                                    }
                                                                },
                                                                "operatorToken": {
                                                                    "kind": "EqualsEqualsEqualsToken",
                                                                    "fullStart": 690,
                                                                    "fullEnd": 694,
                                                                    "start": 690,
                                                                    "end": 693,
                                                                    "fullWidth": 4,
                                                                    "width": 3,
                                                                    "text": "===",
                                                                    "value": "===",
                                                                    "valueText": "===",
                                                                    "hasTrailingTrivia": true,
                                                                    "trailingTrivia": [
                                                                        {
                                                                            "kind": "WhitespaceTrivia",
                                                                            "text": " "
                                                                        }
                                                                    ]
                                                                },
                                                                "right": {
                                                                    "kind": "NumericLiteral",
                                                                    "fullStart": 694,
                                                                    "fullEnd": 695,
                                                                    "start": 694,
                                                                    "end": 695,
                                                                    "fullWidth": 1,
                                                                    "width": 1,
                                                                    "text": "0",
                                                                    "value": 0,
                                                                    "valueText": "0"
                                                                }
                                                            },
                                                            "semicolonToken": {
                                                                "kind": "SemicolonToken",
                                                                "fullStart": 695,
                                                                "fullEnd": 698,
                                                                "start": 695,
                                                                "end": 696,
                                                                "fullWidth": 3,
                                                                "width": 1,
                                                                "text": ";",
                                                                "value": ";",
                                                                "valueText": ";",
                                                                "hasTrailingTrivia": true,
                                                                "hasTrailingNewLine": true,
                                                                "trailingTrivia": [
                                                                    {
                                                                        "kind": "NewLineTrivia",
                                                                        "text": "\r\n"
                                                                    }
                                                                ]
                                                            }
                                                        }
                                                    ],
                                                    "closeBraceToken": {
                                                        "kind": "CloseBraceToken",
                                                        "fullStart": 698,
                                                        "fullEnd": 707,
                                                        "start": 706,
                                                        "end": 707,
                                                        "fullWidth": 9,
                                                        "width": 1,
                                                        "text": "}",
                                                        "value": "}",
                                                        "valueText": "}",
                                                        "hasLeadingTrivia": true,
                                                        "leadingTrivia": [
                                                            {
                                                                "kind": "WhitespaceTrivia",
                                                                "text": "        "
                                                            }
                                                        ]
                                                    }
                                                }
                                            }
                                        }
                                    }
                                ]
                            },
                            "semicolonToken": {
                                "kind": "SemicolonToken",
                                "fullStart": 707,
                                "fullEnd": 710,
                                "start": 707,
                                "end": 708,
                                "fullWidth": 3,
                                "width": 1,
                                "text": ";",
                                "value": ";",
                                "valueText": ";",
                                "hasTrailingTrivia": true,
                                "hasTrailingNewLine": true,
                                "trailingTrivia": [
                                    {
                                        "kind": "NewLineTrivia",
                                        "text": "\r\n"
                                    }
                                ]
                            }
                        },
                        {
                            "kind": "VariableStatement",
                            "fullStart": 710,
                            "fullEnd": 771,
                            "start": 720,
                            "end": 769,
                            "fullWidth": 61,
                            "width": 49,
                            "modifiers": [],
                            "variableDeclaration": {
                                "kind": "VariableDeclaration",
                                "fullStart": 710,
                                "fullEnd": 768,
                                "start": 720,
                                "end": 768,
                                "fullWidth": 58,
                                "width": 48,
                                "varKeyword": {
                                    "kind": "VarKeyword",
                                    "fullStart": 710,
                                    "fullEnd": 724,
                                    "start": 720,
                                    "end": 723,
                                    "fullWidth": 14,
                                    "width": 3,
                                    "text": "var",
                                    "value": "var",
                                    "valueText": "var",
                                    "hasLeadingTrivia": true,
                                    "hasLeadingNewLine": true,
                                    "hasTrailingTrivia": true,
                                    "leadingTrivia": [
                                        {
                                            "kind": "NewLineTrivia",
                                            "text": "\r\n"
                                        },
                                        {
                                            "kind": "WhitespaceTrivia",
                                            "text": "        "
                                        }
                                    ],
                                    "trailingTrivia": [
                                        {
                                            "kind": "WhitespaceTrivia",
                                            "text": " "
                                        }
                                    ]
                                },
                                "variableDeclarators": [
                                    {
                                        "kind": "VariableDeclarator",
                                        "fullStart": 724,
                                        "fullEnd": 768,
                                        "start": 724,
                                        "end": 768,
                                        "fullWidth": 44,
<<<<<<< HEAD
                                        "width": 44,
                                        "identifier": {
=======
                                        "propertyName": {
>>>>>>> 85e84683
                                            "kind": "IdentifierName",
                                            "fullStart": 724,
                                            "fullEnd": 732,
                                            "start": 724,
                                            "end": 731,
                                            "fullWidth": 8,
                                            "width": 7,
                                            "text": "newFunc",
                                            "value": "newFunc",
                                            "valueText": "newFunc",
                                            "hasTrailingTrivia": true,
                                            "trailingTrivia": [
                                                {
                                                    "kind": "WhitespaceTrivia",
                                                    "text": " "
                                                }
                                            ]
                                        },
                                        "equalsValueClause": {
                                            "kind": "EqualsValueClause",
                                            "fullStart": 732,
                                            "fullEnd": 768,
                                            "start": 732,
                                            "end": 768,
                                            "fullWidth": 36,
                                            "width": 36,
                                            "equalsToken": {
                                                "kind": "EqualsToken",
                                                "fullStart": 732,
                                                "fullEnd": 734,
                                                "start": 732,
                                                "end": 733,
                                                "fullWidth": 2,
                                                "width": 1,
                                                "text": "=",
                                                "value": "=",
                                                "valueText": "=",
                                                "hasTrailingTrivia": true,
                                                "trailingTrivia": [
                                                    {
                                                        "kind": "WhitespaceTrivia",
                                                        "text": " "
                                                    }
                                                ]
                                            },
                                            "value": {
                                                "kind": "InvocationExpression",
                                                "fullStart": 734,
                                                "fullEnd": 768,
                                                "start": 734,
                                                "end": 768,
                                                "fullWidth": 34,
                                                "width": 34,
                                                "expression": {
                                                    "kind": "MemberAccessExpression",
                                                    "fullStart": 734,
                                                    "fullEnd": 762,
                                                    "start": 734,
                                                    "end": 762,
                                                    "fullWidth": 28,
                                                    "width": 28,
                                                    "expression": {
                                                        "kind": "MemberAccessExpression",
                                                        "fullStart": 734,
                                                        "fullEnd": 757,
                                                        "start": 734,
                                                        "end": 757,
                                                        "fullWidth": 23,
                                                        "width": 23,
                                                        "expression": {
                                                            "kind": "MemberAccessExpression",
                                                            "fullStart": 734,
                                                            "fullEnd": 752,
                                                            "start": 734,
                                                            "end": 752,
                                                            "fullWidth": 18,
                                                            "width": 18,
                                                            "expression": {
                                                                "kind": "IdentifierName",
                                                                "fullStart": 734,
                                                                "fullEnd": 742,
                                                                "start": 734,
                                                                "end": 742,
                                                                "fullWidth": 8,
                                                                "width": 8,
                                                                "text": "Function",
                                                                "value": "Function",
                                                                "valueText": "Function"
                                                            },
                                                            "dotToken": {
                                                                "kind": "DotToken",
                                                                "fullStart": 742,
                                                                "fullEnd": 743,
                                                                "start": 742,
                                                                "end": 743,
                                                                "fullWidth": 1,
                                                                "width": 1,
                                                                "text": ".",
                                                                "value": ".",
                                                                "valueText": "."
                                                            },
                                                            "name": {
                                                                "kind": "IdentifierName",
                                                                "fullStart": 743,
                                                                "fullEnd": 752,
                                                                "start": 743,
                                                                "end": 752,
                                                                "fullWidth": 9,
                                                                "width": 9,
                                                                "text": "prototype",
                                                                "value": "prototype",
                                                                "valueText": "prototype"
                                                            }
                                                        },
                                                        "dotToken": {
                                                            "kind": "DotToken",
                                                            "fullStart": 752,
                                                            "fullEnd": 753,
                                                            "start": 752,
                                                            "end": 753,
                                                            "fullWidth": 1,
                                                            "width": 1,
                                                            "text": ".",
                                                            "value": ".",
                                                            "valueText": "."
                                                        },
                                                        "name": {
                                                            "kind": "IdentifierName",
                                                            "fullStart": 753,
                                                            "fullEnd": 757,
                                                            "start": 753,
                                                            "end": 757,
                                                            "fullWidth": 4,
                                                            "width": 4,
                                                            "text": "bind",
                                                            "value": "bind",
                                                            "valueText": "bind"
                                                        }
                                                    },
                                                    "dotToken": {
                                                        "kind": "DotToken",
                                                        "fullStart": 757,
                                                        "fullEnd": 758,
                                                        "start": 757,
                                                        "end": 758,
                                                        "fullWidth": 1,
                                                        "width": 1,
                                                        "text": ".",
                                                        "value": ".",
                                                        "valueText": "."
                                                    },
                                                    "name": {
                                                        "kind": "IdentifierName",
                                                        "fullStart": 758,
                                                        "fullEnd": 762,
                                                        "start": 758,
                                                        "end": 762,
                                                        "fullWidth": 4,
                                                        "width": 4,
                                                        "text": "call",
                                                        "value": "call",
                                                        "valueText": "call"
                                                    }
                                                },
                                                "argumentList": {
                                                    "kind": "ArgumentList",
                                                    "fullStart": 762,
                                                    "fullEnd": 768,
                                                    "start": 762,
                                                    "end": 768,
                                                    "fullWidth": 6,
                                                    "width": 6,
                                                    "openParenToken": {
                                                        "kind": "OpenParenToken",
                                                        "fullStart": 762,
                                                        "fullEnd": 763,
                                                        "start": 762,
                                                        "end": 763,
                                                        "fullWidth": 1,
                                                        "width": 1,
                                                        "text": "(",
                                                        "value": "(",
                                                        "valueText": "("
                                                    },
                                                    "arguments": [
                                                        {
                                                            "kind": "IdentifierName",
                                                            "fullStart": 763,
                                                            "fullEnd": 767,
                                                            "start": 763,
                                                            "end": 767,
                                                            "fullWidth": 4,
                                                            "width": 4,
                                                            "text": "func",
                                                            "value": "func",
                                                            "valueText": "func"
                                                        }
                                                    ],
                                                    "closeParenToken": {
                                                        "kind": "CloseParenToken",
                                                        "fullStart": 767,
                                                        "fullEnd": 768,
                                                        "start": 767,
                                                        "end": 768,
                                                        "fullWidth": 1,
                                                        "width": 1,
                                                        "text": ")",
                                                        "value": ")",
                                                        "valueText": ")"
                                                    }
                                                }
                                            }
                                        }
                                    }
                                ]
                            },
                            "semicolonToken": {
                                "kind": "SemicolonToken",
                                "fullStart": 768,
                                "fullEnd": 771,
                                "start": 768,
                                "end": 769,
                                "fullWidth": 3,
                                "width": 1,
                                "text": ";",
                                "value": ";",
                                "valueText": ";",
                                "hasTrailingTrivia": true,
                                "hasTrailingNewLine": true,
                                "trailingTrivia": [
                                    {
                                        "kind": "NewLineTrivia",
                                        "text": "\r\n"
                                    }
                                ]
                            }
                        },
                        {
                            "kind": "ReturnStatement",
                            "fullStart": 771,
                            "fullEnd": 800,
                            "start": 781,
                            "end": 798,
                            "fullWidth": 29,
                            "width": 17,
                            "returnKeyword": {
                                "kind": "ReturnKeyword",
                                "fullStart": 771,
                                "fullEnd": 788,
                                "start": 781,
                                "end": 787,
                                "fullWidth": 17,
                                "width": 6,
                                "text": "return",
                                "value": "return",
                                "valueText": "return",
                                "hasLeadingTrivia": true,
                                "hasLeadingNewLine": true,
                                "hasTrailingTrivia": true,
                                "leadingTrivia": [
                                    {
                                        "kind": "NewLineTrivia",
                                        "text": "\r\n"
                                    },
                                    {
                                        "kind": "WhitespaceTrivia",
                                        "text": "        "
                                    }
                                ],
                                "trailingTrivia": [
                                    {
                                        "kind": "WhitespaceTrivia",
                                        "text": " "
                                    }
                                ]
                            },
                            "expression": {
                                "kind": "InvocationExpression",
                                "fullStart": 788,
                                "fullEnd": 797,
                                "start": 788,
                                "end": 797,
                                "fullWidth": 9,
                                "width": 9,
                                "expression": {
                                    "kind": "IdentifierName",
                                    "fullStart": 788,
                                    "fullEnd": 795,
                                    "start": 788,
                                    "end": 795,
                                    "fullWidth": 7,
                                    "width": 7,
                                    "text": "newFunc",
                                    "value": "newFunc",
                                    "valueText": "newFunc"
                                },
                                "argumentList": {
                                    "kind": "ArgumentList",
                                    "fullStart": 795,
                                    "fullEnd": 797,
                                    "start": 795,
                                    "end": 797,
                                    "fullWidth": 2,
                                    "width": 2,
                                    "openParenToken": {
                                        "kind": "OpenParenToken",
                                        "fullStart": 795,
                                        "fullEnd": 796,
                                        "start": 795,
                                        "end": 796,
                                        "fullWidth": 1,
                                        "width": 1,
                                        "text": "(",
                                        "value": "(",
                                        "valueText": "("
                                    },
                                    "arguments": [],
                                    "closeParenToken": {
                                        "kind": "CloseParenToken",
                                        "fullStart": 796,
                                        "fullEnd": 797,
                                        "start": 796,
                                        "end": 797,
                                        "fullWidth": 1,
                                        "width": 1,
                                        "text": ")",
                                        "value": ")",
                                        "valueText": ")"
                                    }
                                }
                            },
                            "semicolonToken": {
                                "kind": "SemicolonToken",
                                "fullStart": 797,
                                "fullEnd": 800,
                                "start": 797,
                                "end": 798,
                                "fullWidth": 3,
                                "width": 1,
                                "text": ";",
                                "value": ";",
                                "valueText": ";",
                                "hasTrailingTrivia": true,
                                "hasTrailingNewLine": true,
                                "trailingTrivia": [
                                    {
                                        "kind": "NewLineTrivia",
                                        "text": "\r\n"
                                    }
                                ]
                            }
                        }
                    ],
                    "closeBraceToken": {
                        "kind": "CloseBraceToken",
                        "fullStart": 800,
                        "fullEnd": 807,
                        "start": 804,
                        "end": 805,
                        "fullWidth": 7,
                        "width": 1,
                        "text": "}",
                        "value": "}",
                        "valueText": "}",
                        "hasLeadingTrivia": true,
                        "hasTrailingTrivia": true,
                        "hasTrailingNewLine": true,
                        "leadingTrivia": [
                            {
                                "kind": "WhitespaceTrivia",
                                "text": "    "
                            }
                        ],
                        "trailingTrivia": [
                            {
                                "kind": "NewLineTrivia",
                                "text": "\r\n"
                            }
                        ]
                    }
                }
            },
            {
                "kind": "ExpressionStatement",
                "fullStart": 807,
                "fullEnd": 831,
                "start": 807,
                "end": 829,
                "fullWidth": 24,
                "width": 22,
                "expression": {
                    "kind": "InvocationExpression",
                    "fullStart": 807,
                    "fullEnd": 828,
                    "start": 807,
                    "end": 828,
                    "fullWidth": 21,
                    "width": 21,
                    "expression": {
                        "kind": "IdentifierName",
                        "fullStart": 807,
                        "fullEnd": 818,
                        "start": 807,
                        "end": 818,
                        "fullWidth": 11,
                        "width": 11,
                        "text": "runTestCase",
                        "value": "runTestCase",
                        "valueText": "runTestCase"
                    },
                    "argumentList": {
                        "kind": "ArgumentList",
                        "fullStart": 818,
                        "fullEnd": 828,
                        "start": 818,
                        "end": 828,
                        "fullWidth": 10,
                        "width": 10,
                        "openParenToken": {
                            "kind": "OpenParenToken",
                            "fullStart": 818,
                            "fullEnd": 819,
                            "start": 818,
                            "end": 819,
                            "fullWidth": 1,
                            "width": 1,
                            "text": "(",
                            "value": "(",
                            "valueText": "("
                        },
                        "arguments": [
                            {
                                "kind": "IdentifierName",
                                "fullStart": 819,
                                "fullEnd": 827,
                                "start": 819,
                                "end": 827,
                                "fullWidth": 8,
                                "width": 8,
                                "text": "testcase",
                                "value": "testcase",
                                "valueText": "testcase"
                            }
                        ],
                        "closeParenToken": {
                            "kind": "CloseParenToken",
                            "fullStart": 827,
                            "fullEnd": 828,
                            "start": 827,
                            "end": 828,
                            "fullWidth": 1,
                            "width": 1,
                            "text": ")",
                            "value": ")",
                            "valueText": ")"
                        }
                    }
                },
                "semicolonToken": {
                    "kind": "SemicolonToken",
                    "fullStart": 828,
                    "fullEnd": 831,
                    "start": 828,
                    "end": 829,
                    "fullWidth": 3,
                    "width": 1,
                    "text": ";",
                    "value": ";",
                    "valueText": ";",
                    "hasTrailingTrivia": true,
                    "hasTrailingNewLine": true,
                    "trailingTrivia": [
                        {
                            "kind": "NewLineTrivia",
                            "text": "\r\n"
                        }
                    ]
                }
            }
        ],
        "endOfFileToken": {
            "kind": "EndOfFileToken",
            "fullStart": 831,
            "fullEnd": 831,
            "start": 831,
            "end": 831,
            "fullWidth": 0,
            "width": 0,
            "text": ""
        }
    },
    "lineMap": {
        "lineStarts": [
            0,
            67,
            152,
            232,
            308,
            380,
            385,
            441,
            588,
            593,
            595,
            597,
            620,
            654,
            698,
            710,
            712,
            771,
            773,
            800,
            807,
            831
        ],
        "length": 831
    }
}<|MERGE_RESOLUTION|>--- conflicted
+++ resolved
@@ -245,12 +245,8 @@
                                         "start": 632,
                                         "end": 707,
                                         "fullWidth": 75,
-<<<<<<< HEAD
                                         "width": 75,
-                                        "identifier": {
-=======
                                         "propertyName": {
->>>>>>> 85e84683
                                             "kind": "IdentifierName",
                                             "fullStart": 632,
                                             "fullEnd": 637,
@@ -652,12 +648,8 @@
                                         "start": 724,
                                         "end": 768,
                                         "fullWidth": 44,
-<<<<<<< HEAD
                                         "width": 44,
-                                        "identifier": {
-=======
                                         "propertyName": {
->>>>>>> 85e84683
                                             "kind": "IdentifierName",
                                             "fullStart": 724,
                                             "fullEnd": 732,
