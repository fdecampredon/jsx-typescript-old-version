{
    "isDeclaration": false,
    "languageVersion": "EcmaScript5",
    "parseOptions": {
        "allowAutomaticSemicolonInsertion": true
    },
    "sourceUnit": {
        "kind": "SourceUnit",
        "fullStart": 0,
        "fullEnd": 918,
        "start": 577,
        "end": 918,
        "fullWidth": 918,
        "width": 341,
        "isIncrementallyUnusable": true,
        "moduleElements": [
            {
                "kind": "FunctionDeclaration",
                "fullStart": 0,
                "fullEnd": 894,
                "start": 577,
                "end": 892,
                "fullWidth": 894,
                "width": 315,
                "modifiers": [],
                "functionKeyword": {
                    "kind": "FunctionKeyword",
                    "fullStart": 0,
                    "fullEnd": 586,
                    "start": 577,
                    "end": 585,
                    "fullWidth": 586,
                    "width": 8,
                    "text": "function",
                    "value": "function",
                    "valueText": "function",
                    "hasLeadingTrivia": true,
                    "hasLeadingComment": true,
                    "hasLeadingNewLine": true,
                    "hasTrailingTrivia": true,
                    "leadingTrivia": [
                        {
                            "kind": "SingleLineCommentTrivia",
                            "text": "/// Copyright (c) 2012 Ecma International.  All rights reserved. "
                        },
                        {
                            "kind": "NewLineTrivia",
                            "text": "\r\n"
                        },
                        {
                            "kind": "SingleLineCommentTrivia",
                            "text": "/// Ecma International makes this code available under the terms and conditions set"
                        },
                        {
                            "kind": "NewLineTrivia",
                            "text": "\r\n"
                        },
                        {
                            "kind": "SingleLineCommentTrivia",
                            "text": "/// forth on http://hg.ecmascript.org/tests/test262/raw-file/tip/LICENSE (the "
                        },
                        {
                            "kind": "NewLineTrivia",
                            "text": "\r\n"
                        },
                        {
                            "kind": "SingleLineCommentTrivia",
                            "text": "/// \"Use Terms\").   Any redistribution of this code must retain the above "
                        },
                        {
                            "kind": "NewLineTrivia",
                            "text": "\r\n"
                        },
                        {
                            "kind": "SingleLineCommentTrivia",
                            "text": "/// copyright and this notice and otherwise comply with the Use Terms."
                        },
                        {
                            "kind": "NewLineTrivia",
                            "text": "\r\n"
                        },
                        {
                            "kind": "MultiLineCommentTrivia",
                            "text": "/**\r\n * @path ch15/15.3/15.3.4/15.3.4.5.2/15.3.4.5.2-4-6.js\r\n * @description [[Construct]] - length of parameters of 'target' is 0, length of 'boundArgs' is 1, length of 'ExtraArgs' is 0\r\n */"
                        },
                        {
                            "kind": "NewLineTrivia",
                            "text": "\r\n"
                        },
                        {
                            "kind": "NewLineTrivia",
                            "text": "\r\n"
                        },
                        {
                            "kind": "NewLineTrivia",
                            "text": "\r\n"
                        }
                    ],
                    "trailingTrivia": [
                        {
                            "kind": "WhitespaceTrivia",
                            "text": " "
                        }
                    ]
                },
                "identifier": {
                    "kind": "IdentifierName",
                    "fullStart": 586,
                    "fullEnd": 594,
                    "start": 586,
                    "end": 594,
                    "fullWidth": 8,
                    "width": 8,
                    "text": "testcase",
                    "value": "testcase",
                    "valueText": "testcase"
                },
                "callSignature": {
                    "kind": "CallSignature",
                    "fullStart": 594,
                    "fullEnd": 597,
                    "start": 594,
                    "end": 596,
                    "fullWidth": 3,
                    "width": 2,
                    "parameterList": {
                        "kind": "ParameterList",
                        "fullStart": 594,
                        "fullEnd": 597,
                        "start": 594,
                        "end": 596,
                        "fullWidth": 3,
                        "width": 2,
                        "openParenToken": {
                            "kind": "OpenParenToken",
                            "fullStart": 594,
                            "fullEnd": 595,
                            "start": 594,
                            "end": 595,
                            "fullWidth": 1,
                            "width": 1,
                            "text": "(",
                            "value": "(",
                            "valueText": "("
                        },
                        "parameters": [],
                        "closeParenToken": {
                            "kind": "CloseParenToken",
                            "fullStart": 595,
                            "fullEnd": 597,
                            "start": 595,
                            "end": 596,
                            "fullWidth": 2,
                            "width": 1,
                            "text": ")",
                            "value": ")",
                            "valueText": ")",
                            "hasTrailingTrivia": true,
                            "trailingTrivia": [
                                {
                                    "kind": "WhitespaceTrivia",
                                    "text": " "
                                }
                            ]
                        }
                    }
                },
                "block": {
                    "kind": "Block",
                    "fullStart": 597,
                    "fullEnd": 894,
                    "start": 597,
                    "end": 892,
                    "fullWidth": 297,
                    "width": 295,
                    "openBraceToken": {
                        "kind": "OpenBraceToken",
                        "fullStart": 597,
                        "fullEnd": 600,
                        "start": 597,
                        "end": 598,
                        "fullWidth": 3,
                        "width": 1,
                        "text": "{",
                        "value": "{",
                        "valueText": "{",
                        "hasTrailingTrivia": true,
                        "hasTrailingNewLine": true,
                        "trailingTrivia": [
                            {
                                "kind": "NewLineTrivia",
                                "text": "\r\n"
                            }
                        ]
                    },
                    "statements": [
                        {
                            "kind": "VariableStatement",
                            "fullStart": 600,
                            "fullEnd": 725,
                            "start": 608,
                            "end": 723,
                            "fullWidth": 125,
                            "width": 115,
                            "modifiers": [],
                            "variableDeclaration": {
                                "kind": "VariableDeclaration",
                                "fullStart": 600,
                                "fullEnd": 722,
                                "start": 608,
                                "end": 722,
                                "fullWidth": 122,
                                "width": 114,
                                "varKeyword": {
                                    "kind": "VarKeyword",
                                    "fullStart": 600,
                                    "fullEnd": 612,
                                    "start": 608,
                                    "end": 611,
                                    "fullWidth": 12,
                                    "width": 3,
                                    "text": "var",
                                    "value": "var",
                                    "valueText": "var",
                                    "hasLeadingTrivia": true,
                                    "hasTrailingTrivia": true,
                                    "leadingTrivia": [
                                        {
                                            "kind": "WhitespaceTrivia",
                                            "text": "        "
                                        }
                                    ],
                                    "trailingTrivia": [
                                        {
                                            "kind": "WhitespaceTrivia",
                                            "text": " "
                                        }
                                    ]
                                },
                                "variableDeclarators": [
                                    {
                                        "kind": "VariableDeclarator",
                                        "fullStart": 612,
                                        "fullEnd": 722,
                                        "start": 612,
                                        "end": 722,
                                        "fullWidth": 110,
<<<<<<< HEAD
                                        "width": 110,
                                        "identifier": {
=======
                                        "propertyName": {
>>>>>>> 85e84683
                                            "kind": "IdentifierName",
                                            "fullStart": 612,
                                            "fullEnd": 617,
                                            "start": 612,
                                            "end": 616,
                                            "fullWidth": 5,
                                            "width": 4,
                                            "text": "func",
                                            "value": "func",
                                            "valueText": "func",
                                            "hasTrailingTrivia": true,
                                            "trailingTrivia": [
                                                {
                                                    "kind": "WhitespaceTrivia",
                                                    "text": " "
                                                }
                                            ]
                                        },
                                        "equalsValueClause": {
                                            "kind": "EqualsValueClause",
                                            "fullStart": 617,
                                            "fullEnd": 722,
                                            "start": 617,
                                            "end": 722,
                                            "fullWidth": 105,
                                            "width": 105,
                                            "equalsToken": {
                                                "kind": "EqualsToken",
                                                "fullStart": 617,
                                                "fullEnd": 619,
                                                "start": 617,
                                                "end": 618,
                                                "fullWidth": 2,
                                                "width": 1,
                                                "text": "=",
                                                "value": "=",
                                                "valueText": "=",
                                                "hasTrailingTrivia": true,
                                                "trailingTrivia": [
                                                    {
                                                        "kind": "WhitespaceTrivia",
                                                        "text": " "
                                                    }
                                                ]
                                            },
                                            "value": {
                                                "kind": "FunctionExpression",
                                                "fullStart": 619,
                                                "fullEnd": 722,
                                                "start": 619,
                                                "end": 722,
                                                "fullWidth": 103,
                                                "width": 103,
                                                "functionKeyword": {
                                                    "kind": "FunctionKeyword",
                                                    "fullStart": 619,
                                                    "fullEnd": 628,
                                                    "start": 619,
                                                    "end": 627,
                                                    "fullWidth": 9,
                                                    "width": 8,
                                                    "text": "function",
                                                    "value": "function",
                                                    "valueText": "function",
                                                    "hasTrailingTrivia": true,
                                                    "trailingTrivia": [
                                                        {
                                                            "kind": "WhitespaceTrivia",
                                                            "text": " "
                                                        }
                                                    ]
                                                },
                                                "callSignature": {
                                                    "kind": "CallSignature",
                                                    "fullStart": 628,
                                                    "fullEnd": 631,
                                                    "start": 628,
                                                    "end": 630,
                                                    "fullWidth": 3,
                                                    "width": 2,
                                                    "parameterList": {
                                                        "kind": "ParameterList",
                                                        "fullStart": 628,
                                                        "fullEnd": 631,
                                                        "start": 628,
                                                        "end": 630,
                                                        "fullWidth": 3,
                                                        "width": 2,
                                                        "openParenToken": {
                                                            "kind": "OpenParenToken",
                                                            "fullStart": 628,
                                                            "fullEnd": 629,
                                                            "start": 628,
                                                            "end": 629,
                                                            "fullWidth": 1,
                                                            "width": 1,
                                                            "text": "(",
                                                            "value": "(",
                                                            "valueText": "("
                                                        },
                                                        "parameters": [],
                                                        "closeParenToken": {
                                                            "kind": "CloseParenToken",
                                                            "fullStart": 629,
                                                            "fullEnd": 631,
                                                            "start": 629,
                                                            "end": 630,
                                                            "fullWidth": 2,
                                                            "width": 1,
                                                            "text": ")",
                                                            "value": ")",
                                                            "valueText": ")",
                                                            "hasTrailingTrivia": true,
                                                            "trailingTrivia": [
                                                                {
                                                                    "kind": "WhitespaceTrivia",
                                                                    "text": " "
                                                                }
                                                            ]
                                                        }
                                                    }
                                                },
                                                "block": {
                                                    "kind": "Block",
                                                    "fullStart": 631,
                                                    "fullEnd": 722,
                                                    "start": 631,
                                                    "end": 722,
                                                    "fullWidth": 91,
                                                    "width": 91,
                                                    "openBraceToken": {
                                                        "kind": "OpenBraceToken",
                                                        "fullStart": 631,
                                                        "fullEnd": 634,
                                                        "start": 631,
                                                        "end": 632,
                                                        "fullWidth": 3,
                                                        "width": 1,
                                                        "text": "{",
                                                        "value": "{",
                                                        "valueText": "{",
                                                        "hasTrailingTrivia": true,
                                                        "hasTrailingNewLine": true,
                                                        "trailingTrivia": [
                                                            {
                                                                "kind": "NewLineTrivia",
                                                                "text": "\r\n"
                                                            }
                                                        ]
                                                    },
                                                    "statements": [
                                                        {
                                                            "kind": "ReturnStatement",
                                                            "fullStart": 634,
                                                            "fullEnd": 713,
                                                            "start": 646,
                                                            "end": 711,
                                                            "fullWidth": 79,
                                                            "width": 65,
                                                            "returnKeyword": {
                                                                "kind": "ReturnKeyword",
                                                                "fullStart": 634,
                                                                "fullEnd": 653,
                                                                "start": 646,
                                                                "end": 652,
                                                                "fullWidth": 19,
                                                                "width": 6,
                                                                "text": "return",
                                                                "value": "return",
                                                                "valueText": "return",
                                                                "hasLeadingTrivia": true,
                                                                "hasTrailingTrivia": true,
                                                                "leadingTrivia": [
                                                                    {
                                                                        "kind": "WhitespaceTrivia",
                                                                        "text": "            "
                                                                    }
                                                                ],
                                                                "trailingTrivia": [
                                                                    {
                                                                        "kind": "WhitespaceTrivia",
                                                                        "text": " "
                                                                    }
                                                                ]
                                                            },
                                                            "expression": {
                                                                "kind": "ObjectCreationExpression",
                                                                "fullStart": 653,
                                                                "fullEnd": 710,
                                                                "start": 653,
                                                                "end": 710,
                                                                "fullWidth": 57,
                                                                "width": 57,
                                                                "newKeyword": {
                                                                    "kind": "NewKeyword",
                                                                    "fullStart": 653,
                                                                    "fullEnd": 657,
                                                                    "start": 653,
                                                                    "end": 656,
                                                                    "fullWidth": 4,
                                                                    "width": 3,
                                                                    "text": "new",
                                                                    "value": "new",
                                                                    "valueText": "new",
                                                                    "hasTrailingTrivia": true,
                                                                    "trailingTrivia": [
                                                                        {
                                                                            "kind": "WhitespaceTrivia",
                                                                            "text": " "
                                                                        }
                                                                    ]
                                                                },
                                                                "expression": {
                                                                    "kind": "IdentifierName",
                                                                    "fullStart": 657,
                                                                    "fullEnd": 664,
                                                                    "start": 657,
                                                                    "end": 664,
                                                                    "fullWidth": 7,
                                                                    "width": 7,
                                                                    "text": "Boolean",
                                                                    "value": "Boolean",
                                                                    "valueText": "Boolean"
                                                                },
                                                                "argumentList": {
                                                                    "kind": "ArgumentList",
                                                                    "fullStart": 664,
                                                                    "fullEnd": 710,
                                                                    "start": 664,
                                                                    "end": 710,
                                                                    "fullWidth": 46,
                                                                    "width": 46,
                                                                    "openParenToken": {
                                                                        "kind": "OpenParenToken",
                                                                        "fullStart": 664,
                                                                        "fullEnd": 665,
                                                                        "start": 664,
                                                                        "end": 665,
                                                                        "fullWidth": 1,
                                                                        "width": 1,
                                                                        "text": "(",
                                                                        "value": "(",
                                                                        "valueText": "("
                                                                    },
                                                                    "arguments": [
                                                                        {
                                                                            "kind": "LogicalAndExpression",
                                                                            "fullStart": 665,
                                                                            "fullEnd": 709,
                                                                            "start": 665,
                                                                            "end": 709,
                                                                            "fullWidth": 44,
                                                                            "width": 44,
                                                                            "left": {
                                                                                "kind": "EqualsExpression",
                                                                                "fullStart": 665,
                                                                                "fullEnd": 688,
                                                                                "start": 665,
                                                                                "end": 687,
                                                                                "fullWidth": 23,
                                                                                "width": 22,
                                                                                "left": {
                                                                                    "kind": "MemberAccessExpression",
                                                                                    "fullStart": 665,
                                                                                    "fullEnd": 682,
                                                                                    "start": 665,
                                                                                    "end": 681,
                                                                                    "fullWidth": 17,
                                                                                    "width": 16,
                                                                                    "expression": {
                                                                                        "kind": "IdentifierName",
                                                                                        "fullStart": 665,
                                                                                        "fullEnd": 674,
                                                                                        "start": 665,
                                                                                        "end": 674,
                                                                                        "fullWidth": 9,
                                                                                        "width": 9,
                                                                                        "text": "arguments",
                                                                                        "value": "arguments",
                                                                                        "valueText": "arguments"
                                                                                    },
                                                                                    "dotToken": {
                                                                                        "kind": "DotToken",
                                                                                        "fullStart": 674,
                                                                                        "fullEnd": 675,
                                                                                        "start": 674,
                                                                                        "end": 675,
                                                                                        "fullWidth": 1,
                                                                                        "width": 1,
                                                                                        "text": ".",
                                                                                        "value": ".",
                                                                                        "valueText": "."
                                                                                    },
                                                                                    "name": {
                                                                                        "kind": "IdentifierName",
                                                                                        "fullStart": 675,
                                                                                        "fullEnd": 682,
                                                                                        "start": 675,
                                                                                        "end": 681,
                                                                                        "fullWidth": 7,
                                                                                        "width": 6,
                                                                                        "text": "length",
                                                                                        "value": "length",
                                                                                        "valueText": "length",
                                                                                        "hasTrailingTrivia": true,
                                                                                        "trailingTrivia": [
                                                                                            {
                                                                                                "kind": "WhitespaceTrivia",
                                                                                                "text": " "
                                                                                            }
                                                                                        ]
                                                                                    }
                                                                                },
                                                                                "operatorToken": {
                                                                                    "kind": "EqualsEqualsEqualsToken",
                                                                                    "fullStart": 682,
                                                                                    "fullEnd": 686,
                                                                                    "start": 682,
                                                                                    "end": 685,
                                                                                    "fullWidth": 4,
                                                                                    "width": 3,
                                                                                    "text": "===",
                                                                                    "value": "===",
                                                                                    "valueText": "===",
                                                                                    "hasTrailingTrivia": true,
                                                                                    "trailingTrivia": [
                                                                                        {
                                                                                            "kind": "WhitespaceTrivia",
                                                                                            "text": " "
                                                                                        }
                                                                                    ]
                                                                                },
                                                                                "right": {
                                                                                    "kind": "NumericLiteral",
                                                                                    "fullStart": 686,
                                                                                    "fullEnd": 688,
                                                                                    "start": 686,
                                                                                    "end": 687,
                                                                                    "fullWidth": 2,
                                                                                    "width": 1,
                                                                                    "text": "1",
                                                                                    "value": 1,
                                                                                    "valueText": "1",
                                                                                    "hasTrailingTrivia": true,
                                                                                    "trailingTrivia": [
                                                                                        {
                                                                                            "kind": "WhitespaceTrivia",
                                                                                            "text": " "
                                                                                        }
                                                                                    ]
                                                                                }
                                                                            },
                                                                            "operatorToken": {
                                                                                "kind": "AmpersandAmpersandToken",
                                                                                "fullStart": 688,
                                                                                "fullEnd": 691,
                                                                                "start": 688,
                                                                                "end": 690,
                                                                                "fullWidth": 3,
                                                                                "width": 2,
                                                                                "text": "&&",
                                                                                "value": "&&",
                                                                                "valueText": "&&",
                                                                                "hasTrailingTrivia": true,
                                                                                "trailingTrivia": [
                                                                                    {
                                                                                        "kind": "WhitespaceTrivia",
                                                                                        "text": " "
                                                                                    }
                                                                                ]
                                                                            },
                                                                            "right": {
                                                                                "kind": "EqualsExpression",
                                                                                "fullStart": 691,
                                                                                "fullEnd": 709,
                                                                                "start": 691,
                                                                                "end": 709,
                                                                                "fullWidth": 18,
                                                                                "width": 18,
                                                                                "left": {
                                                                                    "kind": "ElementAccessExpression",
                                                                                    "fullStart": 691,
                                                                                    "fullEnd": 704,
                                                                                    "start": 691,
                                                                                    "end": 703,
                                                                                    "fullWidth": 13,
                                                                                    "width": 12,
                                                                                    "expression": {
                                                                                        "kind": "IdentifierName",
                                                                                        "fullStart": 691,
                                                                                        "fullEnd": 700,
                                                                                        "start": 691,
                                                                                        "end": 700,
                                                                                        "fullWidth": 9,
                                                                                        "width": 9,
                                                                                        "text": "arguments",
                                                                                        "value": "arguments",
                                                                                        "valueText": "arguments"
                                                                                    },
                                                                                    "openBracketToken": {
                                                                                        "kind": "OpenBracketToken",
                                                                                        "fullStart": 700,
                                                                                        "fullEnd": 701,
                                                                                        "start": 700,
                                                                                        "end": 701,
                                                                                        "fullWidth": 1,
                                                                                        "width": 1,
                                                                                        "text": "[",
                                                                                        "value": "[",
                                                                                        "valueText": "["
                                                                                    },
                                                                                    "argumentExpression": {
                                                                                        "kind": "NumericLiteral",
                                                                                        "fullStart": 701,
                                                                                        "fullEnd": 702,
                                                                                        "start": 701,
                                                                                        "end": 702,
                                                                                        "fullWidth": 1,
                                                                                        "width": 1,
                                                                                        "text": "0",
                                                                                        "value": 0,
                                                                                        "valueText": "0"
                                                                                    },
                                                                                    "closeBracketToken": {
                                                                                        "kind": "CloseBracketToken",
                                                                                        "fullStart": 702,
                                                                                        "fullEnd": 704,
                                                                                        "start": 702,
                                                                                        "end": 703,
                                                                                        "fullWidth": 2,
                                                                                        "width": 1,
                                                                                        "text": "]",
                                                                                        "value": "]",
                                                                                        "valueText": "]",
                                                                                        "hasTrailingTrivia": true,
                                                                                        "trailingTrivia": [
                                                                                            {
                                                                                                "kind": "WhitespaceTrivia",
                                                                                                "text": " "
                                                                                            }
                                                                                        ]
                                                                                    }
                                                                                },
                                                                                "operatorToken": {
                                                                                    "kind": "EqualsEqualsEqualsToken",
                                                                                    "fullStart": 704,
                                                                                    "fullEnd": 708,
                                                                                    "start": 704,
                                                                                    "end": 707,
                                                                                    "fullWidth": 4,
                                                                                    "width": 3,
                                                                                    "text": "===",
                                                                                    "value": "===",
                                                                                    "valueText": "===",
                                                                                    "hasTrailingTrivia": true,
                                                                                    "trailingTrivia": [
                                                                                        {
                                                                                            "kind": "WhitespaceTrivia",
                                                                                            "text": " "
                                                                                        }
                                                                                    ]
                                                                                },
                                                                                "right": {
                                                                                    "kind": "NumericLiteral",
                                                                                    "fullStart": 708,
                                                                                    "fullEnd": 709,
                                                                                    "start": 708,
                                                                                    "end": 709,
                                                                                    "fullWidth": 1,
                                                                                    "width": 1,
                                                                                    "text": "1",
                                                                                    "value": 1,
                                                                                    "valueText": "1"
                                                                                }
                                                                            }
                                                                        }
                                                                    ],
                                                                    "closeParenToken": {
                                                                        "kind": "CloseParenToken",
                                                                        "fullStart": 709,
                                                                        "fullEnd": 710,
                                                                        "start": 709,
                                                                        "end": 710,
                                                                        "fullWidth": 1,
                                                                        "width": 1,
                                                                        "text": ")",
                                                                        "value": ")",
                                                                        "valueText": ")"
                                                                    }
                                                                }
                                                            },
                                                            "semicolonToken": {
                                                                "kind": "SemicolonToken",
                                                                "fullStart": 710,
                                                                "fullEnd": 713,
                                                                "start": 710,
                                                                "end": 711,
                                                                "fullWidth": 3,
                                                                "width": 1,
                                                                "text": ";",
                                                                "value": ";",
                                                                "valueText": ";",
                                                                "hasTrailingTrivia": true,
                                                                "hasTrailingNewLine": true,
                                                                "trailingTrivia": [
                                                                    {
                                                                        "kind": "NewLineTrivia",
                                                                        "text": "\r\n"
                                                                    }
                                                                ]
                                                            }
                                                        }
                                                    ],
                                                    "closeBraceToken": {
                                                        "kind": "CloseBraceToken",
                                                        "fullStart": 713,
                                                        "fullEnd": 722,
                                                        "start": 721,
                                                        "end": 722,
                                                        "fullWidth": 9,
                                                        "width": 1,
                                                        "text": "}",
                                                        "value": "}",
                                                        "valueText": "}",
                                                        "hasLeadingTrivia": true,
                                                        "leadingTrivia": [
                                                            {
                                                                "kind": "WhitespaceTrivia",
                                                                "text": "        "
                                                            }
                                                        ]
                                                    }
                                                }
                                            }
                                        }
                                    }
                                ]
                            },
                            "semicolonToken": {
                                "kind": "SemicolonToken",
                                "fullStart": 722,
                                "fullEnd": 725,
                                "start": 722,
                                "end": 723,
                                "fullWidth": 3,
                                "width": 1,
                                "text": ";",
                                "value": ";",
                                "valueText": ";",
                                "hasTrailingTrivia": true,
                                "hasTrailingNewLine": true,
                                "trailingTrivia": [
                                    {
                                        "kind": "NewLineTrivia",
                                        "text": "\r\n"
                                    }
                                ]
                            }
                        },
                        {
                            "kind": "VariableStatement",
                            "fullStart": 725,
                            "fullEnd": 793,
                            "start": 735,
                            "end": 791,
                            "fullWidth": 68,
                            "width": 56,
                            "modifiers": [],
                            "variableDeclaration": {
                                "kind": "VariableDeclaration",
                                "fullStart": 725,
                                "fullEnd": 790,
                                "start": 735,
                                "end": 790,
                                "fullWidth": 65,
                                "width": 55,
                                "varKeyword": {
                                    "kind": "VarKeyword",
                                    "fullStart": 725,
                                    "fullEnd": 739,
                                    "start": 735,
                                    "end": 738,
                                    "fullWidth": 14,
                                    "width": 3,
                                    "text": "var",
                                    "value": "var",
                                    "valueText": "var",
                                    "hasLeadingTrivia": true,
                                    "hasLeadingNewLine": true,
                                    "hasTrailingTrivia": true,
                                    "leadingTrivia": [
                                        {
                                            "kind": "NewLineTrivia",
                                            "text": "\r\n"
                                        },
                                        {
                                            "kind": "WhitespaceTrivia",
                                            "text": "        "
                                        }
                                    ],
                                    "trailingTrivia": [
                                        {
                                            "kind": "WhitespaceTrivia",
                                            "text": " "
                                        }
                                    ]
                                },
                                "variableDeclarators": [
                                    {
                                        "kind": "VariableDeclarator",
                                        "fullStart": 739,
                                        "fullEnd": 790,
                                        "start": 739,
                                        "end": 790,
                                        "fullWidth": 51,
<<<<<<< HEAD
                                        "width": 51,
                                        "identifier": {
=======
                                        "propertyName": {
>>>>>>> 85e84683
                                            "kind": "IdentifierName",
                                            "fullStart": 739,
                                            "fullEnd": 747,
                                            "start": 739,
                                            "end": 746,
                                            "fullWidth": 8,
                                            "width": 7,
                                            "text": "NewFunc",
                                            "value": "NewFunc",
                                            "valueText": "NewFunc",
                                            "hasTrailingTrivia": true,
                                            "trailingTrivia": [
                                                {
                                                    "kind": "WhitespaceTrivia",
                                                    "text": " "
                                                }
                                            ]
                                        },
                                        "equalsValueClause": {
                                            "kind": "EqualsValueClause",
                                            "fullStart": 747,
                                            "fullEnd": 790,
                                            "start": 747,
                                            "end": 790,
                                            "fullWidth": 43,
                                            "width": 43,
                                            "equalsToken": {
                                                "kind": "EqualsToken",
                                                "fullStart": 747,
                                                "fullEnd": 749,
                                                "start": 747,
                                                "end": 748,
                                                "fullWidth": 2,
                                                "width": 1,
                                                "text": "=",
                                                "value": "=",
                                                "valueText": "=",
                                                "hasTrailingTrivia": true,
                                                "trailingTrivia": [
                                                    {
                                                        "kind": "WhitespaceTrivia",
                                                        "text": " "
                                                    }
                                                ]
                                            },
                                            "value": {
                                                "kind": "InvocationExpression",
                                                "fullStart": 749,
                                                "fullEnd": 790,
                                                "start": 749,
                                                "end": 790,
                                                "fullWidth": 41,
                                                "width": 41,
                                                "expression": {
                                                    "kind": "MemberAccessExpression",
                                                    "fullStart": 749,
                                                    "fullEnd": 777,
                                                    "start": 749,
                                                    "end": 777,
                                                    "fullWidth": 28,
                                                    "width": 28,
                                                    "expression": {
                                                        "kind": "MemberAccessExpression",
                                                        "fullStart": 749,
                                                        "fullEnd": 772,
                                                        "start": 749,
                                                        "end": 772,
                                                        "fullWidth": 23,
                                                        "width": 23,
                                                        "expression": {
                                                            "kind": "MemberAccessExpression",
                                                            "fullStart": 749,
                                                            "fullEnd": 767,
                                                            "start": 749,
                                                            "end": 767,
                                                            "fullWidth": 18,
                                                            "width": 18,
                                                            "expression": {
                                                                "kind": "IdentifierName",
                                                                "fullStart": 749,
                                                                "fullEnd": 757,
                                                                "start": 749,
                                                                "end": 757,
                                                                "fullWidth": 8,
                                                                "width": 8,
                                                                "text": "Function",
                                                                "value": "Function",
                                                                "valueText": "Function"
                                                            },
                                                            "dotToken": {
                                                                "kind": "DotToken",
                                                                "fullStart": 757,
                                                                "fullEnd": 758,
                                                                "start": 757,
                                                                "end": 758,
                                                                "fullWidth": 1,
                                                                "width": 1,
                                                                "text": ".",
                                                                "value": ".",
                                                                "valueText": "."
                                                            },
                                                            "name": {
                                                                "kind": "IdentifierName",
                                                                "fullStart": 758,
                                                                "fullEnd": 767,
                                                                "start": 758,
                                                                "end": 767,
                                                                "fullWidth": 9,
                                                                "width": 9,
                                                                "text": "prototype",
                                                                "value": "prototype",
                                                                "valueText": "prototype"
                                                            }
                                                        },
                                                        "dotToken": {
                                                            "kind": "DotToken",
                                                            "fullStart": 767,
                                                            "fullEnd": 768,
                                                            "start": 767,
                                                            "end": 768,
                                                            "fullWidth": 1,
                                                            "width": 1,
                                                            "text": ".",
                                                            "value": ".",
                                                            "valueText": "."
                                                        },
                                                        "name": {
                                                            "kind": "IdentifierName",
                                                            "fullStart": 768,
                                                            "fullEnd": 772,
                                                            "start": 768,
                                                            "end": 772,
                                                            "fullWidth": 4,
                                                            "width": 4,
                                                            "text": "bind",
                                                            "value": "bind",
                                                            "valueText": "bind"
                                                        }
                                                    },
                                                    "dotToken": {
                                                        "kind": "DotToken",
                                                        "fullStart": 772,
                                                        "fullEnd": 773,
                                                        "start": 772,
                                                        "end": 773,
                                                        "fullWidth": 1,
                                                        "width": 1,
                                                        "text": ".",
                                                        "value": ".",
                                                        "valueText": "."
                                                    },
                                                    "name": {
                                                        "kind": "IdentifierName",
                                                        "fullStart": 773,
                                                        "fullEnd": 777,
                                                        "start": 773,
                                                        "end": 777,
                                                        "fullWidth": 4,
                                                        "width": 4,
                                                        "text": "call",
                                                        "value": "call",
                                                        "valueText": "call"
                                                    }
                                                },
                                                "argumentList": {
                                                    "kind": "ArgumentList",
                                                    "fullStart": 777,
                                                    "fullEnd": 790,
                                                    "start": 777,
                                                    "end": 790,
                                                    "fullWidth": 13,
                                                    "width": 13,
                                                    "openParenToken": {
                                                        "kind": "OpenParenToken",
                                                        "fullStart": 777,
                                                        "fullEnd": 778,
                                                        "start": 777,
                                                        "end": 778,
                                                        "fullWidth": 1,
                                                        "width": 1,
                                                        "text": "(",
                                                        "value": "(",
                                                        "valueText": "("
                                                    },
                                                    "arguments": [
                                                        {
                                                            "kind": "IdentifierName",
                                                            "fullStart": 778,
                                                            "fullEnd": 782,
                                                            "start": 778,
                                                            "end": 782,
                                                            "fullWidth": 4,
                                                            "width": 4,
                                                            "text": "func",
                                                            "value": "func",
                                                            "valueText": "func"
                                                        },
                                                        {
                                                            "kind": "CommaToken",
                                                            "fullStart": 782,
                                                            "fullEnd": 784,
                                                            "start": 782,
                                                            "end": 783,
                                                            "fullWidth": 2,
                                                            "width": 1,
                                                            "text": ",",
                                                            "value": ",",
                                                            "valueText": ",",
                                                            "hasTrailingTrivia": true,
                                                            "trailingTrivia": [
                                                                {
                                                                    "kind": "WhitespaceTrivia",
                                                                    "text": " "
                                                                }
                                                            ]
                                                        },
                                                        {
                                                            "kind": "ObjectLiteralExpression",
                                                            "fullStart": 784,
                                                            "fullEnd": 786,
                                                            "start": 784,
                                                            "end": 786,
                                                            "fullWidth": 2,
                                                            "width": 2,
                                                            "openBraceToken": {
                                                                "kind": "OpenBraceToken",
                                                                "fullStart": 784,
                                                                "fullEnd": 785,
                                                                "start": 784,
                                                                "end": 785,
                                                                "fullWidth": 1,
                                                                "width": 1,
                                                                "text": "{",
                                                                "value": "{",
                                                                "valueText": "{"
                                                            },
                                                            "propertyAssignments": [],
                                                            "closeBraceToken": {
                                                                "kind": "CloseBraceToken",
                                                                "fullStart": 785,
                                                                "fullEnd": 786,
                                                                "start": 785,
                                                                "end": 786,
                                                                "fullWidth": 1,
                                                                "width": 1,
                                                                "text": "}",
                                                                "value": "}",
                                                                "valueText": "}"
                                                            }
                                                        },
                                                        {
                                                            "kind": "CommaToken",
                                                            "fullStart": 786,
                                                            "fullEnd": 788,
                                                            "start": 786,
                                                            "end": 787,
                                                            "fullWidth": 2,
                                                            "width": 1,
                                                            "text": ",",
                                                            "value": ",",
                                                            "valueText": ",",
                                                            "hasTrailingTrivia": true,
                                                            "trailingTrivia": [
                                                                {
                                                                    "kind": "WhitespaceTrivia",
                                                                    "text": " "
                                                                }
                                                            ]
                                                        },
                                                        {
                                                            "kind": "NumericLiteral",
                                                            "fullStart": 788,
                                                            "fullEnd": 789,
                                                            "start": 788,
                                                            "end": 789,
                                                            "fullWidth": 1,
                                                            "width": 1,
                                                            "text": "1",
                                                            "value": 1,
                                                            "valueText": "1"
                                                        }
                                                    ],
                                                    "closeParenToken": {
                                                        "kind": "CloseParenToken",
                                                        "fullStart": 789,
                                                        "fullEnd": 790,
                                                        "start": 789,
                                                        "end": 790,
                                                        "fullWidth": 1,
                                                        "width": 1,
                                                        "text": ")",
                                                        "value": ")",
                                                        "valueText": ")"
                                                    }
                                                }
                                            }
                                        }
                                    }
                                ]
                            },
                            "semicolonToken": {
                                "kind": "SemicolonToken",
                                "fullStart": 790,
                                "fullEnd": 793,
                                "start": 790,
                                "end": 791,
                                "fullWidth": 3,
                                "width": 1,
                                "text": ";",
                                "value": ";",
                                "valueText": ";",
                                "hasTrailingTrivia": true,
                                "hasTrailingNewLine": true,
                                "trailingTrivia": [
                                    {
                                        "kind": "NewLineTrivia",
                                        "text": "\r\n"
                                    }
                                ]
                            }
                        },
                        {
                            "kind": "VariableStatement",
                            "fullStart": 793,
                            "fullEnd": 837,
                            "start": 803,
                            "end": 835,
                            "fullWidth": 44,
                            "width": 32,
                            "modifiers": [],
                            "variableDeclaration": {
                                "kind": "VariableDeclaration",
                                "fullStart": 793,
                                "fullEnd": 834,
                                "start": 803,
                                "end": 834,
                                "fullWidth": 41,
                                "width": 31,
                                "varKeyword": {
                                    "kind": "VarKeyword",
                                    "fullStart": 793,
                                    "fullEnd": 807,
                                    "start": 803,
                                    "end": 806,
                                    "fullWidth": 14,
                                    "width": 3,
                                    "text": "var",
                                    "value": "var",
                                    "valueText": "var",
                                    "hasLeadingTrivia": true,
                                    "hasLeadingNewLine": true,
                                    "hasTrailingTrivia": true,
                                    "leadingTrivia": [
                                        {
                                            "kind": "NewLineTrivia",
                                            "text": "\r\n"
                                        },
                                        {
                                            "kind": "WhitespaceTrivia",
                                            "text": "        "
                                        }
                                    ],
                                    "trailingTrivia": [
                                        {
                                            "kind": "WhitespaceTrivia",
                                            "text": " "
                                        }
                                    ]
                                },
                                "variableDeclarators": [
                                    {
                                        "kind": "VariableDeclarator",
                                        "fullStart": 807,
                                        "fullEnd": 834,
                                        "start": 807,
                                        "end": 834,
                                        "fullWidth": 27,
<<<<<<< HEAD
                                        "width": 27,
                                        "identifier": {
=======
                                        "propertyName": {
>>>>>>> 85e84683
                                            "kind": "IdentifierName",
                                            "fullStart": 807,
                                            "fullEnd": 819,
                                            "start": 807,
                                            "end": 818,
                                            "fullWidth": 12,
                                            "width": 11,
                                            "text": "newInstance",
                                            "value": "newInstance",
                                            "valueText": "newInstance",
                                            "hasTrailingTrivia": true,
                                            "trailingTrivia": [
                                                {
                                                    "kind": "WhitespaceTrivia",
                                                    "text": " "
                                                }
                                            ]
                                        },
                                        "equalsValueClause": {
                                            "kind": "EqualsValueClause",
                                            "fullStart": 819,
                                            "fullEnd": 834,
                                            "start": 819,
                                            "end": 834,
                                            "fullWidth": 15,
                                            "width": 15,
                                            "equalsToken": {
                                                "kind": "EqualsToken",
                                                "fullStart": 819,
                                                "fullEnd": 821,
                                                "start": 819,
                                                "end": 820,
                                                "fullWidth": 2,
                                                "width": 1,
                                                "text": "=",
                                                "value": "=",
                                                "valueText": "=",
                                                "hasTrailingTrivia": true,
                                                "trailingTrivia": [
                                                    {
                                                        "kind": "WhitespaceTrivia",
                                                        "text": " "
                                                    }
                                                ]
                                            },
                                            "value": {
                                                "kind": "ObjectCreationExpression",
                                                "fullStart": 821,
                                                "fullEnd": 834,
                                                "start": 821,
                                                "end": 834,
                                                "fullWidth": 13,
                                                "width": 13,
                                                "newKeyword": {
                                                    "kind": "NewKeyword",
                                                    "fullStart": 821,
                                                    "fullEnd": 825,
                                                    "start": 821,
                                                    "end": 824,
                                                    "fullWidth": 4,
                                                    "width": 3,
                                                    "text": "new",
                                                    "value": "new",
                                                    "valueText": "new",
                                                    "hasTrailingTrivia": true,
                                                    "trailingTrivia": [
                                                        {
                                                            "kind": "WhitespaceTrivia",
                                                            "text": " "
                                                        }
                                                    ]
                                                },
                                                "expression": {
                                                    "kind": "IdentifierName",
                                                    "fullStart": 825,
                                                    "fullEnd": 832,
                                                    "start": 825,
                                                    "end": 832,
                                                    "fullWidth": 7,
                                                    "width": 7,
                                                    "text": "NewFunc",
                                                    "value": "NewFunc",
                                                    "valueText": "NewFunc"
                                                },
                                                "argumentList": {
                                                    "kind": "ArgumentList",
                                                    "fullStart": 832,
                                                    "fullEnd": 834,
                                                    "start": 832,
                                                    "end": 834,
                                                    "fullWidth": 2,
                                                    "width": 2,
                                                    "openParenToken": {
                                                        "kind": "OpenParenToken",
                                                        "fullStart": 832,
                                                        "fullEnd": 833,
                                                        "start": 832,
                                                        "end": 833,
                                                        "fullWidth": 1,
                                                        "width": 1,
                                                        "text": "(",
                                                        "value": "(",
                                                        "valueText": "("
                                                    },
                                                    "arguments": [],
                                                    "closeParenToken": {
                                                        "kind": "CloseParenToken",
                                                        "fullStart": 833,
                                                        "fullEnd": 834,
                                                        "start": 833,
                                                        "end": 834,
                                                        "fullWidth": 1,
                                                        "width": 1,
                                                        "text": ")",
                                                        "value": ")",
                                                        "valueText": ")"
                                                    }
                                                }
                                            }
                                        }
                                    }
                                ]
                            },
                            "semicolonToken": {
                                "kind": "SemicolonToken",
                                "fullStart": 834,
                                "fullEnd": 837,
                                "start": 834,
                                "end": 835,
                                "fullWidth": 3,
                                "width": 1,
                                "text": ";",
                                "value": ";",
                                "valueText": ";",
                                "hasTrailingTrivia": true,
                                "hasTrailingNewLine": true,
                                "trailingTrivia": [
                                    {
                                        "kind": "NewLineTrivia",
                                        "text": "\r\n"
                                    }
                                ]
                            }
                        },
                        {
                            "kind": "ReturnStatement",
                            "fullStart": 837,
                            "fullEnd": 887,
                            "start": 847,
                            "end": 885,
                            "fullWidth": 50,
                            "width": 38,
                            "returnKeyword": {
                                "kind": "ReturnKeyword",
                                "fullStart": 837,
                                "fullEnd": 854,
                                "start": 847,
                                "end": 853,
                                "fullWidth": 17,
                                "width": 6,
                                "text": "return",
                                "value": "return",
                                "valueText": "return",
                                "hasLeadingTrivia": true,
                                "hasLeadingNewLine": true,
                                "hasTrailingTrivia": true,
                                "leadingTrivia": [
                                    {
                                        "kind": "NewLineTrivia",
                                        "text": "\r\n"
                                    },
                                    {
                                        "kind": "WhitespaceTrivia",
                                        "text": "        "
                                    }
                                ],
                                "trailingTrivia": [
                                    {
                                        "kind": "WhitespaceTrivia",
                                        "text": " "
                                    }
                                ]
                            },
                            "expression": {
                                "kind": "EqualsExpression",
                                "fullStart": 854,
                                "fullEnd": 884,
                                "start": 854,
                                "end": 884,
                                "fullWidth": 30,
                                "width": 30,
                                "left": {
                                    "kind": "InvocationExpression",
                                    "fullStart": 854,
                                    "fullEnd": 876,
                                    "start": 854,
                                    "end": 875,
                                    "fullWidth": 22,
                                    "width": 21,
                                    "expression": {
                                        "kind": "MemberAccessExpression",
                                        "fullStart": 854,
                                        "fullEnd": 873,
                                        "start": 854,
                                        "end": 873,
                                        "fullWidth": 19,
                                        "width": 19,
                                        "expression": {
                                            "kind": "IdentifierName",
                                            "fullStart": 854,
                                            "fullEnd": 865,
                                            "start": 854,
                                            "end": 865,
                                            "fullWidth": 11,
                                            "width": 11,
                                            "text": "newInstance",
                                            "value": "newInstance",
                                            "valueText": "newInstance"
                                        },
                                        "dotToken": {
                                            "kind": "DotToken",
                                            "fullStart": 865,
                                            "fullEnd": 866,
                                            "start": 865,
                                            "end": 866,
                                            "fullWidth": 1,
                                            "width": 1,
                                            "text": ".",
                                            "value": ".",
                                            "valueText": "."
                                        },
                                        "name": {
                                            "kind": "IdentifierName",
                                            "fullStart": 866,
                                            "fullEnd": 873,
                                            "start": 866,
                                            "end": 873,
                                            "fullWidth": 7,
                                            "width": 7,
                                            "text": "valueOf",
                                            "value": "valueOf",
                                            "valueText": "valueOf"
                                        }
                                    },
                                    "argumentList": {
                                        "kind": "ArgumentList",
                                        "fullStart": 873,
                                        "fullEnd": 876,
                                        "start": 873,
                                        "end": 875,
                                        "fullWidth": 3,
                                        "width": 2,
                                        "openParenToken": {
                                            "kind": "OpenParenToken",
                                            "fullStart": 873,
                                            "fullEnd": 874,
                                            "start": 873,
                                            "end": 874,
                                            "fullWidth": 1,
                                            "width": 1,
                                            "text": "(",
                                            "value": "(",
                                            "valueText": "("
                                        },
                                        "arguments": [],
                                        "closeParenToken": {
                                            "kind": "CloseParenToken",
                                            "fullStart": 874,
                                            "fullEnd": 876,
                                            "start": 874,
                                            "end": 875,
                                            "fullWidth": 2,
                                            "width": 1,
                                            "text": ")",
                                            "value": ")",
                                            "valueText": ")",
                                            "hasTrailingTrivia": true,
                                            "trailingTrivia": [
                                                {
                                                    "kind": "WhitespaceTrivia",
                                                    "text": " "
                                                }
                                            ]
                                        }
                                    }
                                },
                                "operatorToken": {
                                    "kind": "EqualsEqualsEqualsToken",
                                    "fullStart": 876,
                                    "fullEnd": 880,
                                    "start": 876,
                                    "end": 879,
                                    "fullWidth": 4,
                                    "width": 3,
                                    "text": "===",
                                    "value": "===",
                                    "valueText": "===",
                                    "hasTrailingTrivia": true,
                                    "trailingTrivia": [
                                        {
                                            "kind": "WhitespaceTrivia",
                                            "text": " "
                                        }
                                    ]
                                },
                                "right": {
                                    "kind": "TrueKeyword",
                                    "fullStart": 880,
                                    "fullEnd": 884,
                                    "start": 880,
                                    "end": 884,
                                    "fullWidth": 4,
                                    "width": 4,
                                    "text": "true",
                                    "value": true,
                                    "valueText": "true"
                                }
                            },
                            "semicolonToken": {
                                "kind": "SemicolonToken",
                                "fullStart": 884,
                                "fullEnd": 887,
                                "start": 884,
                                "end": 885,
                                "fullWidth": 3,
                                "width": 1,
                                "text": ";",
                                "value": ";",
                                "valueText": ";",
                                "hasTrailingTrivia": true,
                                "hasTrailingNewLine": true,
                                "trailingTrivia": [
                                    {
                                        "kind": "NewLineTrivia",
                                        "text": "\r\n"
                                    }
                                ]
                            }
                        }
                    ],
                    "closeBraceToken": {
                        "kind": "CloseBraceToken",
                        "fullStart": 887,
                        "fullEnd": 894,
                        "start": 891,
                        "end": 892,
                        "fullWidth": 7,
                        "width": 1,
                        "text": "}",
                        "value": "}",
                        "valueText": "}",
                        "hasLeadingTrivia": true,
                        "hasTrailingTrivia": true,
                        "hasTrailingNewLine": true,
                        "leadingTrivia": [
                            {
                                "kind": "WhitespaceTrivia",
                                "text": "    "
                            }
                        ],
                        "trailingTrivia": [
                            {
                                "kind": "NewLineTrivia",
                                "text": "\r\n"
                            }
                        ]
                    }
                }
            },
            {
                "kind": "ExpressionStatement",
                "fullStart": 894,
                "fullEnd": 918,
                "start": 894,
                "end": 916,
                "fullWidth": 24,
                "width": 22,
                "expression": {
                    "kind": "InvocationExpression",
                    "fullStart": 894,
                    "fullEnd": 915,
                    "start": 894,
                    "end": 915,
                    "fullWidth": 21,
                    "width": 21,
                    "expression": {
                        "kind": "IdentifierName",
                        "fullStart": 894,
                        "fullEnd": 905,
                        "start": 894,
                        "end": 905,
                        "fullWidth": 11,
                        "width": 11,
                        "text": "runTestCase",
                        "value": "runTestCase",
                        "valueText": "runTestCase"
                    },
                    "argumentList": {
                        "kind": "ArgumentList",
                        "fullStart": 905,
                        "fullEnd": 915,
                        "start": 905,
                        "end": 915,
                        "fullWidth": 10,
                        "width": 10,
                        "openParenToken": {
                            "kind": "OpenParenToken",
                            "fullStart": 905,
                            "fullEnd": 906,
                            "start": 905,
                            "end": 906,
                            "fullWidth": 1,
                            "width": 1,
                            "text": "(",
                            "value": "(",
                            "valueText": "("
                        },
                        "arguments": [
                            {
                                "kind": "IdentifierName",
                                "fullStart": 906,
                                "fullEnd": 914,
                                "start": 906,
                                "end": 914,
                                "fullWidth": 8,
                                "width": 8,
                                "text": "testcase",
                                "value": "testcase",
                                "valueText": "testcase"
                            }
                        ],
                        "closeParenToken": {
                            "kind": "CloseParenToken",
                            "fullStart": 914,
                            "fullEnd": 915,
                            "start": 914,
                            "end": 915,
                            "fullWidth": 1,
                            "width": 1,
                            "text": ")",
                            "value": ")",
                            "valueText": ")"
                        }
                    }
                },
                "semicolonToken": {
                    "kind": "SemicolonToken",
                    "fullStart": 915,
                    "fullEnd": 918,
                    "start": 915,
                    "end": 916,
                    "fullWidth": 3,
                    "width": 1,
                    "text": ";",
                    "value": ";",
                    "valueText": ";",
                    "hasTrailingTrivia": true,
                    "hasTrailingNewLine": true,
                    "trailingTrivia": [
                        {
                            "kind": "NewLineTrivia",
                            "text": "\r\n"
                        }
                    ]
                }
            }
        ],
        "endOfFileToken": {
            "kind": "EndOfFileToken",
            "fullStart": 918,
            "fullEnd": 918,
            "start": 918,
            "end": 918,
            "fullWidth": 0,
            "width": 0,
            "text": ""
        }
    },
    "lineMap": {
        "lineStarts": [
            0,
            67,
            152,
            232,
            308,
            380,
            385,
            441,
            568,
            573,
            575,
            577,
            600,
            634,
            713,
            725,
            727,
            793,
            795,
            837,
            839,
            887,
            894,
            918
        ],
        "length": 918
    }
}<|MERGE_RESOLUTION|>--- conflicted
+++ resolved
@@ -245,12 +245,8 @@
                                         "start": 612,
                                         "end": 722,
                                         "fullWidth": 110,
-<<<<<<< HEAD
                                         "width": 110,
-                                        "identifier": {
-=======
                                         "propertyName": {
->>>>>>> 85e84683
                                             "kind": "IdentifierName",
                                             "fullStart": 612,
                                             "fullEnd": 617,
@@ -866,12 +862,8 @@
                                         "start": 739,
                                         "end": 790,
                                         "fullWidth": 51,
-<<<<<<< HEAD
                                         "width": 51,
-                                        "identifier": {
-=======
                                         "propertyName": {
->>>>>>> 85e84683
                                             "kind": "IdentifierName",
                                             "fullStart": 739,
                                             "fullEnd": 747,
@@ -1249,12 +1241,8 @@
                                         "start": 807,
                                         "end": 834,
                                         "fullWidth": 27,
-<<<<<<< HEAD
                                         "width": 27,
-                                        "identifier": {
-=======
                                         "propertyName": {
->>>>>>> 85e84683
                                             "kind": "IdentifierName",
                                             "fullStart": 807,
                                             "fullEnd": 819,
