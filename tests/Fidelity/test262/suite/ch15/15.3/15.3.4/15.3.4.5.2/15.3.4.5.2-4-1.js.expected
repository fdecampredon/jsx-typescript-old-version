{
    "isDeclaration": false,
    "languageVersion": "EcmaScript5",
    "parseOptions": {
        "allowAutomaticSemicolonInsertion": true
    },
    "sourceUnit": {
        "kind": "SourceUnit",
        "fullStart": 0,
        "fullEnd": 1291,
        "start": 650,
        "end": 1291,
        "fullWidth": 1291,
        "width": 641,
        "isIncrementallyUnusable": true,
        "moduleElements": [
            {
                "kind": "FunctionDeclaration",
                "fullStart": 0,
                "fullEnd": 1267,
                "start": 650,
                "end": 1265,
                "fullWidth": 1267,
                "width": 615,
                "modifiers": [],
                "functionKeyword": {
                    "kind": "FunctionKeyword",
                    "fullStart": 0,
                    "fullEnd": 659,
                    "start": 650,
                    "end": 658,
                    "fullWidth": 659,
                    "width": 8,
                    "text": "function",
                    "value": "function",
                    "valueText": "function",
                    "hasLeadingTrivia": true,
                    "hasLeadingComment": true,
                    "hasLeadingNewLine": true,
                    "hasTrailingTrivia": true,
                    "leadingTrivia": [
                        {
                            "kind": "SingleLineCommentTrivia",
                            "text": "/// Copyright (c) 2012 Ecma International.  All rights reserved. "
                        },
                        {
                            "kind": "NewLineTrivia",
                            "text": "\r\n"
                        },
                        {
                            "kind": "SingleLineCommentTrivia",
                            "text": "/// Ecma International makes this code available under the terms and conditions set"
                        },
                        {
                            "kind": "NewLineTrivia",
                            "text": "\r\n"
                        },
                        {
                            "kind": "SingleLineCommentTrivia",
                            "text": "/// forth on http://hg.ecmascript.org/tests/test262/raw-file/tip/LICENSE (the "
                        },
                        {
                            "kind": "NewLineTrivia",
                            "text": "\r\n"
                        },
                        {
                            "kind": "SingleLineCommentTrivia",
                            "text": "/// \"Use Terms\").   Any redistribution of this code must retain the above "
                        },
                        {
                            "kind": "NewLineTrivia",
                            "text": "\r\n"
                        },
                        {
                            "kind": "SingleLineCommentTrivia",
                            "text": "/// copyright and this notice and otherwise comply with the Use Terms."
                        },
                        {
                            "kind": "NewLineTrivia",
                            "text": "\r\n"
                        },
                        {
                            "kind": "MultiLineCommentTrivia",
                            "text": "/**\r\n * @path ch15/15.3/15.3.4/15.3.4.5.2/15.3.4.5.2-4-1.js\r\n * @description [[Construct]] - 'F''s [[BoundArgs]] is used as the former part of arguments of calling the [[Construct]] internal method of 'F''s [[TargetFunction]] when 'F' is called as constructor\r\n */"
                        },
                        {
                            "kind": "NewLineTrivia",
                            "text": "\r\n"
                        },
                        {
                            "kind": "NewLineTrivia",
                            "text": "\r\n"
                        },
                        {
                            "kind": "NewLineTrivia",
                            "text": "\r\n"
                        }
                    ],
                    "trailingTrivia": [
                        {
                            "kind": "WhitespaceTrivia",
                            "text": " "
                        }
                    ]
                },
                "identifier": {
                    "kind": "IdentifierName",
                    "fullStart": 659,
                    "fullEnd": 667,
                    "start": 659,
                    "end": 667,
                    "fullWidth": 8,
                    "width": 8,
                    "text": "testcase",
                    "value": "testcase",
                    "valueText": "testcase"
                },
                "callSignature": {
                    "kind": "CallSignature",
                    "fullStart": 667,
                    "fullEnd": 670,
                    "start": 667,
                    "end": 669,
                    "fullWidth": 3,
                    "width": 2,
                    "parameterList": {
                        "kind": "ParameterList",
                        "fullStart": 667,
                        "fullEnd": 670,
                        "start": 667,
                        "end": 669,
                        "fullWidth": 3,
                        "width": 2,
                        "openParenToken": {
                            "kind": "OpenParenToken",
                            "fullStart": 667,
                            "fullEnd": 668,
                            "start": 667,
                            "end": 668,
                            "fullWidth": 1,
                            "width": 1,
                            "text": "(",
                            "value": "(",
                            "valueText": "("
                        },
                        "parameters": [],
                        "closeParenToken": {
                            "kind": "CloseParenToken",
                            "fullStart": 668,
                            "fullEnd": 670,
                            "start": 668,
                            "end": 669,
                            "fullWidth": 2,
                            "width": 1,
                            "text": ")",
                            "value": ")",
                            "valueText": ")",
                            "hasTrailingTrivia": true,
                            "trailingTrivia": [
                                {
                                    "kind": "WhitespaceTrivia",
                                    "text": " "
                                }
                            ]
                        }
                    }
                },
                "block": {
                    "kind": "Block",
                    "fullStart": 670,
                    "fullEnd": 1267,
                    "start": 670,
                    "end": 1265,
                    "fullWidth": 597,
                    "width": 595,
                    "openBraceToken": {
                        "kind": "OpenBraceToken",
                        "fullStart": 670,
                        "fullEnd": 673,
                        "start": 670,
                        "end": 671,
                        "fullWidth": 3,
                        "width": 1,
                        "text": "{",
                        "value": "{",
                        "valueText": "{",
                        "hasTrailingTrivia": true,
                        "hasTrailingNewLine": true,
                        "trailingTrivia": [
                            {
                                "kind": "NewLineTrivia",
                                "text": "\r\n"
                            }
                        ]
                    },
                    "statements": [
                        {
                            "kind": "VariableStatement",
                            "fullStart": 673,
                            "fullEnd": 930,
                            "start": 681,
                            "end": 928,
                            "fullWidth": 257,
                            "width": 247,
                            "modifiers": [],
                            "variableDeclaration": {
                                "kind": "VariableDeclaration",
                                "fullStart": 673,
                                "fullEnd": 927,
                                "start": 681,
                                "end": 927,
                                "fullWidth": 254,
                                "width": 246,
                                "varKeyword": {
                                    "kind": "VarKeyword",
                                    "fullStart": 673,
                                    "fullEnd": 685,
                                    "start": 681,
                                    "end": 684,
                                    "fullWidth": 12,
                                    "width": 3,
                                    "text": "var",
                                    "value": "var",
                                    "valueText": "var",
                                    "hasLeadingTrivia": true,
                                    "hasTrailingTrivia": true,
                                    "leadingTrivia": [
                                        {
                                            "kind": "WhitespaceTrivia",
                                            "text": "        "
                                        }
                                    ],
                                    "trailingTrivia": [
                                        {
                                            "kind": "WhitespaceTrivia",
                                            "text": " "
                                        }
                                    ]
                                },
                                "variableDeclarators": [
                                    {
                                        "kind": "VariableDeclarator",
                                        "fullStart": 685,
                                        "fullEnd": 927,
                                        "start": 685,
                                        "end": 927,
                                        "fullWidth": 242,
<<<<<<< HEAD
                                        "width": 242,
                                        "identifier": {
=======
                                        "propertyName": {
>>>>>>> 85e84683
                                            "kind": "IdentifierName",
                                            "fullStart": 685,
                                            "fullEnd": 690,
                                            "start": 685,
                                            "end": 689,
                                            "fullWidth": 5,
                                            "width": 4,
                                            "text": "func",
                                            "value": "func",
                                            "valueText": "func",
                                            "hasTrailingTrivia": true,
                                            "trailingTrivia": [
                                                {
                                                    "kind": "WhitespaceTrivia",
                                                    "text": " "
                                                }
                                            ]
                                        },
                                        "equalsValueClause": {
                                            "kind": "EqualsValueClause",
                                            "fullStart": 690,
                                            "fullEnd": 927,
                                            "start": 690,
                                            "end": 927,
                                            "fullWidth": 237,
                                            "width": 237,
                                            "equalsToken": {
                                                "kind": "EqualsToken",
                                                "fullStart": 690,
                                                "fullEnd": 692,
                                                "start": 690,
                                                "end": 691,
                                                "fullWidth": 2,
                                                "width": 1,
                                                "text": "=",
                                                "value": "=",
                                                "valueText": "=",
                                                "hasTrailingTrivia": true,
                                                "trailingTrivia": [
                                                    {
                                                        "kind": "WhitespaceTrivia",
                                                        "text": " "
                                                    }
                                                ]
                                            },
                                            "value": {
                                                "kind": "FunctionExpression",
                                                "fullStart": 692,
                                                "fullEnd": 927,
                                                "start": 692,
                                                "end": 927,
                                                "fullWidth": 235,
                                                "width": 235,
                                                "functionKeyword": {
                                                    "kind": "FunctionKeyword",
                                                    "fullStart": 692,
                                                    "fullEnd": 701,
                                                    "start": 692,
                                                    "end": 700,
                                                    "fullWidth": 9,
                                                    "width": 8,
                                                    "text": "function",
                                                    "value": "function",
                                                    "valueText": "function",
                                                    "hasTrailingTrivia": true,
                                                    "trailingTrivia": [
                                                        {
                                                            "kind": "WhitespaceTrivia",
                                                            "text": " "
                                                        }
                                                    ]
                                                },
                                                "callSignature": {
                                                    "kind": "CallSignature",
                                                    "fullStart": 701,
                                                    "fullEnd": 711,
                                                    "start": 701,
                                                    "end": 710,
                                                    "fullWidth": 10,
                                                    "width": 9,
                                                    "parameterList": {
                                                        "kind": "ParameterList",
                                                        "fullStart": 701,
                                                        "fullEnd": 711,
                                                        "start": 701,
                                                        "end": 710,
                                                        "fullWidth": 10,
                                                        "width": 9,
                                                        "openParenToken": {
                                                            "kind": "OpenParenToken",
                                                            "fullStart": 701,
                                                            "fullEnd": 702,
                                                            "start": 701,
                                                            "end": 702,
                                                            "fullWidth": 1,
                                                            "width": 1,
                                                            "text": "(",
                                                            "value": "(",
                                                            "valueText": "("
                                                        },
                                                        "parameters": [
                                                            {
                                                                "kind": "Parameter",
                                                                "fullStart": 702,
                                                                "fullEnd": 703,
                                                                "start": 702,
                                                                "end": 703,
                                                                "fullWidth": 1,
                                                                "width": 1,
                                                                "modifiers": [],
                                                                "identifier": {
                                                                    "kind": "IdentifierName",
                                                                    "fullStart": 702,
                                                                    "fullEnd": 703,
                                                                    "start": 702,
                                                                    "end": 703,
                                                                    "fullWidth": 1,
                                                                    "width": 1,
                                                                    "text": "x",
                                                                    "value": "x",
                                                                    "valueText": "x"
                                                                }
                                                            },
                                                            {
                                                                "kind": "CommaToken",
                                                                "fullStart": 703,
                                                                "fullEnd": 705,
                                                                "start": 703,
                                                                "end": 704,
                                                                "fullWidth": 2,
                                                                "width": 1,
                                                                "text": ",",
                                                                "value": ",",
                                                                "valueText": ",",
                                                                "hasTrailingTrivia": true,
                                                                "trailingTrivia": [
                                                                    {
                                                                        "kind": "WhitespaceTrivia",
                                                                        "text": " "
                                                                    }
                                                                ]
                                                            },
                                                            {
                                                                "kind": "Parameter",
                                                                "fullStart": 705,
                                                                "fullEnd": 706,
                                                                "start": 705,
                                                                "end": 706,
                                                                "fullWidth": 1,
                                                                "width": 1,
                                                                "modifiers": [],
                                                                "identifier": {
                                                                    "kind": "IdentifierName",
                                                                    "fullStart": 705,
                                                                    "fullEnd": 706,
                                                                    "start": 705,
                                                                    "end": 706,
                                                                    "fullWidth": 1,
                                                                    "width": 1,
                                                                    "text": "y",
                                                                    "value": "y",
                                                                    "valueText": "y"
                                                                }
                                                            },
                                                            {
                                                                "kind": "CommaToken",
                                                                "fullStart": 706,
                                                                "fullEnd": 708,
                                                                "start": 706,
                                                                "end": 707,
                                                                "fullWidth": 2,
                                                                "width": 1,
                                                                "text": ",",
                                                                "value": ",",
                                                                "valueText": ",",
                                                                "hasTrailingTrivia": true,
                                                                "trailingTrivia": [
                                                                    {
                                                                        "kind": "WhitespaceTrivia",
                                                                        "text": " "
                                                                    }
                                                                ]
                                                            },
                                                            {
                                                                "kind": "Parameter",
                                                                "fullStart": 708,
                                                                "fullEnd": 709,
                                                                "start": 708,
                                                                "end": 709,
                                                                "fullWidth": 1,
                                                                "width": 1,
                                                                "modifiers": [],
                                                                "identifier": {
                                                                    "kind": "IdentifierName",
                                                                    "fullStart": 708,
                                                                    "fullEnd": 709,
                                                                    "start": 708,
                                                                    "end": 709,
                                                                    "fullWidth": 1,
                                                                    "width": 1,
                                                                    "text": "z",
                                                                    "value": "z",
                                                                    "valueText": "z"
                                                                }
                                                            }
                                                        ],
                                                        "closeParenToken": {
                                                            "kind": "CloseParenToken",
                                                            "fullStart": 709,
                                                            "fullEnd": 711,
                                                            "start": 709,
                                                            "end": 710,
                                                            "fullWidth": 2,
                                                            "width": 1,
                                                            "text": ")",
                                                            "value": ")",
                                                            "valueText": ")",
                                                            "hasTrailingTrivia": true,
                                                            "trailingTrivia": [
                                                                {
                                                                    "kind": "WhitespaceTrivia",
                                                                    "text": " "
                                                                }
                                                            ]
                                                        }
                                                    }
                                                },
                                                "block": {
                                                    "kind": "Block",
                                                    "fullStart": 711,
                                                    "fullEnd": 927,
                                                    "start": 711,
                                                    "end": 927,
                                                    "fullWidth": 216,
                                                    "width": 216,
                                                    "openBraceToken": {
                                                        "kind": "OpenBraceToken",
                                                        "fullStart": 711,
                                                        "fullEnd": 714,
                                                        "start": 711,
                                                        "end": 712,
                                                        "fullWidth": 3,
                                                        "width": 1,
                                                        "text": "{",
                                                        "value": "{",
                                                        "valueText": "{",
                                                        "hasTrailingTrivia": true,
                                                        "hasTrailingNewLine": true,
                                                        "trailingTrivia": [
                                                            {
                                                                "kind": "NewLineTrivia",
                                                                "text": "\r\n"
                                                            }
                                                        ]
                                                    },
                                                    "statements": [
                                                        {
                                                            "kind": "VariableStatement",
                                                            "fullStart": 714,
                                                            "fullEnd": 747,
                                                            "start": 726,
                                                            "end": 745,
                                                            "fullWidth": 33,
                                                            "width": 19,
                                                            "modifiers": [],
                                                            "variableDeclaration": {
                                                                "kind": "VariableDeclaration",
                                                                "fullStart": 714,
                                                                "fullEnd": 744,
                                                                "start": 726,
                                                                "end": 744,
                                                                "fullWidth": 30,
                                                                "width": 18,
                                                                "varKeyword": {
                                                                    "kind": "VarKeyword",
                                                                    "fullStart": 714,
                                                                    "fullEnd": 730,
                                                                    "start": 726,
                                                                    "end": 729,
                                                                    "fullWidth": 16,
                                                                    "width": 3,
                                                                    "text": "var",
                                                                    "value": "var",
                                                                    "valueText": "var",
                                                                    "hasLeadingTrivia": true,
                                                                    "hasTrailingTrivia": true,
                                                                    "leadingTrivia": [
                                                                        {
                                                                            "kind": "WhitespaceTrivia",
                                                                            "text": "            "
                                                                        }
                                                                    ],
                                                                    "trailingTrivia": [
                                                                        {
                                                                            "kind": "WhitespaceTrivia",
                                                                            "text": " "
                                                                        }
                                                                    ]
                                                                },
                                                                "variableDeclarators": [
                                                                    {
                                                                        "kind": "VariableDeclarator",
                                                                        "fullStart": 730,
                                                                        "fullEnd": 744,
                                                                        "start": 730,
                                                                        "end": 744,
                                                                        "fullWidth": 14,
<<<<<<< HEAD
                                                                        "width": 14,
                                                                        "identifier": {
=======
                                                                        "propertyName": {
>>>>>>> 85e84683
                                                                            "kind": "IdentifierName",
                                                                            "fullStart": 730,
                                                                            "fullEnd": 740,
                                                                            "start": 730,
                                                                            "end": 739,
                                                                            "fullWidth": 10,
                                                                            "width": 9,
                                                                            "text": "objResult",
                                                                            "value": "objResult",
                                                                            "valueText": "objResult",
                                                                            "hasTrailingTrivia": true,
                                                                            "trailingTrivia": [
                                                                                {
                                                                                    "kind": "WhitespaceTrivia",
                                                                                    "text": " "
                                                                                }
                                                                            ]
                                                                        },
                                                                        "equalsValueClause": {
                                                                            "kind": "EqualsValueClause",
                                                                            "fullStart": 740,
                                                                            "fullEnd": 744,
                                                                            "start": 740,
                                                                            "end": 744,
                                                                            "fullWidth": 4,
                                                                            "width": 4,
                                                                            "equalsToken": {
                                                                                "kind": "EqualsToken",
                                                                                "fullStart": 740,
                                                                                "fullEnd": 742,
                                                                                "start": 740,
                                                                                "end": 741,
                                                                                "fullWidth": 2,
                                                                                "width": 1,
                                                                                "text": "=",
                                                                                "value": "=",
                                                                                "valueText": "=",
                                                                                "hasTrailingTrivia": true,
                                                                                "trailingTrivia": [
                                                                                    {
                                                                                        "kind": "WhitespaceTrivia",
                                                                                        "text": " "
                                                                                    }
                                                                                ]
                                                                            },
                                                                            "value": {
                                                                                "kind": "ObjectLiteralExpression",
                                                                                "fullStart": 742,
                                                                                "fullEnd": 744,
                                                                                "start": 742,
                                                                                "end": 744,
                                                                                "fullWidth": 2,
                                                                                "width": 2,
                                                                                "openBraceToken": {
                                                                                    "kind": "OpenBraceToken",
                                                                                    "fullStart": 742,
                                                                                    "fullEnd": 743,
                                                                                    "start": 742,
                                                                                    "end": 743,
                                                                                    "fullWidth": 1,
                                                                                    "width": 1,
                                                                                    "text": "{",
                                                                                    "value": "{",
                                                                                    "valueText": "{"
                                                                                },
                                                                                "propertyAssignments": [],
                                                                                "closeBraceToken": {
                                                                                    "kind": "CloseBraceToken",
                                                                                    "fullStart": 743,
                                                                                    "fullEnd": 744,
                                                                                    "start": 743,
                                                                                    "end": 744,
                                                                                    "fullWidth": 1,
                                                                                    "width": 1,
                                                                                    "text": "}",
                                                                                    "value": "}",
                                                                                    "valueText": "}"
                                                                                }
                                                                            }
                                                                        }
                                                                    }
                                                                ]
                                                            },
                                                            "semicolonToken": {
                                                                "kind": "SemicolonToken",
                                                                "fullStart": 744,
                                                                "fullEnd": 747,
                                                                "start": 744,
                                                                "end": 745,
                                                                "fullWidth": 3,
                                                                "width": 1,
                                                                "text": ";",
                                                                "value": ";",
                                                                "valueText": ";",
                                                                "hasTrailingTrivia": true,
                                                                "hasTrailingNewLine": true,
                                                                "trailingTrivia": [
                                                                    {
                                                                        "kind": "NewLineTrivia",
                                                                        "text": "\r\n"
                                                                    }
                                                                ]
                                                            }
                                                        },
                                                        {
                                                            "kind": "ExpressionStatement",
                                                            "fullStart": 747,
                                                            "fullEnd": 795,
                                                            "start": 759,
                                                            "end": 793,
                                                            "fullWidth": 48,
                                                            "width": 34,
                                                            "expression": {
                                                                "kind": "AssignmentExpression",
                                                                "fullStart": 747,
                                                                "fullEnd": 792,
                                                                "start": 759,
                                                                "end": 792,
                                                                "fullWidth": 45,
                                                                "width": 33,
                                                                "left": {
                                                                    "kind": "MemberAccessExpression",
                                                                    "fullStart": 747,
                                                                    "fullEnd": 781,
                                                                    "start": 759,
                                                                    "end": 780,
                                                                    "fullWidth": 34,
                                                                    "width": 21,
                                                                    "expression": {
                                                                        "kind": "IdentifierName",
                                                                        "fullStart": 747,
                                                                        "fullEnd": 768,
                                                                        "start": 759,
                                                                        "end": 768,
                                                                        "fullWidth": 21,
                                                                        "width": 9,
                                                                        "text": "objResult",
                                                                        "value": "objResult",
                                                                        "valueText": "objResult",
                                                                        "hasLeadingTrivia": true,
                                                                        "leadingTrivia": [
                                                                            {
                                                                                "kind": "WhitespaceTrivia",
                                                                                "text": "            "
                                                                            }
                                                                        ]
                                                                    },
                                                                    "dotToken": {
                                                                        "kind": "DotToken",
                                                                        "fullStart": 768,
                                                                        "fullEnd": 769,
                                                                        "start": 768,
                                                                        "end": 769,
                                                                        "fullWidth": 1,
                                                                        "width": 1,
                                                                        "text": ".",
                                                                        "value": ".",
                                                                        "valueText": "."
                                                                    },
                                                                    "name": {
                                                                        "kind": "IdentifierName",
                                                                        "fullStart": 769,
                                                                        "fullEnd": 781,
                                                                        "start": 769,
                                                                        "end": 780,
                                                                        "fullWidth": 12,
                                                                        "width": 11,
                                                                        "text": "returnValue",
                                                                        "value": "returnValue",
                                                                        "valueText": "returnValue",
                                                                        "hasTrailingTrivia": true,
                                                                        "trailingTrivia": [
                                                                            {
                                                                                "kind": "WhitespaceTrivia",
                                                                                "text": " "
                                                                            }
                                                                        ]
                                                                    }
                                                                },
                                                                "operatorToken": {
                                                                    "kind": "EqualsToken",
                                                                    "fullStart": 781,
                                                                    "fullEnd": 783,
                                                                    "start": 781,
                                                                    "end": 782,
                                                                    "fullWidth": 2,
                                                                    "width": 1,
                                                                    "text": "=",
                                                                    "value": "=",
                                                                    "valueText": "=",
                                                                    "hasTrailingTrivia": true,
                                                                    "trailingTrivia": [
                                                                        {
                                                                            "kind": "WhitespaceTrivia",
                                                                            "text": " "
                                                                        }
                                                                    ]
                                                                },
                                                                "right": {
                                                                    "kind": "AddExpression",
                                                                    "fullStart": 783,
                                                                    "fullEnd": 792,
                                                                    "start": 783,
                                                                    "end": 792,
                                                                    "fullWidth": 9,
                                                                    "width": 9,
                                                                    "left": {
                                                                        "kind": "AddExpression",
                                                                        "fullStart": 783,
                                                                        "fullEnd": 789,
                                                                        "start": 783,
                                                                        "end": 788,
                                                                        "fullWidth": 6,
                                                                        "width": 5,
                                                                        "left": {
                                                                            "kind": "IdentifierName",
                                                                            "fullStart": 783,
                                                                            "fullEnd": 785,
                                                                            "start": 783,
                                                                            "end": 784,
                                                                            "fullWidth": 2,
                                                                            "width": 1,
                                                                            "text": "x",
                                                                            "value": "x",
                                                                            "valueText": "x",
                                                                            "hasTrailingTrivia": true,
                                                                            "trailingTrivia": [
                                                                                {
                                                                                    "kind": "WhitespaceTrivia",
                                                                                    "text": " "
                                                                                }
                                                                            ]
                                                                        },
                                                                        "operatorToken": {
                                                                            "kind": "PlusToken",
                                                                            "fullStart": 785,
                                                                            "fullEnd": 787,
                                                                            "start": 785,
                                                                            "end": 786,
                                                                            "fullWidth": 2,
                                                                            "width": 1,
                                                                            "text": "+",
                                                                            "value": "+",
                                                                            "valueText": "+",
                                                                            "hasTrailingTrivia": true,
                                                                            "trailingTrivia": [
                                                                                {
                                                                                    "kind": "WhitespaceTrivia",
                                                                                    "text": " "
                                                                                }
                                                                            ]
                                                                        },
                                                                        "right": {
                                                                            "kind": "IdentifierName",
                                                                            "fullStart": 787,
                                                                            "fullEnd": 789,
                                                                            "start": 787,
                                                                            "end": 788,
                                                                            "fullWidth": 2,
                                                                            "width": 1,
                                                                            "text": "y",
                                                                            "value": "y",
                                                                            "valueText": "y",
                                                                            "hasTrailingTrivia": true,
                                                                            "trailingTrivia": [
                                                                                {
                                                                                    "kind": "WhitespaceTrivia",
                                                                                    "text": " "
                                                                                }
                                                                            ]
                                                                        }
                                                                    },
                                                                    "operatorToken": {
                                                                        "kind": "PlusToken",
                                                                        "fullStart": 789,
                                                                        "fullEnd": 791,
                                                                        "start": 789,
                                                                        "end": 790,
                                                                        "fullWidth": 2,
                                                                        "width": 1,
                                                                        "text": "+",
                                                                        "value": "+",
                                                                        "valueText": "+",
                                                                        "hasTrailingTrivia": true,
                                                                        "trailingTrivia": [
                                                                            {
                                                                                "kind": "WhitespaceTrivia",
                                                                                "text": " "
                                                                            }
                                                                        ]
                                                                    },
                                                                    "right": {
                                                                        "kind": "IdentifierName",
                                                                        "fullStart": 791,
                                                                        "fullEnd": 792,
                                                                        "start": 791,
                                                                        "end": 792,
                                                                        "fullWidth": 1,
                                                                        "width": 1,
                                                                        "text": "z",
                                                                        "value": "z",
                                                                        "valueText": "z"
                                                                    }
                                                                }
                                                            },
                                                            "semicolonToken": {
                                                                "kind": "SemicolonToken",
                                                                "fullStart": 792,
                                                                "fullEnd": 795,
                                                                "start": 792,
                                                                "end": 793,
                                                                "fullWidth": 3,
                                                                "width": 1,
                                                                "text": ";",
                                                                "value": ";",
                                                                "valueText": ";",
                                                                "hasTrailingTrivia": true,
                                                                "hasTrailingNewLine": true,
                                                                "trailingTrivia": [
                                                                    {
                                                                        "kind": "NewLineTrivia",
                                                                        "text": "\r\n"
                                                                    }
                                                                ]
                                                            }
                                                        },
                                                        {
                                                            "kind": "ExpressionStatement",
                                                            "fullStart": 795,
                                                            "fullEnd": 887,
                                                            "start": 807,
                                                            "end": 885,
                                                            "fullWidth": 92,
                                                            "width": 78,
                                                            "expression": {
                                                                "kind": "AssignmentExpression",
                                                                "fullStart": 795,
                                                                "fullEnd": 884,
                                                                "start": 807,
                                                                "end": 884,
                                                                "fullWidth": 89,
                                                                "width": 77,
                                                                "left": {
                                                                    "kind": "MemberAccessExpression",
                                                                    "fullStart": 795,
                                                                    "fullEnd": 836,
                                                                    "start": 807,
                                                                    "end": 835,
                                                                    "fullWidth": 41,
                                                                    "width": 28,
                                                                    "expression": {
                                                                        "kind": "IdentifierName",
                                                                        "fullStart": 795,
                                                                        "fullEnd": 816,
                                                                        "start": 807,
                                                                        "end": 816,
                                                                        "fullWidth": 21,
                                                                        "width": 9,
                                                                        "text": "objResult",
                                                                        "value": "objResult",
                                                                        "valueText": "objResult",
                                                                        "hasLeadingTrivia": true,
                                                                        "leadingTrivia": [
                                                                            {
                                                                                "kind": "WhitespaceTrivia",
                                                                                "text": "            "
                                                                            }
                                                                        ]
                                                                    },
                                                                    "dotToken": {
                                                                        "kind": "DotToken",
                                                                        "fullStart": 816,
                                                                        "fullEnd": 817,
                                                                        "start": 816,
                                                                        "end": 817,
                                                                        "fullWidth": 1,
                                                                        "width": 1,
                                                                        "text": ".",
                                                                        "value": ".",
                                                                        "valueText": "."
                                                                    },
                                                                    "name": {
                                                                        "kind": "IdentifierName",
                                                                        "fullStart": 817,
                                                                        "fullEnd": 836,
                                                                        "start": 817,
                                                                        "end": 835,
                                                                        "fullWidth": 19,
                                                                        "width": 18,
                                                                        "text": "returnVerifyResult",
                                                                        "value": "returnVerifyResult",
                                                                        "valueText": "returnVerifyResult",
                                                                        "hasTrailingTrivia": true,
                                                                        "trailingTrivia": [
                                                                            {
                                                                                "kind": "WhitespaceTrivia",
                                                                                "text": " "
                                                                            }
                                                                        ]
                                                                    }
                                                                },
                                                                "operatorToken": {
                                                                    "kind": "EqualsToken",
                                                                    "fullStart": 836,
                                                                    "fullEnd": 838,
                                                                    "start": 836,
                                                                    "end": 837,
                                                                    "fullWidth": 2,
                                                                    "width": 1,
                                                                    "text": "=",
                                                                    "value": "=",
                                                                    "valueText": "=",
                                                                    "hasTrailingTrivia": true,
                                                                    "trailingTrivia": [
                                                                        {
                                                                            "kind": "WhitespaceTrivia",
                                                                            "text": " "
                                                                        }
                                                                    ]
                                                                },
                                                                "right": {
                                                                    "kind": "LogicalAndExpression",
                                                                    "fullStart": 838,
                                                                    "fullEnd": 884,
                                                                    "start": 838,
                                                                    "end": 884,
                                                                    "fullWidth": 46,
                                                                    "width": 46,
                                                                    "left": {
                                                                        "kind": "EqualsExpression",
                                                                        "fullStart": 838,
                                                                        "fullEnd": 859,
                                                                        "start": 838,
                                                                        "end": 858,
                                                                        "fullWidth": 21,
                                                                        "width": 20,
                                                                        "left": {
                                                                            "kind": "ElementAccessExpression",
                                                                            "fullStart": 838,
                                                                            "fullEnd": 851,
                                                                            "start": 838,
                                                                            "end": 850,
                                                                            "fullWidth": 13,
                                                                            "width": 12,
                                                                            "expression": {
                                                                                "kind": "IdentifierName",
                                                                                "fullStart": 838,
                                                                                "fullEnd": 847,
                                                                                "start": 838,
                                                                                "end": 847,
                                                                                "fullWidth": 9,
                                                                                "width": 9,
                                                                                "text": "arguments",
                                                                                "value": "arguments",
                                                                                "valueText": "arguments"
                                                                            },
                                                                            "openBracketToken": {
                                                                                "kind": "OpenBracketToken",
                                                                                "fullStart": 847,
                                                                                "fullEnd": 848,
                                                                                "start": 847,
                                                                                "end": 848,
                                                                                "fullWidth": 1,
                                                                                "width": 1,
                                                                                "text": "[",
                                                                                "value": "[",
                                                                                "valueText": "["
                                                                            },
                                                                            "argumentExpression": {
                                                                                "kind": "NumericLiteral",
                                                                                "fullStart": 848,
                                                                                "fullEnd": 849,
                                                                                "start": 848,
                                                                                "end": 849,
                                                                                "fullWidth": 1,
                                                                                "width": 1,
                                                                                "text": "0",
                                                                                "value": 0,
                                                                                "valueText": "0"
                                                                            },
                                                                            "closeBracketToken": {
                                                                                "kind": "CloseBracketToken",
                                                                                "fullStart": 849,
                                                                                "fullEnd": 851,
                                                                                "start": 849,
                                                                                "end": 850,
                                                                                "fullWidth": 2,
                                                                                "width": 1,
                                                                                "text": "]",
                                                                                "value": "]",
                                                                                "valueText": "]",
                                                                                "hasTrailingTrivia": true,
                                                                                "trailingTrivia": [
                                                                                    {
                                                                                        "kind": "WhitespaceTrivia",
                                                                                        "text": " "
                                                                                    }
                                                                                ]
                                                                            }
                                                                        },
                                                                        "operatorToken": {
                                                                            "kind": "EqualsEqualsEqualsToken",
                                                                            "fullStart": 851,
                                                                            "fullEnd": 855,
                                                                            "start": 851,
                                                                            "end": 854,
                                                                            "fullWidth": 4,
                                                                            "width": 3,
                                                                            "text": "===",
                                                                            "value": "===",
                                                                            "valueText": "===",
                                                                            "hasTrailingTrivia": true,
                                                                            "trailingTrivia": [
                                                                                {
                                                                                    "kind": "WhitespaceTrivia",
                                                                                    "text": " "
                                                                                }
                                                                            ]
                                                                        },
                                                                        "right": {
                                                                            "kind": "StringLiteral",
                                                                            "fullStart": 855,
                                                                            "fullEnd": 859,
                                                                            "start": 855,
                                                                            "end": 858,
                                                                            "fullWidth": 4,
                                                                            "width": 3,
                                                                            "text": "\"a\"",
                                                                            "value": "a",
                                                                            "valueText": "a",
                                                                            "hasTrailingTrivia": true,
                                                                            "trailingTrivia": [
                                                                                {
                                                                                    "kind": "WhitespaceTrivia",
                                                                                    "text": " "
                                                                                }
                                                                            ]
                                                                        }
                                                                    },
                                                                    "operatorToken": {
                                                                        "kind": "AmpersandAmpersandToken",
                                                                        "fullStart": 859,
                                                                        "fullEnd": 862,
                                                                        "start": 859,
                                                                        "end": 861,
                                                                        "fullWidth": 3,
                                                                        "width": 2,
                                                                        "text": "&&",
                                                                        "value": "&&",
                                                                        "valueText": "&&",
                                                                        "hasTrailingTrivia": true,
                                                                        "trailingTrivia": [
                                                                            {
                                                                                "kind": "WhitespaceTrivia",
                                                                                "text": " "
                                                                            }
                                                                        ]
                                                                    },
                                                                    "right": {
                                                                        "kind": "EqualsExpression",
                                                                        "fullStart": 862,
                                                                        "fullEnd": 884,
                                                                        "start": 862,
                                                                        "end": 884,
                                                                        "fullWidth": 22,
                                                                        "width": 22,
                                                                        "left": {
                                                                            "kind": "MemberAccessExpression",
                                                                            "fullStart": 862,
                                                                            "fullEnd": 879,
                                                                            "start": 862,
                                                                            "end": 878,
                                                                            "fullWidth": 17,
                                                                            "width": 16,
                                                                            "expression": {
                                                                                "kind": "IdentifierName",
                                                                                "fullStart": 862,
                                                                                "fullEnd": 871,
                                                                                "start": 862,
                                                                                "end": 871,
                                                                                "fullWidth": 9,
                                                                                "width": 9,
                                                                                "text": "arguments",
                                                                                "value": "arguments",
                                                                                "valueText": "arguments"
                                                                            },
                                                                            "dotToken": {
                                                                                "kind": "DotToken",
                                                                                "fullStart": 871,
                                                                                "fullEnd": 872,
                                                                                "start": 871,
                                                                                "end": 872,
                                                                                "fullWidth": 1,
                                                                                "width": 1,
                                                                                "text": ".",
                                                                                "value": ".",
                                                                                "valueText": "."
                                                                            },
                                                                            "name": {
                                                                                "kind": "IdentifierName",
                                                                                "fullStart": 872,
                                                                                "fullEnd": 879,
                                                                                "start": 872,
                                                                                "end": 878,
                                                                                "fullWidth": 7,
                                                                                "width": 6,
                                                                                "text": "length",
                                                                                "value": "length",
                                                                                "valueText": "length",
                                                                                "hasTrailingTrivia": true,
                                                                                "trailingTrivia": [
                                                                                    {
                                                                                        "kind": "WhitespaceTrivia",
                                                                                        "text": " "
                                                                                    }
                                                                                ]
                                                                            }
                                                                        },
                                                                        "operatorToken": {
                                                                            "kind": "EqualsEqualsEqualsToken",
                                                                            "fullStart": 879,
                                                                            "fullEnd": 883,
                                                                            "start": 879,
                                                                            "end": 882,
                                                                            "fullWidth": 4,
                                                                            "width": 3,
                                                                            "text": "===",
                                                                            "value": "===",
                                                                            "valueText": "===",
                                                                            "hasTrailingTrivia": true,
                                                                            "trailingTrivia": [
                                                                                {
                                                                                    "kind": "WhitespaceTrivia",
                                                                                    "text": " "
                                                                                }
                                                                            ]
                                                                        },
                                                                        "right": {
                                                                            "kind": "NumericLiteral",
                                                                            "fullStart": 883,
                                                                            "fullEnd": 884,
                                                                            "start": 883,
                                                                            "end": 884,
                                                                            "fullWidth": 1,
                                                                            "width": 1,
                                                                            "text": "3",
                                                                            "value": 3,
                                                                            "valueText": "3"
                                                                        }
                                                                    }
                                                                }
                                                            },
                                                            "semicolonToken": {
                                                                "kind": "SemicolonToken",
                                                                "fullStart": 884,
                                                                "fullEnd": 887,
                                                                "start": 884,
                                                                "end": 885,
                                                                "fullWidth": 3,
                                                                "width": 1,
                                                                "text": ";",
                                                                "value": ";",
                                                                "valueText": ";",
                                                                "hasTrailingTrivia": true,
                                                                "hasTrailingNewLine": true,
                                                                "trailingTrivia": [
                                                                    {
                                                                        "kind": "NewLineTrivia",
                                                                        "text": "\r\n"
                                                                    }
                                                                ]
                                                            }
                                                        },
                                                        {
                                                            "kind": "ReturnStatement",
                                                            "fullStart": 887,
                                                            "fullEnd": 918,
                                                            "start": 899,
                                                            "end": 916,
                                                            "fullWidth": 31,
                                                            "width": 17,
                                                            "returnKeyword": {
                                                                "kind": "ReturnKeyword",
                                                                "fullStart": 887,
                                                                "fullEnd": 906,
                                                                "start": 899,
                                                                "end": 905,
                                                                "fullWidth": 19,
                                                                "width": 6,
                                                                "text": "return",
                                                                "value": "return",
                                                                "valueText": "return",
                                                                "hasLeadingTrivia": true,
                                                                "hasTrailingTrivia": true,
                                                                "leadingTrivia": [
                                                                    {
                                                                        "kind": "WhitespaceTrivia",
                                                                        "text": "            "
                                                                    }
                                                                ],
                                                                "trailingTrivia": [
                                                                    {
                                                                        "kind": "WhitespaceTrivia",
                                                                        "text": " "
                                                                    }
                                                                ]
                                                            },
                                                            "expression": {
                                                                "kind": "IdentifierName",
                                                                "fullStart": 906,
                                                                "fullEnd": 915,
                                                                "start": 906,
                                                                "end": 915,
                                                                "fullWidth": 9,
                                                                "width": 9,
                                                                "text": "objResult",
                                                                "value": "objResult",
                                                                "valueText": "objResult"
                                                            },
                                                            "semicolonToken": {
                                                                "kind": "SemicolonToken",
                                                                "fullStart": 915,
                                                                "fullEnd": 918,
                                                                "start": 915,
                                                                "end": 916,
                                                                "fullWidth": 3,
                                                                "width": 1,
                                                                "text": ";",
                                                                "value": ";",
                                                                "valueText": ";",
                                                                "hasTrailingTrivia": true,
                                                                "hasTrailingNewLine": true,
                                                                "trailingTrivia": [
                                                                    {
                                                                        "kind": "NewLineTrivia",
                                                                        "text": "\r\n"
                                                                    }
                                                                ]
                                                            }
                                                        }
                                                    ],
                                                    "closeBraceToken": {
                                                        "kind": "CloseBraceToken",
                                                        "fullStart": 918,
                                                        "fullEnd": 927,
                                                        "start": 926,
                                                        "end": 927,
                                                        "fullWidth": 9,
                                                        "width": 1,
                                                        "text": "}",
                                                        "value": "}",
                                                        "valueText": "}",
                                                        "hasLeadingTrivia": true,
                                                        "leadingTrivia": [
                                                            {
                                                                "kind": "WhitespaceTrivia",
                                                                "text": "        "
                                                            }
                                                        ]
                                                    }
                                                }
                                            }
                                        }
                                    }
                                ]
                            },
                            "semicolonToken": {
                                "kind": "SemicolonToken",
                                "fullStart": 927,
                                "fullEnd": 930,
                                "start": 927,
                                "end": 928,
                                "fullWidth": 3,
                                "width": 1,
                                "text": ";",
                                "value": ";",
                                "valueText": ";",
                                "hasTrailingTrivia": true,
                                "hasTrailingNewLine": true,
                                "trailingTrivia": [
                                    {
                                        "kind": "NewLineTrivia",
                                        "text": "\r\n"
                                    }
                                ]
                            }
                        },
                        {
                            "kind": "VariableStatement",
                            "fullStart": 930,
                            "fullEnd": 1010,
                            "start": 940,
                            "end": 1008,
                            "fullWidth": 80,
                            "width": 68,
                            "modifiers": [],
                            "variableDeclaration": {
                                "kind": "VariableDeclaration",
                                "fullStart": 930,
                                "fullEnd": 1007,
                                "start": 940,
                                "end": 1007,
                                "fullWidth": 77,
                                "width": 67,
                                "varKeyword": {
                                    "kind": "VarKeyword",
                                    "fullStart": 930,
                                    "fullEnd": 944,
                                    "start": 940,
                                    "end": 943,
                                    "fullWidth": 14,
                                    "width": 3,
                                    "text": "var",
                                    "value": "var",
                                    "valueText": "var",
                                    "hasLeadingTrivia": true,
                                    "hasLeadingNewLine": true,
                                    "hasTrailingTrivia": true,
                                    "leadingTrivia": [
                                        {
                                            "kind": "NewLineTrivia",
                                            "text": "\r\n"
                                        },
                                        {
                                            "kind": "WhitespaceTrivia",
                                            "text": "        "
                                        }
                                    ],
                                    "trailingTrivia": [
                                        {
                                            "kind": "WhitespaceTrivia",
                                            "text": " "
                                        }
                                    ]
                                },
                                "variableDeclarators": [
                                    {
                                        "kind": "VariableDeclarator",
                                        "fullStart": 944,
                                        "fullEnd": 1007,
                                        "start": 944,
                                        "end": 1007,
                                        "fullWidth": 63,
<<<<<<< HEAD
                                        "width": 63,
                                        "identifier": {
=======
                                        "propertyName": {
>>>>>>> 85e84683
                                            "kind": "IdentifierName",
                                            "fullStart": 944,
                                            "fullEnd": 952,
                                            "start": 944,
                                            "end": 951,
                                            "fullWidth": 8,
                                            "width": 7,
                                            "text": "NewFunc",
                                            "value": "NewFunc",
                                            "valueText": "NewFunc",
                                            "hasTrailingTrivia": true,
                                            "trailingTrivia": [
                                                {
                                                    "kind": "WhitespaceTrivia",
                                                    "text": " "
                                                }
                                            ]
                                        },
                                        "equalsValueClause": {
                                            "kind": "EqualsValueClause",
                                            "fullStart": 952,
                                            "fullEnd": 1007,
                                            "start": 952,
                                            "end": 1007,
                                            "fullWidth": 55,
                                            "width": 55,
                                            "equalsToken": {
                                                "kind": "EqualsToken",
                                                "fullStart": 952,
                                                "fullEnd": 954,
                                                "start": 952,
                                                "end": 953,
                                                "fullWidth": 2,
                                                "width": 1,
                                                "text": "=",
                                                "value": "=",
                                                "valueText": "=",
                                                "hasTrailingTrivia": true,
                                                "trailingTrivia": [
                                                    {
                                                        "kind": "WhitespaceTrivia",
                                                        "text": " "
                                                    }
                                                ]
                                            },
                                            "value": {
                                                "kind": "InvocationExpression",
                                                "fullStart": 954,
                                                "fullEnd": 1007,
                                                "start": 954,
                                                "end": 1007,
                                                "fullWidth": 53,
                                                "width": 53,
                                                "expression": {
                                                    "kind": "MemberAccessExpression",
                                                    "fullStart": 954,
                                                    "fullEnd": 982,
                                                    "start": 954,
                                                    "end": 982,
                                                    "fullWidth": 28,
                                                    "width": 28,
                                                    "expression": {
                                                        "kind": "MemberAccessExpression",
                                                        "fullStart": 954,
                                                        "fullEnd": 977,
                                                        "start": 954,
                                                        "end": 977,
                                                        "fullWidth": 23,
                                                        "width": 23,
                                                        "expression": {
                                                            "kind": "MemberAccessExpression",
                                                            "fullStart": 954,
                                                            "fullEnd": 972,
                                                            "start": 954,
                                                            "end": 972,
                                                            "fullWidth": 18,
                                                            "width": 18,
                                                            "expression": {
                                                                "kind": "IdentifierName",
                                                                "fullStart": 954,
                                                                "fullEnd": 962,
                                                                "start": 954,
                                                                "end": 962,
                                                                "fullWidth": 8,
                                                                "width": 8,
                                                                "text": "Function",
                                                                "value": "Function",
                                                                "valueText": "Function"
                                                            },
                                                            "dotToken": {
                                                                "kind": "DotToken",
                                                                "fullStart": 962,
                                                                "fullEnd": 963,
                                                                "start": 962,
                                                                "end": 963,
                                                                "fullWidth": 1,
                                                                "width": 1,
                                                                "text": ".",
                                                                "value": ".",
                                                                "valueText": "."
                                                            },
                                                            "name": {
                                                                "kind": "IdentifierName",
                                                                "fullStart": 963,
                                                                "fullEnd": 972,
                                                                "start": 963,
                                                                "end": 972,
                                                                "fullWidth": 9,
                                                                "width": 9,
                                                                "text": "prototype",
                                                                "value": "prototype",
                                                                "valueText": "prototype"
                                                            }
                                                        },
                                                        "dotToken": {
                                                            "kind": "DotToken",
                                                            "fullStart": 972,
                                                            "fullEnd": 973,
                                                            "start": 972,
                                                            "end": 973,
                                                            "fullWidth": 1,
                                                            "width": 1,
                                                            "text": ".",
                                                            "value": ".",
                                                            "valueText": "."
                                                        },
                                                        "name": {
                                                            "kind": "IdentifierName",
                                                            "fullStart": 973,
                                                            "fullEnd": 977,
                                                            "start": 973,
                                                            "end": 977,
                                                            "fullWidth": 4,
                                                            "width": 4,
                                                            "text": "bind",
                                                            "value": "bind",
                                                            "valueText": "bind"
                                                        }
                                                    },
                                                    "dotToken": {
                                                        "kind": "DotToken",
                                                        "fullStart": 977,
                                                        "fullEnd": 978,
                                                        "start": 977,
                                                        "end": 978,
                                                        "fullWidth": 1,
                                                        "width": 1,
                                                        "text": ".",
                                                        "value": ".",
                                                        "valueText": "."
                                                    },
                                                    "name": {
                                                        "kind": "IdentifierName",
                                                        "fullStart": 978,
                                                        "fullEnd": 982,
                                                        "start": 978,
                                                        "end": 982,
                                                        "fullWidth": 4,
                                                        "width": 4,
                                                        "text": "call",
                                                        "value": "call",
                                                        "valueText": "call"
                                                    }
                                                },
                                                "argumentList": {
                                                    "kind": "ArgumentList",
                                                    "fullStart": 982,
                                                    "fullEnd": 1007,
                                                    "start": 982,
                                                    "end": 1007,
                                                    "fullWidth": 25,
                                                    "width": 25,
                                                    "openParenToken": {
                                                        "kind": "OpenParenToken",
                                                        "fullStart": 982,
                                                        "fullEnd": 983,
                                                        "start": 982,
                                                        "end": 983,
                                                        "fullWidth": 1,
                                                        "width": 1,
                                                        "text": "(",
                                                        "value": "(",
                                                        "valueText": "("
                                                    },
                                                    "arguments": [
                                                        {
                                                            "kind": "IdentifierName",
                                                            "fullStart": 983,
                                                            "fullEnd": 987,
                                                            "start": 983,
                                                            "end": 987,
                                                            "fullWidth": 4,
                                                            "width": 4,
                                                            "text": "func",
                                                            "value": "func",
                                                            "valueText": "func"
                                                        },
                                                        {
                                                            "kind": "CommaToken",
                                                            "fullStart": 987,
                                                            "fullEnd": 989,
                                                            "start": 987,
                                                            "end": 988,
                                                            "fullWidth": 2,
                                                            "width": 1,
                                                            "text": ",",
                                                            "value": ",",
                                                            "valueText": ",",
                                                            "hasTrailingTrivia": true,
                                                            "trailingTrivia": [
                                                                {
                                                                    "kind": "WhitespaceTrivia",
                                                                    "text": " "
                                                                }
                                                            ]
                                                        },
                                                        {
                                                            "kind": "ObjectLiteralExpression",
                                                            "fullStart": 989,
                                                            "fullEnd": 991,
                                                            "start": 989,
                                                            "end": 991,
                                                            "fullWidth": 2,
                                                            "width": 2,
                                                            "openBraceToken": {
                                                                "kind": "OpenBraceToken",
                                                                "fullStart": 989,
                                                                "fullEnd": 990,
                                                                "start": 989,
                                                                "end": 990,
                                                                "fullWidth": 1,
                                                                "width": 1,
                                                                "text": "{",
                                                                "value": "{",
                                                                "valueText": "{"
                                                            },
                                                            "propertyAssignments": [],
                                                            "closeBraceToken": {
                                                                "kind": "CloseBraceToken",
                                                                "fullStart": 990,
                                                                "fullEnd": 991,
                                                                "start": 990,
                                                                "end": 991,
                                                                "fullWidth": 1,
                                                                "width": 1,
                                                                "text": "}",
                                                                "value": "}",
                                                                "valueText": "}"
                                                            }
                                                        },
                                                        {
                                                            "kind": "CommaToken",
                                                            "fullStart": 991,
                                                            "fullEnd": 993,
                                                            "start": 991,
                                                            "end": 992,
                                                            "fullWidth": 2,
                                                            "width": 1,
                                                            "text": ",",
                                                            "value": ",",
                                                            "valueText": ",",
                                                            "hasTrailingTrivia": true,
                                                            "trailingTrivia": [
                                                                {
                                                                    "kind": "WhitespaceTrivia",
                                                                    "text": " "
                                                                }
                                                            ]
                                                        },
                                                        {
                                                            "kind": "StringLiteral",
                                                            "fullStart": 993,
                                                            "fullEnd": 996,
                                                            "start": 993,
                                                            "end": 996,
                                                            "fullWidth": 3,
                                                            "width": 3,
                                                            "text": "\"a\"",
                                                            "value": "a",
                                                            "valueText": "a"
                                                        },
                                                        {
                                                            "kind": "CommaToken",
                                                            "fullStart": 996,
                                                            "fullEnd": 998,
                                                            "start": 996,
                                                            "end": 997,
                                                            "fullWidth": 2,
                                                            "width": 1,
                                                            "text": ",",
                                                            "value": ",",
                                                            "valueText": ",",
                                                            "hasTrailingTrivia": true,
                                                            "trailingTrivia": [
                                                                {
                                                                    "kind": "WhitespaceTrivia",
                                                                    "text": " "
                                                                }
                                                            ]
                                                        },
                                                        {
                                                            "kind": "StringLiteral",
                                                            "fullStart": 998,
                                                            "fullEnd": 1001,
                                                            "start": 998,
                                                            "end": 1001,
                                                            "fullWidth": 3,
                                                            "width": 3,
                                                            "text": "\"b\"",
                                                            "value": "b",
                                                            "valueText": "b"
                                                        },
                                                        {
                                                            "kind": "CommaToken",
                                                            "fullStart": 1001,
                                                            "fullEnd": 1003,
                                                            "start": 1001,
                                                            "end": 1002,
                                                            "fullWidth": 2,
                                                            "width": 1,
                                                            "text": ",",
                                                            "value": ",",
                                                            "valueText": ",",
                                                            "hasTrailingTrivia": true,
                                                            "trailingTrivia": [
                                                                {
                                                                    "kind": "WhitespaceTrivia",
                                                                    "text": " "
                                                                }
                                                            ]
                                                        },
                                                        {
                                                            "kind": "StringLiteral",
                                                            "fullStart": 1003,
                                                            "fullEnd": 1006,
                                                            "start": 1003,
                                                            "end": 1006,
                                                            "fullWidth": 3,
                                                            "width": 3,
                                                            "text": "\"c\"",
                                                            "value": "c",
                                                            "valueText": "c"
                                                        }
                                                    ],
                                                    "closeParenToken": {
                                                        "kind": "CloseParenToken",
                                                        "fullStart": 1006,
                                                        "fullEnd": 1007,
                                                        "start": 1006,
                                                        "end": 1007,
                                                        "fullWidth": 1,
                                                        "width": 1,
                                                        "text": ")",
                                                        "value": ")",
                                                        "valueText": ")"
                                                    }
                                                }
                                            }
                                        }
                                    }
                                ]
                            },
                            "semicolonToken": {
                                "kind": "SemicolonToken",
                                "fullStart": 1007,
                                "fullEnd": 1010,
                                "start": 1007,
                                "end": 1008,
                                "fullWidth": 3,
                                "width": 1,
                                "text": ";",
                                "value": ";",
                                "valueText": ";",
                                "hasTrailingTrivia": true,
                                "hasTrailingNewLine": true,
                                "trailingTrivia": [
                                    {
                                        "kind": "NewLineTrivia",
                                        "text": "\r\n"
                                    }
                                ]
                            }
                        },
                        {
                            "kind": "VariableStatement",
                            "fullStart": 1010,
                            "fullEnd": 1054,
                            "start": 1020,
                            "end": 1052,
                            "fullWidth": 44,
                            "width": 32,
                            "modifiers": [],
                            "variableDeclaration": {
                                "kind": "VariableDeclaration",
                                "fullStart": 1010,
                                "fullEnd": 1051,
                                "start": 1020,
                                "end": 1051,
                                "fullWidth": 41,
                                "width": 31,
                                "varKeyword": {
                                    "kind": "VarKeyword",
                                    "fullStart": 1010,
                                    "fullEnd": 1024,
                                    "start": 1020,
                                    "end": 1023,
                                    "fullWidth": 14,
                                    "width": 3,
                                    "text": "var",
                                    "value": "var",
                                    "valueText": "var",
                                    "hasLeadingTrivia": true,
                                    "hasLeadingNewLine": true,
                                    "hasTrailingTrivia": true,
                                    "leadingTrivia": [
                                        {
                                            "kind": "NewLineTrivia",
                                            "text": "\r\n"
                                        },
                                        {
                                            "kind": "WhitespaceTrivia",
                                            "text": "        "
                                        }
                                    ],
                                    "trailingTrivia": [
                                        {
                                            "kind": "WhitespaceTrivia",
                                            "text": " "
                                        }
                                    ]
                                },
                                "variableDeclarators": [
                                    {
                                        "kind": "VariableDeclarator",
                                        "fullStart": 1024,
                                        "fullEnd": 1051,
                                        "start": 1024,
                                        "end": 1051,
                                        "fullWidth": 27,
<<<<<<< HEAD
                                        "width": 27,
                                        "identifier": {
=======
                                        "propertyName": {
>>>>>>> 85e84683
                                            "kind": "IdentifierName",
                                            "fullStart": 1024,
                                            "fullEnd": 1036,
                                            "start": 1024,
                                            "end": 1035,
                                            "fullWidth": 12,
                                            "width": 11,
                                            "text": "newInstance",
                                            "value": "newInstance",
                                            "valueText": "newInstance",
                                            "hasTrailingTrivia": true,
                                            "trailingTrivia": [
                                                {
                                                    "kind": "WhitespaceTrivia",
                                                    "text": " "
                                                }
                                            ]
                                        },
                                        "equalsValueClause": {
                                            "kind": "EqualsValueClause",
                                            "fullStart": 1036,
                                            "fullEnd": 1051,
                                            "start": 1036,
                                            "end": 1051,
                                            "fullWidth": 15,
                                            "width": 15,
                                            "equalsToken": {
                                                "kind": "EqualsToken",
                                                "fullStart": 1036,
                                                "fullEnd": 1038,
                                                "start": 1036,
                                                "end": 1037,
                                                "fullWidth": 2,
                                                "width": 1,
                                                "text": "=",
                                                "value": "=",
                                                "valueText": "=",
                                                "hasTrailingTrivia": true,
                                                "trailingTrivia": [
                                                    {
                                                        "kind": "WhitespaceTrivia",
                                                        "text": " "
                                                    }
                                                ]
                                            },
                                            "value": {
                                                "kind": "ObjectCreationExpression",
                                                "fullStart": 1038,
                                                "fullEnd": 1051,
                                                "start": 1038,
                                                "end": 1051,
                                                "fullWidth": 13,
                                                "width": 13,
                                                "newKeyword": {
                                                    "kind": "NewKeyword",
                                                    "fullStart": 1038,
                                                    "fullEnd": 1042,
                                                    "start": 1038,
                                                    "end": 1041,
                                                    "fullWidth": 4,
                                                    "width": 3,
                                                    "text": "new",
                                                    "value": "new",
                                                    "valueText": "new",
                                                    "hasTrailingTrivia": true,
                                                    "trailingTrivia": [
                                                        {
                                                            "kind": "WhitespaceTrivia",
                                                            "text": " "
                                                        }
                                                    ]
                                                },
                                                "expression": {
                                                    "kind": "IdentifierName",
                                                    "fullStart": 1042,
                                                    "fullEnd": 1049,
                                                    "start": 1042,
                                                    "end": 1049,
                                                    "fullWidth": 7,
                                                    "width": 7,
                                                    "text": "NewFunc",
                                                    "value": "NewFunc",
                                                    "valueText": "NewFunc"
                                                },
                                                "argumentList": {
                                                    "kind": "ArgumentList",
                                                    "fullStart": 1049,
                                                    "fullEnd": 1051,
                                                    "start": 1049,
                                                    "end": 1051,
                                                    "fullWidth": 2,
                                                    "width": 2,
                                                    "openParenToken": {
                                                        "kind": "OpenParenToken",
                                                        "fullStart": 1049,
                                                        "fullEnd": 1050,
                                                        "start": 1049,
                                                        "end": 1050,
                                                        "fullWidth": 1,
                                                        "width": 1,
                                                        "text": "(",
                                                        "value": "(",
                                                        "valueText": "("
                                                    },
                                                    "arguments": [],
                                                    "closeParenToken": {
                                                        "kind": "CloseParenToken",
                                                        "fullStart": 1050,
                                                        "fullEnd": 1051,
                                                        "start": 1050,
                                                        "end": 1051,
                                                        "fullWidth": 1,
                                                        "width": 1,
                                                        "text": ")",
                                                        "value": ")",
                                                        "valueText": ")"
                                                    }
                                                }
                                            }
                                        }
                                    }
                                ]
                            },
                            "semicolonToken": {
                                "kind": "SemicolonToken",
                                "fullStart": 1051,
                                "fullEnd": 1054,
                                "start": 1051,
                                "end": 1052,
                                "fullWidth": 3,
                                "width": 1,
                                "text": ";",
                                "value": ";",
                                "valueText": ";",
                                "hasTrailingTrivia": true,
                                "hasTrailingNewLine": true,
                                "trailingTrivia": [
                                    {
                                        "kind": "NewLineTrivia",
                                        "text": "\r\n"
                                    }
                                ]
                            }
                        },
                        {
                            "kind": "ReturnStatement",
                            "fullStart": 1054,
                            "fullEnd": 1260,
                            "start": 1064,
                            "end": 1258,
                            "fullWidth": 206,
                            "width": 194,
                            "returnKeyword": {
                                "kind": "ReturnKeyword",
                                "fullStart": 1054,
                                "fullEnd": 1071,
                                "start": 1064,
                                "end": 1070,
                                "fullWidth": 17,
                                "width": 6,
                                "text": "return",
                                "value": "return",
                                "valueText": "return",
                                "hasLeadingTrivia": true,
                                "hasLeadingNewLine": true,
                                "hasTrailingTrivia": true,
                                "leadingTrivia": [
                                    {
                                        "kind": "NewLineTrivia",
                                        "text": "\r\n"
                                    },
                                    {
                                        "kind": "WhitespaceTrivia",
                                        "text": "        "
                                    }
                                ],
                                "trailingTrivia": [
                                    {
                                        "kind": "WhitespaceTrivia",
                                        "text": " "
                                    }
                                ]
                            },
                            "expression": {
                                "kind": "LogicalAndExpression",
                                "fullStart": 1071,
                                "fullEnd": 1257,
                                "start": 1071,
                                "end": 1257,
                                "fullWidth": 186,
                                "width": 186,
                                "left": {
                                    "kind": "LogicalAndExpression",
                                    "fullStart": 1071,
                                    "fullEnd": 1215,
                                    "start": 1071,
                                    "end": 1214,
                                    "fullWidth": 144,
                                    "width": 143,
                                    "left": {
                                        "kind": "LogicalAndExpression",
                                        "fullStart": 1071,
                                        "fullEnd": 1150,
                                        "start": 1071,
                                        "end": 1149,
                                        "fullWidth": 79,
                                        "width": 78,
                                        "left": {
                                            "kind": "InvocationExpression",
                                            "fullStart": 1071,
                                            "fullEnd": 1113,
                                            "start": 1071,
                                            "end": 1112,
                                            "fullWidth": 42,
                                            "width": 41,
                                            "expression": {
                                                "kind": "MemberAccessExpression",
                                                "fullStart": 1071,
                                                "fullEnd": 1097,
                                                "start": 1071,
                                                "end": 1097,
                                                "fullWidth": 26,
                                                "width": 26,
                                                "expression": {
                                                    "kind": "IdentifierName",
                                                    "fullStart": 1071,
                                                    "fullEnd": 1082,
                                                    "start": 1071,
                                                    "end": 1082,
                                                    "fullWidth": 11,
                                                    "width": 11,
                                                    "text": "newInstance",
                                                    "value": "newInstance",
                                                    "valueText": "newInstance"
                                                },
                                                "dotToken": {
                                                    "kind": "DotToken",
                                                    "fullStart": 1082,
                                                    "fullEnd": 1083,
                                                    "start": 1082,
                                                    "end": 1083,
                                                    "fullWidth": 1,
                                                    "width": 1,
                                                    "text": ".",
                                                    "value": ".",
                                                    "valueText": "."
                                                },
                                                "name": {
                                                    "kind": "IdentifierName",
                                                    "fullStart": 1083,
                                                    "fullEnd": 1097,
                                                    "start": 1083,
                                                    "end": 1097,
                                                    "fullWidth": 14,
                                                    "width": 14,
                                                    "text": "hasOwnProperty",
                                                    "value": "hasOwnProperty",
                                                    "valueText": "hasOwnProperty"
                                                }
                                            },
                                            "argumentList": {
                                                "kind": "ArgumentList",
                                                "fullStart": 1097,
                                                "fullEnd": 1113,
                                                "start": 1097,
                                                "end": 1112,
                                                "fullWidth": 16,
                                                "width": 15,
                                                "openParenToken": {
                                                    "kind": "OpenParenToken",
                                                    "fullStart": 1097,
                                                    "fullEnd": 1098,
                                                    "start": 1097,
                                                    "end": 1098,
                                                    "fullWidth": 1,
                                                    "width": 1,
                                                    "text": "(",
                                                    "value": "(",
                                                    "valueText": "("
                                                },
                                                "arguments": [
                                                    {
                                                        "kind": "StringLiteral",
                                                        "fullStart": 1098,
                                                        "fullEnd": 1111,
                                                        "start": 1098,
                                                        "end": 1111,
                                                        "fullWidth": 13,
                                                        "width": 13,
                                                        "text": "\"returnValue\"",
                                                        "value": "returnValue",
                                                        "valueText": "returnValue"
                                                    }
                                                ],
                                                "closeParenToken": {
                                                    "kind": "CloseParenToken",
                                                    "fullStart": 1111,
                                                    "fullEnd": 1113,
                                                    "start": 1111,
                                                    "end": 1112,
                                                    "fullWidth": 2,
                                                    "width": 1,
                                                    "text": ")",
                                                    "value": ")",
                                                    "valueText": ")",
                                                    "hasTrailingTrivia": true,
                                                    "trailingTrivia": [
                                                        {
                                                            "kind": "WhitespaceTrivia",
                                                            "text": " "
                                                        }
                                                    ]
                                                }
                                            }
                                        },
                                        "operatorToken": {
                                            "kind": "AmpersandAmpersandToken",
                                            "fullStart": 1113,
                                            "fullEnd": 1116,
                                            "start": 1113,
                                            "end": 1115,
                                            "fullWidth": 3,
                                            "width": 2,
                                            "text": "&&",
                                            "value": "&&",
                                            "valueText": "&&",
                                            "hasTrailingTrivia": true,
                                            "trailingTrivia": [
                                                {
                                                    "kind": "WhitespaceTrivia",
                                                    "text": " "
                                                }
                                            ]
                                        },
                                        "right": {
                                            "kind": "EqualsExpression",
                                            "fullStart": 1116,
                                            "fullEnd": 1150,
                                            "start": 1116,
                                            "end": 1149,
                                            "fullWidth": 34,
                                            "width": 33,
                                            "left": {
                                                "kind": "MemberAccessExpression",
                                                "fullStart": 1116,
                                                "fullEnd": 1140,
                                                "start": 1116,
                                                "end": 1139,
                                                "fullWidth": 24,
                                                "width": 23,
                                                "expression": {
                                                    "kind": "IdentifierName",
                                                    "fullStart": 1116,
                                                    "fullEnd": 1127,
                                                    "start": 1116,
                                                    "end": 1127,
                                                    "fullWidth": 11,
                                                    "width": 11,
                                                    "text": "newInstance",
                                                    "value": "newInstance",
                                                    "valueText": "newInstance"
                                                },
                                                "dotToken": {
                                                    "kind": "DotToken",
                                                    "fullStart": 1127,
                                                    "fullEnd": 1128,
                                                    "start": 1127,
                                                    "end": 1128,
                                                    "fullWidth": 1,
                                                    "width": 1,
                                                    "text": ".",
                                                    "value": ".",
                                                    "valueText": "."
                                                },
                                                "name": {
                                                    "kind": "IdentifierName",
                                                    "fullStart": 1128,
                                                    "fullEnd": 1140,
                                                    "start": 1128,
                                                    "end": 1139,
                                                    "fullWidth": 12,
                                                    "width": 11,
                                                    "text": "returnValue",
                                                    "value": "returnValue",
                                                    "valueText": "returnValue",
                                                    "hasTrailingTrivia": true,
                                                    "trailingTrivia": [
                                                        {
                                                            "kind": "WhitespaceTrivia",
                                                            "text": " "
                                                        }
                                                    ]
                                                }
                                            },
                                            "operatorToken": {
                                                "kind": "EqualsEqualsEqualsToken",
                                                "fullStart": 1140,
                                                "fullEnd": 1144,
                                                "start": 1140,
                                                "end": 1143,
                                                "fullWidth": 4,
                                                "width": 3,
                                                "text": "===",
                                                "value": "===",
                                                "valueText": "===",
                                                "hasTrailingTrivia": true,
                                                "trailingTrivia": [
                                                    {
                                                        "kind": "WhitespaceTrivia",
                                                        "text": " "
                                                    }
                                                ]
                                            },
                                            "right": {
                                                "kind": "StringLiteral",
                                                "fullStart": 1144,
                                                "fullEnd": 1150,
                                                "start": 1144,
                                                "end": 1149,
                                                "fullWidth": 6,
                                                "width": 5,
                                                "text": "\"abc\"",
                                                "value": "abc",
                                                "valueText": "abc",
                                                "hasTrailingTrivia": true,
                                                "trailingTrivia": [
                                                    {
                                                        "kind": "WhitespaceTrivia",
                                                        "text": " "
                                                    }
                                                ]
                                            }
                                        }
                                    },
                                    "operatorToken": {
                                        "kind": "AmpersandAmpersandToken",
                                        "fullStart": 1150,
                                        "fullEnd": 1154,
                                        "start": 1150,
                                        "end": 1152,
                                        "fullWidth": 4,
                                        "width": 2,
                                        "text": "&&",
                                        "value": "&&",
                                        "valueText": "&&",
                                        "hasTrailingTrivia": true,
                                        "hasTrailingNewLine": true,
                                        "trailingTrivia": [
                                            {
                                                "kind": "NewLineTrivia",
                                                "text": "\r\n"
                                            }
                                        ]
                                    },
                                    "right": {
                                        "kind": "InvocationExpression",
                                        "fullStart": 1154,
                                        "fullEnd": 1215,
                                        "start": 1166,
                                        "end": 1214,
                                        "fullWidth": 61,
                                        "width": 48,
                                        "expression": {
                                            "kind": "MemberAccessExpression",
                                            "fullStart": 1154,
                                            "fullEnd": 1192,
                                            "start": 1166,
                                            "end": 1192,
                                            "fullWidth": 38,
                                            "width": 26,
                                            "expression": {
                                                "kind": "IdentifierName",
                                                "fullStart": 1154,
                                                "fullEnd": 1177,
                                                "start": 1166,
                                                "end": 1177,
                                                "fullWidth": 23,
                                                "width": 11,
                                                "text": "newInstance",
                                                "value": "newInstance",
                                                "valueText": "newInstance",
                                                "hasLeadingTrivia": true,
                                                "leadingTrivia": [
                                                    {
                                                        "kind": "WhitespaceTrivia",
                                                        "text": "            "
                                                    }
                                                ]
                                            },
                                            "dotToken": {
                                                "kind": "DotToken",
                                                "fullStart": 1177,
                                                "fullEnd": 1178,
                                                "start": 1177,
                                                "end": 1178,
                                                "fullWidth": 1,
                                                "width": 1,
                                                "text": ".",
                                                "value": ".",
                                                "valueText": "."
                                            },
                                            "name": {
                                                "kind": "IdentifierName",
                                                "fullStart": 1178,
                                                "fullEnd": 1192,
                                                "start": 1178,
                                                "end": 1192,
                                                "fullWidth": 14,
                                                "width": 14,
                                                "text": "hasOwnProperty",
                                                "value": "hasOwnProperty",
                                                "valueText": "hasOwnProperty"
                                            }
                                        },
                                        "argumentList": {
                                            "kind": "ArgumentList",
                                            "fullStart": 1192,
                                            "fullEnd": 1215,
                                            "start": 1192,
                                            "end": 1214,
                                            "fullWidth": 23,
                                            "width": 22,
                                            "openParenToken": {
                                                "kind": "OpenParenToken",
                                                "fullStart": 1192,
                                                "fullEnd": 1193,
                                                "start": 1192,
                                                "end": 1193,
                                                "fullWidth": 1,
                                                "width": 1,
                                                "text": "(",
                                                "value": "(",
                                                "valueText": "("
                                            },
                                            "arguments": [
                                                {
                                                    "kind": "StringLiteral",
                                                    "fullStart": 1193,
                                                    "fullEnd": 1213,
                                                    "start": 1193,
                                                    "end": 1213,
                                                    "fullWidth": 20,
                                                    "width": 20,
                                                    "text": "\"returnVerifyResult\"",
                                                    "value": "returnVerifyResult",
                                                    "valueText": "returnVerifyResult"
                                                }
                                            ],
                                            "closeParenToken": {
                                                "kind": "CloseParenToken",
                                                "fullStart": 1213,
                                                "fullEnd": 1215,
                                                "start": 1213,
                                                "end": 1214,
                                                "fullWidth": 2,
                                                "width": 1,
                                                "text": ")",
                                                "value": ")",
                                                "valueText": ")",
                                                "hasTrailingTrivia": true,
                                                "trailingTrivia": [
                                                    {
                                                        "kind": "WhitespaceTrivia",
                                                        "text": " "
                                                    }
                                                ]
                                            }
                                        }
                                    }
                                },
                                "operatorToken": {
                                    "kind": "AmpersandAmpersandToken",
                                    "fullStart": 1215,
                                    "fullEnd": 1218,
                                    "start": 1215,
                                    "end": 1217,
                                    "fullWidth": 3,
                                    "width": 2,
                                    "text": "&&",
                                    "value": "&&",
                                    "valueText": "&&",
                                    "hasTrailingTrivia": true,
                                    "trailingTrivia": [
                                        {
                                            "kind": "WhitespaceTrivia",
                                            "text": " "
                                        }
                                    ]
                                },
                                "right": {
                                    "kind": "EqualsExpression",
                                    "fullStart": 1218,
                                    "fullEnd": 1257,
                                    "start": 1218,
                                    "end": 1257,
                                    "fullWidth": 39,
                                    "width": 39,
                                    "left": {
                                        "kind": "MemberAccessExpression",
                                        "fullStart": 1218,
                                        "fullEnd": 1249,
                                        "start": 1218,
                                        "end": 1248,
                                        "fullWidth": 31,
                                        "width": 30,
                                        "expression": {
                                            "kind": "IdentifierName",
                                            "fullStart": 1218,
                                            "fullEnd": 1229,
                                            "start": 1218,
                                            "end": 1229,
                                            "fullWidth": 11,
                                            "width": 11,
                                            "text": "newInstance",
                                            "value": "newInstance",
                                            "valueText": "newInstance"
                                        },
                                        "dotToken": {
                                            "kind": "DotToken",
                                            "fullStart": 1229,
                                            "fullEnd": 1230,
                                            "start": 1229,
                                            "end": 1230,
                                            "fullWidth": 1,
                                            "width": 1,
                                            "text": ".",
                                            "value": ".",
                                            "valueText": "."
                                        },
                                        "name": {
                                            "kind": "IdentifierName",
                                            "fullStart": 1230,
                                            "fullEnd": 1249,
                                            "start": 1230,
                                            "end": 1248,
                                            "fullWidth": 19,
                                            "width": 18,
                                            "text": "returnVerifyResult",
                                            "value": "returnVerifyResult",
                                            "valueText": "returnVerifyResult",
                                            "hasTrailingTrivia": true,
                                            "trailingTrivia": [
                                                {
                                                    "kind": "WhitespaceTrivia",
                                                    "text": " "
                                                }
                                            ]
                                        }
                                    },
                                    "operatorToken": {
                                        "kind": "EqualsEqualsEqualsToken",
                                        "fullStart": 1249,
                                        "fullEnd": 1253,
                                        "start": 1249,
                                        "end": 1252,
                                        "fullWidth": 4,
                                        "width": 3,
                                        "text": "===",
                                        "value": "===",
                                        "valueText": "===",
                                        "hasTrailingTrivia": true,
                                        "trailingTrivia": [
                                            {
                                                "kind": "WhitespaceTrivia",
                                                "text": " "
                                            }
                                        ]
                                    },
                                    "right": {
                                        "kind": "TrueKeyword",
                                        "fullStart": 1253,
                                        "fullEnd": 1257,
                                        "start": 1253,
                                        "end": 1257,
                                        "fullWidth": 4,
                                        "width": 4,
                                        "text": "true",
                                        "value": true,
                                        "valueText": "true"
                                    }
                                }
                            },
                            "semicolonToken": {
                                "kind": "SemicolonToken",
                                "fullStart": 1257,
                                "fullEnd": 1260,
                                "start": 1257,
                                "end": 1258,
                                "fullWidth": 3,
                                "width": 1,
                                "text": ";",
                                "value": ";",
                                "valueText": ";",
                                "hasTrailingTrivia": true,
                                "hasTrailingNewLine": true,
                                "trailingTrivia": [
                                    {
                                        "kind": "NewLineTrivia",
                                        "text": "\r\n"
                                    }
                                ]
                            }
                        }
                    ],
                    "closeBraceToken": {
                        "kind": "CloseBraceToken",
                        "fullStart": 1260,
                        "fullEnd": 1267,
                        "start": 1264,
                        "end": 1265,
                        "fullWidth": 7,
                        "width": 1,
                        "text": "}",
                        "value": "}",
                        "valueText": "}",
                        "hasLeadingTrivia": true,
                        "hasTrailingTrivia": true,
                        "hasTrailingNewLine": true,
                        "leadingTrivia": [
                            {
                                "kind": "WhitespaceTrivia",
                                "text": "    "
                            }
                        ],
                        "trailingTrivia": [
                            {
                                "kind": "NewLineTrivia",
                                "text": "\r\n"
                            }
                        ]
                    }
                }
            },
            {
                "kind": "ExpressionStatement",
                "fullStart": 1267,
                "fullEnd": 1291,
                "start": 1267,
                "end": 1289,
                "fullWidth": 24,
                "width": 22,
                "expression": {
                    "kind": "InvocationExpression",
                    "fullStart": 1267,
                    "fullEnd": 1288,
                    "start": 1267,
                    "end": 1288,
                    "fullWidth": 21,
                    "width": 21,
                    "expression": {
                        "kind": "IdentifierName",
                        "fullStart": 1267,
                        "fullEnd": 1278,
                        "start": 1267,
                        "end": 1278,
                        "fullWidth": 11,
                        "width": 11,
                        "text": "runTestCase",
                        "value": "runTestCase",
                        "valueText": "runTestCase"
                    },
                    "argumentList": {
                        "kind": "ArgumentList",
                        "fullStart": 1278,
                        "fullEnd": 1288,
                        "start": 1278,
                        "end": 1288,
                        "fullWidth": 10,
                        "width": 10,
                        "openParenToken": {
                            "kind": "OpenParenToken",
                            "fullStart": 1278,
                            "fullEnd": 1279,
                            "start": 1278,
                            "end": 1279,
                            "fullWidth": 1,
                            "width": 1,
                            "text": "(",
                            "value": "(",
                            "valueText": "("
                        },
                        "arguments": [
                            {
                                "kind": "IdentifierName",
                                "fullStart": 1279,
                                "fullEnd": 1287,
                                "start": 1279,
                                "end": 1287,
                                "fullWidth": 8,
                                "width": 8,
                                "text": "testcase",
                                "value": "testcase",
                                "valueText": "testcase"
                            }
                        ],
                        "closeParenToken": {
                            "kind": "CloseParenToken",
                            "fullStart": 1287,
                            "fullEnd": 1288,
                            "start": 1287,
                            "end": 1288,
                            "fullWidth": 1,
                            "width": 1,
                            "text": ")",
                            "value": ")",
                            "valueText": ")"
                        }
                    }
                },
                "semicolonToken": {
                    "kind": "SemicolonToken",
                    "fullStart": 1288,
                    "fullEnd": 1291,
                    "start": 1288,
                    "end": 1289,
                    "fullWidth": 3,
                    "width": 1,
                    "text": ";",
                    "value": ";",
                    "valueText": ";",
                    "hasTrailingTrivia": true,
                    "hasTrailingNewLine": true,
                    "trailingTrivia": [
                        {
                            "kind": "NewLineTrivia",
                            "text": "\r\n"
                        }
                    ]
                }
            }
        ],
        "endOfFileToken": {
            "kind": "EndOfFileToken",
            "fullStart": 1291,
            "fullEnd": 1291,
            "start": 1291,
            "end": 1291,
            "fullWidth": 0,
            "width": 0,
            "text": ""
        }
    },
    "lineMap": {
        "lineStarts": [
            0,
            67,
            152,
            232,
            308,
            380,
            385,
            441,
            641,
            646,
            648,
            650,
            673,
            714,
            747,
            795,
            887,
            918,
            930,
            932,
            1010,
            1012,
            1054,
            1056,
            1154,
            1260,
            1267,
            1291
        ],
        "length": 1291
    }
}<|MERGE_RESOLUTION|>--- conflicted
+++ resolved
@@ -245,12 +245,8 @@
                                         "start": 685,
                                         "end": 927,
                                         "fullWidth": 242,
-<<<<<<< HEAD
                                         "width": 242,
-                                        "identifier": {
-=======
                                         "propertyName": {
->>>>>>> 85e84683
                                             "kind": "IdentifierName",
                                             "fullStart": 685,
                                             "fullEnd": 690,
@@ -558,12 +554,8 @@
                                                                         "start": 730,
                                                                         "end": 744,
                                                                         "fullWidth": 14,
-<<<<<<< HEAD
                                                                         "width": 14,
-                                                                        "identifier": {
-=======
                                                                         "propertyName": {
->>>>>>> 85e84683
                                                                             "kind": "IdentifierName",
                                                                             "fullStart": 730,
                                                                             "fullEnd": 740,
@@ -1407,12 +1399,8 @@
                                         "start": 944,
                                         "end": 1007,
                                         "fullWidth": 63,
-<<<<<<< HEAD
                                         "width": 63,
-                                        "identifier": {
-=======
                                         "propertyName": {
->>>>>>> 85e84683
                                             "kind": "IdentifierName",
                                             "fullStart": 944,
                                             "fullEnd": 952,
@@ -1852,12 +1840,8 @@
                                         "start": 1024,
                                         "end": 1051,
                                         "fullWidth": 27,
-<<<<<<< HEAD
                                         "width": 27,
-                                        "identifier": {
-=======
                                         "propertyName": {
->>>>>>> 85e84683
                                             "kind": "IdentifierName",
                                             "fullStart": 1024,
                                             "fullEnd": 1036,
