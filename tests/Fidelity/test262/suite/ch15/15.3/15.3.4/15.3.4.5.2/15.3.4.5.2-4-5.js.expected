{
    "isDeclaration": false,
    "languageVersion": "EcmaScript5",
    "parseOptions": {
        "allowAutomaticSemicolonInsertion": true
    },
    "sourceUnit": {
        "kind": "SourceUnit",
        "fullStart": 0,
        "fullEnd": 1241,
        "start": 599,
        "end": 1241,
        "fullWidth": 1241,
        "width": 642,
        "isIncrementallyUnusable": true,
        "moduleElements": [
            {
                "kind": "FunctionDeclaration",
                "fullStart": 0,
                "fullEnd": 1217,
                "start": 599,
                "end": 1215,
                "fullWidth": 1217,
                "width": 616,
                "modifiers": [],
                "functionKeyword": {
                    "kind": "FunctionKeyword",
                    "fullStart": 0,
                    "fullEnd": 608,
                    "start": 599,
                    "end": 607,
                    "fullWidth": 608,
                    "width": 8,
                    "text": "function",
                    "value": "function",
                    "valueText": "function",
                    "hasLeadingTrivia": true,
                    "hasLeadingComment": true,
                    "hasLeadingNewLine": true,
                    "hasTrailingTrivia": true,
                    "leadingTrivia": [
                        {
                            "kind": "SingleLineCommentTrivia",
                            "text": "/// Copyright (c) 2012 Ecma International.  All rights reserved. "
                        },
                        {
                            "kind": "NewLineTrivia",
                            "text": "\r\n"
                        },
                        {
                            "kind": "SingleLineCommentTrivia",
                            "text": "/// Ecma International makes this code available under the terms and conditions set"
                        },
                        {
                            "kind": "NewLineTrivia",
                            "text": "\r\n"
                        },
                        {
                            "kind": "SingleLineCommentTrivia",
                            "text": "/// forth on http://hg.ecmascript.org/tests/test262/raw-file/tip/LICENSE (the "
                        },
                        {
                            "kind": "NewLineTrivia",
                            "text": "\r\n"
                        },
                        {
                            "kind": "SingleLineCommentTrivia",
                            "text": "/// \"Use Terms\").   Any redistribution of this code must retain the above "
                        },
                        {
                            "kind": "NewLineTrivia",
                            "text": "\r\n"
                        },
                        {
                            "kind": "SingleLineCommentTrivia",
                            "text": "/// copyright and this notice and otherwise comply with the Use Terms."
                        },
                        {
                            "kind": "NewLineTrivia",
                            "text": "\r\n"
                        },
                        {
                            "kind": "MultiLineCommentTrivia",
                            "text": "/**\r\n * @path ch15/15.3/15.3.4/15.3.4.5.2/15.3.4.5.2-4-5.js\r\n * @description [[Construct]] - length of parameters of 'target' is 0, length of 'boundArgs' is 0, length of 'ExtraArgs' is 0, and with 'boundThis'\r\n */"
                        },
                        {
                            "kind": "NewLineTrivia",
                            "text": "\r\n"
                        },
                        {
                            "kind": "NewLineTrivia",
                            "text": "\r\n"
                        },
                        {
                            "kind": "NewLineTrivia",
                            "text": "\r\n"
                        }
                    ],
                    "trailingTrivia": [
                        {
                            "kind": "WhitespaceTrivia",
                            "text": " "
                        }
                    ]
                },
                "identifier": {
                    "kind": "IdentifierName",
                    "fullStart": 608,
                    "fullEnd": 616,
                    "start": 608,
                    "end": 616,
                    "fullWidth": 8,
                    "width": 8,
                    "text": "testcase",
                    "value": "testcase",
                    "valueText": "testcase"
                },
                "callSignature": {
                    "kind": "CallSignature",
                    "fullStart": 616,
                    "fullEnd": 619,
                    "start": 616,
                    "end": 618,
                    "fullWidth": 3,
                    "width": 2,
                    "parameterList": {
                        "kind": "ParameterList",
                        "fullStart": 616,
                        "fullEnd": 619,
                        "start": 616,
                        "end": 618,
                        "fullWidth": 3,
                        "width": 2,
                        "openParenToken": {
                            "kind": "OpenParenToken",
                            "fullStart": 616,
                            "fullEnd": 617,
                            "start": 616,
                            "end": 617,
                            "fullWidth": 1,
                            "width": 1,
                            "text": "(",
                            "value": "(",
                            "valueText": "("
                        },
                        "parameters": [],
                        "closeParenToken": {
                            "kind": "CloseParenToken",
                            "fullStart": 617,
                            "fullEnd": 619,
                            "start": 617,
                            "end": 618,
                            "fullWidth": 2,
                            "width": 1,
                            "text": ")",
                            "value": ")",
                            "valueText": ")",
                            "hasTrailingTrivia": true,
                            "trailingTrivia": [
                                {
                                    "kind": "WhitespaceTrivia",
                                    "text": " "
                                }
                            ]
                        }
                    }
                },
                "block": {
                    "kind": "Block",
                    "fullStart": 619,
                    "fullEnd": 1217,
                    "start": 619,
                    "end": 1215,
                    "fullWidth": 598,
                    "width": 596,
                    "openBraceToken": {
                        "kind": "OpenBraceToken",
                        "fullStart": 619,
                        "fullEnd": 622,
                        "start": 619,
                        "end": 620,
                        "fullWidth": 3,
                        "width": 1,
                        "text": "{",
                        "value": "{",
                        "valueText": "{",
                        "hasTrailingTrivia": true,
                        "hasTrailingNewLine": true,
                        "trailingTrivia": [
                            {
                                "kind": "NewLineTrivia",
                                "text": "\r\n"
                            }
                        ]
                    },
                    "statements": [
                        {
                            "kind": "VariableStatement",
                            "fullStart": 622,
                            "fullEnd": 658,
                            "start": 630,
                            "end": 656,
                            "fullWidth": 36,
                            "width": 26,
                            "modifiers": [],
                            "variableDeclaration": {
                                "kind": "VariableDeclaration",
                                "fullStart": 622,
                                "fullEnd": 655,
                                "start": 630,
                                "end": 655,
                                "fullWidth": 33,
                                "width": 25,
                                "varKeyword": {
                                    "kind": "VarKeyword",
                                    "fullStart": 622,
                                    "fullEnd": 634,
                                    "start": 630,
                                    "end": 633,
                                    "fullWidth": 12,
                                    "width": 3,
                                    "text": "var",
                                    "value": "var",
                                    "valueText": "var",
                                    "hasLeadingTrivia": true,
                                    "hasTrailingTrivia": true,
                                    "leadingTrivia": [
                                        {
                                            "kind": "WhitespaceTrivia",
                                            "text": "        "
                                        }
                                    ],
                                    "trailingTrivia": [
                                        {
                                            "kind": "WhitespaceTrivia",
                                            "text": " "
                                        }
                                    ]
                                },
                                "variableDeclarators": [
                                    {
                                        "kind": "VariableDeclarator",
                                        "fullStart": 634,
                                        "fullEnd": 655,
                                        "start": 634,
                                        "end": 655,
                                        "fullWidth": 21,
<<<<<<< HEAD
                                        "width": 21,
                                        "identifier": {
=======
                                        "propertyName": {
>>>>>>> 85e84683
                                            "kind": "IdentifierName",
                                            "fullStart": 634,
                                            "fullEnd": 638,
                                            "start": 634,
                                            "end": 637,
                                            "fullWidth": 4,
                                            "width": 3,
                                            "text": "obj",
                                            "value": "obj",
                                            "valueText": "obj",
                                            "hasTrailingTrivia": true,
                                            "trailingTrivia": [
                                                {
                                                    "kind": "WhitespaceTrivia",
                                                    "text": " "
                                                }
                                            ]
                                        },
                                        "equalsValueClause": {
                                            "kind": "EqualsValueClause",
                                            "fullStart": 638,
                                            "fullEnd": 655,
                                            "start": 638,
                                            "end": 655,
                                            "fullWidth": 17,
                                            "width": 17,
                                            "equalsToken": {
                                                "kind": "EqualsToken",
                                                "fullStart": 638,
                                                "fullEnd": 640,
                                                "start": 638,
                                                "end": 639,
                                                "fullWidth": 2,
                                                "width": 1,
                                                "text": "=",
                                                "value": "=",
                                                "valueText": "=",
                                                "hasTrailingTrivia": true,
                                                "trailingTrivia": [
                                                    {
                                                        "kind": "WhitespaceTrivia",
                                                        "text": " "
                                                    }
                                                ]
                                            },
                                            "value": {
                                                "kind": "ObjectLiteralExpression",
                                                "fullStart": 640,
                                                "fullEnd": 655,
                                                "start": 640,
                                                "end": 655,
                                                "fullWidth": 15,
                                                "width": 15,
                                                "openBraceToken": {
                                                    "kind": "OpenBraceToken",
                                                    "fullStart": 640,
                                                    "fullEnd": 642,
                                                    "start": 640,
                                                    "end": 641,
                                                    "fullWidth": 2,
                                                    "width": 1,
                                                    "text": "{",
                                                    "value": "{",
                                                    "valueText": "{",
                                                    "hasTrailingTrivia": true,
                                                    "trailingTrivia": [
                                                        {
                                                            "kind": "WhitespaceTrivia",
                                                            "text": " "
                                                        }
                                                    ]
                                                },
                                                "propertyAssignments": [
                                                    {
                                                        "kind": "SimplePropertyAssignment",
                                                        "fullStart": 642,
                                                        "fullEnd": 654,
                                                        "start": 642,
                                                        "end": 653,
                                                        "fullWidth": 12,
                                                        "width": 11,
                                                        "propertyName": {
                                                            "kind": "IdentifierName",
                                                            "fullStart": 642,
                                                            "fullEnd": 646,
                                                            "start": 642,
                                                            "end": 646,
                                                            "fullWidth": 4,
                                                            "width": 4,
                                                            "text": "prop",
                                                            "value": "prop",
                                                            "valueText": "prop"
                                                        },
                                                        "colonToken": {
                                                            "kind": "ColonToken",
                                                            "fullStart": 646,
                                                            "fullEnd": 648,
                                                            "start": 646,
                                                            "end": 647,
                                                            "fullWidth": 2,
                                                            "width": 1,
                                                            "text": ":",
                                                            "value": ":",
                                                            "valueText": ":",
                                                            "hasTrailingTrivia": true,
                                                            "trailingTrivia": [
                                                                {
                                                                    "kind": "WhitespaceTrivia",
                                                                    "text": " "
                                                                }
                                                            ]
                                                        },
                                                        "expression": {
                                                            "kind": "StringLiteral",
                                                            "fullStart": 648,
                                                            "fullEnd": 654,
                                                            "start": 648,
                                                            "end": 653,
                                                            "fullWidth": 6,
                                                            "width": 5,
                                                            "text": "\"abc\"",
                                                            "value": "abc",
                                                            "valueText": "abc",
                                                            "hasTrailingTrivia": true,
                                                            "trailingTrivia": [
                                                                {
                                                                    "kind": "WhitespaceTrivia",
                                                                    "text": " "
                                                                }
                                                            ]
                                                        }
                                                    }
                                                ],
                                                "closeBraceToken": {
                                                    "kind": "CloseBraceToken",
                                                    "fullStart": 654,
                                                    "fullEnd": 655,
                                                    "start": 654,
                                                    "end": 655,
                                                    "fullWidth": 1,
                                                    "width": 1,
                                                    "text": "}",
                                                    "value": "}",
                                                    "valueText": "}"
                                                }
                                            }
                                        }
                                    }
                                ]
                            },
                            "semicolonToken": {
                                "kind": "SemicolonToken",
                                "fullStart": 655,
                                "fullEnd": 658,
                                "start": 655,
                                "end": 656,
                                "fullWidth": 3,
                                "width": 1,
                                "text": ";",
                                "value": ";",
                                "valueText": ";",
                                "hasTrailingTrivia": true,
                                "hasTrailingNewLine": true,
                                "trailingTrivia": [
                                    {
                                        "kind": "NewLineTrivia",
                                        "text": "\r\n"
                                    }
                                ]
                            }
                        },
                        {
                            "kind": "TryStatement",
                            "fullStart": 658,
                            "fullEnd": 1210,
                            "start": 668,
                            "end": 1208,
                            "fullWidth": 552,
                            "width": 540,
                            "tryKeyword": {
                                "kind": "TryKeyword",
                                "fullStart": 658,
                                "fullEnd": 672,
                                "start": 668,
                                "end": 671,
                                "fullWidth": 14,
                                "width": 3,
                                "text": "try",
                                "value": "try",
                                "valueText": "try",
                                "hasLeadingTrivia": true,
                                "hasLeadingNewLine": true,
                                "hasTrailingTrivia": true,
                                "leadingTrivia": [
                                    {
                                        "kind": "NewLineTrivia",
                                        "text": "\r\n"
                                    },
                                    {
                                        "kind": "WhitespaceTrivia",
                                        "text": "        "
                                    }
                                ],
                                "trailingTrivia": [
                                    {
                                        "kind": "WhitespaceTrivia",
                                        "text": " "
                                    }
                                ]
                            },
                            "block": {
                                "kind": "Block",
                                "fullStart": 672,
                                "fullEnd": 1139,
                                "start": 672,
                                "end": 1138,
                                "fullWidth": 467,
                                "width": 466,
                                "openBraceToken": {
                                    "kind": "OpenBraceToken",
                                    "fullStart": 672,
                                    "fullEnd": 675,
                                    "start": 672,
                                    "end": 673,
                                    "fullWidth": 3,
                                    "width": 1,
                                    "text": "{",
                                    "value": "{",
                                    "valueText": "{",
                                    "hasTrailingTrivia": true,
                                    "hasTrailingNewLine": true,
                                    "trailingTrivia": [
                                        {
                                            "kind": "NewLineTrivia",
                                            "text": "\r\n"
                                        }
                                    ]
                                },
                                "statements": [
                                    {
                                        "kind": "ExpressionStatement",
                                        "fullStart": 675,
                                        "fullEnd": 732,
                                        "start": 687,
                                        "end": 730,
                                        "fullWidth": 57,
                                        "width": 43,
                                        "expression": {
                                            "kind": "AssignmentExpression",
                                            "fullStart": 675,
                                            "fullEnd": 729,
                                            "start": 687,
                                            "end": 729,
                                            "fullWidth": 54,
                                            "width": 42,
                                            "left": {
                                                "kind": "MemberAccessExpression",
                                                "fullStart": 675,
                                                "fullEnd": 715,
                                                "start": 687,
                                                "end": 714,
                                                "fullWidth": 40,
                                                "width": 27,
                                                "expression": {
                                                    "kind": "MemberAccessExpression",
                                                    "fullStart": 675,
                                                    "fullEnd": 703,
                                                    "start": 687,
                                                    "end": 703,
                                                    "fullWidth": 28,
                                                    "width": 16,
                                                    "expression": {
                                                        "kind": "IdentifierName",
                                                        "fullStart": 675,
                                                        "fullEnd": 693,
                                                        "start": 687,
                                                        "end": 693,
                                                        "fullWidth": 18,
                                                        "width": 6,
                                                        "text": "Object",
                                                        "value": "Object",
                                                        "valueText": "Object",
                                                        "hasLeadingTrivia": true,
                                                        "leadingTrivia": [
                                                            {
                                                                "kind": "WhitespaceTrivia",
                                                                "text": "            "
                                                            }
                                                        ]
                                                    },
                                                    "dotToken": {
                                                        "kind": "DotToken",
                                                        "fullStart": 693,
                                                        "fullEnd": 694,
                                                        "start": 693,
                                                        "end": 694,
                                                        "fullWidth": 1,
                                                        "width": 1,
                                                        "text": ".",
                                                        "value": ".",
                                                        "valueText": "."
                                                    },
                                                    "name": {
                                                        "kind": "IdentifierName",
                                                        "fullStart": 694,
                                                        "fullEnd": 703,
                                                        "start": 694,
                                                        "end": 703,
                                                        "fullWidth": 9,
                                                        "width": 9,
                                                        "text": "prototype",
                                                        "value": "prototype",
                                                        "valueText": "prototype"
                                                    }
                                                },
                                                "dotToken": {
                                                    "kind": "DotToken",
                                                    "fullStart": 703,
                                                    "fullEnd": 704,
                                                    "start": 703,
                                                    "end": 704,
                                                    "fullWidth": 1,
                                                    "width": 1,
                                                    "text": ".",
                                                    "value": ".",
                                                    "valueText": "."
                                                },
                                                "name": {
                                                    "kind": "IdentifierName",
                                                    "fullStart": 704,
                                                    "fullEnd": 715,
                                                    "start": 704,
                                                    "end": 714,
                                                    "fullWidth": 11,
                                                    "width": 10,
                                                    "text": "verifyThis",
                                                    "value": "verifyThis",
                                                    "valueText": "verifyThis",
                                                    "hasTrailingTrivia": true,
                                                    "trailingTrivia": [
                                                        {
                                                            "kind": "WhitespaceTrivia",
                                                            "text": " "
                                                        }
                                                    ]
                                                }
                                            },
                                            "operatorToken": {
                                                "kind": "EqualsToken",
                                                "fullStart": 715,
                                                "fullEnd": 717,
                                                "start": 715,
                                                "end": 716,
                                                "fullWidth": 2,
                                                "width": 1,
                                                "text": "=",
                                                "value": "=",
                                                "valueText": "=",
                                                "hasTrailingTrivia": true,
                                                "trailingTrivia": [
                                                    {
                                                        "kind": "WhitespaceTrivia",
                                                        "text": " "
                                                    }
                                                ]
                                            },
                                            "right": {
                                                "kind": "StringLiteral",
                                                "fullStart": 717,
                                                "fullEnd": 729,
                                                "start": 717,
                                                "end": 729,
                                                "fullWidth": 12,
                                                "width": 12,
                                                "text": "\"verifyThis\"",
                                                "value": "verifyThis",
                                                "valueText": "verifyThis"
                                            }
                                        },
                                        "semicolonToken": {
                                            "kind": "SemicolonToken",
                                            "fullStart": 729,
                                            "fullEnd": 732,
                                            "start": 729,
                                            "end": 730,
                                            "fullWidth": 3,
                                            "width": 1,
                                            "text": ";",
                                            "value": ";",
                                            "valueText": ";",
                                            "hasTrailingTrivia": true,
                                            "hasTrailingNewLine": true,
                                            "trailingTrivia": [
                                                {
                                                    "kind": "NewLineTrivia",
                                                    "text": "\r\n"
                                                }
                                            ]
                                        }
                                    },
                                    {
                                        "kind": "VariableStatement",
                                        "fullStart": 732,
                                        "fullEnd": 966,
                                        "start": 744,
                                        "end": 964,
                                        "fullWidth": 234,
                                        "width": 220,
                                        "modifiers": [],
                                        "variableDeclaration": {
                                            "kind": "VariableDeclaration",
                                            "fullStart": 732,
                                            "fullEnd": 963,
                                            "start": 744,
                                            "end": 963,
                                            "fullWidth": 231,
                                            "width": 219,
                                            "varKeyword": {
                                                "kind": "VarKeyword",
                                                "fullStart": 732,
                                                "fullEnd": 748,
                                                "start": 744,
                                                "end": 747,
                                                "fullWidth": 16,
                                                "width": 3,
                                                "text": "var",
                                                "value": "var",
                                                "valueText": "var",
                                                "hasLeadingTrivia": true,
                                                "hasTrailingTrivia": true,
                                                "leadingTrivia": [
                                                    {
                                                        "kind": "WhitespaceTrivia",
                                                        "text": "            "
                                                    }
                                                ],
                                                "trailingTrivia": [
                                                    {
                                                        "kind": "WhitespaceTrivia",
                                                        "text": " "
                                                    }
                                                ]
                                            },
                                            "variableDeclarators": [
                                                {
                                                    "kind": "VariableDeclarator",
                                                    "fullStart": 748,
                                                    "fullEnd": 963,
                                                    "start": 748,
                                                    "end": 963,
                                                    "fullWidth": 215,
<<<<<<< HEAD
                                                    "width": 215,
                                                    "identifier": {
=======
                                                    "propertyName": {
>>>>>>> 85e84683
                                                        "kind": "IdentifierName",
                                                        "fullStart": 748,
                                                        "fullEnd": 753,
                                                        "start": 748,
                                                        "end": 752,
                                                        "fullWidth": 5,
                                                        "width": 4,
                                                        "text": "func",
                                                        "value": "func",
                                                        "valueText": "func",
                                                        "hasTrailingTrivia": true,
                                                        "trailingTrivia": [
                                                            {
                                                                "kind": "WhitespaceTrivia",
                                                                "text": " "
                                                            }
                                                        ]
                                                    },
                                                    "equalsValueClause": {
                                                        "kind": "EqualsValueClause",
                                                        "fullStart": 753,
                                                        "fullEnd": 963,
                                                        "start": 753,
                                                        "end": 963,
                                                        "fullWidth": 210,
                                                        "width": 210,
                                                        "equalsToken": {
                                                            "kind": "EqualsToken",
                                                            "fullStart": 753,
                                                            "fullEnd": 755,
                                                            "start": 753,
                                                            "end": 754,
                                                            "fullWidth": 2,
                                                            "width": 1,
                                                            "text": "=",
                                                            "value": "=",
                                                            "valueText": "=",
                                                            "hasTrailingTrivia": true,
                                                            "trailingTrivia": [
                                                                {
                                                                    "kind": "WhitespaceTrivia",
                                                                    "text": " "
                                                                }
                                                            ]
                                                        },
                                                        "value": {
                                                            "kind": "FunctionExpression",
                                                            "fullStart": 755,
                                                            "fullEnd": 963,
                                                            "start": 755,
                                                            "end": 963,
                                                            "fullWidth": 208,
                                                            "width": 208,
                                                            "functionKeyword": {
                                                                "kind": "FunctionKeyword",
                                                                "fullStart": 755,
                                                                "fullEnd": 764,
                                                                "start": 755,
                                                                "end": 763,
                                                                "fullWidth": 9,
                                                                "width": 8,
                                                                "text": "function",
                                                                "value": "function",
                                                                "valueText": "function",
                                                                "hasTrailingTrivia": true,
                                                                "trailingTrivia": [
                                                                    {
                                                                        "kind": "WhitespaceTrivia",
                                                                        "text": " "
                                                                    }
                                                                ]
                                                            },
                                                            "callSignature": {
                                                                "kind": "CallSignature",
                                                                "fullStart": 764,
                                                                "fullEnd": 767,
                                                                "start": 764,
                                                                "end": 766,
                                                                "fullWidth": 3,
                                                                "width": 2,
                                                                "parameterList": {
                                                                    "kind": "ParameterList",
                                                                    "fullStart": 764,
                                                                    "fullEnd": 767,
                                                                    "start": 764,
                                                                    "end": 766,
                                                                    "fullWidth": 3,
                                                                    "width": 2,
                                                                    "openParenToken": {
                                                                        "kind": "OpenParenToken",
                                                                        "fullStart": 764,
                                                                        "fullEnd": 765,
                                                                        "start": 764,
                                                                        "end": 765,
                                                                        "fullWidth": 1,
                                                                        "width": 1,
                                                                        "text": "(",
                                                                        "value": "(",
                                                                        "valueText": "("
                                                                    },
                                                                    "parameters": [],
                                                                    "closeParenToken": {
                                                                        "kind": "CloseParenToken",
                                                                        "fullStart": 765,
                                                                        "fullEnd": 767,
                                                                        "start": 765,
                                                                        "end": 766,
                                                                        "fullWidth": 2,
                                                                        "width": 1,
                                                                        "text": ")",
                                                                        "value": ")",
                                                                        "valueText": ")",
                                                                        "hasTrailingTrivia": true,
                                                                        "trailingTrivia": [
                                                                            {
                                                                                "kind": "WhitespaceTrivia",
                                                                                "text": " "
                                                                            }
                                                                        ]
                                                                    }
                                                                }
                                                            },
                                                            "block": {
                                                                "kind": "Block",
                                                                "fullStart": 767,
                                                                "fullEnd": 963,
                                                                "start": 767,
                                                                "end": 963,
                                                                "fullWidth": 196,
                                                                "width": 196,
                                                                "openBraceToken": {
                                                                    "kind": "OpenBraceToken",
                                                                    "fullStart": 767,
                                                                    "fullEnd": 770,
                                                                    "start": 767,
                                                                    "end": 768,
                                                                    "fullWidth": 3,
                                                                    "width": 1,
                                                                    "text": "{",
                                                                    "value": "{",
                                                                    "valueText": "{",
                                                                    "hasTrailingTrivia": true,
                                                                    "hasTrailingNewLine": true,
                                                                    "trailingTrivia": [
                                                                        {
                                                                            "kind": "NewLineTrivia",
                                                                            "text": "\r\n"
                                                                        }
                                                                    ]
                                                                },
                                                                "statements": [
                                                                    {
                                                                        "kind": "ReturnStatement",
                                                                        "fullStart": 770,
                                                                        "fullEnd": 950,
                                                                        "start": 786,
                                                                        "end": 948,
                                                                        "fullWidth": 180,
                                                                        "width": 162,
                                                                        "returnKeyword": {
                                                                            "kind": "ReturnKeyword",
                                                                            "fullStart": 770,
                                                                            "fullEnd": 793,
                                                                            "start": 786,
                                                                            "end": 792,
                                                                            "fullWidth": 23,
                                                                            "width": 6,
                                                                            "text": "return",
                                                                            "value": "return",
                                                                            "valueText": "return",
                                                                            "hasLeadingTrivia": true,
                                                                            "hasTrailingTrivia": true,
                                                                            "leadingTrivia": [
                                                                                {
                                                                                    "kind": "WhitespaceTrivia",
                                                                                    "text": "                "
                                                                                }
                                                                            ],
                                                                            "trailingTrivia": [
                                                                                {
                                                                                    "kind": "WhitespaceTrivia",
                                                                                    "text": " "
                                                                                }
                                                                            ]
                                                                        },
                                                                        "expression": {
                                                                            "kind": "ObjectCreationExpression",
                                                                            "fullStart": 793,
                                                                            "fullEnd": 947,
                                                                            "start": 793,
                                                                            "end": 947,
                                                                            "fullWidth": 154,
                                                                            "width": 154,
                                                                            "newKeyword": {
                                                                                "kind": "NewKeyword",
                                                                                "fullStart": 793,
                                                                                "fullEnd": 797,
                                                                                "start": 793,
                                                                                "end": 796,
                                                                                "fullWidth": 4,
                                                                                "width": 3,
                                                                                "text": "new",
                                                                                "value": "new",
                                                                                "valueText": "new",
                                                                                "hasTrailingTrivia": true,
                                                                                "trailingTrivia": [
                                                                                    {
                                                                                        "kind": "WhitespaceTrivia",
                                                                                        "text": " "
                                                                                    }
                                                                                ]
                                                                            },
                                                                            "expression": {
                                                                                "kind": "IdentifierName",
                                                                                "fullStart": 797,
                                                                                "fullEnd": 804,
                                                                                "start": 797,
                                                                                "end": 804,
                                                                                "fullWidth": 7,
                                                                                "width": 7,
                                                                                "text": "Boolean",
                                                                                "value": "Boolean",
                                                                                "valueText": "Boolean"
                                                                            },
                                                                            "argumentList": {
                                                                                "kind": "ArgumentList",
                                                                                "fullStart": 804,
                                                                                "fullEnd": 947,
                                                                                "start": 804,
                                                                                "end": 947,
                                                                                "fullWidth": 143,
                                                                                "width": 143,
                                                                                "openParenToken": {
                                                                                    "kind": "OpenParenToken",
                                                                                    "fullStart": 804,
                                                                                    "fullEnd": 805,
                                                                                    "start": 804,
                                                                                    "end": 805,
                                                                                    "fullWidth": 1,
                                                                                    "width": 1,
                                                                                    "text": "(",
                                                                                    "value": "(",
                                                                                    "valueText": "("
                                                                                },
                                                                                "arguments": [
                                                                                    {
                                                                                        "kind": "LogicalAndExpression",
                                                                                        "fullStart": 805,
                                                                                        "fullEnd": 946,
                                                                                        "start": 805,
                                                                                        "end": 946,
                                                                                        "fullWidth": 141,
                                                                                        "width": 141,
                                                                                        "left": {
                                                                                            "kind": "LogicalAndExpression",
                                                                                            "fullStart": 805,
                                                                                            "fullEnd": 890,
                                                                                            "start": 805,
                                                                                            "end": 889,
                                                                                            "fullWidth": 85,
                                                                                            "width": 84,
                                                                                            "left": {
                                                                                                "kind": "EqualsExpression",
                                                                                                "fullStart": 805,
                                                                                                "fullEnd": 828,
                                                                                                "start": 805,
                                                                                                "end": 827,
                                                                                                "fullWidth": 23,
                                                                                                "width": 22,
                                                                                                "left": {
                                                                                                    "kind": "MemberAccessExpression",
                                                                                                    "fullStart": 805,
                                                                                                    "fullEnd": 822,
                                                                                                    "start": 805,
                                                                                                    "end": 821,
                                                                                                    "fullWidth": 17,
                                                                                                    "width": 16,
                                                                                                    "expression": {
                                                                                                        "kind": "IdentifierName",
                                                                                                        "fullStart": 805,
                                                                                                        "fullEnd": 814,
                                                                                                        "start": 805,
                                                                                                        "end": 814,
                                                                                                        "fullWidth": 9,
                                                                                                        "width": 9,
                                                                                                        "text": "arguments",
                                                                                                        "value": "arguments",
                                                                                                        "valueText": "arguments"
                                                                                                    },
                                                                                                    "dotToken": {
                                                                                                        "kind": "DotToken",
                                                                                                        "fullStart": 814,
                                                                                                        "fullEnd": 815,
                                                                                                        "start": 814,
                                                                                                        "end": 815,
                                                                                                        "fullWidth": 1,
                                                                                                        "width": 1,
                                                                                                        "text": ".",
                                                                                                        "value": ".",
                                                                                                        "valueText": "."
                                                                                                    },
                                                                                                    "name": {
                                                                                                        "kind": "IdentifierName",
                                                                                                        "fullStart": 815,
                                                                                                        "fullEnd": 822,
                                                                                                        "start": 815,
                                                                                                        "end": 821,
                                                                                                        "fullWidth": 7,
                                                                                                        "width": 6,
                                                                                                        "text": "length",
                                                                                                        "value": "length",
                                                                                                        "valueText": "length",
                                                                                                        "hasTrailingTrivia": true,
                                                                                                        "trailingTrivia": [
                                                                                                            {
                                                                                                                "kind": "WhitespaceTrivia",
                                                                                                                "text": " "
                                                                                                            }
                                                                                                        ]
                                                                                                    }
                                                                                                },
                                                                                                "operatorToken": {
                                                                                                    "kind": "EqualsEqualsEqualsToken",
                                                                                                    "fullStart": 822,
                                                                                                    "fullEnd": 826,
                                                                                                    "start": 822,
                                                                                                    "end": 825,
                                                                                                    "fullWidth": 4,
                                                                                                    "width": 3,
                                                                                                    "text": "===",
                                                                                                    "value": "===",
                                                                                                    "valueText": "===",
                                                                                                    "hasTrailingTrivia": true,
                                                                                                    "trailingTrivia": [
                                                                                                        {
                                                                                                            "kind": "WhitespaceTrivia",
                                                                                                            "text": " "
                                                                                                        }
                                                                                                    ]
                                                                                                },
                                                                                                "right": {
                                                                                                    "kind": "NumericLiteral",
                                                                                                    "fullStart": 826,
                                                                                                    "fullEnd": 828,
                                                                                                    "start": 826,
                                                                                                    "end": 827,
                                                                                                    "fullWidth": 2,
                                                                                                    "width": 1,
                                                                                                    "text": "0",
                                                                                                    "value": 0,
                                                                                                    "valueText": "0",
                                                                                                    "hasTrailingTrivia": true,
                                                                                                    "trailingTrivia": [
                                                                                                        {
                                                                                                            "kind": "WhitespaceTrivia",
                                                                                                            "text": " "
                                                                                                        }
                                                                                                    ]
                                                                                                }
                                                                                            },
                                                                                            "operatorToken": {
                                                                                                "kind": "AmpersandAmpersandToken",
                                                                                                "fullStart": 828,
                                                                                                "fullEnd": 831,
                                                                                                "start": 828,
                                                                                                "end": 830,
                                                                                                "fullWidth": 3,
                                                                                                "width": 2,
                                                                                                "text": "&&",
                                                                                                "value": "&&",
                                                                                                "valueText": "&&",
                                                                                                "hasTrailingTrivia": true,
                                                                                                "trailingTrivia": [
                                                                                                    {
                                                                                                        "kind": "WhitespaceTrivia",
                                                                                                        "text": " "
                                                                                                    }
                                                                                                ]
                                                                                            },
                                                                                            "right": {
                                                                                                "kind": "EqualsExpression",
                                                                                                "fullStart": 831,
                                                                                                "fullEnd": 890,
                                                                                                "start": 831,
                                                                                                "end": 889,
                                                                                                "fullWidth": 59,
                                                                                                "width": 58,
                                                                                                "left": {
                                                                                                    "kind": "InvocationExpression",
                                                                                                    "fullStart": 831,
                                                                                                    "fullEnd": 868,
                                                                                                    "start": 831,
                                                                                                    "end": 867,
                                                                                                    "fullWidth": 37,
                                                                                                    "width": 36,
                                                                                                    "expression": {
                                                                                                        "kind": "MemberAccessExpression",
                                                                                                        "fullStart": 831,
                                                                                                        "fullEnd": 861,
                                                                                                        "start": 831,
                                                                                                        "end": 861,
                                                                                                        "fullWidth": 30,
                                                                                                        "width": 30,
                                                                                                        "expression": {
                                                                                                            "kind": "MemberAccessExpression",
                                                                                                            "fullStart": 831,
                                                                                                            "fullEnd": 856,
                                                                                                            "start": 831,
                                                                                                            "end": 856,
                                                                                                            "fullWidth": 25,
                                                                                                            "width": 25,
                                                                                                            "expression": {
                                                                                                                "kind": "MemberAccessExpression",
                                                                                                                "fullStart": 831,
                                                                                                                "fullEnd": 847,
                                                                                                                "start": 831,
                                                                                                                "end": 847,
                                                                                                                "fullWidth": 16,
                                                                                                                "width": 16,
                                                                                                                "expression": {
                                                                                                                    "kind": "IdentifierName",
                                                                                                                    "fullStart": 831,
                                                                                                                    "fullEnd": 837,
                                                                                                                    "start": 831,
                                                                                                                    "end": 837,
                                                                                                                    "fullWidth": 6,
                                                                                                                    "width": 6,
                                                                                                                    "text": "Object",
                                                                                                                    "value": "Object",
                                                                                                                    "valueText": "Object"
                                                                                                                },
                                                                                                                "dotToken": {
                                                                                                                    "kind": "DotToken",
                                                                                                                    "fullStart": 837,
                                                                                                                    "fullEnd": 838,
                                                                                                                    "start": 837,
                                                                                                                    "end": 838,
                                                                                                                    "fullWidth": 1,
                                                                                                                    "width": 1,
                                                                                                                    "text": ".",
                                                                                                                    "value": ".",
                                                                                                                    "valueText": "."
                                                                                                                },
                                                                                                                "name": {
                                                                                                                    "kind": "IdentifierName",
                                                                                                                    "fullStart": 838,
                                                                                                                    "fullEnd": 847,
                                                                                                                    "start": 838,
                                                                                                                    "end": 847,
                                                                                                                    "fullWidth": 9,
                                                                                                                    "width": 9,
                                                                                                                    "text": "prototype",
                                                                                                                    "value": "prototype",
                                                                                                                    "valueText": "prototype"
                                                                                                                }
                                                                                                            },
                                                                                                            "dotToken": {
                                                                                                                "kind": "DotToken",
                                                                                                                "fullStart": 847,
                                                                                                                "fullEnd": 848,
                                                                                                                "start": 847,
                                                                                                                "end": 848,
                                                                                                                "fullWidth": 1,
                                                                                                                "width": 1,
                                                                                                                "text": ".",
                                                                                                                "value": ".",
                                                                                                                "valueText": "."
                                                                                                            },
                                                                                                            "name": {
                                                                                                                "kind": "IdentifierName",
                                                                                                                "fullStart": 848,
                                                                                                                "fullEnd": 856,
                                                                                                                "start": 848,
                                                                                                                "end": 856,
                                                                                                                "fullWidth": 8,
                                                                                                                "width": 8,
                                                                                                                "text": "toString",
                                                                                                                "value": "toString",
                                                                                                                "valueText": "toString"
                                                                                                            }
                                                                                                        },
                                                                                                        "dotToken": {
                                                                                                            "kind": "DotToken",
                                                                                                            "fullStart": 856,
                                                                                                            "fullEnd": 857,
                                                                                                            "start": 856,
                                                                                                            "end": 857,
                                                                                                            "fullWidth": 1,
                                                                                                            "width": 1,
                                                                                                            "text": ".",
                                                                                                            "value": ".",
                                                                                                            "valueText": "."
                                                                                                        },
                                                                                                        "name": {
                                                                                                            "kind": "IdentifierName",
                                                                                                            "fullStart": 857,
                                                                                                            "fullEnd": 861,
                                                                                                            "start": 857,
                                                                                                            "end": 861,
                                                                                                            "fullWidth": 4,
                                                                                                            "width": 4,
                                                                                                            "text": "call",
                                                                                                            "value": "call",
                                                                                                            "valueText": "call"
                                                                                                        }
                                                                                                    },
                                                                                                    "argumentList": {
                                                                                                        "kind": "ArgumentList",
                                                                                                        "fullStart": 861,
                                                                                                        "fullEnd": 868,
                                                                                                        "start": 861,
                                                                                                        "end": 867,
                                                                                                        "fullWidth": 7,
                                                                                                        "width": 6,
                                                                                                        "openParenToken": {
                                                                                                            "kind": "OpenParenToken",
                                                                                                            "fullStart": 861,
                                                                                                            "fullEnd": 862,
                                                                                                            "start": 861,
                                                                                                            "end": 862,
                                                                                                            "fullWidth": 1,
                                                                                                            "width": 1,
                                                                                                            "text": "(",
                                                                                                            "value": "(",
                                                                                                            "valueText": "("
                                                                                                        },
                                                                                                        "arguments": [
                                                                                                            {
                                                                                                                "kind": "ThisKeyword",
                                                                                                                "fullStart": 862,
                                                                                                                "fullEnd": 866,
                                                                                                                "start": 862,
                                                                                                                "end": 866,
                                                                                                                "fullWidth": 4,
                                                                                                                "width": 4,
                                                                                                                "text": "this",
                                                                                                                "value": "this",
                                                                                                                "valueText": "this"
                                                                                                            }
                                                                                                        ],
                                                                                                        "closeParenToken": {
                                                                                                            "kind": "CloseParenToken",
                                                                                                            "fullStart": 866,
                                                                                                            "fullEnd": 868,
                                                                                                            "start": 866,
                                                                                                            "end": 867,
                                                                                                            "fullWidth": 2,
                                                                                                            "width": 1,
                                                                                                            "text": ")",
                                                                                                            "value": ")",
                                                                                                            "valueText": ")",
                                                                                                            "hasTrailingTrivia": true,
                                                                                                            "trailingTrivia": [
                                                                                                                {
                                                                                                                    "kind": "WhitespaceTrivia",
                                                                                                                    "text": " "
                                                                                                                }
                                                                                                            ]
                                                                                                        }
                                                                                                    }
                                                                                                },
                                                                                                "operatorToken": {
                                                                                                    "kind": "EqualsEqualsEqualsToken",
                                                                                                    "fullStart": 868,
                                                                                                    "fullEnd": 872,
                                                                                                    "start": 868,
                                                                                                    "end": 871,
                                                                                                    "fullWidth": 4,
                                                                                                    "width": 3,
                                                                                                    "text": "===",
                                                                                                    "value": "===",
                                                                                                    "valueText": "===",
                                                                                                    "hasTrailingTrivia": true,
                                                                                                    "trailingTrivia": [
                                                                                                        {
                                                                                                            "kind": "WhitespaceTrivia",
                                                                                                            "text": " "
                                                                                                        }
                                                                                                    ]
                                                                                                },
                                                                                                "right": {
                                                                                                    "kind": "StringLiteral",
                                                                                                    "fullStart": 872,
                                                                                                    "fullEnd": 890,
                                                                                                    "start": 872,
                                                                                                    "end": 889,
                                                                                                    "fullWidth": 18,
                                                                                                    "width": 17,
                                                                                                    "text": "\"[object Object]\"",
                                                                                                    "value": "[object Object]",
                                                                                                    "valueText": "[object Object]",
                                                                                                    "hasTrailingTrivia": true,
                                                                                                    "trailingTrivia": [
                                                                                                        {
                                                                                                            "kind": "WhitespaceTrivia",
                                                                                                            "text": " "
                                                                                                        }
                                                                                                    ]
                                                                                                }
                                                                                            }
                                                                                        },
                                                                                        "operatorToken": {
                                                                                            "kind": "AmpersandAmpersandToken",
                                                                                            "fullStart": 890,
                                                                                            "fullEnd": 894,
                                                                                            "start": 890,
                                                                                            "end": 892,
                                                                                            "fullWidth": 4,
                                                                                            "width": 2,
                                                                                            "text": "&&",
                                                                                            "value": "&&",
                                                                                            "valueText": "&&",
                                                                                            "hasTrailingTrivia": true,
                                                                                            "hasTrailingNewLine": true,
                                                                                            "trailingTrivia": [
                                                                                                {
                                                                                                    "kind": "NewLineTrivia",
                                                                                                    "text": "\r\n"
                                                                                                }
                                                                                            ]
                                                                                        },
                                                                                        "right": {
                                                                                            "kind": "EqualsExpression",
                                                                                            "fullStart": 894,
                                                                                            "fullEnd": 946,
                                                                                            "start": 914,
                                                                                            "end": 946,
                                                                                            "fullWidth": 52,
                                                                                            "width": 32,
                                                                                            "left": {
                                                                                                "kind": "MemberAccessExpression",
                                                                                                "fullStart": 894,
                                                                                                "fullEnd": 930,
                                                                                                "start": 914,
                                                                                                "end": 929,
                                                                                                "fullWidth": 36,
                                                                                                "width": 15,
                                                                                                "expression": {
                                                                                                    "kind": "ThisKeyword",
                                                                                                    "fullStart": 894,
                                                                                                    "fullEnd": 918,
                                                                                                    "start": 914,
                                                                                                    "end": 918,
                                                                                                    "fullWidth": 24,
                                                                                                    "width": 4,
                                                                                                    "text": "this",
                                                                                                    "value": "this",
                                                                                                    "valueText": "this",
                                                                                                    "hasLeadingTrivia": true,
                                                                                                    "leadingTrivia": [
                                                                                                        {
                                                                                                            "kind": "WhitespaceTrivia",
                                                                                                            "text": "                    "
                                                                                                        }
                                                                                                    ]
                                                                                                },
                                                                                                "dotToken": {
                                                                                                    "kind": "DotToken",
                                                                                                    "fullStart": 918,
                                                                                                    "fullEnd": 919,
                                                                                                    "start": 918,
                                                                                                    "end": 919,
                                                                                                    "fullWidth": 1,
                                                                                                    "width": 1,
                                                                                                    "text": ".",
                                                                                                    "value": ".",
                                                                                                    "valueText": "."
                                                                                                },
                                                                                                "name": {
                                                                                                    "kind": "IdentifierName",
                                                                                                    "fullStart": 919,
                                                                                                    "fullEnd": 930,
                                                                                                    "start": 919,
                                                                                                    "end": 929,
                                                                                                    "fullWidth": 11,
                                                                                                    "width": 10,
                                                                                                    "text": "verifyThis",
                                                                                                    "value": "verifyThis",
                                                                                                    "valueText": "verifyThis",
                                                                                                    "hasTrailingTrivia": true,
                                                                                                    "trailingTrivia": [
                                                                                                        {
                                                                                                            "kind": "WhitespaceTrivia",
                                                                                                            "text": " "
                                                                                                        }
                                                                                                    ]
                                                                                                }
                                                                                            },
                                                                                            "operatorToken": {
                                                                                                "kind": "EqualsEqualsEqualsToken",
                                                                                                "fullStart": 930,
                                                                                                "fullEnd": 934,
                                                                                                "start": 930,
                                                                                                "end": 933,
                                                                                                "fullWidth": 4,
                                                                                                "width": 3,
                                                                                                "text": "===",
                                                                                                "value": "===",
                                                                                                "valueText": "===",
                                                                                                "hasTrailingTrivia": true,
                                                                                                "trailingTrivia": [
                                                                                                    {
                                                                                                        "kind": "WhitespaceTrivia",
                                                                                                        "text": " "
                                                                                                    }
                                                                                                ]
                                                                                            },
                                                                                            "right": {
                                                                                                "kind": "StringLiteral",
                                                                                                "fullStart": 934,
                                                                                                "fullEnd": 946,
                                                                                                "start": 934,
                                                                                                "end": 946,
                                                                                                "fullWidth": 12,
                                                                                                "width": 12,
                                                                                                "text": "\"verifyThis\"",
                                                                                                "value": "verifyThis",
                                                                                                "valueText": "verifyThis"
                                                                                            }
                                                                                        }
                                                                                    }
                                                                                ],
                                                                                "closeParenToken": {
                                                                                    "kind": "CloseParenToken",
                                                                                    "fullStart": 946,
                                                                                    "fullEnd": 947,
                                                                                    "start": 946,
                                                                                    "end": 947,
                                                                                    "fullWidth": 1,
                                                                                    "width": 1,
                                                                                    "text": ")",
                                                                                    "value": ")",
                                                                                    "valueText": ")"
                                                                                }
                                                                            }
                                                                        },
                                                                        "semicolonToken": {
                                                                            "kind": "SemicolonToken",
                                                                            "fullStart": 947,
                                                                            "fullEnd": 950,
                                                                            "start": 947,
                                                                            "end": 948,
                                                                            "fullWidth": 3,
                                                                            "width": 1,
                                                                            "text": ";",
                                                                            "value": ";",
                                                                            "valueText": ";",
                                                                            "hasTrailingTrivia": true,
                                                                            "hasTrailingNewLine": true,
                                                                            "trailingTrivia": [
                                                                                {
                                                                                    "kind": "NewLineTrivia",
                                                                                    "text": "\r\n"
                                                                                }
                                                                            ]
                                                                        }
                                                                    }
                                                                ],
                                                                "closeBraceToken": {
                                                                    "kind": "CloseBraceToken",
                                                                    "fullStart": 950,
                                                                    "fullEnd": 963,
                                                                    "start": 962,
                                                                    "end": 963,
                                                                    "fullWidth": 13,
                                                                    "width": 1,
                                                                    "text": "}",
                                                                    "value": "}",
                                                                    "valueText": "}",
                                                                    "hasLeadingTrivia": true,
                                                                    "leadingTrivia": [
                                                                        {
                                                                            "kind": "WhitespaceTrivia",
                                                                            "text": "            "
                                                                        }
                                                                    ]
                                                                }
                                                            }
                                                        }
                                                    }
                                                }
                                            ]
                                        },
                                        "semicolonToken": {
                                            "kind": "SemicolonToken",
                                            "fullStart": 963,
                                            "fullEnd": 966,
                                            "start": 963,
                                            "end": 964,
                                            "fullWidth": 3,
                                            "width": 1,
                                            "text": ";",
                                            "value": ";",
                                            "valueText": ";",
                                            "hasTrailingTrivia": true,
                                            "hasTrailingNewLine": true,
                                            "trailingTrivia": [
                                                {
                                                    "kind": "NewLineTrivia",
                                                    "text": "\r\n"
                                                }
                                            ]
                                        }
                                    },
                                    {
                                        "kind": "VariableStatement",
                                        "fullStart": 966,
                                        "fullEnd": 1036,
                                        "start": 980,
                                        "end": 1034,
                                        "fullWidth": 70,
                                        "width": 54,
                                        "modifiers": [],
                                        "variableDeclaration": {
                                            "kind": "VariableDeclaration",
                                            "fullStart": 966,
                                            "fullEnd": 1033,
                                            "start": 980,
                                            "end": 1033,
                                            "fullWidth": 67,
                                            "width": 53,
                                            "varKeyword": {
                                                "kind": "VarKeyword",
                                                "fullStart": 966,
                                                "fullEnd": 984,
                                                "start": 980,
                                                "end": 983,
                                                "fullWidth": 18,
                                                "width": 3,
                                                "text": "var",
                                                "value": "var",
                                                "valueText": "var",
                                                "hasLeadingTrivia": true,
                                                "hasLeadingNewLine": true,
                                                "hasTrailingTrivia": true,
                                                "leadingTrivia": [
                                                    {
                                                        "kind": "NewLineTrivia",
                                                        "text": "\r\n"
                                                    },
                                                    {
                                                        "kind": "WhitespaceTrivia",
                                                        "text": "            "
                                                    }
                                                ],
                                                "trailingTrivia": [
                                                    {
                                                        "kind": "WhitespaceTrivia",
                                                        "text": " "
                                                    }
                                                ]
                                            },
                                            "variableDeclarators": [
                                                {
                                                    "kind": "VariableDeclarator",
                                                    "fullStart": 984,
                                                    "fullEnd": 1033,
                                                    "start": 984,
                                                    "end": 1033,
                                                    "fullWidth": 49,
<<<<<<< HEAD
                                                    "width": 49,
                                                    "identifier": {
=======
                                                    "propertyName": {
>>>>>>> 85e84683
                                                        "kind": "IdentifierName",
                                                        "fullStart": 984,
                                                        "fullEnd": 992,
                                                        "start": 984,
                                                        "end": 991,
                                                        "fullWidth": 8,
                                                        "width": 7,
                                                        "text": "NewFunc",
                                                        "value": "NewFunc",
                                                        "valueText": "NewFunc",
                                                        "hasTrailingTrivia": true,
                                                        "trailingTrivia": [
                                                            {
                                                                "kind": "WhitespaceTrivia",
                                                                "text": " "
                                                            }
                                                        ]
                                                    },
                                                    "equalsValueClause": {
                                                        "kind": "EqualsValueClause",
                                                        "fullStart": 992,
                                                        "fullEnd": 1033,
                                                        "start": 992,
                                                        "end": 1033,
                                                        "fullWidth": 41,
                                                        "width": 41,
                                                        "equalsToken": {
                                                            "kind": "EqualsToken",
                                                            "fullStart": 992,
                                                            "fullEnd": 994,
                                                            "start": 992,
                                                            "end": 993,
                                                            "fullWidth": 2,
                                                            "width": 1,
                                                            "text": "=",
                                                            "value": "=",
                                                            "valueText": "=",
                                                            "hasTrailingTrivia": true,
                                                            "trailingTrivia": [
                                                                {
                                                                    "kind": "WhitespaceTrivia",
                                                                    "text": " "
                                                                }
                                                            ]
                                                        },
                                                        "value": {
                                                            "kind": "InvocationExpression",
                                                            "fullStart": 994,
                                                            "fullEnd": 1033,
                                                            "start": 994,
                                                            "end": 1033,
                                                            "fullWidth": 39,
                                                            "width": 39,
                                                            "expression": {
                                                                "kind": "MemberAccessExpression",
                                                                "fullStart": 994,
                                                                "fullEnd": 1022,
                                                                "start": 994,
                                                                "end": 1022,
                                                                "fullWidth": 28,
                                                                "width": 28,
                                                                "expression": {
                                                                    "kind": "MemberAccessExpression",
                                                                    "fullStart": 994,
                                                                    "fullEnd": 1017,
                                                                    "start": 994,
                                                                    "end": 1017,
                                                                    "fullWidth": 23,
                                                                    "width": 23,
                                                                    "expression": {
                                                                        "kind": "MemberAccessExpression",
                                                                        "fullStart": 994,
                                                                        "fullEnd": 1012,
                                                                        "start": 994,
                                                                        "end": 1012,
                                                                        "fullWidth": 18,
                                                                        "width": 18,
                                                                        "expression": {
                                                                            "kind": "IdentifierName",
                                                                            "fullStart": 994,
                                                                            "fullEnd": 1002,
                                                                            "start": 994,
                                                                            "end": 1002,
                                                                            "fullWidth": 8,
                                                                            "width": 8,
                                                                            "text": "Function",
                                                                            "value": "Function",
                                                                            "valueText": "Function"
                                                                        },
                                                                        "dotToken": {
                                                                            "kind": "DotToken",
                                                                            "fullStart": 1002,
                                                                            "fullEnd": 1003,
                                                                            "start": 1002,
                                                                            "end": 1003,
                                                                            "fullWidth": 1,
                                                                            "width": 1,
                                                                            "text": ".",
                                                                            "value": ".",
                                                                            "valueText": "."
                                                                        },
                                                                        "name": {
                                                                            "kind": "IdentifierName",
                                                                            "fullStart": 1003,
                                                                            "fullEnd": 1012,
                                                                            "start": 1003,
                                                                            "end": 1012,
                                                                            "fullWidth": 9,
                                                                            "width": 9,
                                                                            "text": "prototype",
                                                                            "value": "prototype",
                                                                            "valueText": "prototype"
                                                                        }
                                                                    },
                                                                    "dotToken": {
                                                                        "kind": "DotToken",
                                                                        "fullStart": 1012,
                                                                        "fullEnd": 1013,
                                                                        "start": 1012,
                                                                        "end": 1013,
                                                                        "fullWidth": 1,
                                                                        "width": 1,
                                                                        "text": ".",
                                                                        "value": ".",
                                                                        "valueText": "."
                                                                    },
                                                                    "name": {
                                                                        "kind": "IdentifierName",
                                                                        "fullStart": 1013,
                                                                        "fullEnd": 1017,
                                                                        "start": 1013,
                                                                        "end": 1017,
                                                                        "fullWidth": 4,
                                                                        "width": 4,
                                                                        "text": "bind",
                                                                        "value": "bind",
                                                                        "valueText": "bind"
                                                                    }
                                                                },
                                                                "dotToken": {
                                                                    "kind": "DotToken",
                                                                    "fullStart": 1017,
                                                                    "fullEnd": 1018,
                                                                    "start": 1017,
                                                                    "end": 1018,
                                                                    "fullWidth": 1,
                                                                    "width": 1,
                                                                    "text": ".",
                                                                    "value": ".",
                                                                    "valueText": "."
                                                                },
                                                                "name": {
                                                                    "kind": "IdentifierName",
                                                                    "fullStart": 1018,
                                                                    "fullEnd": 1022,
                                                                    "start": 1018,
                                                                    "end": 1022,
                                                                    "fullWidth": 4,
                                                                    "width": 4,
                                                                    "text": "call",
                                                                    "value": "call",
                                                                    "valueText": "call"
                                                                }
                                                            },
                                                            "argumentList": {
                                                                "kind": "ArgumentList",
                                                                "fullStart": 1022,
                                                                "fullEnd": 1033,
                                                                "start": 1022,
                                                                "end": 1033,
                                                                "fullWidth": 11,
                                                                "width": 11,
                                                                "openParenToken": {
                                                                    "kind": "OpenParenToken",
                                                                    "fullStart": 1022,
                                                                    "fullEnd": 1023,
                                                                    "start": 1022,
                                                                    "end": 1023,
                                                                    "fullWidth": 1,
                                                                    "width": 1,
                                                                    "text": "(",
                                                                    "value": "(",
                                                                    "valueText": "("
                                                                },
                                                                "arguments": [
                                                                    {
                                                                        "kind": "IdentifierName",
                                                                        "fullStart": 1023,
                                                                        "fullEnd": 1027,
                                                                        "start": 1023,
                                                                        "end": 1027,
                                                                        "fullWidth": 4,
                                                                        "width": 4,
                                                                        "text": "func",
                                                                        "value": "func",
                                                                        "valueText": "func"
                                                                    },
                                                                    {
                                                                        "kind": "CommaToken",
                                                                        "fullStart": 1027,
                                                                        "fullEnd": 1029,
                                                                        "start": 1027,
                                                                        "end": 1028,
                                                                        "fullWidth": 2,
                                                                        "width": 1,
                                                                        "text": ",",
                                                                        "value": ",",
                                                                        "valueText": ",",
                                                                        "hasTrailingTrivia": true,
                                                                        "trailingTrivia": [
                                                                            {
                                                                                "kind": "WhitespaceTrivia",
                                                                                "text": " "
                                                                            }
                                                                        ]
                                                                    },
                                                                    {
                                                                        "kind": "IdentifierName",
                                                                        "fullStart": 1029,
                                                                        "fullEnd": 1032,
                                                                        "start": 1029,
                                                                        "end": 1032,
                                                                        "fullWidth": 3,
                                                                        "width": 3,
                                                                        "text": "obj",
                                                                        "value": "obj",
                                                                        "valueText": "obj"
                                                                    }
                                                                ],
                                                                "closeParenToken": {
                                                                    "kind": "CloseParenToken",
                                                                    "fullStart": 1032,
                                                                    "fullEnd": 1033,
                                                                    "start": 1032,
                                                                    "end": 1033,
                                                                    "fullWidth": 1,
                                                                    "width": 1,
                                                                    "text": ")",
                                                                    "value": ")",
                                                                    "valueText": ")"
                                                                }
                                                            }
                                                        }
                                                    }
                                                }
                                            ]
                                        },
                                        "semicolonToken": {
                                            "kind": "SemicolonToken",
                                            "fullStart": 1033,
                                            "fullEnd": 1036,
                                            "start": 1033,
                                            "end": 1034,
                                            "fullWidth": 3,
                                            "width": 1,
                                            "text": ";",
                                            "value": ";",
                                            "valueText": ";",
                                            "hasTrailingTrivia": true,
                                            "hasTrailingNewLine": true,
                                            "trailingTrivia": [
                                                {
                                                    "kind": "NewLineTrivia",
                                                    "text": "\r\n"
                                                }
                                            ]
                                        }
                                    },
                                    {
                                        "kind": "VariableStatement",
                                        "fullStart": 1036,
                                        "fullEnd": 1084,
                                        "start": 1050,
                                        "end": 1082,
                                        "fullWidth": 48,
                                        "width": 32,
                                        "modifiers": [],
                                        "variableDeclaration": {
                                            "kind": "VariableDeclaration",
                                            "fullStart": 1036,
                                            "fullEnd": 1081,
                                            "start": 1050,
                                            "end": 1081,
                                            "fullWidth": 45,
                                            "width": 31,
                                            "varKeyword": {
                                                "kind": "VarKeyword",
                                                "fullStart": 1036,
                                                "fullEnd": 1054,
                                                "start": 1050,
                                                "end": 1053,
                                                "fullWidth": 18,
                                                "width": 3,
                                                "text": "var",
                                                "value": "var",
                                                "valueText": "var",
                                                "hasLeadingTrivia": true,
                                                "hasLeadingNewLine": true,
                                                "hasTrailingTrivia": true,
                                                "leadingTrivia": [
                                                    {
                                                        "kind": "NewLineTrivia",
                                                        "text": "\r\n"
                                                    },
                                                    {
                                                        "kind": "WhitespaceTrivia",
                                                        "text": "            "
                                                    }
                                                ],
                                                "trailingTrivia": [
                                                    {
                                                        "kind": "WhitespaceTrivia",
                                                        "text": " "
                                                    }
                                                ]
                                            },
                                            "variableDeclarators": [
                                                {
                                                    "kind": "VariableDeclarator",
                                                    "fullStart": 1054,
                                                    "fullEnd": 1081,
                                                    "start": 1054,
                                                    "end": 1081,
                                                    "fullWidth": 27,
<<<<<<< HEAD
                                                    "width": 27,
                                                    "identifier": {
=======
                                                    "propertyName": {
>>>>>>> 85e84683
                                                        "kind": "IdentifierName",
                                                        "fullStart": 1054,
                                                        "fullEnd": 1066,
                                                        "start": 1054,
                                                        "end": 1065,
                                                        "fullWidth": 12,
                                                        "width": 11,
                                                        "text": "newInstance",
                                                        "value": "newInstance",
                                                        "valueText": "newInstance",
                                                        "hasTrailingTrivia": true,
                                                        "trailingTrivia": [
                                                            {
                                                                "kind": "WhitespaceTrivia",
                                                                "text": " "
                                                            }
                                                        ]
                                                    },
                                                    "equalsValueClause": {
                                                        "kind": "EqualsValueClause",
                                                        "fullStart": 1066,
                                                        "fullEnd": 1081,
                                                        "start": 1066,
                                                        "end": 1081,
                                                        "fullWidth": 15,
                                                        "width": 15,
                                                        "equalsToken": {
                                                            "kind": "EqualsToken",
                                                            "fullStart": 1066,
                                                            "fullEnd": 1068,
                                                            "start": 1066,
                                                            "end": 1067,
                                                            "fullWidth": 2,
                                                            "width": 1,
                                                            "text": "=",
                                                            "value": "=",
                                                            "valueText": "=",
                                                            "hasTrailingTrivia": true,
                                                            "trailingTrivia": [
                                                                {
                                                                    "kind": "WhitespaceTrivia",
                                                                    "text": " "
                                                                }
                                                            ]
                                                        },
                                                        "value": {
                                                            "kind": "ObjectCreationExpression",
                                                            "fullStart": 1068,
                                                            "fullEnd": 1081,
                                                            "start": 1068,
                                                            "end": 1081,
                                                            "fullWidth": 13,
                                                            "width": 13,
                                                            "newKeyword": {
                                                                "kind": "NewKeyword",
                                                                "fullStart": 1068,
                                                                "fullEnd": 1072,
                                                                "start": 1068,
                                                                "end": 1071,
                                                                "fullWidth": 4,
                                                                "width": 3,
                                                                "text": "new",
                                                                "value": "new",
                                                                "valueText": "new",
                                                                "hasTrailingTrivia": true,
                                                                "trailingTrivia": [
                                                                    {
                                                                        "kind": "WhitespaceTrivia",
                                                                        "text": " "
                                                                    }
                                                                ]
                                                            },
                                                            "expression": {
                                                                "kind": "IdentifierName",
                                                                "fullStart": 1072,
                                                                "fullEnd": 1079,
                                                                "start": 1072,
                                                                "end": 1079,
                                                                "fullWidth": 7,
                                                                "width": 7,
                                                                "text": "NewFunc",
                                                                "value": "NewFunc",
                                                                "valueText": "NewFunc"
                                                            },
                                                            "argumentList": {
                                                                "kind": "ArgumentList",
                                                                "fullStart": 1079,
                                                                "fullEnd": 1081,
                                                                "start": 1079,
                                                                "end": 1081,
                                                                "fullWidth": 2,
                                                                "width": 2,
                                                                "openParenToken": {
                                                                    "kind": "OpenParenToken",
                                                                    "fullStart": 1079,
                                                                    "fullEnd": 1080,
                                                                    "start": 1079,
                                                                    "end": 1080,
                                                                    "fullWidth": 1,
                                                                    "width": 1,
                                                                    "text": "(",
                                                                    "value": "(",
                                                                    "valueText": "("
                                                                },
                                                                "arguments": [],
                                                                "closeParenToken": {
                                                                    "kind": "CloseParenToken",
                                                                    "fullStart": 1080,
                                                                    "fullEnd": 1081,
                                                                    "start": 1080,
                                                                    "end": 1081,
                                                                    "fullWidth": 1,
                                                                    "width": 1,
                                                                    "text": ")",
                                                                    "value": ")",
                                                                    "valueText": ")"
                                                                }
                                                            }
                                                        }
                                                    }
                                                }
                                            ]
                                        },
                                        "semicolonToken": {
                                            "kind": "SemicolonToken",
                                            "fullStart": 1081,
                                            "fullEnd": 1084,
                                            "start": 1081,
                                            "end": 1082,
                                            "fullWidth": 3,
                                            "width": 1,
                                            "text": ";",
                                            "value": ";",
                                            "valueText": ";",
                                            "hasTrailingTrivia": true,
                                            "hasTrailingNewLine": true,
                                            "trailingTrivia": [
                                                {
                                                    "kind": "NewLineTrivia",
                                                    "text": "\r\n"
                                                }
                                            ]
                                        }
                                    },
                                    {
                                        "kind": "ReturnStatement",
                                        "fullStart": 1084,
                                        "fullEnd": 1129,
                                        "start": 1098,
                                        "end": 1127,
                                        "fullWidth": 45,
                                        "width": 29,
                                        "returnKeyword": {
                                            "kind": "ReturnKeyword",
                                            "fullStart": 1084,
                                            "fullEnd": 1105,
                                            "start": 1098,
                                            "end": 1104,
                                            "fullWidth": 21,
                                            "width": 6,
                                            "text": "return",
                                            "value": "return",
                                            "valueText": "return",
                                            "hasLeadingTrivia": true,
                                            "hasLeadingNewLine": true,
                                            "hasTrailingTrivia": true,
                                            "leadingTrivia": [
                                                {
                                                    "kind": "NewLineTrivia",
                                                    "text": "\r\n"
                                                },
                                                {
                                                    "kind": "WhitespaceTrivia",
                                                    "text": "            "
                                                }
                                            ],
                                            "trailingTrivia": [
                                                {
                                                    "kind": "WhitespaceTrivia",
                                                    "text": " "
                                                }
                                            ]
                                        },
                                        "expression": {
                                            "kind": "InvocationExpression",
                                            "fullStart": 1105,
                                            "fullEnd": 1126,
                                            "start": 1105,
                                            "end": 1126,
                                            "fullWidth": 21,
                                            "width": 21,
                                            "expression": {
                                                "kind": "MemberAccessExpression",
                                                "fullStart": 1105,
                                                "fullEnd": 1124,
                                                "start": 1105,
                                                "end": 1124,
                                                "fullWidth": 19,
                                                "width": 19,
                                                "expression": {
                                                    "kind": "IdentifierName",
                                                    "fullStart": 1105,
                                                    "fullEnd": 1116,
                                                    "start": 1105,
                                                    "end": 1116,
                                                    "fullWidth": 11,
                                                    "width": 11,
                                                    "text": "newInstance",
                                                    "value": "newInstance",
                                                    "valueText": "newInstance"
                                                },
                                                "dotToken": {
                                                    "kind": "DotToken",
                                                    "fullStart": 1116,
                                                    "fullEnd": 1117,
                                                    "start": 1116,
                                                    "end": 1117,
                                                    "fullWidth": 1,
                                                    "width": 1,
                                                    "text": ".",
                                                    "value": ".",
                                                    "valueText": "."
                                                },
                                                "name": {
                                                    "kind": "IdentifierName",
                                                    "fullStart": 1117,
                                                    "fullEnd": 1124,
                                                    "start": 1117,
                                                    "end": 1124,
                                                    "fullWidth": 7,
                                                    "width": 7,
                                                    "text": "valueOf",
                                                    "value": "valueOf",
                                                    "valueText": "valueOf"
                                                }
                                            },
                                            "argumentList": {
                                                "kind": "ArgumentList",
                                                "fullStart": 1124,
                                                "fullEnd": 1126,
                                                "start": 1124,
                                                "end": 1126,
                                                "fullWidth": 2,
                                                "width": 2,
                                                "openParenToken": {
                                                    "kind": "OpenParenToken",
                                                    "fullStart": 1124,
                                                    "fullEnd": 1125,
                                                    "start": 1124,
                                                    "end": 1125,
                                                    "fullWidth": 1,
                                                    "width": 1,
                                                    "text": "(",
                                                    "value": "(",
                                                    "valueText": "("
                                                },
                                                "arguments": [],
                                                "closeParenToken": {
                                                    "kind": "CloseParenToken",
                                                    "fullStart": 1125,
                                                    "fullEnd": 1126,
                                                    "start": 1125,
                                                    "end": 1126,
                                                    "fullWidth": 1,
                                                    "width": 1,
                                                    "text": ")",
                                                    "value": ")",
                                                    "valueText": ")"
                                                }
                                            }
                                        },
                                        "semicolonToken": {
                                            "kind": "SemicolonToken",
                                            "fullStart": 1126,
                                            "fullEnd": 1129,
                                            "start": 1126,
                                            "end": 1127,
                                            "fullWidth": 3,
                                            "width": 1,
                                            "text": ";",
                                            "value": ";",
                                            "valueText": ";",
                                            "hasTrailingTrivia": true,
                                            "hasTrailingNewLine": true,
                                            "trailingTrivia": [
                                                {
                                                    "kind": "NewLineTrivia",
                                                    "text": "\r\n"
                                                }
                                            ]
                                        }
                                    }
                                ],
                                "closeBraceToken": {
                                    "kind": "CloseBraceToken",
                                    "fullStart": 1129,
                                    "fullEnd": 1139,
                                    "start": 1137,
                                    "end": 1138,
                                    "fullWidth": 10,
                                    "width": 1,
                                    "text": "}",
                                    "value": "}",
                                    "valueText": "}",
                                    "hasLeadingTrivia": true,
                                    "hasTrailingTrivia": true,
                                    "leadingTrivia": [
                                        {
                                            "kind": "WhitespaceTrivia",
                                            "text": "        "
                                        }
                                    ],
                                    "trailingTrivia": [
                                        {
                                            "kind": "WhitespaceTrivia",
                                            "text": " "
                                        }
                                    ]
                                }
                            },
                            "finallyClause": {
                                "kind": "FinallyClause",
                                "fullStart": 1139,
                                "fullEnd": 1210,
                                "start": 1139,
                                "end": 1208,
                                "fullWidth": 71,
                                "width": 69,
                                "finallyKeyword": {
                                    "kind": "FinallyKeyword",
                                    "fullStart": 1139,
                                    "fullEnd": 1147,
                                    "start": 1139,
                                    "end": 1146,
                                    "fullWidth": 8,
                                    "width": 7,
                                    "text": "finally",
                                    "value": "finally",
                                    "valueText": "finally",
                                    "hasTrailingTrivia": true,
                                    "trailingTrivia": [
                                        {
                                            "kind": "WhitespaceTrivia",
                                            "text": " "
                                        }
                                    ]
                                },
                                "block": {
                                    "kind": "Block",
                                    "fullStart": 1147,
                                    "fullEnd": 1210,
                                    "start": 1147,
                                    "end": 1208,
                                    "fullWidth": 63,
                                    "width": 61,
                                    "openBraceToken": {
                                        "kind": "OpenBraceToken",
                                        "fullStart": 1147,
                                        "fullEnd": 1150,
                                        "start": 1147,
                                        "end": 1148,
                                        "fullWidth": 3,
                                        "width": 1,
                                        "text": "{",
                                        "value": "{",
                                        "valueText": "{",
                                        "hasTrailingTrivia": true,
                                        "hasTrailingNewLine": true,
                                        "trailingTrivia": [
                                            {
                                                "kind": "NewLineTrivia",
                                                "text": "\r\n"
                                            }
                                        ]
                                    },
                                    "statements": [
                                        {
                                            "kind": "ExpressionStatement",
                                            "fullStart": 1150,
                                            "fullEnd": 1199,
                                            "start": 1162,
                                            "end": 1197,
                                            "fullWidth": 49,
                                            "width": 35,
                                            "expression": {
                                                "kind": "DeleteExpression",
                                                "fullStart": 1150,
                                                "fullEnd": 1196,
                                                "start": 1162,
                                                "end": 1196,
                                                "fullWidth": 46,
                                                "width": 34,
                                                "deleteKeyword": {
                                                    "kind": "DeleteKeyword",
                                                    "fullStart": 1150,
                                                    "fullEnd": 1169,
                                                    "start": 1162,
                                                    "end": 1168,
                                                    "fullWidth": 19,
                                                    "width": 6,
                                                    "text": "delete",
                                                    "value": "delete",
                                                    "valueText": "delete",
                                                    "hasLeadingTrivia": true,
                                                    "hasTrailingTrivia": true,
                                                    "leadingTrivia": [
                                                        {
                                                            "kind": "WhitespaceTrivia",
                                                            "text": "            "
                                                        }
                                                    ],
                                                    "trailingTrivia": [
                                                        {
                                                            "kind": "WhitespaceTrivia",
                                                            "text": " "
                                                        }
                                                    ]
                                                },
                                                "expression": {
                                                    "kind": "MemberAccessExpression",
                                                    "fullStart": 1169,
                                                    "fullEnd": 1196,
                                                    "start": 1169,
                                                    "end": 1196,
                                                    "fullWidth": 27,
                                                    "width": 27,
                                                    "expression": {
                                                        "kind": "MemberAccessExpression",
                                                        "fullStart": 1169,
                                                        "fullEnd": 1185,
                                                        "start": 1169,
                                                        "end": 1185,
                                                        "fullWidth": 16,
                                                        "width": 16,
                                                        "expression": {
                                                            "kind": "IdentifierName",
                                                            "fullStart": 1169,
                                                            "fullEnd": 1175,
                                                            "start": 1169,
                                                            "end": 1175,
                                                            "fullWidth": 6,
                                                            "width": 6,
                                                            "text": "Object",
                                                            "value": "Object",
                                                            "valueText": "Object"
                                                        },
                                                        "dotToken": {
                                                            "kind": "DotToken",
                                                            "fullStart": 1175,
                                                            "fullEnd": 1176,
                                                            "start": 1175,
                                                            "end": 1176,
                                                            "fullWidth": 1,
                                                            "width": 1,
                                                            "text": ".",
                                                            "value": ".",
                                                            "valueText": "."
                                                        },
                                                        "name": {
                                                            "kind": "IdentifierName",
                                                            "fullStart": 1176,
                                                            "fullEnd": 1185,
                                                            "start": 1176,
                                                            "end": 1185,
                                                            "fullWidth": 9,
                                                            "width": 9,
                                                            "text": "prototype",
                                                            "value": "prototype",
                                                            "valueText": "prototype"
                                                        }
                                                    },
                                                    "dotToken": {
                                                        "kind": "DotToken",
                                                        "fullStart": 1185,
                                                        "fullEnd": 1186,
                                                        "start": 1185,
                                                        "end": 1186,
                                                        "fullWidth": 1,
                                                        "width": 1,
                                                        "text": ".",
                                                        "value": ".",
                                                        "valueText": "."
                                                    },
                                                    "name": {
                                                        "kind": "IdentifierName",
                                                        "fullStart": 1186,
                                                        "fullEnd": 1196,
                                                        "start": 1186,
                                                        "end": 1196,
                                                        "fullWidth": 10,
                                                        "width": 10,
                                                        "text": "verifyThis",
                                                        "value": "verifyThis",
                                                        "valueText": "verifyThis"
                                                    }
                                                }
                                            },
                                            "semicolonToken": {
                                                "kind": "SemicolonToken",
                                                "fullStart": 1196,
                                                "fullEnd": 1199,
                                                "start": 1196,
                                                "end": 1197,
                                                "fullWidth": 3,
                                                "width": 1,
                                                "text": ";",
                                                "value": ";",
                                                "valueText": ";",
                                                "hasTrailingTrivia": true,
                                                "hasTrailingNewLine": true,
                                                "trailingTrivia": [
                                                    {
                                                        "kind": "NewLineTrivia",
                                                        "text": "\r\n"
                                                    }
                                                ]
                                            }
                                        }
                                    ],
                                    "closeBraceToken": {
                                        "kind": "CloseBraceToken",
                                        "fullStart": 1199,
                                        "fullEnd": 1210,
                                        "start": 1207,
                                        "end": 1208,
                                        "fullWidth": 11,
                                        "width": 1,
                                        "text": "}",
                                        "value": "}",
                                        "valueText": "}",
                                        "hasLeadingTrivia": true,
                                        "hasTrailingTrivia": true,
                                        "hasTrailingNewLine": true,
                                        "leadingTrivia": [
                                            {
                                                "kind": "WhitespaceTrivia",
                                                "text": "        "
                                            }
                                        ],
                                        "trailingTrivia": [
                                            {
                                                "kind": "NewLineTrivia",
                                                "text": "\r\n"
                                            }
                                        ]
                                    }
                                }
                            }
                        }
                    ],
                    "closeBraceToken": {
                        "kind": "CloseBraceToken",
                        "fullStart": 1210,
                        "fullEnd": 1217,
                        "start": 1214,
                        "end": 1215,
                        "fullWidth": 7,
                        "width": 1,
                        "text": "}",
                        "value": "}",
                        "valueText": "}",
                        "hasLeadingTrivia": true,
                        "hasTrailingTrivia": true,
                        "hasTrailingNewLine": true,
                        "leadingTrivia": [
                            {
                                "kind": "WhitespaceTrivia",
                                "text": "    "
                            }
                        ],
                        "trailingTrivia": [
                            {
                                "kind": "NewLineTrivia",
                                "text": "\r\n"
                            }
                        ]
                    }
                }
            },
            {
                "kind": "ExpressionStatement",
                "fullStart": 1217,
                "fullEnd": 1241,
                "start": 1217,
                "end": 1239,
                "fullWidth": 24,
                "width": 22,
                "expression": {
                    "kind": "InvocationExpression",
                    "fullStart": 1217,
                    "fullEnd": 1238,
                    "start": 1217,
                    "end": 1238,
                    "fullWidth": 21,
                    "width": 21,
                    "expression": {
                        "kind": "IdentifierName",
                        "fullStart": 1217,
                        "fullEnd": 1228,
                        "start": 1217,
                        "end": 1228,
                        "fullWidth": 11,
                        "width": 11,
                        "text": "runTestCase",
                        "value": "runTestCase",
                        "valueText": "runTestCase"
                    },
                    "argumentList": {
                        "kind": "ArgumentList",
                        "fullStart": 1228,
                        "fullEnd": 1238,
                        "start": 1228,
                        "end": 1238,
                        "fullWidth": 10,
                        "width": 10,
                        "openParenToken": {
                            "kind": "OpenParenToken",
                            "fullStart": 1228,
                            "fullEnd": 1229,
                            "start": 1228,
                            "end": 1229,
                            "fullWidth": 1,
                            "width": 1,
                            "text": "(",
                            "value": "(",
                            "valueText": "("
                        },
                        "arguments": [
                            {
                                "kind": "IdentifierName",
                                "fullStart": 1229,
                                "fullEnd": 1237,
                                "start": 1229,
                                "end": 1237,
                                "fullWidth": 8,
                                "width": 8,
                                "text": "testcase",
                                "value": "testcase",
                                "valueText": "testcase"
                            }
                        ],
                        "closeParenToken": {
                            "kind": "CloseParenToken",
                            "fullStart": 1237,
                            "fullEnd": 1238,
                            "start": 1237,
                            "end": 1238,
                            "fullWidth": 1,
                            "width": 1,
                            "text": ")",
                            "value": ")",
                            "valueText": ")"
                        }
                    }
                },
                "semicolonToken": {
                    "kind": "SemicolonToken",
                    "fullStart": 1238,
                    "fullEnd": 1241,
                    "start": 1238,
                    "end": 1239,
                    "fullWidth": 3,
                    "width": 1,
                    "text": ";",
                    "value": ";",
                    "valueText": ";",
                    "hasTrailingTrivia": true,
                    "hasTrailingNewLine": true,
                    "trailingTrivia": [
                        {
                            "kind": "NewLineTrivia",
                            "text": "\r\n"
                        }
                    ]
                }
            }
        ],
        "endOfFileToken": {
            "kind": "EndOfFileToken",
            "fullStart": 1241,
            "fullEnd": 1241,
            "start": 1241,
            "end": 1241,
            "fullWidth": 0,
            "width": 0,
            "text": ""
        }
    },
    "lineMap": {
        "lineStarts": [
            0,
            67,
            152,
            232,
            308,
            380,
            385,
            441,
            590,
            595,
            597,
            599,
            622,
            658,
            660,
            675,
            732,
            770,
            894,
            950,
            966,
            968,
            1036,
            1038,
            1084,
            1086,
            1129,
            1150,
            1199,
            1210,
            1217,
            1241
        ],
        "length": 1241
    }
}<|MERGE_RESOLUTION|>--- conflicted
+++ resolved
@@ -245,12 +245,8 @@
                                         "start": 634,
                                         "end": 655,
                                         "fullWidth": 21,
-<<<<<<< HEAD
                                         "width": 21,
-                                        "identifier": {
-=======
                                         "propertyName": {
->>>>>>> 85e84683
                                             "kind": "IdentifierName",
                                             "fullStart": 634,
                                             "fullEnd": 638,
@@ -702,12 +698,8 @@
                                                     "start": 748,
                                                     "end": 963,
                                                     "fullWidth": 215,
-<<<<<<< HEAD
                                                     "width": 215,
-                                                    "identifier": {
-=======
                                                     "propertyName": {
->>>>>>> 85e84683
                                                         "kind": "IdentifierName",
                                                         "fullStart": 748,
                                                         "fullEnd": 753,
@@ -1568,12 +1560,8 @@
                                                     "start": 984,
                                                     "end": 1033,
                                                     "fullWidth": 49,
-<<<<<<< HEAD
                                                     "width": 49,
-                                                    "identifier": {
-=======
                                                     "propertyName": {
->>>>>>> 85e84683
                                                         "kind": "IdentifierName",
                                                         "fullStart": 984,
                                                         "fullEnd": 992,
@@ -1898,12 +1886,8 @@
                                                     "start": 1054,
                                                     "end": 1081,
                                                     "fullWidth": 27,
-<<<<<<< HEAD
                                                     "width": 27,
-                                                    "identifier": {
-=======
                                                     "propertyName": {
->>>>>>> 85e84683
                                                         "kind": "IdentifierName",
                                                         "fullStart": 1054,
                                                         "fullEnd": 1066,
