--- conflicted
+++ resolved
@@ -94,12 +94,8 @@
                             "start": 503,
                             "end": 548,
                             "fullWidth": 45,
-<<<<<<< HEAD
                             "width": 45,
-                            "identifier": {
-=======
                             "propertyName": {
->>>>>>> 85e84683
                                 "kind": "IdentifierName",
                                 "fullStart": 503,
                                 "fullEnd": 507,
