--- conflicted
+++ resolved
@@ -157,12 +157,8 @@
                                         "start": 349,
                                         "end": 385,
                                         "fullWidth": 36,
-<<<<<<< HEAD
                                         "width": 36,
-                                        "identifier": {
-=======
                                         "propertyName": {
->>>>>>> 85e84683
                                             "kind": "IdentifierName",
                                             "fullStart": 349,
                                             "fullEnd": 357,
@@ -385,12 +381,8 @@
                                         "start": 393,
                                         "end": 412,
                                         "fullWidth": 19,
-<<<<<<< HEAD
                                         "width": 19,
-                                        "identifier": {
-=======
                                         "propertyName": {
->>>>>>> 85e84683
                                             "kind": "IdentifierName",
                                             "fullStart": 393,
                                             "fullEnd": 397,
