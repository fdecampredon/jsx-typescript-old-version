--- conflicted
+++ resolved
@@ -157,12 +157,8 @@
                                         "start": 348,
                                         "end": 381,
                                         "fullWidth": 33,
-<<<<<<< HEAD
                                         "width": 33,
-                                        "identifier": {
-=======
                                         "propertyName": {
->>>>>>> 85e84683
                                             "kind": "IdentifierName",
                                             "fullStart": 348,
                                             "fullEnd": 356,
@@ -362,12 +358,8 @@
                                         "start": 389,
                                         "end": 408,
                                         "fullWidth": 19,
-<<<<<<< HEAD
                                         "width": 19,
-                                        "identifier": {
-=======
                                         "propertyName": {
->>>>>>> 85e84683
                                             "kind": "IdentifierName",
                                             "fullStart": 389,
                                             "fullEnd": 393,
