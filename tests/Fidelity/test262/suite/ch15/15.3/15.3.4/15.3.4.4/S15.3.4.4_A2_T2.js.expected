{
    "isDeclaration": false,
    "languageVersion": "EcmaScript5",
    "parseOptions": {
        "allowAutomaticSemicolonInsertion": true
    },
    "sourceUnit": {
        "kind": "SourceUnit",
        "fullStart": 0,
        "fullEnd": 632,
        "start": 310,
        "end": 632,
        "fullWidth": 632,
        "width": 322,
        "moduleElements": [
            {
                "kind": "VariableStatement",
                "fullStart": 0,
                "fullEnd": 330,
                "start": 310,
                "end": 329,
                "fullWidth": 330,
                "width": 19,
                "modifiers": [],
                "variableDeclaration": {
                    "kind": "VariableDeclaration",
                    "fullStart": 0,
                    "fullEnd": 328,
                    "start": 310,
                    "end": 328,
                    "fullWidth": 328,
                    "width": 18,
                    "varKeyword": {
                        "kind": "VarKeyword",
                        "fullStart": 0,
                        "fullEnd": 314,
                        "start": 310,
                        "end": 313,
                        "fullWidth": 314,
                        "width": 3,
                        "text": "var",
                        "value": "var",
                        "valueText": "var",
                        "hasLeadingTrivia": true,
                        "hasLeadingComment": true,
                        "hasLeadingNewLine": true,
                        "hasTrailingTrivia": true,
                        "leadingTrivia": [
                            {
                                "kind": "SingleLineCommentTrivia",
                                "text": "// Copyright 2009 the Sputnik authors.  All rights reserved."
                            },
                            {
                                "kind": "NewLineTrivia",
                                "text": "\n"
                            },
                            {
                                "kind": "SingleLineCommentTrivia",
                                "text": "// This code is governed by the BSD license found in the LICENSE file."
                            },
                            {
                                "kind": "NewLineTrivia",
                                "text": "\n"
                            },
                            {
                                "kind": "NewLineTrivia",
                                "text": "\n"
                            },
                            {
                                "kind": "MultiLineCommentTrivia",
                                "text": "/**\n * The length property of the call method is 1\n *\n * @path ch15/15.3/15.3.4/15.3.4.4/S15.3.4.4_A2_T2.js\n * @description Checking f.call.length, where f is new Function\n */"
                            },
                            {
                                "kind": "NewLineTrivia",
                                "text": "\n"
                            },
                            {
                                "kind": "NewLineTrivia",
                                "text": "\n"
                            }
                        ],
                        "trailingTrivia": [
                            {
                                "kind": "WhitespaceTrivia",
                                "text": " "
                            }
                        ]
                    },
                    "variableDeclarators": [
                        {
                            "kind": "VariableDeclarator",
                            "fullStart": 314,
                            "fullEnd": 328,
                            "start": 314,
                            "end": 328,
                            "fullWidth": 14,
<<<<<<< HEAD
                            "width": 14,
                            "identifier": {
=======
                            "propertyName": {
>>>>>>> 85e84683
                                "kind": "IdentifierName",
                                "fullStart": 314,
                                "fullEnd": 315,
                                "start": 314,
                                "end": 315,
                                "fullWidth": 1,
                                "width": 1,
                                "text": "f",
                                "value": "f",
                                "valueText": "f"
                            },
                            "equalsValueClause": {
                                "kind": "EqualsValueClause",
                                "fullStart": 315,
                                "fullEnd": 328,
                                "start": 315,
                                "end": 328,
                                "fullWidth": 13,
                                "width": 13,
                                "equalsToken": {
                                    "kind": "EqualsToken",
                                    "fullStart": 315,
                                    "fullEnd": 316,
                                    "start": 315,
                                    "end": 316,
                                    "fullWidth": 1,
                                    "width": 1,
                                    "text": "=",
                                    "value": "=",
                                    "valueText": "="
                                },
                                "value": {
                                    "kind": "ObjectCreationExpression",
                                    "fullStart": 316,
                                    "fullEnd": 328,
                                    "start": 316,
                                    "end": 328,
                                    "fullWidth": 12,
                                    "width": 12,
                                    "newKeyword": {
                                        "kind": "NewKeyword",
                                        "fullStart": 316,
                                        "fullEnd": 320,
                                        "start": 316,
                                        "end": 319,
                                        "fullWidth": 4,
                                        "width": 3,
                                        "text": "new",
                                        "value": "new",
                                        "valueText": "new",
                                        "hasTrailingTrivia": true,
                                        "trailingTrivia": [
                                            {
                                                "kind": "WhitespaceTrivia",
                                                "text": " "
                                            }
                                        ]
                                    },
                                    "expression": {
                                        "kind": "IdentifierName",
                                        "fullStart": 320,
                                        "fullEnd": 328,
                                        "start": 320,
                                        "end": 328,
                                        "fullWidth": 8,
                                        "width": 8,
                                        "text": "Function",
                                        "value": "Function",
                                        "valueText": "Function"
                                    }
                                }
                            }
                        }
                    ]
                },
                "semicolonToken": {
                    "kind": "SemicolonToken",
                    "fullStart": 328,
                    "fullEnd": 330,
                    "start": 328,
                    "end": 329,
                    "fullWidth": 2,
                    "width": 1,
                    "text": ";",
                    "value": ";",
                    "valueText": ";",
                    "hasTrailingTrivia": true,
                    "hasTrailingNewLine": true,
                    "trailingTrivia": [
                        {
                            "kind": "NewLineTrivia",
                            "text": "\n"
                        }
                    ]
                }
            },
            {
                "kind": "IfStatement",
                "fullStart": 330,
                "fullEnd": 417,
                "start": 341,
                "end": 416,
                "fullWidth": 87,
                "width": 75,
                "ifKeyword": {
                    "kind": "IfKeyword",
                    "fullStart": 330,
                    "fullEnd": 344,
                    "start": 341,
                    "end": 343,
                    "fullWidth": 14,
                    "width": 2,
                    "text": "if",
                    "value": "if",
                    "valueText": "if",
                    "hasLeadingTrivia": true,
                    "hasLeadingComment": true,
                    "hasLeadingNewLine": true,
                    "hasTrailingTrivia": true,
                    "leadingTrivia": [
                        {
                            "kind": "NewLineTrivia",
                            "text": "\n"
                        },
                        {
                            "kind": "SingleLineCommentTrivia",
                            "text": "//CHECK#1"
                        },
                        {
                            "kind": "NewLineTrivia",
                            "text": "\n"
                        }
                    ],
                    "trailingTrivia": [
                        {
                            "kind": "WhitespaceTrivia",
                            "text": " "
                        }
                    ]
                },
                "openParenToken": {
                    "kind": "OpenParenToken",
                    "fullStart": 344,
                    "fullEnd": 345,
                    "start": 344,
                    "end": 345,
                    "fullWidth": 1,
                    "width": 1,
                    "text": "(",
                    "value": "(",
                    "valueText": "("
                },
                "condition": {
                    "kind": "NotEqualsExpression",
                    "fullStart": 345,
                    "fullEnd": 373,
                    "start": 345,
                    "end": 373,
                    "fullWidth": 28,
                    "width": 28,
                    "left": {
                        "kind": "TypeOfExpression",
                        "fullStart": 345,
                        "fullEnd": 359,
                        "start": 345,
                        "end": 358,
                        "fullWidth": 14,
                        "width": 13,
                        "typeOfKeyword": {
                            "kind": "TypeOfKeyword",
                            "fullStart": 345,
                            "fullEnd": 352,
                            "start": 345,
                            "end": 351,
                            "fullWidth": 7,
                            "width": 6,
                            "text": "typeof",
                            "value": "typeof",
                            "valueText": "typeof",
                            "hasTrailingTrivia": true,
                            "trailingTrivia": [
                                {
                                    "kind": "WhitespaceTrivia",
                                    "text": " "
                                }
                            ]
                        },
                        "expression": {
                            "kind": "MemberAccessExpression",
                            "fullStart": 352,
                            "fullEnd": 359,
                            "start": 352,
                            "end": 358,
                            "fullWidth": 7,
                            "width": 6,
                            "expression": {
                                "kind": "IdentifierName",
                                "fullStart": 352,
                                "fullEnd": 353,
                                "start": 352,
                                "end": 353,
                                "fullWidth": 1,
                                "width": 1,
                                "text": "f",
                                "value": "f",
                                "valueText": "f"
                            },
                            "dotToken": {
                                "kind": "DotToken",
                                "fullStart": 353,
                                "fullEnd": 354,
                                "start": 353,
                                "end": 354,
                                "fullWidth": 1,
                                "width": 1,
                                "text": ".",
                                "value": ".",
                                "valueText": "."
                            },
                            "name": {
                                "kind": "IdentifierName",
                                "fullStart": 354,
                                "fullEnd": 359,
                                "start": 354,
                                "end": 358,
                                "fullWidth": 5,
                                "width": 4,
                                "text": "call",
                                "value": "call",
                                "valueText": "call",
                                "hasTrailingTrivia": true,
                                "trailingTrivia": [
                                    {
                                        "kind": "WhitespaceTrivia",
                                        "text": " "
                                    }
                                ]
                            }
                        }
                    },
                    "operatorToken": {
                        "kind": "ExclamationEqualsEqualsToken",
                        "fullStart": 359,
                        "fullEnd": 363,
                        "start": 359,
                        "end": 362,
                        "fullWidth": 4,
                        "width": 3,
                        "text": "!==",
                        "value": "!==",
                        "valueText": "!==",
                        "hasTrailingTrivia": true,
                        "trailingTrivia": [
                            {
                                "kind": "WhitespaceTrivia",
                                "text": " "
                            }
                        ]
                    },
                    "right": {
                        "kind": "StringLiteral",
                        "fullStart": 363,
                        "fullEnd": 373,
                        "start": 363,
                        "end": 373,
                        "fullWidth": 10,
                        "width": 10,
                        "text": "\"function\"",
                        "value": "function",
                        "valueText": "function"
                    }
                },
                "closeParenToken": {
                    "kind": "CloseParenToken",
                    "fullStart": 373,
                    "fullEnd": 375,
                    "start": 373,
                    "end": 374,
                    "fullWidth": 2,
                    "width": 1,
                    "text": ")",
                    "value": ")",
                    "valueText": ")",
                    "hasTrailingTrivia": true,
                    "trailingTrivia": [
                        {
                            "kind": "WhitespaceTrivia",
                            "text": " "
                        }
                    ]
                },
                "statement": {
                    "kind": "Block",
                    "fullStart": 375,
                    "fullEnd": 417,
                    "start": 375,
                    "end": 416,
                    "fullWidth": 42,
                    "width": 41,
                    "openBraceToken": {
                        "kind": "OpenBraceToken",
                        "fullStart": 375,
                        "fullEnd": 377,
                        "start": 375,
                        "end": 376,
                        "fullWidth": 2,
                        "width": 1,
                        "text": "{",
                        "value": "{",
                        "valueText": "{",
                        "hasTrailingTrivia": true,
                        "hasTrailingNewLine": true,
                        "trailingTrivia": [
                            {
                                "kind": "NewLineTrivia",
                                "text": "\n"
                            }
                        ]
                    },
                    "statements": [
                        {
                            "kind": "ExpressionStatement",
                            "fullStart": 377,
                            "fullEnd": 415,
                            "start": 379,
                            "end": 414,
                            "fullWidth": 38,
                            "width": 35,
                            "expression": {
                                "kind": "InvocationExpression",
                                "fullStart": 377,
                                "fullEnd": 413,
                                "start": 379,
                                "end": 413,
                                "fullWidth": 36,
                                "width": 34,
                                "expression": {
                                    "kind": "IdentifierName",
                                    "fullStart": 377,
                                    "fullEnd": 385,
                                    "start": 379,
                                    "end": 385,
                                    "fullWidth": 8,
                                    "width": 6,
                                    "text": "$ERROR",
                                    "value": "$ERROR",
                                    "valueText": "$ERROR",
                                    "hasLeadingTrivia": true,
                                    "leadingTrivia": [
                                        {
                                            "kind": "WhitespaceTrivia",
                                            "text": "  "
                                        }
                                    ]
                                },
                                "argumentList": {
                                    "kind": "ArgumentList",
                                    "fullStart": 385,
                                    "fullEnd": 413,
                                    "start": 385,
                                    "end": 413,
                                    "fullWidth": 28,
                                    "width": 28,
                                    "openParenToken": {
                                        "kind": "OpenParenToken",
                                        "fullStart": 385,
                                        "fullEnd": 386,
                                        "start": 385,
                                        "end": 386,
                                        "fullWidth": 1,
                                        "width": 1,
                                        "text": "(",
                                        "value": "(",
                                        "valueText": "("
                                    },
                                    "arguments": [
                                        {
                                            "kind": "StringLiteral",
                                            "fullStart": 386,
                                            "fullEnd": 412,
                                            "start": 386,
                                            "end": 412,
                                            "fullWidth": 26,
                                            "width": 26,
                                            "text": "'#1: call method accessed'",
                                            "value": "#1: call method accessed",
                                            "valueText": "#1: call method accessed"
                                        }
                                    ],
                                    "closeParenToken": {
                                        "kind": "CloseParenToken",
                                        "fullStart": 412,
                                        "fullEnd": 413,
                                        "start": 412,
                                        "end": 413,
                                        "fullWidth": 1,
                                        "width": 1,
                                        "text": ")",
                                        "value": ")",
                                        "valueText": ")"
                                    }
                                }
                            },
                            "semicolonToken": {
                                "kind": "SemicolonToken",
                                "fullStart": 413,
                                "fullEnd": 415,
                                "start": 413,
                                "end": 414,
                                "fullWidth": 2,
                                "width": 1,
                                "text": ";",
                                "value": ";",
                                "valueText": ";",
                                "hasTrailingTrivia": true,
                                "hasTrailingNewLine": true,
                                "trailingTrivia": [
                                    {
                                        "kind": "NewLineTrivia",
                                        "text": "\n"
                                    }
                                ]
                            }
                        }
                    ],
                    "closeBraceToken": {
                        "kind": "CloseBraceToken",
                        "fullStart": 415,
                        "fullEnd": 417,
                        "start": 415,
                        "end": 416,
                        "fullWidth": 2,
                        "width": 1,
                        "text": "}",
                        "value": "}",
                        "valueText": "}",
                        "hasTrailingTrivia": true,
                        "hasTrailingNewLine": true,
                        "trailingTrivia": [
                            {
                                "kind": "NewLineTrivia",
                                "text": "\n"
                            }
                        ]
                    }
                }
            },
            {
                "kind": "IfStatement",
                "fullStart": 417,
                "fullEnd": 530,
                "start": 428,
                "end": 529,
                "fullWidth": 113,
                "width": 101,
                "ifKeyword": {
                    "kind": "IfKeyword",
                    "fullStart": 417,
                    "fullEnd": 431,
                    "start": 428,
                    "end": 430,
                    "fullWidth": 14,
                    "width": 2,
                    "text": "if",
                    "value": "if",
                    "valueText": "if",
                    "hasLeadingTrivia": true,
                    "hasLeadingComment": true,
                    "hasLeadingNewLine": true,
                    "hasTrailingTrivia": true,
                    "leadingTrivia": [
                        {
                            "kind": "NewLineTrivia",
                            "text": "\n"
                        },
                        {
                            "kind": "SingleLineCommentTrivia",
                            "text": "//CHECK#2"
                        },
                        {
                            "kind": "NewLineTrivia",
                            "text": "\n"
                        }
                    ],
                    "trailingTrivia": [
                        {
                            "kind": "WhitespaceTrivia",
                            "text": " "
                        }
                    ]
                },
                "openParenToken": {
                    "kind": "OpenParenToken",
                    "fullStart": 431,
                    "fullEnd": 432,
                    "start": 431,
                    "end": 432,
                    "fullWidth": 1,
                    "width": 1,
                    "text": "(",
                    "value": "(",
                    "valueText": "("
                },
                "condition": {
                    "kind": "EqualsExpression",
                    "fullStart": 432,
                    "fullEnd": 468,
                    "start": 432,
                    "end": 468,
                    "fullWidth": 36,
                    "width": 36,
                    "left": {
                        "kind": "TypeOfExpression",
                        "fullStart": 432,
                        "fullEnd": 453,
                        "start": 432,
                        "end": 452,
                        "fullWidth": 21,
                        "width": 20,
                        "typeOfKeyword": {
                            "kind": "TypeOfKeyword",
                            "fullStart": 432,
                            "fullEnd": 439,
                            "start": 432,
                            "end": 438,
                            "fullWidth": 7,
                            "width": 6,
                            "text": "typeof",
                            "value": "typeof",
                            "valueText": "typeof",
                            "hasTrailingTrivia": true,
                            "trailingTrivia": [
                                {
                                    "kind": "WhitespaceTrivia",
                                    "text": " "
                                }
                            ]
                        },
                        "expression": {
                            "kind": "MemberAccessExpression",
                            "fullStart": 439,
                            "fullEnd": 453,
                            "start": 439,
                            "end": 452,
                            "fullWidth": 14,
                            "width": 13,
                            "expression": {
                                "kind": "MemberAccessExpression",
                                "fullStart": 439,
                                "fullEnd": 445,
                                "start": 439,
                                "end": 445,
                                "fullWidth": 6,
                                "width": 6,
                                "expression": {
                                    "kind": "IdentifierName",
                                    "fullStart": 439,
                                    "fullEnd": 440,
                                    "start": 439,
                                    "end": 440,
                                    "fullWidth": 1,
                                    "width": 1,
                                    "text": "f",
                                    "value": "f",
                                    "valueText": "f"
                                },
                                "dotToken": {
                                    "kind": "DotToken",
                                    "fullStart": 440,
                                    "fullEnd": 441,
                                    "start": 440,
                                    "end": 441,
                                    "fullWidth": 1,
                                    "width": 1,
                                    "text": ".",
                                    "value": ".",
                                    "valueText": "."
                                },
                                "name": {
                                    "kind": "IdentifierName",
                                    "fullStart": 441,
                                    "fullEnd": 445,
                                    "start": 441,
                                    "end": 445,
                                    "fullWidth": 4,
                                    "width": 4,
                                    "text": "call",
                                    "value": "call",
                                    "valueText": "call"
                                }
                            },
                            "dotToken": {
                                "kind": "DotToken",
                                "fullStart": 445,
                                "fullEnd": 446,
                                "start": 445,
                                "end": 446,
                                "fullWidth": 1,
                                "width": 1,
                                "text": ".",
                                "value": ".",
                                "valueText": "."
                            },
                            "name": {
                                "kind": "IdentifierName",
                                "fullStart": 446,
                                "fullEnd": 453,
                                "start": 446,
                                "end": 452,
                                "fullWidth": 7,
                                "width": 6,
                                "text": "length",
                                "value": "length",
                                "valueText": "length",
                                "hasTrailingTrivia": true,
                                "trailingTrivia": [
                                    {
                                        "kind": "WhitespaceTrivia",
                                        "text": " "
                                    }
                                ]
                            }
                        }
                    },
                    "operatorToken": {
                        "kind": "EqualsEqualsEqualsToken",
                        "fullStart": 453,
                        "fullEnd": 457,
                        "start": 453,
                        "end": 456,
                        "fullWidth": 4,
                        "width": 3,
                        "text": "===",
                        "value": "===",
                        "valueText": "===",
                        "hasTrailingTrivia": true,
                        "trailingTrivia": [
                            {
                                "kind": "WhitespaceTrivia",
                                "text": " "
                            }
                        ]
                    },
                    "right": {
                        "kind": "StringLiteral",
                        "fullStart": 457,
                        "fullEnd": 468,
                        "start": 457,
                        "end": 468,
                        "fullWidth": 11,
                        "width": 11,
                        "text": "\"undefined\"",
                        "value": "undefined",
                        "valueText": "undefined"
                    }
                },
                "closeParenToken": {
                    "kind": "CloseParenToken",
                    "fullStart": 468,
                    "fullEnd": 470,
                    "start": 468,
                    "end": 469,
                    "fullWidth": 2,
                    "width": 1,
                    "text": ")",
                    "value": ")",
                    "valueText": ")",
                    "hasTrailingTrivia": true,
                    "trailingTrivia": [
                        {
                            "kind": "WhitespaceTrivia",
                            "text": " "
                        }
                    ]
                },
                "statement": {
                    "kind": "Block",
                    "fullStart": 470,
                    "fullEnd": 530,
                    "start": 470,
                    "end": 529,
                    "fullWidth": 60,
                    "width": 59,
                    "openBraceToken": {
                        "kind": "OpenBraceToken",
                        "fullStart": 470,
                        "fullEnd": 472,
                        "start": 470,
                        "end": 471,
                        "fullWidth": 2,
                        "width": 1,
                        "text": "{",
                        "value": "{",
                        "valueText": "{",
                        "hasTrailingTrivia": true,
                        "hasTrailingNewLine": true,
                        "trailingTrivia": [
                            {
                                "kind": "NewLineTrivia",
                                "text": "\n"
                            }
                        ]
                    },
                    "statements": [
                        {
                            "kind": "ExpressionStatement",
                            "fullStart": 472,
                            "fullEnd": 528,
                            "start": 474,
                            "end": 527,
                            "fullWidth": 56,
                            "width": 53,
                            "expression": {
                                "kind": "InvocationExpression",
                                "fullStart": 472,
                                "fullEnd": 526,
                                "start": 474,
                                "end": 526,
                                "fullWidth": 54,
                                "width": 52,
                                "expression": {
                                    "kind": "IdentifierName",
                                    "fullStart": 472,
                                    "fullEnd": 480,
                                    "start": 474,
                                    "end": 480,
                                    "fullWidth": 8,
                                    "width": 6,
                                    "text": "$ERROR",
                                    "value": "$ERROR",
                                    "valueText": "$ERROR",
                                    "hasLeadingTrivia": true,
                                    "leadingTrivia": [
                                        {
                                            "kind": "WhitespaceTrivia",
                                            "text": "  "
                                        }
                                    ]
                                },
                                "argumentList": {
                                    "kind": "ArgumentList",
                                    "fullStart": 480,
                                    "fullEnd": 526,
                                    "start": 480,
                                    "end": 526,
                                    "fullWidth": 46,
                                    "width": 46,
                                    "openParenToken": {
                                        "kind": "OpenParenToken",
                                        "fullStart": 480,
                                        "fullEnd": 481,
                                        "start": 480,
                                        "end": 481,
                                        "fullWidth": 1,
                                        "width": 1,
                                        "text": "(",
                                        "value": "(",
                                        "valueText": "("
                                    },
                                    "arguments": [
                                        {
                                            "kind": "StringLiteral",
                                            "fullStart": 481,
                                            "fullEnd": 525,
                                            "start": 481,
                                            "end": 525,
                                            "fullWidth": 44,
                                            "width": 44,
                                            "text": "'#2: length property of call method defined'",
                                            "value": "#2: length property of call method defined",
                                            "valueText": "#2: length property of call method defined"
                                        }
                                    ],
                                    "closeParenToken": {
                                        "kind": "CloseParenToken",
                                        "fullStart": 525,
                                        "fullEnd": 526,
                                        "start": 525,
                                        "end": 526,
                                        "fullWidth": 1,
                                        "width": 1,
                                        "text": ")",
                                        "value": ")",
                                        "valueText": ")"
                                    }
                                }
                            },
                            "semicolonToken": {
                                "kind": "SemicolonToken",
                                "fullStart": 526,
                                "fullEnd": 528,
                                "start": 526,
                                "end": 527,
                                "fullWidth": 2,
                                "width": 1,
                                "text": ";",
                                "value": ";",
                                "valueText": ";",
                                "hasTrailingTrivia": true,
                                "hasTrailingNewLine": true,
                                "trailingTrivia": [
                                    {
                                        "kind": "NewLineTrivia",
                                        "text": "\n"
                                    }
                                ]
                            }
                        }
                    ],
                    "closeBraceToken": {
                        "kind": "CloseBraceToken",
                        "fullStart": 528,
                        "fullEnd": 530,
                        "start": 528,
                        "end": 529,
                        "fullWidth": 2,
                        "width": 1,
                        "text": "}",
                        "value": "}",
                        "valueText": "}",
                        "hasTrailingTrivia": true,
                        "hasTrailingNewLine": true,
                        "trailingTrivia": [
                            {
                                "kind": "NewLineTrivia",
                                "text": "\n"
                            }
                        ]
                    }
                }
            },
            {
                "kind": "IfStatement",
                "fullStart": 530,
                "fullEnd": 631,
                "start": 541,
                "end": 630,
                "fullWidth": 101,
                "width": 89,
                "ifKeyword": {
                    "kind": "IfKeyword",
                    "fullStart": 530,
                    "fullEnd": 544,
                    "start": 541,
                    "end": 543,
                    "fullWidth": 14,
                    "width": 2,
                    "text": "if",
                    "value": "if",
                    "valueText": "if",
                    "hasLeadingTrivia": true,
                    "hasLeadingComment": true,
                    "hasLeadingNewLine": true,
                    "hasTrailingTrivia": true,
                    "leadingTrivia": [
                        {
                            "kind": "NewLineTrivia",
                            "text": "\n"
                        },
                        {
                            "kind": "SingleLineCommentTrivia",
                            "text": "//CHECK#3"
                        },
                        {
                            "kind": "NewLineTrivia",
                            "text": "\n"
                        }
                    ],
                    "trailingTrivia": [
                        {
                            "kind": "WhitespaceTrivia",
                            "text": " "
                        }
                    ]
                },
                "openParenToken": {
                    "kind": "OpenParenToken",
                    "fullStart": 544,
                    "fullEnd": 545,
                    "start": 544,
                    "end": 545,
                    "fullWidth": 1,
                    "width": 1,
                    "text": "(",
                    "value": "(",
                    "valueText": "("
                },
                "condition": {
                    "kind": "NotEqualsExpression",
                    "fullStart": 545,
                    "fullEnd": 564,
                    "start": 545,
                    "end": 564,
                    "fullWidth": 19,
                    "width": 19,
                    "left": {
                        "kind": "MemberAccessExpression",
                        "fullStart": 545,
                        "fullEnd": 559,
                        "start": 545,
                        "end": 558,
                        "fullWidth": 14,
                        "width": 13,
                        "expression": {
                            "kind": "MemberAccessExpression",
                            "fullStart": 545,
                            "fullEnd": 551,
                            "start": 545,
                            "end": 551,
                            "fullWidth": 6,
                            "width": 6,
                            "expression": {
                                "kind": "IdentifierName",
                                "fullStart": 545,
                                "fullEnd": 546,
                                "start": 545,
                                "end": 546,
                                "fullWidth": 1,
                                "width": 1,
                                "text": "f",
                                "value": "f",
                                "valueText": "f"
                            },
                            "dotToken": {
                                "kind": "DotToken",
                                "fullStart": 546,
                                "fullEnd": 547,
                                "start": 546,
                                "end": 547,
                                "fullWidth": 1,
                                "width": 1,
                                "text": ".",
                                "value": ".",
                                "valueText": "."
                            },
                            "name": {
                                "kind": "IdentifierName",
                                "fullStart": 547,
                                "fullEnd": 551,
                                "start": 547,
                                "end": 551,
                                "fullWidth": 4,
                                "width": 4,
                                "text": "call",
                                "value": "call",
                                "valueText": "call"
                            }
                        },
                        "dotToken": {
                            "kind": "DotToken",
                            "fullStart": 551,
                            "fullEnd": 552,
                            "start": 551,
                            "end": 552,
                            "fullWidth": 1,
                            "width": 1,
                            "text": ".",
                            "value": ".",
                            "valueText": "."
                        },
                        "name": {
                            "kind": "IdentifierName",
                            "fullStart": 552,
                            "fullEnd": 559,
                            "start": 552,
                            "end": 558,
                            "fullWidth": 7,
                            "width": 6,
                            "text": "length",
                            "value": "length",
                            "valueText": "length",
                            "hasTrailingTrivia": true,
                            "trailingTrivia": [
                                {
                                    "kind": "WhitespaceTrivia",
                                    "text": " "
                                }
                            ]
                        }
                    },
                    "operatorToken": {
                        "kind": "ExclamationEqualsEqualsToken",
                        "fullStart": 559,
                        "fullEnd": 563,
                        "start": 559,
                        "end": 562,
                        "fullWidth": 4,
                        "width": 3,
                        "text": "!==",
                        "value": "!==",
                        "valueText": "!==",
                        "hasTrailingTrivia": true,
                        "trailingTrivia": [
                            {
                                "kind": "WhitespaceTrivia",
                                "text": " "
                            }
                        ]
                    },
                    "right": {
                        "kind": "NumericLiteral",
                        "fullStart": 563,
                        "fullEnd": 564,
                        "start": 563,
                        "end": 564,
                        "fullWidth": 1,
                        "width": 1,
                        "text": "1",
                        "value": 1,
                        "valueText": "1"
                    }
                },
                "closeParenToken": {
                    "kind": "CloseParenToken",
                    "fullStart": 564,
                    "fullEnd": 566,
                    "start": 564,
                    "end": 565,
                    "fullWidth": 2,
                    "width": 1,
                    "text": ")",
                    "value": ")",
                    "valueText": ")",
                    "hasTrailingTrivia": true,
                    "trailingTrivia": [
                        {
                            "kind": "WhitespaceTrivia",
                            "text": " "
                        }
                    ]
                },
                "statement": {
                    "kind": "Block",
                    "fullStart": 566,
                    "fullEnd": 631,
                    "start": 566,
                    "end": 630,
                    "fullWidth": 65,
                    "width": 64,
                    "openBraceToken": {
                        "kind": "OpenBraceToken",
                        "fullStart": 566,
                        "fullEnd": 568,
                        "start": 566,
                        "end": 567,
                        "fullWidth": 2,
                        "width": 1,
                        "text": "{",
                        "value": "{",
                        "valueText": "{",
                        "hasTrailingTrivia": true,
                        "hasTrailingNewLine": true,
                        "trailingTrivia": [
                            {
                                "kind": "NewLineTrivia",
                                "text": "\n"
                            }
                        ]
                    },
                    "statements": [
                        {
                            "kind": "ExpressionStatement",
                            "fullStart": 568,
                            "fullEnd": 629,
                            "start": 570,
                            "end": 628,
                            "fullWidth": 61,
                            "width": 58,
                            "expression": {
                                "kind": "InvocationExpression",
                                "fullStart": 568,
                                "fullEnd": 627,
                                "start": 570,
                                "end": 627,
                                "fullWidth": 59,
                                "width": 57,
                                "expression": {
                                    "kind": "IdentifierName",
                                    "fullStart": 568,
                                    "fullEnd": 576,
                                    "start": 570,
                                    "end": 576,
                                    "fullWidth": 8,
                                    "width": 6,
                                    "text": "$ERROR",
                                    "value": "$ERROR",
                                    "valueText": "$ERROR",
                                    "hasLeadingTrivia": true,
                                    "leadingTrivia": [
                                        {
                                            "kind": "WhitespaceTrivia",
                                            "text": "  "
                                        }
                                    ]
                                },
                                "argumentList": {
                                    "kind": "ArgumentList",
                                    "fullStart": 576,
                                    "fullEnd": 627,
                                    "start": 576,
                                    "end": 627,
                                    "fullWidth": 51,
                                    "width": 51,
                                    "openParenToken": {
                                        "kind": "OpenParenToken",
                                        "fullStart": 576,
                                        "fullEnd": 577,
                                        "start": 576,
                                        "end": 577,
                                        "fullWidth": 1,
                                        "width": 1,
                                        "text": "(",
                                        "value": "(",
                                        "valueText": "("
                                    },
                                    "arguments": [
                                        {
                                            "kind": "StringLiteral",
                                            "fullStart": 577,
                                            "fullEnd": 626,
                                            "start": 577,
                                            "end": 626,
                                            "fullWidth": 49,
                                            "width": 49,
                                            "text": "'#3: The length property of the call method is 1'",
                                            "value": "#3: The length property of the call method is 1",
                                            "valueText": "#3: The length property of the call method is 1"
                                        }
                                    ],
                                    "closeParenToken": {
                                        "kind": "CloseParenToken",
                                        "fullStart": 626,
                                        "fullEnd": 627,
                                        "start": 626,
                                        "end": 627,
                                        "fullWidth": 1,
                                        "width": 1,
                                        "text": ")",
                                        "value": ")",
                                        "valueText": ")"
                                    }
                                }
                            },
                            "semicolonToken": {
                                "kind": "SemicolonToken",
                                "fullStart": 627,
                                "fullEnd": 629,
                                "start": 627,
                                "end": 628,
                                "fullWidth": 2,
                                "width": 1,
                                "text": ";",
                                "value": ";",
                                "valueText": ";",
                                "hasTrailingTrivia": true,
                                "hasTrailingNewLine": true,
                                "trailingTrivia": [
                                    {
                                        "kind": "NewLineTrivia",
                                        "text": "\n"
                                    }
                                ]
                            }
                        }
                    ],
                    "closeBraceToken": {
                        "kind": "CloseBraceToken",
                        "fullStart": 629,
                        "fullEnd": 631,
                        "start": 629,
                        "end": 630,
                        "fullWidth": 2,
                        "width": 1,
                        "text": "}",
                        "value": "}",
                        "valueText": "}",
                        "hasTrailingTrivia": true,
                        "hasTrailingNewLine": true,
                        "trailingTrivia": [
                            {
                                "kind": "NewLineTrivia",
                                "text": "\n"
                            }
                        ]
                    }
                }
            }
        ],
        "endOfFileToken": {
            "kind": "EndOfFileToken",
            "fullStart": 631,
            "fullEnd": 632,
            "start": 632,
            "end": 632,
            "fullWidth": 1,
            "width": 0,
            "text": "",
            "hasLeadingTrivia": true,
            "hasLeadingNewLine": true,
            "leadingTrivia": [
                {
                    "kind": "NewLineTrivia",
                    "text": "\n"
                }
            ]
        }
    },
    "lineMap": {
        "lineStarts": [
            0,
            61,
            132,
            133,
            137,
            184,
            187,
            241,
            305,
            309,
            310,
            330,
            331,
            341,
            377,
            415,
            417,
            418,
            428,
            472,
            528,
            530,
            531,
            541,
            568,
            629,
            631,
            632
        ],
        "length": 632
    }
}<|MERGE_RESOLUTION|>--- conflicted
+++ resolved
@@ -94,12 +94,8 @@
                             "start": 314,
                             "end": 328,
                             "fullWidth": 14,
-<<<<<<< HEAD
                             "width": 14,
-                            "identifier": {
-=======
                             "propertyName": {
->>>>>>> 85e84683
                                 "kind": "IdentifierName",
                                 "fullStart": 314,
                                 "fullEnd": 315,
