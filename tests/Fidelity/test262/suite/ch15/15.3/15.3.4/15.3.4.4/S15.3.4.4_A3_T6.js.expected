--- conflicted
+++ resolved
@@ -620,12 +620,8 @@
                             "start": 473,
                             "end": 490,
                             "fullWidth": 17,
-<<<<<<< HEAD
                             "width": 17,
-                            "identifier": {
-=======
                             "propertyName": {
->>>>>>> 85e84683
                                 "kind": "IdentifierName",
                                 "fullStart": 473,
                                 "fullEnd": 477,
