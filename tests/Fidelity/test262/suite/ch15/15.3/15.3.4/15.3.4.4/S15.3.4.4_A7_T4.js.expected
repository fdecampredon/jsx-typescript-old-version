{
    "isDeclaration": false,
    "languageVersion": "EcmaScript5",
    "parseOptions": {
        "allowAutomaticSemicolonInsertion": true
    },
    "sourceUnit": {
        "kind": "SourceUnit",
        "fullStart": 0,
        "fullEnd": 604,
        "start": 339,
        "end": 604,
        "fullWidth": 604,
        "width": 265,
        "moduleElements": [
            {
                "kind": "TryStatement",
                "fullStart": 0,
                "fullEnd": 603,
                "start": 339,
                "end": 602,
                "fullWidth": 603,
                "width": 263,
                "tryKeyword": {
                    "kind": "TryKeyword",
                    "fullStart": 0,
                    "fullEnd": 343,
                    "start": 339,
                    "end": 342,
                    "fullWidth": 343,
                    "width": 3,
                    "text": "try",
                    "value": "try",
                    "valueText": "try",
                    "hasLeadingTrivia": true,
                    "hasLeadingComment": true,
                    "hasLeadingNewLine": true,
                    "hasTrailingTrivia": true,
                    "leadingTrivia": [
                        {
                            "kind": "SingleLineCommentTrivia",
                            "text": "// Copyright 2009 the Sputnik authors.  All rights reserved."
                        },
                        {
                            "kind": "NewLineTrivia",
                            "text": "\n"
                        },
                        {
                            "kind": "SingleLineCommentTrivia",
                            "text": "// This code is governed by the BSD license found in the LICENSE file."
                        },
                        {
                            "kind": "NewLineTrivia",
                            "text": "\n"
                        },
                        {
                            "kind": "NewLineTrivia",
                            "text": "\n"
                        },
                        {
                            "kind": "MultiLineCommentTrivia",
                            "text": "/**\n * Function.prototype.call can't be used as [[create]] caller\n *\n * @path ch15/15.3/15.3.4/15.3.4.4/S15.3.4.4_A7_T4.js\n * @description Checking if creating \"new (Function(\"this.p1=1\").call)\" fails\n */"
                        },
                        {
                            "kind": "NewLineTrivia",
                            "text": "\n"
                        },
                        {
                            "kind": "NewLineTrivia",
                            "text": "\n"
                        }
                    ],
                    "trailingTrivia": [
                        {
                            "kind": "WhitespaceTrivia",
                            "text": " "
                        }
                    ]
                },
                "block": {
                    "kind": "Block",
                    "fullStart": 343,
                    "fullEnd": 470,
                    "start": 343,
                    "end": 469,
                    "fullWidth": 127,
                    "width": 126,
                    "openBraceToken": {
                        "kind": "OpenBraceToken",
                        "fullStart": 343,
                        "fullEnd": 345,
                        "start": 343,
                        "end": 344,
                        "fullWidth": 2,
                        "width": 1,
                        "text": "{",
                        "value": "{",
                        "valueText": "{",
                        "hasTrailingTrivia": true,
                        "hasTrailingNewLine": true,
                        "trailingTrivia": [
                            {
                                "kind": "NewLineTrivia",
                                "text": "\n"
                            }
                        ]
                    },
                    "statements": [
                        {
                            "kind": "VariableStatement",
                            "fullStart": 345,
                            "fullEnd": 391,
                            "start": 347,
                            "end": 390,
                            "fullWidth": 46,
                            "width": 43,
                            "modifiers": [],
                            "variableDeclaration": {
                                "kind": "VariableDeclaration",
                                "fullStart": 345,
                                "fullEnd": 389,
                                "start": 347,
                                "end": 389,
                                "fullWidth": 44,
                                "width": 42,
                                "varKeyword": {
                                    "kind": "VarKeyword",
                                    "fullStart": 345,
                                    "fullEnd": 351,
                                    "start": 347,
                                    "end": 350,
                                    "fullWidth": 6,
                                    "width": 3,
                                    "text": "var",
                                    "value": "var",
                                    "valueText": "var",
                                    "hasLeadingTrivia": true,
                                    "hasTrailingTrivia": true,
                                    "leadingTrivia": [
                                        {
                                            "kind": "WhitespaceTrivia",
                                            "text": "  "
                                        }
                                    ],
                                    "trailingTrivia": [
                                        {
                                            "kind": "WhitespaceTrivia",
                                            "text": " "
                                        }
                                    ]
                                },
                                "variableDeclarators": [
                                    {
                                        "kind": "VariableDeclarator",
                                        "fullStart": 351,
                                        "fullEnd": 389,
                                        "start": 351,
                                        "end": 389,
                                        "fullWidth": 38,
<<<<<<< HEAD
                                        "width": 38,
                                        "identifier": {
=======
                                        "propertyName": {
>>>>>>> 85e84683
                                            "kind": "IdentifierName",
                                            "fullStart": 351,
                                            "fullEnd": 355,
                                            "start": 351,
                                            "end": 354,
                                            "fullWidth": 4,
                                            "width": 3,
                                            "text": "obj",
                                            "value": "obj",
                                            "valueText": "obj",
                                            "hasTrailingTrivia": true,
                                            "trailingTrivia": [
                                                {
                                                    "kind": "WhitespaceTrivia",
                                                    "text": " "
                                                }
                                            ]
                                        },
                                        "equalsValueClause": {
                                            "kind": "EqualsValueClause",
                                            "fullStart": 355,
                                            "fullEnd": 389,
                                            "start": 355,
                                            "end": 389,
                                            "fullWidth": 34,
                                            "width": 34,
                                            "equalsToken": {
                                                "kind": "EqualsToken",
                                                "fullStart": 355,
                                                "fullEnd": 357,
                                                "start": 355,
                                                "end": 356,
                                                "fullWidth": 2,
                                                "width": 1,
                                                "text": "=",
                                                "value": "=",
                                                "valueText": "=",
                                                "hasTrailingTrivia": true,
                                                "trailingTrivia": [
                                                    {
                                                        "kind": "WhitespaceTrivia",
                                                        "text": " "
                                                    }
                                                ]
                                            },
                                            "value": {
                                                "kind": "ObjectCreationExpression",
                                                "fullStart": 357,
                                                "fullEnd": 389,
                                                "start": 357,
                                                "end": 389,
                                                "fullWidth": 32,
                                                "width": 32,
                                                "newKeyword": {
                                                    "kind": "NewKeyword",
                                                    "fullStart": 357,
                                                    "fullEnd": 361,
                                                    "start": 357,
                                                    "end": 360,
                                                    "fullWidth": 4,
                                                    "width": 3,
                                                    "text": "new",
                                                    "value": "new",
                                                    "valueText": "new",
                                                    "hasTrailingTrivia": true,
                                                    "trailingTrivia": [
                                                        {
                                                            "kind": "WhitespaceTrivia",
                                                            "text": " "
                                                        }
                                                    ]
                                                },
                                                "expression": {
                                                    "kind": "ParenthesizedExpression",
                                                    "fullStart": 361,
                                                    "fullEnd": 389,
                                                    "start": 361,
                                                    "end": 389,
                                                    "fullWidth": 28,
                                                    "width": 28,
                                                    "openParenToken": {
                                                        "kind": "OpenParenToken",
                                                        "fullStart": 361,
                                                        "fullEnd": 362,
                                                        "start": 361,
                                                        "end": 362,
                                                        "fullWidth": 1,
                                                        "width": 1,
                                                        "text": "(",
                                                        "value": "(",
                                                        "valueText": "("
                                                    },
                                                    "expression": {
                                                        "kind": "MemberAccessExpression",
                                                        "fullStart": 362,
                                                        "fullEnd": 388,
                                                        "start": 362,
                                                        "end": 388,
                                                        "fullWidth": 26,
                                                        "width": 26,
                                                        "expression": {
                                                            "kind": "InvocationExpression",
                                                            "fullStart": 362,
                                                            "fullEnd": 383,
                                                            "start": 362,
                                                            "end": 383,
                                                            "fullWidth": 21,
                                                            "width": 21,
                                                            "expression": {
                                                                "kind": "IdentifierName",
                                                                "fullStart": 362,
                                                                "fullEnd": 370,
                                                                "start": 362,
                                                                "end": 370,
                                                                "fullWidth": 8,
                                                                "width": 8,
                                                                "text": "Function",
                                                                "value": "Function",
                                                                "valueText": "Function"
                                                            },
                                                            "argumentList": {
                                                                "kind": "ArgumentList",
                                                                "fullStart": 370,
                                                                "fullEnd": 383,
                                                                "start": 370,
                                                                "end": 383,
                                                                "fullWidth": 13,
                                                                "width": 13,
                                                                "openParenToken": {
                                                                    "kind": "OpenParenToken",
                                                                    "fullStart": 370,
                                                                    "fullEnd": 371,
                                                                    "start": 370,
                                                                    "end": 371,
                                                                    "fullWidth": 1,
                                                                    "width": 1,
                                                                    "text": "(",
                                                                    "value": "(",
                                                                    "valueText": "("
                                                                },
                                                                "arguments": [
                                                                    {
                                                                        "kind": "StringLiteral",
                                                                        "fullStart": 371,
                                                                        "fullEnd": 382,
                                                                        "start": 371,
                                                                        "end": 382,
                                                                        "fullWidth": 11,
                                                                        "width": 11,
                                                                        "text": "\"this.p1=1\"",
                                                                        "value": "this.p1=1",
                                                                        "valueText": "this.p1=1"
                                                                    }
                                                                ],
                                                                "closeParenToken": {
                                                                    "kind": "CloseParenToken",
                                                                    "fullStart": 382,
                                                                    "fullEnd": 383,
                                                                    "start": 382,
                                                                    "end": 383,
                                                                    "fullWidth": 1,
                                                                    "width": 1,
                                                                    "text": ")",
                                                                    "value": ")",
                                                                    "valueText": ")"
                                                                }
                                                            }
                                                        },
                                                        "dotToken": {
                                                            "kind": "DotToken",
                                                            "fullStart": 383,
                                                            "fullEnd": 384,
                                                            "start": 383,
                                                            "end": 384,
                                                            "fullWidth": 1,
                                                            "width": 1,
                                                            "text": ".",
                                                            "value": ".",
                                                            "valueText": "."
                                                        },
                                                        "name": {
                                                            "kind": "IdentifierName",
                                                            "fullStart": 384,
                                                            "fullEnd": 388,
                                                            "start": 384,
                                                            "end": 388,
                                                            "fullWidth": 4,
                                                            "width": 4,
                                                            "text": "call",
                                                            "value": "call",
                                                            "valueText": "call"
                                                        }
                                                    },
                                                    "closeParenToken": {
                                                        "kind": "CloseParenToken",
                                                        "fullStart": 388,
                                                        "fullEnd": 389,
                                                        "start": 388,
                                                        "end": 389,
                                                        "fullWidth": 1,
                                                        "width": 1,
                                                        "text": ")",
                                                        "value": ")",
                                                        "valueText": ")"
                                                    }
                                                }
                                            }
                                        }
                                    }
                                ]
                            },
                            "semicolonToken": {
                                "kind": "SemicolonToken",
                                "fullStart": 389,
                                "fullEnd": 391,
                                "start": 389,
                                "end": 390,
                                "fullWidth": 2,
                                "width": 1,
                                "text": ";",
                                "value": ";",
                                "valueText": ";",
                                "hasTrailingTrivia": true,
                                "hasTrailingNewLine": true,
                                "trailingTrivia": [
                                    {
                                        "kind": "NewLineTrivia",
                                        "text": "\n"
                                    }
                                ]
                            }
                        },
                        {
                            "kind": "ExpressionStatement",
                            "fullStart": 391,
                            "fullEnd": 468,
                            "start": 393,
                            "end": 467,
                            "fullWidth": 77,
                            "width": 74,
                            "expression": {
                                "kind": "InvocationExpression",
                                "fullStart": 391,
                                "fullEnd": 466,
                                "start": 393,
                                "end": 466,
                                "fullWidth": 75,
                                "width": 73,
                                "expression": {
                                    "kind": "IdentifierName",
                                    "fullStart": 391,
                                    "fullEnd": 399,
                                    "start": 393,
                                    "end": 399,
                                    "fullWidth": 8,
                                    "width": 6,
                                    "text": "$ERROR",
                                    "value": "$ERROR",
                                    "valueText": "$ERROR",
                                    "hasLeadingTrivia": true,
                                    "leadingTrivia": [
                                        {
                                            "kind": "WhitespaceTrivia",
                                            "text": "  "
                                        }
                                    ]
                                },
                                "argumentList": {
                                    "kind": "ArgumentList",
                                    "fullStart": 399,
                                    "fullEnd": 466,
                                    "start": 399,
                                    "end": 466,
                                    "fullWidth": 67,
                                    "width": 67,
                                    "openParenToken": {
                                        "kind": "OpenParenToken",
                                        "fullStart": 399,
                                        "fullEnd": 400,
                                        "start": 399,
                                        "end": 400,
                                        "fullWidth": 1,
                                        "width": 1,
                                        "text": "(",
                                        "value": "(",
                                        "valueText": "("
                                    },
                                    "arguments": [
                                        {
                                            "kind": "StringLiteral",
                                            "fullStart": 400,
                                            "fullEnd": 465,
                                            "start": 400,
                                            "end": 465,
                                            "fullWidth": 65,
                                            "width": 65,
                                            "text": "'#1: Function.prototype.call can\\'t be used as [[create]] caller'",
                                            "value": "#1: Function.prototype.call can't be used as [[create]] caller",
                                            "valueText": "#1: Function.prototype.call can't be used as [[create]] caller"
                                        }
                                    ],
                                    "closeParenToken": {
                                        "kind": "CloseParenToken",
                                        "fullStart": 465,
                                        "fullEnd": 466,
                                        "start": 465,
                                        "end": 466,
                                        "fullWidth": 1,
                                        "width": 1,
                                        "text": ")",
                                        "value": ")",
                                        "valueText": ")"
                                    }
                                }
                            },
                            "semicolonToken": {
                                "kind": "SemicolonToken",
                                "fullStart": 466,
                                "fullEnd": 468,
                                "start": 466,
                                "end": 467,
                                "fullWidth": 2,
                                "width": 1,
                                "text": ";",
                                "value": ";",
                                "valueText": ";",
                                "hasTrailingTrivia": true,
                                "hasTrailingNewLine": true,
                                "trailingTrivia": [
                                    {
                                        "kind": "NewLineTrivia",
                                        "text": "\n"
                                    }
                                ]
                            }
                        }
                    ],
                    "closeBraceToken": {
                        "kind": "CloseBraceToken",
                        "fullStart": 468,
                        "fullEnd": 470,
                        "start": 468,
                        "end": 469,
                        "fullWidth": 2,
                        "width": 1,
                        "text": "}",
                        "value": "}",
                        "valueText": "}",
                        "hasTrailingTrivia": true,
                        "trailingTrivia": [
                            {
                                "kind": "WhitespaceTrivia",
                                "text": " "
                            }
                        ]
                    }
                },
                "catchClause": {
                    "kind": "CatchClause",
                    "fullStart": 470,
                    "fullEnd": 603,
                    "start": 470,
                    "end": 602,
                    "fullWidth": 133,
                    "width": 132,
                    "catchKeyword": {
                        "kind": "CatchKeyword",
                        "fullStart": 470,
                        "fullEnd": 476,
                        "start": 470,
                        "end": 475,
                        "fullWidth": 6,
                        "width": 5,
                        "text": "catch",
                        "value": "catch",
                        "valueText": "catch",
                        "hasTrailingTrivia": true,
                        "trailingTrivia": [
                            {
                                "kind": "WhitespaceTrivia",
                                "text": " "
                            }
                        ]
                    },
                    "openParenToken": {
                        "kind": "OpenParenToken",
                        "fullStart": 476,
                        "fullEnd": 477,
                        "start": 476,
                        "end": 477,
                        "fullWidth": 1,
                        "width": 1,
                        "text": "(",
                        "value": "(",
                        "valueText": "("
                    },
                    "identifier": {
                        "kind": "IdentifierName",
                        "fullStart": 477,
                        "fullEnd": 478,
                        "start": 477,
                        "end": 478,
                        "fullWidth": 1,
                        "width": 1,
                        "text": "e",
                        "value": "e",
                        "valueText": "e"
                    },
                    "closeParenToken": {
                        "kind": "CloseParenToken",
                        "fullStart": 478,
                        "fullEnd": 480,
                        "start": 478,
                        "end": 479,
                        "fullWidth": 2,
                        "width": 1,
                        "text": ")",
                        "value": ")",
                        "valueText": ")",
                        "hasTrailingTrivia": true,
                        "trailingTrivia": [
                            {
                                "kind": "WhitespaceTrivia",
                                "text": " "
                            }
                        ]
                    },
                    "block": {
                        "kind": "Block",
                        "fullStart": 480,
                        "fullEnd": 603,
                        "start": 480,
                        "end": 602,
                        "fullWidth": 123,
                        "width": 122,
                        "openBraceToken": {
                            "kind": "OpenBraceToken",
                            "fullStart": 480,
                            "fullEnd": 482,
                            "start": 480,
                            "end": 481,
                            "fullWidth": 2,
                            "width": 1,
                            "text": "{",
                            "value": "{",
                            "valueText": "{",
                            "hasTrailingTrivia": true,
                            "hasTrailingNewLine": true,
                            "trailingTrivia": [
                                {
                                    "kind": "NewLineTrivia",
                                    "text": "\n"
                                }
                            ]
                        },
                        "statements": [
                            {
                                "kind": "IfStatement",
                                "fullStart": 482,
                                "fullEnd": 601,
                                "start": 484,
                                "end": 600,
                                "fullWidth": 119,
                                "width": 116,
                                "ifKeyword": {
                                    "kind": "IfKeyword",
                                    "fullStart": 482,
                                    "fullEnd": 487,
                                    "start": 484,
                                    "end": 486,
                                    "fullWidth": 5,
                                    "width": 2,
                                    "text": "if",
                                    "value": "if",
                                    "valueText": "if",
                                    "hasLeadingTrivia": true,
                                    "hasTrailingTrivia": true,
                                    "leadingTrivia": [
                                        {
                                            "kind": "WhitespaceTrivia",
                                            "text": "  "
                                        }
                                    ],
                                    "trailingTrivia": [
                                        {
                                            "kind": "WhitespaceTrivia",
                                            "text": " "
                                        }
                                    ]
                                },
                                "openParenToken": {
                                    "kind": "OpenParenToken",
                                    "fullStart": 487,
                                    "fullEnd": 488,
                                    "start": 487,
                                    "end": 488,
                                    "fullWidth": 1,
                                    "width": 1,
                                    "text": "(",
                                    "value": "(",
                                    "valueText": "("
                                },
                                "condition": {
                                    "kind": "LogicalNotExpression",
                                    "fullStart": 488,
                                    "fullEnd": 513,
                                    "start": 488,
                                    "end": 513,
                                    "fullWidth": 25,
                                    "width": 25,
                                    "operatorToken": {
                                        "kind": "ExclamationToken",
                                        "fullStart": 488,
                                        "fullEnd": 489,
                                        "start": 488,
                                        "end": 489,
                                        "fullWidth": 1,
                                        "width": 1,
                                        "text": "!",
                                        "value": "!",
                                        "valueText": "!"
                                    },
                                    "operand": {
                                        "kind": "ParenthesizedExpression",
                                        "fullStart": 489,
                                        "fullEnd": 513,
                                        "start": 489,
                                        "end": 513,
                                        "fullWidth": 24,
                                        "width": 24,
                                        "openParenToken": {
                                            "kind": "OpenParenToken",
                                            "fullStart": 489,
                                            "fullEnd": 490,
                                            "start": 489,
                                            "end": 490,
                                            "fullWidth": 1,
                                            "width": 1,
                                            "text": "(",
                                            "value": "(",
                                            "valueText": "("
                                        },
                                        "expression": {
                                            "kind": "InstanceOfExpression",
                                            "fullStart": 490,
                                            "fullEnd": 512,
                                            "start": 490,
                                            "end": 512,
                                            "fullWidth": 22,
                                            "width": 22,
                                            "left": {
                                                "kind": "IdentifierName",
                                                "fullStart": 490,
                                                "fullEnd": 492,
                                                "start": 490,
                                                "end": 491,
                                                "fullWidth": 2,
                                                "width": 1,
                                                "text": "e",
                                                "value": "e",
                                                "valueText": "e",
                                                "hasTrailingTrivia": true,
                                                "trailingTrivia": [
                                                    {
                                                        "kind": "WhitespaceTrivia",
                                                        "text": " "
                                                    }
                                                ]
                                            },
                                            "operatorToken": {
                                                "kind": "InstanceOfKeyword",
                                                "fullStart": 492,
                                                "fullEnd": 503,
                                                "start": 492,
                                                "end": 502,
                                                "fullWidth": 11,
                                                "width": 10,
                                                "text": "instanceof",
                                                "value": "instanceof",
                                                "valueText": "instanceof",
                                                "hasTrailingTrivia": true,
                                                "trailingTrivia": [
                                                    {
                                                        "kind": "WhitespaceTrivia",
                                                        "text": " "
                                                    }
                                                ]
                                            },
                                            "right": {
                                                "kind": "IdentifierName",
                                                "fullStart": 503,
                                                "fullEnd": 512,
                                                "start": 503,
                                                "end": 512,
                                                "fullWidth": 9,
                                                "width": 9,
                                                "text": "TypeError",
                                                "value": "TypeError",
                                                "valueText": "TypeError"
                                            }
                                        },
                                        "closeParenToken": {
                                            "kind": "CloseParenToken",
                                            "fullStart": 512,
                                            "fullEnd": 513,
                                            "start": 512,
                                            "end": 513,
                                            "fullWidth": 1,
                                            "width": 1,
                                            "text": ")",
                                            "value": ")",
                                            "valueText": ")"
                                        }
                                    }
                                },
                                "closeParenToken": {
                                    "kind": "CloseParenToken",
                                    "fullStart": 513,
                                    "fullEnd": 515,
                                    "start": 513,
                                    "end": 514,
                                    "fullWidth": 2,
                                    "width": 1,
                                    "text": ")",
                                    "value": ")",
                                    "valueText": ")",
                                    "hasTrailingTrivia": true,
                                    "trailingTrivia": [
                                        {
                                            "kind": "WhitespaceTrivia",
                                            "text": " "
                                        }
                                    ]
                                },
                                "statement": {
                                    "kind": "Block",
                                    "fullStart": 515,
                                    "fullEnd": 601,
                                    "start": 515,
                                    "end": 600,
                                    "fullWidth": 86,
                                    "width": 85,
                                    "openBraceToken": {
                                        "kind": "OpenBraceToken",
                                        "fullStart": 515,
                                        "fullEnd": 517,
                                        "start": 515,
                                        "end": 516,
                                        "fullWidth": 2,
                                        "width": 1,
                                        "text": "{",
                                        "value": "{",
                                        "valueText": "{",
                                        "hasTrailingTrivia": true,
                                        "hasTrailingNewLine": true,
                                        "trailingTrivia": [
                                            {
                                                "kind": "NewLineTrivia",
                                                "text": "\n"
                                            }
                                        ]
                                    },
                                    "statements": [
                                        {
                                            "kind": "ExpressionStatement",
                                            "fullStart": 517,
                                            "fullEnd": 597,
                                            "start": 520,
                                            "end": 596,
                                            "fullWidth": 80,
                                            "width": 76,
                                            "expression": {
                                                "kind": "InvocationExpression",
                                                "fullStart": 517,
                                                "fullEnd": 595,
                                                "start": 520,
                                                "end": 595,
                                                "fullWidth": 78,
                                                "width": 75,
                                                "expression": {
                                                    "kind": "IdentifierName",
                                                    "fullStart": 517,
                                                    "fullEnd": 526,
                                                    "start": 520,
                                                    "end": 526,
                                                    "fullWidth": 9,
                                                    "width": 6,
                                                    "text": "$ERROR",
                                                    "value": "$ERROR",
                                                    "valueText": "$ERROR",
                                                    "hasLeadingTrivia": true,
                                                    "leadingTrivia": [
                                                        {
                                                            "kind": "WhitespaceTrivia",
                                                            "text": "  \t"
                                                        }
                                                    ]
                                                },
                                                "argumentList": {
                                                    "kind": "ArgumentList",
                                                    "fullStart": 526,
                                                    "fullEnd": 595,
                                                    "start": 526,
                                                    "end": 595,
                                                    "fullWidth": 69,
                                                    "width": 69,
                                                    "openParenToken": {
                                                        "kind": "OpenParenToken",
                                                        "fullStart": 526,
                                                        "fullEnd": 527,
                                                        "start": 526,
                                                        "end": 527,
                                                        "fullWidth": 1,
                                                        "width": 1,
                                                        "text": "(",
                                                        "value": "(",
                                                        "valueText": "("
                                                    },
                                                    "arguments": [
                                                        {
                                                            "kind": "StringLiteral",
                                                            "fullStart": 527,
                                                            "fullEnd": 594,
                                                            "start": 527,
                                                            "end": 594,
                                                            "fullWidth": 67,
                                                            "width": 67,
                                                            "text": "'#1.1: Function.prototype.call can\\'t be used as [[create]] caller'",
                                                            "value": "#1.1: Function.prototype.call can't be used as [[create]] caller",
                                                            "valueText": "#1.1: Function.prototype.call can't be used as [[create]] caller"
                                                        }
                                                    ],
                                                    "closeParenToken": {
                                                        "kind": "CloseParenToken",
                                                        "fullStart": 594,
                                                        "fullEnd": 595,
                                                        "start": 594,
                                                        "end": 595,
                                                        "fullWidth": 1,
                                                        "width": 1,
                                                        "text": ")",
                                                        "value": ")",
                                                        "valueText": ")"
                                                    }
                                                }
                                            },
                                            "semicolonToken": {
                                                "kind": "SemicolonToken",
                                                "fullStart": 595,
                                                "fullEnd": 597,
                                                "start": 595,
                                                "end": 596,
                                                "fullWidth": 2,
                                                "width": 1,
                                                "text": ";",
                                                "value": ";",
                                                "valueText": ";",
                                                "hasTrailingTrivia": true,
                                                "hasTrailingNewLine": true,
                                                "trailingTrivia": [
                                                    {
                                                        "kind": "NewLineTrivia",
                                                        "text": "\n"
                                                    }
                                                ]
                                            }
                                        }
                                    ],
                                    "closeBraceToken": {
                                        "kind": "CloseBraceToken",
                                        "fullStart": 597,
                                        "fullEnd": 601,
                                        "start": 599,
                                        "end": 600,
                                        "fullWidth": 4,
                                        "width": 1,
                                        "text": "}",
                                        "value": "}",
                                        "valueText": "}",
                                        "hasLeadingTrivia": true,
                                        "hasTrailingTrivia": true,
                                        "hasTrailingNewLine": true,
                                        "leadingTrivia": [
                                            {
                                                "kind": "WhitespaceTrivia",
                                                "text": "  "
                                            }
                                        ],
                                        "trailingTrivia": [
                                            {
                                                "kind": "NewLineTrivia",
                                                "text": "\n"
                                            }
                                        ]
                                    }
                                }
                            }
                        ],
                        "closeBraceToken": {
                            "kind": "CloseBraceToken",
                            "fullStart": 601,
                            "fullEnd": 603,
                            "start": 601,
                            "end": 602,
                            "fullWidth": 2,
                            "width": 1,
                            "text": "}",
                            "value": "}",
                            "valueText": "}",
                            "hasTrailingTrivia": true,
                            "hasTrailingNewLine": true,
                            "trailingTrivia": [
                                {
                                    "kind": "NewLineTrivia",
                                    "text": "\n"
                                }
                            ]
                        }
                    }
                }
            }
        ],
        "endOfFileToken": {
            "kind": "EndOfFileToken",
            "fullStart": 603,
            "fullEnd": 604,
            "start": 604,
            "end": 604,
            "fullWidth": 1,
            "width": 0,
            "text": "",
            "hasLeadingTrivia": true,
            "hasLeadingNewLine": true,
            "leadingTrivia": [
                {
                    "kind": "NewLineTrivia",
                    "text": "\n"
                }
            ]
        }
    },
    "lineMap": {
        "lineStarts": [
            0,
            61,
            132,
            133,
            137,
            199,
            202,
            256,
            334,
            338,
            339,
            345,
            391,
            468,
            482,
            517,
            597,
            601,
            603,
            604
        ],
        "length": 604
    }
}<|MERGE_RESOLUTION|>--- conflicted
+++ resolved
@@ -157,12 +157,8 @@
                                         "start": 351,
                                         "end": 389,
                                         "fullWidth": 38,
-<<<<<<< HEAD
                                         "width": 38,
-                                        "identifier": {
-=======
                                         "propertyName": {
->>>>>>> 85e84683
                                             "kind": "IdentifierName",
                                             "fullStart": 351,
                                             "fullEnd": 355,
