--- conflicted
+++ resolved
@@ -94,12 +94,8 @@
                             "start": 461,
                             "end": 464,
                             "fullWidth": 3,
-<<<<<<< HEAD
                             "width": 3,
-                            "identifier": {
-=======
                             "propertyName": {
->>>>>>> 85e84683
                                 "kind": "IdentifierName",
                                 "fullStart": 461,
                                 "fullEnd": 462,
@@ -220,12 +216,8 @@
                             "start": 471,
                             "end": 513,
                             "fullWidth": 42,
-<<<<<<< HEAD
                             "width": 42,
-                            "identifier": {
-=======
                             "propertyName": {
->>>>>>> 85e84683
                                 "kind": "IdentifierName",
                                 "fullStart": 471,
                                 "fullEnd": 472,
@@ -640,12 +632,8 @@
                             "start": 520,
                             "end": 526,
                             "fullWidth": 6,
-<<<<<<< HEAD
                             "width": 6,
-                            "identifier": {
-=======
                             "propertyName": {
->>>>>>> 85e84683
                                 "kind": "IdentifierName",
                                 "fullStart": 520,
                                 "fullEnd": 523,
