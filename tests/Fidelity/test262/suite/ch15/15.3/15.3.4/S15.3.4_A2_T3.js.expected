--- conflicted
+++ resolved
@@ -407,12 +407,8 @@
                                                     "start": 456,
                                                     "end": 457,
                                                     "fullWidth": 1,
-<<<<<<< HEAD
                                                     "width": 1,
-                                                    "identifier": {
-=======
                                                     "propertyName": {
->>>>>>> 85e84683
                                                         "kind": "IdentifierName",
                                                         "fullStart": 456,
                                                         "fullEnd": 457,
