{
    "isDeclaration": false,
    "languageVersion": "EcmaScript5",
    "parseOptions": {
        "allowAutomaticSemicolonInsertion": true
    },
    "sourceUnit": {
        "kind": "SourceUnit",
        "fullStart": 0,
        "fullEnd": 741,
        "start": 562,
        "end": 741,
        "fullWidth": 741,
        "width": 179,
        "isIncrementallyUnusable": true,
        "moduleElements": [
            {
                "kind": "FunctionDeclaration",
                "fullStart": 0,
                "fullEnd": 717,
                "start": 562,
                "end": 715,
                "fullWidth": 717,
                "width": 153,
                "modifiers": [],
                "functionKeyword": {
                    "kind": "FunctionKeyword",
                    "fullStart": 0,
                    "fullEnd": 571,
                    "start": 562,
                    "end": 570,
                    "fullWidth": 571,
                    "width": 8,
                    "text": "function",
                    "value": "function",
                    "valueText": "function",
                    "hasLeadingTrivia": true,
                    "hasLeadingComment": true,
                    "hasLeadingNewLine": true,
                    "hasTrailingTrivia": true,
                    "leadingTrivia": [
                        {
                            "kind": "SingleLineCommentTrivia",
                            "text": "/// Copyright (c) 2012 Ecma International.  All rights reserved. "
                        },
                        {
                            "kind": "NewLineTrivia",
                            "text": "\r\n"
                        },
                        {
                            "kind": "SingleLineCommentTrivia",
                            "text": "/// Ecma International makes this code available under the terms and conditions set"
                        },
                        {
                            "kind": "NewLineTrivia",
                            "text": "\r\n"
                        },
                        {
                            "kind": "SingleLineCommentTrivia",
                            "text": "/// forth on http://hg.ecmascript.org/tests/test262/raw-file/tip/LICENSE (the "
                        },
                        {
                            "kind": "NewLineTrivia",
                            "text": "\r\n"
                        },
                        {
                            "kind": "SingleLineCommentTrivia",
                            "text": "/// \"Use Terms\").   Any redistribution of this code must retain the above "
                        },
                        {
                            "kind": "NewLineTrivia",
                            "text": "\r\n"
                        },
                        {
                            "kind": "SingleLineCommentTrivia",
                            "text": "/// copyright and this notice and otherwise comply with the Use Terms."
                        },
                        {
                            "kind": "NewLineTrivia",
                            "text": "\r\n"
                        },
                        {
                            "kind": "MultiLineCommentTrivia",
                            "text": "/**\r\n * @path ch15/15.3/15.3.4/15.3.4.5/15.3.4.5-13.b-3.js\r\n * @description Function.prototype.bind, 'length' set to remaining number of expected args (all args prefilled)\r\n */"
                        },
                        {
                            "kind": "NewLineTrivia",
                            "text": "\r\n"
                        },
                        {
                            "kind": "NewLineTrivia",
                            "text": "\r\n"
                        },
                        {
                            "kind": "NewLineTrivia",
                            "text": "\r\n"
                        }
                    ],
                    "trailingTrivia": [
                        {
                            "kind": "WhitespaceTrivia",
                            "text": " "
                        }
                    ]
                },
                "identifier": {
                    "kind": "IdentifierName",
                    "fullStart": 571,
                    "fullEnd": 579,
                    "start": 571,
                    "end": 579,
                    "fullWidth": 8,
                    "width": 8,
                    "text": "testcase",
                    "value": "testcase",
                    "valueText": "testcase"
                },
                "callSignature": {
                    "kind": "CallSignature",
                    "fullStart": 579,
                    "fullEnd": 582,
                    "start": 579,
                    "end": 581,
                    "fullWidth": 3,
                    "width": 2,
                    "parameterList": {
                        "kind": "ParameterList",
                        "fullStart": 579,
                        "fullEnd": 582,
                        "start": 579,
                        "end": 581,
                        "fullWidth": 3,
                        "width": 2,
                        "openParenToken": {
                            "kind": "OpenParenToken",
                            "fullStart": 579,
                            "fullEnd": 580,
                            "start": 579,
                            "end": 580,
                            "fullWidth": 1,
                            "width": 1,
                            "text": "(",
                            "value": "(",
                            "valueText": "("
                        },
                        "parameters": [],
                        "closeParenToken": {
                            "kind": "CloseParenToken",
                            "fullStart": 580,
                            "fullEnd": 582,
                            "start": 580,
                            "end": 581,
                            "fullWidth": 2,
                            "width": 1,
                            "text": ")",
                            "value": ")",
                            "valueText": ")",
                            "hasTrailingTrivia": true,
                            "trailingTrivia": [
                                {
                                    "kind": "WhitespaceTrivia",
                                    "text": " "
                                }
                            ]
                        }
                    }
                },
                "block": {
                    "kind": "Block",
                    "fullStart": 582,
                    "fullEnd": 717,
                    "start": 582,
                    "end": 715,
                    "fullWidth": 135,
                    "width": 133,
                    "openBraceToken": {
                        "kind": "OpenBraceToken",
                        "fullStart": 582,
                        "fullEnd": 585,
                        "start": 582,
                        "end": 583,
                        "fullWidth": 3,
                        "width": 1,
                        "text": "{",
                        "value": "{",
                        "valueText": "{",
                        "hasTrailingTrivia": true,
                        "hasTrailingNewLine": true,
                        "trailingTrivia": [
                            {
                                "kind": "NewLineTrivia",
                                "text": "\r\n"
                            }
                        ]
                    },
                    "statements": [
                        {
                            "kind": "FunctionDeclaration",
                            "fullStart": 585,
                            "fullEnd": 611,
                            "start": 587,
                            "end": 609,
                            "fullWidth": 26,
                            "width": 22,
                            "modifiers": [],
                            "functionKeyword": {
                                "kind": "FunctionKeyword",
                                "fullStart": 585,
                                "fullEnd": 596,
                                "start": 587,
                                "end": 595,
                                "fullWidth": 11,
                                "width": 8,
                                "text": "function",
                                "value": "function",
                                "valueText": "function",
                                "hasLeadingTrivia": true,
                                "hasTrailingTrivia": true,
                                "leadingTrivia": [
                                    {
                                        "kind": "WhitespaceTrivia",
                                        "text": "  "
                                    }
                                ],
                                "trailingTrivia": [
                                    {
                                        "kind": "WhitespaceTrivia",
                                        "text": " "
                                    }
                                ]
                            },
                            "identifier": {
                                "kind": "IdentifierName",
                                "fullStart": 596,
                                "fullEnd": 599,
                                "start": 596,
                                "end": 599,
                                "fullWidth": 3,
                                "width": 3,
                                "text": "foo",
                                "value": "foo",
                                "valueText": "foo"
                            },
                            "callSignature": {
                                "kind": "CallSignature",
                                "fullStart": 599,
                                "fullEnd": 606,
                                "start": 599,
                                "end": 605,
                                "fullWidth": 7,
                                "width": 6,
                                "parameterList": {
                                    "kind": "ParameterList",
                                    "fullStart": 599,
                                    "fullEnd": 606,
                                    "start": 599,
                                    "end": 605,
                                    "fullWidth": 7,
                                    "width": 6,
                                    "openParenToken": {
                                        "kind": "OpenParenToken",
                                        "fullStart": 599,
                                        "fullEnd": 600,
                                        "start": 599,
                                        "end": 600,
                                        "fullWidth": 1,
                                        "width": 1,
                                        "text": "(",
                                        "value": "(",
                                        "valueText": "("
                                    },
                                    "parameters": [
                                        {
                                            "kind": "Parameter",
                                            "fullStart": 600,
                                            "fullEnd": 601,
                                            "start": 600,
                                            "end": 601,
                                            "fullWidth": 1,
<<<<<<< HEAD
                                            "width": 1,
=======
                                            "modifiers": [],
>>>>>>> e3c38734
                                            "identifier": {
                                                "kind": "IdentifierName",
                                                "fullStart": 600,
                                                "fullEnd": 601,
                                                "start": 600,
                                                "end": 601,
                                                "fullWidth": 1,
                                                "width": 1,
                                                "text": "x",
                                                "value": "x",
                                                "valueText": "x"
                                            }
                                        },
                                        {
                                            "kind": "CommaToken",
                                            "fullStart": 601,
                                            "fullEnd": 603,
                                            "start": 601,
                                            "end": 602,
                                            "fullWidth": 2,
                                            "width": 1,
                                            "text": ",",
                                            "value": ",",
                                            "valueText": ",",
                                            "hasTrailingTrivia": true,
                                            "trailingTrivia": [
                                                {
                                                    "kind": "WhitespaceTrivia",
                                                    "text": " "
                                                }
                                            ]
                                        },
                                        {
                                            "kind": "Parameter",
                                            "fullStart": 603,
                                            "fullEnd": 604,
                                            "start": 603,
                                            "end": 604,
                                            "fullWidth": 1,
<<<<<<< HEAD
                                            "width": 1,
=======
                                            "modifiers": [],
>>>>>>> e3c38734
                                            "identifier": {
                                                "kind": "IdentifierName",
                                                "fullStart": 603,
                                                "fullEnd": 604,
                                                "start": 603,
                                                "end": 604,
                                                "fullWidth": 1,
                                                "width": 1,
                                                "text": "y",
                                                "value": "y",
                                                "valueText": "y"
                                            }
                                        }
                                    ],
                                    "closeParenToken": {
                                        "kind": "CloseParenToken",
                                        "fullStart": 604,
                                        "fullEnd": 606,
                                        "start": 604,
                                        "end": 605,
                                        "fullWidth": 2,
                                        "width": 1,
                                        "text": ")",
                                        "value": ")",
                                        "valueText": ")",
                                        "hasTrailingTrivia": true,
                                        "trailingTrivia": [
                                            {
                                                "kind": "WhitespaceTrivia",
                                                "text": " "
                                            }
                                        ]
                                    }
                                }
                            },
                            "block": {
                                "kind": "Block",
                                "fullStart": 606,
                                "fullEnd": 611,
                                "start": 606,
                                "end": 609,
                                "fullWidth": 5,
                                "width": 3,
                                "openBraceToken": {
                                    "kind": "OpenBraceToken",
                                    "fullStart": 606,
                                    "fullEnd": 608,
                                    "start": 606,
                                    "end": 607,
                                    "fullWidth": 2,
                                    "width": 1,
                                    "text": "{",
                                    "value": "{",
                                    "valueText": "{",
                                    "hasTrailingTrivia": true,
                                    "trailingTrivia": [
                                        {
                                            "kind": "WhitespaceTrivia",
                                            "text": " "
                                        }
                                    ]
                                },
                                "statements": [],
                                "closeBraceToken": {
                                    "kind": "CloseBraceToken",
                                    "fullStart": 608,
                                    "fullEnd": 611,
                                    "start": 608,
                                    "end": 609,
                                    "fullWidth": 3,
                                    "width": 1,
                                    "text": "}",
                                    "value": "}",
                                    "valueText": "}",
                                    "hasTrailingTrivia": true,
                                    "hasTrailingNewLine": true,
                                    "trailingTrivia": [
                                        {
                                            "kind": "NewLineTrivia",
                                            "text": "\r\n"
                                        }
                                    ]
                                }
                            }
                        },
                        {
                            "kind": "VariableStatement",
                            "fullStart": 611,
                            "fullEnd": 626,
                            "start": 613,
                            "end": 624,
                            "fullWidth": 15,
                            "width": 11,
                            "modifiers": [],
                            "variableDeclaration": {
                                "kind": "VariableDeclaration",
                                "fullStart": 611,
                                "fullEnd": 623,
                                "start": 613,
                                "end": 623,
                                "fullWidth": 12,
                                "width": 10,
                                "varKeyword": {
                                    "kind": "VarKeyword",
                                    "fullStart": 611,
                                    "fullEnd": 617,
                                    "start": 613,
                                    "end": 616,
                                    "fullWidth": 6,
                                    "width": 3,
                                    "text": "var",
                                    "value": "var",
                                    "valueText": "var",
                                    "hasLeadingTrivia": true,
                                    "hasTrailingTrivia": true,
                                    "leadingTrivia": [
                                        {
                                            "kind": "WhitespaceTrivia",
                                            "text": "  "
                                        }
                                    ],
                                    "trailingTrivia": [
                                        {
                                            "kind": "WhitespaceTrivia",
                                            "text": " "
                                        }
                                    ]
                                },
                                "variableDeclarators": [
                                    {
                                        "kind": "VariableDeclarator",
                                        "fullStart": 617,
                                        "fullEnd": 623,
                                        "start": 617,
                                        "end": 623,
                                        "fullWidth": 6,
                                        "width": 6,
                                        "identifier": {
                                            "kind": "IdentifierName",
                                            "fullStart": 617,
                                            "fullEnd": 619,
                                            "start": 617,
                                            "end": 618,
                                            "fullWidth": 2,
                                            "width": 1,
                                            "text": "o",
                                            "value": "o",
                                            "valueText": "o",
                                            "hasTrailingTrivia": true,
                                            "trailingTrivia": [
                                                {
                                                    "kind": "WhitespaceTrivia",
                                                    "text": " "
                                                }
                                            ]
                                        },
                                        "equalsValueClause": {
                                            "kind": "EqualsValueClause",
                                            "fullStart": 619,
                                            "fullEnd": 623,
                                            "start": 619,
                                            "end": 623,
                                            "fullWidth": 4,
                                            "width": 4,
                                            "equalsToken": {
                                                "kind": "EqualsToken",
                                                "fullStart": 619,
                                                "fullEnd": 621,
                                                "start": 619,
                                                "end": 620,
                                                "fullWidth": 2,
                                                "width": 1,
                                                "text": "=",
                                                "value": "=",
                                                "valueText": "=",
                                                "hasTrailingTrivia": true,
                                                "trailingTrivia": [
                                                    {
                                                        "kind": "WhitespaceTrivia",
                                                        "text": " "
                                                    }
                                                ]
                                            },
                                            "value": {
                                                "kind": "ObjectLiteralExpression",
                                                "fullStart": 621,
                                                "fullEnd": 623,
                                                "start": 621,
                                                "end": 623,
                                                "fullWidth": 2,
                                                "width": 2,
                                                "openBraceToken": {
                                                    "kind": "OpenBraceToken",
                                                    "fullStart": 621,
                                                    "fullEnd": 622,
                                                    "start": 621,
                                                    "end": 622,
                                                    "fullWidth": 1,
                                                    "width": 1,
                                                    "text": "{",
                                                    "value": "{",
                                                    "valueText": "{"
                                                },
                                                "propertyAssignments": [],
                                                "closeBraceToken": {
                                                    "kind": "CloseBraceToken",
                                                    "fullStart": 622,
                                                    "fullEnd": 623,
                                                    "start": 622,
                                                    "end": 623,
                                                    "fullWidth": 1,
                                                    "width": 1,
                                                    "text": "}",
                                                    "value": "}",
                                                    "valueText": "}"
                                                }
                                            }
                                        }
                                    }
                                ]
                            },
                            "semicolonToken": {
                                "kind": "SemicolonToken",
                                "fullStart": 623,
                                "fullEnd": 626,
                                "start": 623,
                                "end": 624,
                                "fullWidth": 3,
                                "width": 1,
                                "text": ";",
                                "value": ";",
                                "valueText": ";",
                                "hasTrailingTrivia": true,
                                "hasTrailingNewLine": true,
                                "trailingTrivia": [
                                    {
                                        "kind": "NewLineTrivia",
                                        "text": "\r\n"
                                    }
                                ]
                            }
                        },
                        {
                            "kind": "VariableStatement",
                            "fullStart": 626,
                            "fullEnd": 664,
                            "start": 632,
                            "end": 662,
                            "fullWidth": 38,
                            "width": 30,
                            "modifiers": [],
                            "variableDeclaration": {
                                "kind": "VariableDeclaration",
                                "fullStart": 626,
                                "fullEnd": 661,
                                "start": 632,
                                "end": 661,
                                "fullWidth": 35,
                                "width": 29,
                                "varKeyword": {
                                    "kind": "VarKeyword",
                                    "fullStart": 626,
                                    "fullEnd": 636,
                                    "start": 632,
                                    "end": 635,
                                    "fullWidth": 10,
                                    "width": 3,
                                    "text": "var",
                                    "value": "var",
                                    "valueText": "var",
                                    "hasLeadingTrivia": true,
                                    "hasLeadingNewLine": true,
                                    "hasTrailingTrivia": true,
                                    "leadingTrivia": [
                                        {
                                            "kind": "WhitespaceTrivia",
                                            "text": "  "
                                        },
                                        {
                                            "kind": "NewLineTrivia",
                                            "text": "\r\n"
                                        },
                                        {
                                            "kind": "WhitespaceTrivia",
                                            "text": "  "
                                        }
                                    ],
                                    "trailingTrivia": [
                                        {
                                            "kind": "WhitespaceTrivia",
                                            "text": " "
                                        }
                                    ]
                                },
                                "variableDeclarators": [
                                    {
                                        "kind": "VariableDeclarator",
                                        "fullStart": 636,
                                        "fullEnd": 661,
                                        "start": 636,
                                        "end": 661,
                                        "fullWidth": 25,
                                        "width": 25,
                                        "identifier": {
                                            "kind": "IdentifierName",
                                            "fullStart": 636,
                                            "fullEnd": 639,
                                            "start": 636,
                                            "end": 638,
                                            "fullWidth": 3,
                                            "width": 2,
                                            "text": "bf",
                                            "value": "bf",
                                            "valueText": "bf",
                                            "hasTrailingTrivia": true,
                                            "trailingTrivia": [
                                                {
                                                    "kind": "WhitespaceTrivia",
                                                    "text": " "
                                                }
                                            ]
                                        },
                                        "equalsValueClause": {
                                            "kind": "EqualsValueClause",
                                            "fullStart": 639,
                                            "fullEnd": 661,
                                            "start": 639,
                                            "end": 661,
                                            "fullWidth": 22,
                                            "width": 22,
                                            "equalsToken": {
                                                "kind": "EqualsToken",
                                                "fullStart": 639,
                                                "fullEnd": 641,
                                                "start": 639,
                                                "end": 640,
                                                "fullWidth": 2,
                                                "width": 1,
                                                "text": "=",
                                                "value": "=",
                                                "valueText": "=",
                                                "hasTrailingTrivia": true,
                                                "trailingTrivia": [
                                                    {
                                                        "kind": "WhitespaceTrivia",
                                                        "text": " "
                                                    }
                                                ]
                                            },
                                            "value": {
                                                "kind": "InvocationExpression",
                                                "fullStart": 641,
                                                "fullEnd": 661,
                                                "start": 641,
                                                "end": 661,
                                                "fullWidth": 20,
                                                "width": 20,
                                                "expression": {
                                                    "kind": "MemberAccessExpression",
                                                    "fullStart": 641,
                                                    "fullEnd": 649,
                                                    "start": 641,
                                                    "end": 649,
                                                    "fullWidth": 8,
                                                    "width": 8,
                                                    "expression": {
                                                        "kind": "IdentifierName",
                                                        "fullStart": 641,
                                                        "fullEnd": 644,
                                                        "start": 641,
                                                        "end": 644,
                                                        "fullWidth": 3,
                                                        "width": 3,
                                                        "text": "foo",
                                                        "value": "foo",
                                                        "valueText": "foo"
                                                    },
                                                    "dotToken": {
                                                        "kind": "DotToken",
                                                        "fullStart": 644,
                                                        "fullEnd": 645,
                                                        "start": 644,
                                                        "end": 645,
                                                        "fullWidth": 1,
                                                        "width": 1,
                                                        "text": ".",
                                                        "value": ".",
                                                        "valueText": "."
                                                    },
                                                    "name": {
                                                        "kind": "IdentifierName",
                                                        "fullStart": 645,
                                                        "fullEnd": 649,
                                                        "start": 645,
                                                        "end": 649,
                                                        "fullWidth": 4,
                                                        "width": 4,
                                                        "text": "bind",
                                                        "value": "bind",
                                                        "valueText": "bind"
                                                    }
                                                },
                                                "argumentList": {
                                                    "kind": "ArgumentList",
                                                    "fullStart": 649,
                                                    "fullEnd": 661,
                                                    "start": 649,
                                                    "end": 661,
                                                    "fullWidth": 12,
                                                    "width": 12,
                                                    "openParenToken": {
                                                        "kind": "OpenParenToken",
                                                        "fullStart": 649,
                                                        "fullEnd": 650,
                                                        "start": 649,
                                                        "end": 650,
                                                        "fullWidth": 1,
                                                        "width": 1,
                                                        "text": "(",
                                                        "value": "(",
                                                        "valueText": "("
                                                    },
                                                    "arguments": [
                                                        {
                                                            "kind": "IdentifierName",
                                                            "fullStart": 650,
                                                            "fullEnd": 651,
                                                            "start": 650,
                                                            "end": 651,
                                                            "fullWidth": 1,
                                                            "width": 1,
                                                            "text": "o",
                                                            "value": "o",
                                                            "valueText": "o"
                                                        },
                                                        {
                                                            "kind": "CommaToken",
                                                            "fullStart": 651,
                                                            "fullEnd": 653,
                                                            "start": 651,
                                                            "end": 652,
                                                            "fullWidth": 2,
                                                            "width": 1,
                                                            "text": ",",
                                                            "value": ",",
                                                            "valueText": ",",
                                                            "hasTrailingTrivia": true,
                                                            "trailingTrivia": [
                                                                {
                                                                    "kind": "WhitespaceTrivia",
                                                                    "text": " "
                                                                }
                                                            ]
                                                        },
                                                        {
                                                            "kind": "NumericLiteral",
                                                            "fullStart": 653,
                                                            "fullEnd": 655,
                                                            "start": 653,
                                                            "end": 655,
                                                            "fullWidth": 2,
                                                            "width": 2,
                                                            "text": "42",
                                                            "value": 42,
                                                            "valueText": "42"
                                                        },
                                                        {
                                                            "kind": "CommaToken",
                                                            "fullStart": 655,
                                                            "fullEnd": 657,
                                                            "start": 655,
                                                            "end": 656,
                                                            "fullWidth": 2,
                                                            "width": 1,
                                                            "text": ",",
                                                            "value": ",",
                                                            "valueText": ",",
                                                            "hasTrailingTrivia": true,
                                                            "trailingTrivia": [
                                                                {
                                                                    "kind": "WhitespaceTrivia",
                                                                    "text": " "
                                                                }
                                                            ]
                                                        },
                                                        {
                                                            "kind": "NumericLiteral",
                                                            "fullStart": 657,
                                                            "fullEnd": 660,
                                                            "start": 657,
                                                            "end": 660,
                                                            "fullWidth": 3,
                                                            "width": 3,
                                                            "text": "101",
                                                            "value": 101,
                                                            "valueText": "101"
                                                        }
                                                    ],
                                                    "closeParenToken": {
                                                        "kind": "CloseParenToken",
                                                        "fullStart": 660,
                                                        "fullEnd": 661,
                                                        "start": 660,
                                                        "end": 661,
                                                        "fullWidth": 1,
                                                        "width": 1,
                                                        "text": ")",
                                                        "value": ")",
                                                        "valueText": ")"
                                                    }
                                                }
                                            }
                                        }
                                    }
                                ]
                            },
                            "semicolonToken": {
                                "kind": "SemicolonToken",
                                "fullStart": 661,
                                "fullEnd": 664,
                                "start": 661,
                                "end": 662,
                                "fullWidth": 3,
                                "width": 1,
                                "text": ";",
                                "value": ";",
                                "valueText": ";",
                                "hasTrailingTrivia": true,
                                "hasTrailingNewLine": true,
                                "trailingTrivia": [
                                    {
                                        "kind": "NewLineTrivia",
                                        "text": "\r\n"
                                    }
                                ]
                            }
                        },
                        {
                            "kind": "IfStatement",
                            "fullStart": 664,
                            "fullEnd": 713,
                            "start": 666,
                            "end": 711,
                            "fullWidth": 49,
                            "width": 45,
                            "ifKeyword": {
                                "kind": "IfKeyword",
                                "fullStart": 664,
                                "fullEnd": 669,
                                "start": 666,
                                "end": 668,
                                "fullWidth": 5,
                                "width": 2,
                                "text": "if",
                                "value": "if",
                                "valueText": "if",
                                "hasLeadingTrivia": true,
                                "hasTrailingTrivia": true,
                                "leadingTrivia": [
                                    {
                                        "kind": "WhitespaceTrivia",
                                        "text": "  "
                                    }
                                ],
                                "trailingTrivia": [
                                    {
                                        "kind": "WhitespaceTrivia",
                                        "text": " "
                                    }
                                ]
                            },
                            "openParenToken": {
                                "kind": "OpenParenToken",
                                "fullStart": 669,
                                "fullEnd": 670,
                                "start": 669,
                                "end": 670,
                                "fullWidth": 1,
                                "width": 1,
                                "text": "(",
                                "value": "(",
                                "valueText": "("
                            },
                            "condition": {
                                "kind": "EqualsExpression",
                                "fullStart": 670,
                                "fullEnd": 685,
                                "start": 670,
                                "end": 685,
                                "fullWidth": 15,
                                "width": 15,
                                "left": {
                                    "kind": "MemberAccessExpression",
                                    "fullStart": 670,
                                    "fullEnd": 680,
                                    "start": 670,
                                    "end": 679,
                                    "fullWidth": 10,
                                    "width": 9,
                                    "expression": {
                                        "kind": "IdentifierName",
                                        "fullStart": 670,
                                        "fullEnd": 672,
                                        "start": 670,
                                        "end": 672,
                                        "fullWidth": 2,
                                        "width": 2,
                                        "text": "bf",
                                        "value": "bf",
                                        "valueText": "bf"
                                    },
                                    "dotToken": {
                                        "kind": "DotToken",
                                        "fullStart": 672,
                                        "fullEnd": 673,
                                        "start": 672,
                                        "end": 673,
                                        "fullWidth": 1,
                                        "width": 1,
                                        "text": ".",
                                        "value": ".",
                                        "valueText": "."
                                    },
                                    "name": {
                                        "kind": "IdentifierName",
                                        "fullStart": 673,
                                        "fullEnd": 680,
                                        "start": 673,
                                        "end": 679,
                                        "fullWidth": 7,
                                        "width": 6,
                                        "text": "length",
                                        "value": "length",
                                        "valueText": "length",
                                        "hasTrailingTrivia": true,
                                        "trailingTrivia": [
                                            {
                                                "kind": "WhitespaceTrivia",
                                                "text": " "
                                            }
                                        ]
                                    }
                                },
                                "operatorToken": {
                                    "kind": "EqualsEqualsEqualsToken",
                                    "fullStart": 680,
                                    "fullEnd": 684,
                                    "start": 680,
                                    "end": 683,
                                    "fullWidth": 4,
                                    "width": 3,
                                    "text": "===",
                                    "value": "===",
                                    "valueText": "===",
                                    "hasTrailingTrivia": true,
                                    "trailingTrivia": [
                                        {
                                            "kind": "WhitespaceTrivia",
                                            "text": " "
                                        }
                                    ]
                                },
                                "right": {
                                    "kind": "NumericLiteral",
                                    "fullStart": 684,
                                    "fullEnd": 685,
                                    "start": 684,
                                    "end": 685,
                                    "fullWidth": 1,
                                    "width": 1,
                                    "text": "0",
                                    "value": 0,
                                    "valueText": "0"
                                }
                            },
                            "closeParenToken": {
                                "kind": "CloseParenToken",
                                "fullStart": 685,
                                "fullEnd": 687,
                                "start": 685,
                                "end": 686,
                                "fullWidth": 2,
                                "width": 1,
                                "text": ")",
                                "value": ")",
                                "valueText": ")",
                                "hasTrailingTrivia": true,
                                "trailingTrivia": [
                                    {
                                        "kind": "WhitespaceTrivia",
                                        "text": " "
                                    }
                                ]
                            },
                            "statement": {
                                "kind": "Block",
                                "fullStart": 687,
                                "fullEnd": 713,
                                "start": 687,
                                "end": 711,
                                "fullWidth": 26,
                                "width": 24,
                                "openBraceToken": {
                                    "kind": "OpenBraceToken",
                                    "fullStart": 687,
                                    "fullEnd": 690,
                                    "start": 687,
                                    "end": 688,
                                    "fullWidth": 3,
                                    "width": 1,
                                    "text": "{",
                                    "value": "{",
                                    "valueText": "{",
                                    "hasTrailingTrivia": true,
                                    "hasTrailingNewLine": true,
                                    "trailingTrivia": [
                                        {
                                            "kind": "NewLineTrivia",
                                            "text": "\r\n"
                                        }
                                    ]
                                },
                                "statements": [
                                    {
                                        "kind": "ReturnStatement",
                                        "fullStart": 690,
                                        "fullEnd": 708,
                                        "start": 694,
                                        "end": 706,
                                        "fullWidth": 18,
                                        "width": 12,
                                        "returnKeyword": {
                                            "kind": "ReturnKeyword",
                                            "fullStart": 690,
                                            "fullEnd": 701,
                                            "start": 694,
                                            "end": 700,
                                            "fullWidth": 11,
                                            "width": 6,
                                            "text": "return",
                                            "value": "return",
                                            "valueText": "return",
                                            "hasLeadingTrivia": true,
                                            "hasTrailingTrivia": true,
                                            "leadingTrivia": [
                                                {
                                                    "kind": "WhitespaceTrivia",
                                                    "text": "    "
                                                }
                                            ],
                                            "trailingTrivia": [
                                                {
                                                    "kind": "WhitespaceTrivia",
                                                    "text": " "
                                                }
                                            ]
                                        },
                                        "expression": {
                                            "kind": "TrueKeyword",
                                            "fullStart": 701,
                                            "fullEnd": 705,
                                            "start": 701,
                                            "end": 705,
                                            "fullWidth": 4,
                                            "width": 4,
                                            "text": "true",
                                            "value": true,
                                            "valueText": "true"
                                        },
                                        "semicolonToken": {
                                            "kind": "SemicolonToken",
                                            "fullStart": 705,
                                            "fullEnd": 708,
                                            "start": 705,
                                            "end": 706,
                                            "fullWidth": 3,
                                            "width": 1,
                                            "text": ";",
                                            "value": ";",
                                            "valueText": ";",
                                            "hasTrailingTrivia": true,
                                            "hasTrailingNewLine": true,
                                            "trailingTrivia": [
                                                {
                                                    "kind": "NewLineTrivia",
                                                    "text": "\r\n"
                                                }
                                            ]
                                        }
                                    }
                                ],
                                "closeBraceToken": {
                                    "kind": "CloseBraceToken",
                                    "fullStart": 708,
                                    "fullEnd": 713,
                                    "start": 710,
                                    "end": 711,
                                    "fullWidth": 5,
                                    "width": 1,
                                    "text": "}",
                                    "value": "}",
                                    "valueText": "}",
                                    "hasLeadingTrivia": true,
                                    "hasTrailingTrivia": true,
                                    "hasTrailingNewLine": true,
                                    "leadingTrivia": [
                                        {
                                            "kind": "WhitespaceTrivia",
                                            "text": "  "
                                        }
                                    ],
                                    "trailingTrivia": [
                                        {
                                            "kind": "NewLineTrivia",
                                            "text": "\r\n"
                                        }
                                    ]
                                }
                            }
                        }
                    ],
                    "closeBraceToken": {
                        "kind": "CloseBraceToken",
                        "fullStart": 713,
                        "fullEnd": 717,
                        "start": 714,
                        "end": 715,
                        "fullWidth": 4,
                        "width": 1,
                        "text": "}",
                        "value": "}",
                        "valueText": "}",
                        "hasLeadingTrivia": true,
                        "hasTrailingTrivia": true,
                        "hasTrailingNewLine": true,
                        "leadingTrivia": [
                            {
                                "kind": "WhitespaceTrivia",
                                "text": " "
                            }
                        ],
                        "trailingTrivia": [
                            {
                                "kind": "NewLineTrivia",
                                "text": "\r\n"
                            }
                        ]
                    }
                }
            },
            {
                "kind": "ExpressionStatement",
                "fullStart": 717,
                "fullEnd": 741,
                "start": 717,
                "end": 739,
                "fullWidth": 24,
                "width": 22,
                "expression": {
                    "kind": "InvocationExpression",
                    "fullStart": 717,
                    "fullEnd": 738,
                    "start": 717,
                    "end": 738,
                    "fullWidth": 21,
                    "width": 21,
                    "expression": {
                        "kind": "IdentifierName",
                        "fullStart": 717,
                        "fullEnd": 728,
                        "start": 717,
                        "end": 728,
                        "fullWidth": 11,
                        "width": 11,
                        "text": "runTestCase",
                        "value": "runTestCase",
                        "valueText": "runTestCase"
                    },
                    "argumentList": {
                        "kind": "ArgumentList",
                        "fullStart": 728,
                        "fullEnd": 738,
                        "start": 728,
                        "end": 738,
                        "fullWidth": 10,
                        "width": 10,
                        "openParenToken": {
                            "kind": "OpenParenToken",
                            "fullStart": 728,
                            "fullEnd": 729,
                            "start": 728,
                            "end": 729,
                            "fullWidth": 1,
                            "width": 1,
                            "text": "(",
                            "value": "(",
                            "valueText": "("
                        },
                        "arguments": [
                            {
                                "kind": "IdentifierName",
                                "fullStart": 729,
                                "fullEnd": 737,
                                "start": 729,
                                "end": 737,
                                "fullWidth": 8,
                                "width": 8,
                                "text": "testcase",
                                "value": "testcase",
                                "valueText": "testcase"
                            }
                        ],
                        "closeParenToken": {
                            "kind": "CloseParenToken",
                            "fullStart": 737,
                            "fullEnd": 738,
                            "start": 737,
                            "end": 738,
                            "fullWidth": 1,
                            "width": 1,
                            "text": ")",
                            "value": ")",
                            "valueText": ")"
                        }
                    }
                },
                "semicolonToken": {
                    "kind": "SemicolonToken",
                    "fullStart": 738,
                    "fullEnd": 741,
                    "start": 738,
                    "end": 739,
                    "fullWidth": 3,
                    "width": 1,
                    "text": ";",
                    "value": ";",
                    "valueText": ";",
                    "hasTrailingTrivia": true,
                    "hasTrailingNewLine": true,
                    "trailingTrivia": [
                        {
                            "kind": "NewLineTrivia",
                            "text": "\r\n"
                        }
                    ]
                }
            }
        ],
        "endOfFileToken": {
            "kind": "EndOfFileToken",
            "fullStart": 741,
            "fullEnd": 741,
            "start": 741,
            "end": 741,
            "fullWidth": 0,
            "width": 0,
            "text": ""
        }
    },
    "lineMap": {
        "lineStarts": [
            0,
            67,
            152,
            232,
            308,
            380,
            385,
            440,
            553,
            558,
            560,
            562,
            585,
            611,
            626,
            630,
            664,
            690,
            708,
            713,
            717,
            741
        ],
        "length": 741
    }
}<|MERGE_RESOLUTION|>--- conflicted
+++ resolved
@@ -277,11 +277,8 @@
                                             "start": 600,
                                             "end": 601,
                                             "fullWidth": 1,
-<<<<<<< HEAD
                                             "width": 1,
-=======
                                             "modifiers": [],
->>>>>>> e3c38734
                                             "identifier": {
                                                 "kind": "IdentifierName",
                                                 "fullStart": 600,
@@ -321,11 +318,8 @@
                                             "start": 603,
                                             "end": 604,
                                             "fullWidth": 1,
-<<<<<<< HEAD
                                             "width": 1,
-=======
                                             "modifiers": [],
->>>>>>> e3c38734
                                             "identifier": {
                                                 "kind": "IdentifierName",
                                                 "fullStart": 603,
