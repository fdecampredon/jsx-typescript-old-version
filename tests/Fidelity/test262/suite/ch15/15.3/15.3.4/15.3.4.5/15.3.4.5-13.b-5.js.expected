{
    "isDeclaration": false,
    "languageVersion": "EcmaScript5",
    "parseOptions": {
        "allowAutomaticSemicolonInsertion": true
    },
    "sourceUnit": {
        "kind": "SourceUnit",
        "fullStart": 0,
        "fullEnd": 740,
        "start": 570,
        "end": 740,
        "fullWidth": 740,
        "width": 170,
        "isIncrementallyUnusable": true,
        "moduleElements": [
            {
                "kind": "FunctionDeclaration",
                "fullStart": 0,
                "fullEnd": 716,
                "start": 570,
                "end": 714,
                "fullWidth": 716,
                "width": 144,
                "modifiers": [],
                "functionKeyword": {
                    "kind": "FunctionKeyword",
                    "fullStart": 0,
                    "fullEnd": 579,
                    "start": 570,
                    "end": 578,
                    "fullWidth": 579,
                    "width": 8,
                    "text": "function",
                    "value": "function",
                    "valueText": "function",
                    "hasLeadingTrivia": true,
                    "hasLeadingComment": true,
                    "hasLeadingNewLine": true,
                    "hasTrailingTrivia": true,
                    "leadingTrivia": [
                        {
                            "kind": "SingleLineCommentTrivia",
                            "text": "/// Copyright (c) 2012 Ecma International.  All rights reserved. "
                        },
                        {
                            "kind": "NewLineTrivia",
                            "text": "\r\n"
                        },
                        {
                            "kind": "SingleLineCommentTrivia",
                            "text": "/// Ecma International makes this code available under the terms and conditions set"
                        },
                        {
                            "kind": "NewLineTrivia",
                            "text": "\r\n"
                        },
                        {
                            "kind": "SingleLineCommentTrivia",
                            "text": "/// forth on http://hg.ecmascript.org/tests/test262/raw-file/tip/LICENSE (the "
                        },
                        {
                            "kind": "NewLineTrivia",
                            "text": "\r\n"
                        },
                        {
                            "kind": "SingleLineCommentTrivia",
                            "text": "/// \"Use Terms\").   Any redistribution of this code must retain the above "
                        },
                        {
                            "kind": "NewLineTrivia",
                            "text": "\r\n"
                        },
                        {
                            "kind": "SingleLineCommentTrivia",
                            "text": "/// copyright and this notice and otherwise comply with the Use Terms."
                        },
                        {
                            "kind": "NewLineTrivia",
                            "text": "\r\n"
                        },
                        {
                            "kind": "MultiLineCommentTrivia",
                            "text": "/**\r\n * @path ch15/15.3/15.3.4/15.3.4.5/15.3.4.5-13.b-5.js\r\n * @description Function.prototype.bind, 'length' set to remaining number of expected args (target provided extra args)\r\n */"
                        },
                        {
                            "kind": "NewLineTrivia",
                            "text": "\r\n"
                        },
                        {
                            "kind": "NewLineTrivia",
                            "text": "\r\n"
                        },
                        {
                            "kind": "NewLineTrivia",
                            "text": "\r\n"
                        }
                    ],
                    "trailingTrivia": [
                        {
                            "kind": "WhitespaceTrivia",
                            "text": " "
                        }
                    ]
                },
                "identifier": {
                    "kind": "IdentifierName",
                    "fullStart": 579,
                    "fullEnd": 587,
                    "start": 579,
                    "end": 587,
                    "fullWidth": 8,
                    "width": 8,
                    "text": "testcase",
                    "value": "testcase",
                    "valueText": "testcase"
                },
                "callSignature": {
                    "kind": "CallSignature",
                    "fullStart": 587,
                    "fullEnd": 590,
                    "start": 587,
                    "end": 589,
                    "fullWidth": 3,
                    "width": 2,
                    "parameterList": {
                        "kind": "ParameterList",
                        "fullStart": 587,
                        "fullEnd": 590,
                        "start": 587,
                        "end": 589,
                        "fullWidth": 3,
                        "width": 2,
                        "openParenToken": {
                            "kind": "OpenParenToken",
                            "fullStart": 587,
                            "fullEnd": 588,
                            "start": 587,
                            "end": 588,
                            "fullWidth": 1,
                            "width": 1,
                            "text": "(",
                            "value": "(",
                            "valueText": "("
                        },
                        "parameters": [],
                        "closeParenToken": {
                            "kind": "CloseParenToken",
                            "fullStart": 588,
                            "fullEnd": 590,
                            "start": 588,
                            "end": 589,
                            "fullWidth": 2,
                            "width": 1,
                            "text": ")",
                            "value": ")",
                            "valueText": ")",
                            "hasTrailingTrivia": true,
                            "trailingTrivia": [
                                {
                                    "kind": "WhitespaceTrivia",
                                    "text": " "
                                }
                            ]
                        }
                    }
                },
                "block": {
                    "kind": "Block",
                    "fullStart": 590,
                    "fullEnd": 716,
                    "start": 590,
                    "end": 714,
                    "fullWidth": 126,
                    "width": 124,
                    "openBraceToken": {
                        "kind": "OpenBraceToken",
                        "fullStart": 590,
                        "fullEnd": 593,
                        "start": 590,
                        "end": 591,
                        "fullWidth": 3,
                        "width": 1,
                        "text": "{",
                        "value": "{",
                        "valueText": "{",
                        "hasTrailingTrivia": true,
                        "hasTrailingNewLine": true,
                        "trailingTrivia": [
                            {
                                "kind": "NewLineTrivia",
                                "text": "\r\n"
                            }
                        ]
                    },
                    "statements": [
                        {
                            "kind": "FunctionDeclaration",
                            "fullStart": 593,
                            "fullEnd": 615,
                            "start": 595,
                            "end": 613,
                            "fullWidth": 22,
                            "width": 18,
                            "modifiers": [],
                            "functionKeyword": {
                                "kind": "FunctionKeyword",
                                "fullStart": 593,
                                "fullEnd": 604,
                                "start": 595,
                                "end": 603,
                                "fullWidth": 11,
                                "width": 8,
                                "text": "function",
                                "value": "function",
                                "valueText": "function",
                                "hasLeadingTrivia": true,
                                "hasTrailingTrivia": true,
                                "leadingTrivia": [
                                    {
                                        "kind": "WhitespaceTrivia",
                                        "text": "  "
                                    }
                                ],
                                "trailingTrivia": [
                                    {
                                        "kind": "WhitespaceTrivia",
                                        "text": " "
                                    }
                                ]
                            },
                            "identifier": {
                                "kind": "IdentifierName",
                                "fullStart": 604,
                                "fullEnd": 607,
                                "start": 604,
                                "end": 607,
                                "fullWidth": 3,
                                "width": 3,
                                "text": "foo",
                                "value": "foo",
                                "valueText": "foo"
                            },
                            "callSignature": {
                                "kind": "CallSignature",
                                "fullStart": 607,
                                "fullEnd": 610,
                                "start": 607,
                                "end": 609,
                                "fullWidth": 3,
                                "width": 2,
                                "parameterList": {
                                    "kind": "ParameterList",
                                    "fullStart": 607,
                                    "fullEnd": 610,
                                    "start": 607,
                                    "end": 609,
                                    "fullWidth": 3,
                                    "width": 2,
                                    "openParenToken": {
                                        "kind": "OpenParenToken",
                                        "fullStart": 607,
                                        "fullEnd": 608,
                                        "start": 607,
                                        "end": 608,
                                        "fullWidth": 1,
                                        "width": 1,
                                        "text": "(",
                                        "value": "(",
                                        "valueText": "("
                                    },
                                    "parameters": [],
                                    "closeParenToken": {
                                        "kind": "CloseParenToken",
                                        "fullStart": 608,
                                        "fullEnd": 610,
                                        "start": 608,
                                        "end": 609,
                                        "fullWidth": 2,
                                        "width": 1,
                                        "text": ")",
                                        "value": ")",
                                        "valueText": ")",
                                        "hasTrailingTrivia": true,
                                        "trailingTrivia": [
                                            {
                                                "kind": "WhitespaceTrivia",
                                                "text": " "
                                            }
                                        ]
                                    }
                                }
                            },
                            "block": {
                                "kind": "Block",
                                "fullStart": 610,
                                "fullEnd": 615,
                                "start": 610,
                                "end": 613,
                                "fullWidth": 5,
                                "width": 3,
                                "openBraceToken": {
                                    "kind": "OpenBraceToken",
                                    "fullStart": 610,
                                    "fullEnd": 612,
                                    "start": 610,
                                    "end": 611,
                                    "fullWidth": 2,
                                    "width": 1,
                                    "text": "{",
                                    "value": "{",
                                    "valueText": "{",
                                    "hasTrailingTrivia": true,
                                    "trailingTrivia": [
                                        {
                                            "kind": "WhitespaceTrivia",
                                            "text": " "
                                        }
                                    ]
                                },
                                "statements": [],
                                "closeBraceToken": {
                                    "kind": "CloseBraceToken",
                                    "fullStart": 612,
                                    "fullEnd": 615,
                                    "start": 612,
                                    "end": 613,
                                    "fullWidth": 3,
                                    "width": 1,
                                    "text": "}",
                                    "value": "}",
                                    "valueText": "}",
                                    "hasTrailingTrivia": true,
                                    "hasTrailingNewLine": true,
                                    "trailingTrivia": [
                                        {
                                            "kind": "NewLineTrivia",
                                            "text": "\r\n"
                                        }
                                    ]
                                }
                            }
                        },
                        {
                            "kind": "VariableStatement",
                            "fullStart": 615,
                            "fullEnd": 630,
                            "start": 617,
                            "end": 628,
                            "fullWidth": 15,
                            "width": 11,
                            "modifiers": [],
                            "variableDeclaration": {
                                "kind": "VariableDeclaration",
                                "fullStart": 615,
                                "fullEnd": 627,
                                "start": 617,
                                "end": 627,
                                "fullWidth": 12,
                                "width": 10,
                                "varKeyword": {
                                    "kind": "VarKeyword",
                                    "fullStart": 615,
                                    "fullEnd": 621,
                                    "start": 617,
                                    "end": 620,
                                    "fullWidth": 6,
                                    "width": 3,
                                    "text": "var",
                                    "value": "var",
                                    "valueText": "var",
                                    "hasLeadingTrivia": true,
                                    "hasTrailingTrivia": true,
                                    "leadingTrivia": [
                                        {
                                            "kind": "WhitespaceTrivia",
                                            "text": "  "
                                        }
                                    ],
                                    "trailingTrivia": [
                                        {
                                            "kind": "WhitespaceTrivia",
                                            "text": " "
                                        }
                                    ]
                                },
                                "variableDeclarators": [
                                    {
                                        "kind": "VariableDeclarator",
                                        "fullStart": 621,
                                        "fullEnd": 627,
                                        "start": 621,
                                        "end": 627,
                                        "fullWidth": 6,
<<<<<<< HEAD
                                        "width": 6,
                                        "identifier": {
=======
                                        "propertyName": {
>>>>>>> 85e84683
                                            "kind": "IdentifierName",
                                            "fullStart": 621,
                                            "fullEnd": 623,
                                            "start": 621,
                                            "end": 622,
                                            "fullWidth": 2,
                                            "width": 1,
                                            "text": "o",
                                            "value": "o",
                                            "valueText": "o",
                                            "hasTrailingTrivia": true,
                                            "trailingTrivia": [
                                                {
                                                    "kind": "WhitespaceTrivia",
                                                    "text": " "
                                                }
                                            ]
                                        },
                                        "equalsValueClause": {
                                            "kind": "EqualsValueClause",
                                            "fullStart": 623,
                                            "fullEnd": 627,
                                            "start": 623,
                                            "end": 627,
                                            "fullWidth": 4,
                                            "width": 4,
                                            "equalsToken": {
                                                "kind": "EqualsToken",
                                                "fullStart": 623,
                                                "fullEnd": 625,
                                                "start": 623,
                                                "end": 624,
                                                "fullWidth": 2,
                                                "width": 1,
                                                "text": "=",
                                                "value": "=",
                                                "valueText": "=",
                                                "hasTrailingTrivia": true,
                                                "trailingTrivia": [
                                                    {
                                                        "kind": "WhitespaceTrivia",
                                                        "text": " "
                                                    }
                                                ]
                                            },
                                            "value": {
                                                "kind": "ObjectLiteralExpression",
                                                "fullStart": 625,
                                                "fullEnd": 627,
                                                "start": 625,
                                                "end": 627,
                                                "fullWidth": 2,
                                                "width": 2,
                                                "openBraceToken": {
                                                    "kind": "OpenBraceToken",
                                                    "fullStart": 625,
                                                    "fullEnd": 626,
                                                    "start": 625,
                                                    "end": 626,
                                                    "fullWidth": 1,
                                                    "width": 1,
                                                    "text": "{",
                                                    "value": "{",
                                                    "valueText": "{"
                                                },
                                                "propertyAssignments": [],
                                                "closeBraceToken": {
                                                    "kind": "CloseBraceToken",
                                                    "fullStart": 626,
                                                    "fullEnd": 627,
                                                    "start": 626,
                                                    "end": 627,
                                                    "fullWidth": 1,
                                                    "width": 1,
                                                    "text": "}",
                                                    "value": "}",
                                                    "valueText": "}"
                                                }
                                            }
                                        }
                                    }
                                ]
                            },
                            "semicolonToken": {
                                "kind": "SemicolonToken",
                                "fullStart": 627,
                                "fullEnd": 630,
                                "start": 627,
                                "end": 628,
                                "fullWidth": 3,
                                "width": 1,
                                "text": ";",
                                "value": ";",
                                "valueText": ";",
                                "hasTrailingTrivia": true,
                                "hasTrailingNewLine": true,
                                "trailingTrivia": [
                                    {
                                        "kind": "NewLineTrivia",
                                        "text": "\r\n"
                                    }
                                ]
                            }
                        },
                        {
                            "kind": "VariableStatement",
                            "fullStart": 630,
                            "fullEnd": 663,
                            "start": 636,
                            "end": 661,
                            "fullWidth": 33,
                            "width": 25,
                            "modifiers": [],
                            "variableDeclaration": {
                                "kind": "VariableDeclaration",
                                "fullStart": 630,
                                "fullEnd": 660,
                                "start": 636,
                                "end": 660,
                                "fullWidth": 30,
                                "width": 24,
                                "varKeyword": {
                                    "kind": "VarKeyword",
                                    "fullStart": 630,
                                    "fullEnd": 640,
                                    "start": 636,
                                    "end": 639,
                                    "fullWidth": 10,
                                    "width": 3,
                                    "text": "var",
                                    "value": "var",
                                    "valueText": "var",
                                    "hasLeadingTrivia": true,
                                    "hasLeadingNewLine": true,
                                    "hasTrailingTrivia": true,
                                    "leadingTrivia": [
                                        {
                                            "kind": "WhitespaceTrivia",
                                            "text": "  "
                                        },
                                        {
                                            "kind": "NewLineTrivia",
                                            "text": "\r\n"
                                        },
                                        {
                                            "kind": "WhitespaceTrivia",
                                            "text": "  "
                                        }
                                    ],
                                    "trailingTrivia": [
                                        {
                                            "kind": "WhitespaceTrivia",
                                            "text": " "
                                        }
                                    ]
                                },
                                "variableDeclarators": [
                                    {
                                        "kind": "VariableDeclarator",
                                        "fullStart": 640,
                                        "fullEnd": 660,
                                        "start": 640,
                                        "end": 660,
                                        "fullWidth": 20,
<<<<<<< HEAD
                                        "width": 20,
                                        "identifier": {
=======
                                        "propertyName": {
>>>>>>> 85e84683
                                            "kind": "IdentifierName",
                                            "fullStart": 640,
                                            "fullEnd": 643,
                                            "start": 640,
                                            "end": 642,
                                            "fullWidth": 3,
                                            "width": 2,
                                            "text": "bf",
                                            "value": "bf",
                                            "valueText": "bf",
                                            "hasTrailingTrivia": true,
                                            "trailingTrivia": [
                                                {
                                                    "kind": "WhitespaceTrivia",
                                                    "text": " "
                                                }
                                            ]
                                        },
                                        "equalsValueClause": {
                                            "kind": "EqualsValueClause",
                                            "fullStart": 643,
                                            "fullEnd": 660,
                                            "start": 643,
                                            "end": 660,
                                            "fullWidth": 17,
                                            "width": 17,
                                            "equalsToken": {
                                                "kind": "EqualsToken",
                                                "fullStart": 643,
                                                "fullEnd": 645,
                                                "start": 643,
                                                "end": 644,
                                                "fullWidth": 2,
                                                "width": 1,
                                                "text": "=",
                                                "value": "=",
                                                "valueText": "=",
                                                "hasTrailingTrivia": true,
                                                "trailingTrivia": [
                                                    {
                                                        "kind": "WhitespaceTrivia",
                                                        "text": " "
                                                    }
                                                ]
                                            },
                                            "value": {
                                                "kind": "InvocationExpression",
                                                "fullStart": 645,
                                                "fullEnd": 660,
                                                "start": 645,
                                                "end": 660,
                                                "fullWidth": 15,
                                                "width": 15,
                                                "expression": {
                                                    "kind": "MemberAccessExpression",
                                                    "fullStart": 645,
                                                    "fullEnd": 653,
                                                    "start": 645,
                                                    "end": 653,
                                                    "fullWidth": 8,
                                                    "width": 8,
                                                    "expression": {
                                                        "kind": "IdentifierName",
                                                        "fullStart": 645,
                                                        "fullEnd": 648,
                                                        "start": 645,
                                                        "end": 648,
                                                        "fullWidth": 3,
                                                        "width": 3,
                                                        "text": "foo",
                                                        "value": "foo",
                                                        "valueText": "foo"
                                                    },
                                                    "dotToken": {
                                                        "kind": "DotToken",
                                                        "fullStart": 648,
                                                        "fullEnd": 649,
                                                        "start": 648,
                                                        "end": 649,
                                                        "fullWidth": 1,
                                                        "width": 1,
                                                        "text": ".",
                                                        "value": ".",
                                                        "valueText": "."
                                                    },
                                                    "name": {
                                                        "kind": "IdentifierName",
                                                        "fullStart": 649,
                                                        "fullEnd": 653,
                                                        "start": 649,
                                                        "end": 653,
                                                        "fullWidth": 4,
                                                        "width": 4,
                                                        "text": "bind",
                                                        "value": "bind",
                                                        "valueText": "bind"
                                                    }
                                                },
                                                "argumentList": {
                                                    "kind": "ArgumentList",
                                                    "fullStart": 653,
                                                    "fullEnd": 660,
                                                    "start": 653,
                                                    "end": 660,
                                                    "fullWidth": 7,
                                                    "width": 7,
                                                    "openParenToken": {
                                                        "kind": "OpenParenToken",
                                                        "fullStart": 653,
                                                        "fullEnd": 654,
                                                        "start": 653,
                                                        "end": 654,
                                                        "fullWidth": 1,
                                                        "width": 1,
                                                        "text": "(",
                                                        "value": "(",
                                                        "valueText": "("
                                                    },
                                                    "arguments": [
                                                        {
                                                            "kind": "IdentifierName",
                                                            "fullStart": 654,
                                                            "fullEnd": 655,
                                                            "start": 654,
                                                            "end": 655,
                                                            "fullWidth": 1,
                                                            "width": 1,
                                                            "text": "o",
                                                            "value": "o",
                                                            "valueText": "o"
                                                        },
                                                        {
                                                            "kind": "CommaToken",
                                                            "fullStart": 655,
                                                            "fullEnd": 657,
                                                            "start": 655,
                                                            "end": 656,
                                                            "fullWidth": 2,
                                                            "width": 1,
                                                            "text": ",",
                                                            "value": ",",
                                                            "valueText": ",",
                                                            "hasTrailingTrivia": true,
                                                            "trailingTrivia": [
                                                                {
                                                                    "kind": "WhitespaceTrivia",
                                                                    "text": " "
                                                                }
                                                            ]
                                                        },
                                                        {
                                                            "kind": "NumericLiteral",
                                                            "fullStart": 657,
                                                            "fullEnd": 659,
                                                            "start": 657,
                                                            "end": 659,
                                                            "fullWidth": 2,
                                                            "width": 2,
                                                            "text": "42",
                                                            "value": 42,
                                                            "valueText": "42"
                                                        }
                                                    ],
                                                    "closeParenToken": {
                                                        "kind": "CloseParenToken",
                                                        "fullStart": 659,
                                                        "fullEnd": 660,
                                                        "start": 659,
                                                        "end": 660,
                                                        "fullWidth": 1,
                                                        "width": 1,
                                                        "text": ")",
                                                        "value": ")",
                                                        "valueText": ")"
                                                    }
                                                }
                                            }
                                        }
                                    }
                                ]
                            },
                            "semicolonToken": {
                                "kind": "SemicolonToken",
                                "fullStart": 660,
                                "fullEnd": 663,
                                "start": 660,
                                "end": 661,
                                "fullWidth": 3,
                                "width": 1,
                                "text": ";",
                                "value": ";",
                                "valueText": ";",
                                "hasTrailingTrivia": true,
                                "hasTrailingNewLine": true,
                                "trailingTrivia": [
                                    {
                                        "kind": "NewLineTrivia",
                                        "text": "\r\n"
                                    }
                                ]
                            }
                        },
                        {
                            "kind": "IfStatement",
                            "fullStart": 663,
                            "fullEnd": 712,
                            "start": 665,
                            "end": 710,
                            "fullWidth": 49,
                            "width": 45,
                            "ifKeyword": {
                                "kind": "IfKeyword",
                                "fullStart": 663,
                                "fullEnd": 668,
                                "start": 665,
                                "end": 667,
                                "fullWidth": 5,
                                "width": 2,
                                "text": "if",
                                "value": "if",
                                "valueText": "if",
                                "hasLeadingTrivia": true,
                                "hasTrailingTrivia": true,
                                "leadingTrivia": [
                                    {
                                        "kind": "WhitespaceTrivia",
                                        "text": "  "
                                    }
                                ],
                                "trailingTrivia": [
                                    {
                                        "kind": "WhitespaceTrivia",
                                        "text": " "
                                    }
                                ]
                            },
                            "openParenToken": {
                                "kind": "OpenParenToken",
                                "fullStart": 668,
                                "fullEnd": 669,
                                "start": 668,
                                "end": 669,
                                "fullWidth": 1,
                                "width": 1,
                                "text": "(",
                                "value": "(",
                                "valueText": "("
                            },
                            "condition": {
                                "kind": "EqualsExpression",
                                "fullStart": 669,
                                "fullEnd": 684,
                                "start": 669,
                                "end": 684,
                                "fullWidth": 15,
                                "width": 15,
                                "left": {
                                    "kind": "MemberAccessExpression",
                                    "fullStart": 669,
                                    "fullEnd": 679,
                                    "start": 669,
                                    "end": 678,
                                    "fullWidth": 10,
                                    "width": 9,
                                    "expression": {
                                        "kind": "IdentifierName",
                                        "fullStart": 669,
                                        "fullEnd": 671,
                                        "start": 669,
                                        "end": 671,
                                        "fullWidth": 2,
                                        "width": 2,
                                        "text": "bf",
                                        "value": "bf",
                                        "valueText": "bf"
                                    },
                                    "dotToken": {
                                        "kind": "DotToken",
                                        "fullStart": 671,
                                        "fullEnd": 672,
                                        "start": 671,
                                        "end": 672,
                                        "fullWidth": 1,
                                        "width": 1,
                                        "text": ".",
                                        "value": ".",
                                        "valueText": "."
                                    },
                                    "name": {
                                        "kind": "IdentifierName",
                                        "fullStart": 672,
                                        "fullEnd": 679,
                                        "start": 672,
                                        "end": 678,
                                        "fullWidth": 7,
                                        "width": 6,
                                        "text": "length",
                                        "value": "length",
                                        "valueText": "length",
                                        "hasTrailingTrivia": true,
                                        "trailingTrivia": [
                                            {
                                                "kind": "WhitespaceTrivia",
                                                "text": " "
                                            }
                                        ]
                                    }
                                },
                                "operatorToken": {
                                    "kind": "EqualsEqualsEqualsToken",
                                    "fullStart": 679,
                                    "fullEnd": 683,
                                    "start": 679,
                                    "end": 682,
                                    "fullWidth": 4,
                                    "width": 3,
                                    "text": "===",
                                    "value": "===",
                                    "valueText": "===",
                                    "hasTrailingTrivia": true,
                                    "trailingTrivia": [
                                        {
                                            "kind": "WhitespaceTrivia",
                                            "text": " "
                                        }
                                    ]
                                },
                                "right": {
                                    "kind": "NumericLiteral",
                                    "fullStart": 683,
                                    "fullEnd": 684,
                                    "start": 683,
                                    "end": 684,
                                    "fullWidth": 1,
                                    "width": 1,
                                    "text": "0",
                                    "value": 0,
                                    "valueText": "0"
                                }
                            },
                            "closeParenToken": {
                                "kind": "CloseParenToken",
                                "fullStart": 684,
                                "fullEnd": 686,
                                "start": 684,
                                "end": 685,
                                "fullWidth": 2,
                                "width": 1,
                                "text": ")",
                                "value": ")",
                                "valueText": ")",
                                "hasTrailingTrivia": true,
                                "trailingTrivia": [
                                    {
                                        "kind": "WhitespaceTrivia",
                                        "text": " "
                                    }
                                ]
                            },
                            "statement": {
                                "kind": "Block",
                                "fullStart": 686,
                                "fullEnd": 712,
                                "start": 686,
                                "end": 710,
                                "fullWidth": 26,
                                "width": 24,
                                "openBraceToken": {
                                    "kind": "OpenBraceToken",
                                    "fullStart": 686,
                                    "fullEnd": 689,
                                    "start": 686,
                                    "end": 687,
                                    "fullWidth": 3,
                                    "width": 1,
                                    "text": "{",
                                    "value": "{",
                                    "valueText": "{",
                                    "hasTrailingTrivia": true,
                                    "hasTrailingNewLine": true,
                                    "trailingTrivia": [
                                        {
                                            "kind": "NewLineTrivia",
                                            "text": "\r\n"
                                        }
                                    ]
                                },
                                "statements": [
                                    {
                                        "kind": "ReturnStatement",
                                        "fullStart": 689,
                                        "fullEnd": 707,
                                        "start": 693,
                                        "end": 705,
                                        "fullWidth": 18,
                                        "width": 12,
                                        "returnKeyword": {
                                            "kind": "ReturnKeyword",
                                            "fullStart": 689,
                                            "fullEnd": 700,
                                            "start": 693,
                                            "end": 699,
                                            "fullWidth": 11,
                                            "width": 6,
                                            "text": "return",
                                            "value": "return",
                                            "valueText": "return",
                                            "hasLeadingTrivia": true,
                                            "hasTrailingTrivia": true,
                                            "leadingTrivia": [
                                                {
                                                    "kind": "WhitespaceTrivia",
                                                    "text": "    "
                                                }
                                            ],
                                            "trailingTrivia": [
                                                {
                                                    "kind": "WhitespaceTrivia",
                                                    "text": " "
                                                }
                                            ]
                                        },
                                        "expression": {
                                            "kind": "TrueKeyword",
                                            "fullStart": 700,
                                            "fullEnd": 704,
                                            "start": 700,
                                            "end": 704,
                                            "fullWidth": 4,
                                            "width": 4,
                                            "text": "true",
                                            "value": true,
                                            "valueText": "true"
                                        },
                                        "semicolonToken": {
                                            "kind": "SemicolonToken",
                                            "fullStart": 704,
                                            "fullEnd": 707,
                                            "start": 704,
                                            "end": 705,
                                            "fullWidth": 3,
                                            "width": 1,
                                            "text": ";",
                                            "value": ";",
                                            "valueText": ";",
                                            "hasTrailingTrivia": true,
                                            "hasTrailingNewLine": true,
                                            "trailingTrivia": [
                                                {
                                                    "kind": "NewLineTrivia",
                                                    "text": "\r\n"
                                                }
                                            ]
                                        }
                                    }
                                ],
                                "closeBraceToken": {
                                    "kind": "CloseBraceToken",
                                    "fullStart": 707,
                                    "fullEnd": 712,
                                    "start": 709,
                                    "end": 710,
                                    "fullWidth": 5,
                                    "width": 1,
                                    "text": "}",
                                    "value": "}",
                                    "valueText": "}",
                                    "hasLeadingTrivia": true,
                                    "hasTrailingTrivia": true,
                                    "hasTrailingNewLine": true,
                                    "leadingTrivia": [
                                        {
                                            "kind": "WhitespaceTrivia",
                                            "text": "  "
                                        }
                                    ],
                                    "trailingTrivia": [
                                        {
                                            "kind": "NewLineTrivia",
                                            "text": "\r\n"
                                        }
                                    ]
                                }
                            }
                        }
                    ],
                    "closeBraceToken": {
                        "kind": "CloseBraceToken",
                        "fullStart": 712,
                        "fullEnd": 716,
                        "start": 713,
                        "end": 714,
                        "fullWidth": 4,
                        "width": 1,
                        "text": "}",
                        "value": "}",
                        "valueText": "}",
                        "hasLeadingTrivia": true,
                        "hasTrailingTrivia": true,
                        "hasTrailingNewLine": true,
                        "leadingTrivia": [
                            {
                                "kind": "WhitespaceTrivia",
                                "text": " "
                            }
                        ],
                        "trailingTrivia": [
                            {
                                "kind": "NewLineTrivia",
                                "text": "\r\n"
                            }
                        ]
                    }
                }
            },
            {
                "kind": "ExpressionStatement",
                "fullStart": 716,
                "fullEnd": 740,
                "start": 716,
                "end": 738,
                "fullWidth": 24,
                "width": 22,
                "expression": {
                    "kind": "InvocationExpression",
                    "fullStart": 716,
                    "fullEnd": 737,
                    "start": 716,
                    "end": 737,
                    "fullWidth": 21,
                    "width": 21,
                    "expression": {
                        "kind": "IdentifierName",
                        "fullStart": 716,
                        "fullEnd": 727,
                        "start": 716,
                        "end": 727,
                        "fullWidth": 11,
                        "width": 11,
                        "text": "runTestCase",
                        "value": "runTestCase",
                        "valueText": "runTestCase"
                    },
                    "argumentList": {
                        "kind": "ArgumentList",
                        "fullStart": 727,
                        "fullEnd": 737,
                        "start": 727,
                        "end": 737,
                        "fullWidth": 10,
                        "width": 10,
                        "openParenToken": {
                            "kind": "OpenParenToken",
                            "fullStart": 727,
                            "fullEnd": 728,
                            "start": 727,
                            "end": 728,
                            "fullWidth": 1,
                            "width": 1,
                            "text": "(",
                            "value": "(",
                            "valueText": "("
                        },
                        "arguments": [
                            {
                                "kind": "IdentifierName",
                                "fullStart": 728,
                                "fullEnd": 736,
                                "start": 728,
                                "end": 736,
                                "fullWidth": 8,
                                "width": 8,
                                "text": "testcase",
                                "value": "testcase",
                                "valueText": "testcase"
                            }
                        ],
                        "closeParenToken": {
                            "kind": "CloseParenToken",
                            "fullStart": 736,
                            "fullEnd": 737,
                            "start": 736,
                            "end": 737,
                            "fullWidth": 1,
                            "width": 1,
                            "text": ")",
                            "value": ")",
                            "valueText": ")"
                        }
                    }
                },
                "semicolonToken": {
                    "kind": "SemicolonToken",
                    "fullStart": 737,
                    "fullEnd": 740,
                    "start": 737,
                    "end": 738,
                    "fullWidth": 3,
                    "width": 1,
                    "text": ";",
                    "value": ";",
                    "valueText": ";",
                    "hasTrailingTrivia": true,
                    "hasTrailingNewLine": true,
                    "trailingTrivia": [
                        {
                            "kind": "NewLineTrivia",
                            "text": "\r\n"
                        }
                    ]
                }
            }
        ],
        "endOfFileToken": {
            "kind": "EndOfFileToken",
            "fullStart": 740,
            "fullEnd": 740,
            "start": 740,
            "end": 740,
            "fullWidth": 0,
            "width": 0,
            "text": ""
        }
    },
    "lineMap": {
        "lineStarts": [
            0,
            67,
            152,
            232,
            308,
            380,
            385,
            440,
            561,
            566,
            568,
            570,
            593,
            615,
            630,
            634,
            663,
            689,
            707,
            712,
            716,
            740
        ],
        "length": 740
    }
}<|MERGE_RESOLUTION|>--- conflicted
+++ resolved
@@ -392,12 +392,8 @@
                                         "start": 621,
                                         "end": 627,
                                         "fullWidth": 6,
-<<<<<<< HEAD
                                         "width": 6,
-                                        "identifier": {
-=======
                                         "propertyName": {
->>>>>>> 85e84683
                                             "kind": "IdentifierName",
                                             "fullStart": 621,
                                             "fullEnd": 623,
@@ -562,12 +558,8 @@
                                         "start": 640,
                                         "end": 660,
                                         "fullWidth": 20,
-<<<<<<< HEAD
                                         "width": 20,
-                                        "identifier": {
-=======
                                         "propertyName": {
->>>>>>> 85e84683
                                             "kind": "IdentifierName",
                                             "fullStart": 640,
                                             "fullEnd": 643,
