--- conflicted
+++ resolved
@@ -285,12 +285,8 @@
                                         "start": 309,
                                         "end": 370,
                                         "fullWidth": 61,
-<<<<<<< HEAD
                                         "width": 61,
-                                        "identifier": {
-=======
                                         "propertyName": {
->>>>>>> 85e84683
                                             "kind": "IdentifierName",
                                             "fullStart": 309,
                                             "fullEnd": 315,
@@ -877,12 +873,8 @@
                             "start": 400,
                             "end": 434,
                             "fullWidth": 34,
-<<<<<<< HEAD
                             "width": 34,
-                            "identifier": {
-=======
                             "propertyName": {
->>>>>>> 85e84683
                                 "kind": "IdentifierName",
                                 "fullStart": 400,
                                 "fullEnd": 402,
