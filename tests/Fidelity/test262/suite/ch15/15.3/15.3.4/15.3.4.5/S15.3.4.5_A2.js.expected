{
    "isDeclaration": false,
    "languageVersion": "EcmaScript5",
    "parseOptions": {
        "allowAutomaticSemicolonInsertion": true
    },
    "sourceUnit": {
        "kind": "SourceUnit",
        "fullStart": 0,
        "fullEnd": 464,
        "start": 358,
        "end": 464,
        "fullWidth": 464,
        "width": 106,
        "moduleElements": [
            {
                "kind": "FunctionDeclaration",
                "fullStart": 0,
                "fullEnd": 399,
                "start": 358,
                "end": 398,
                "fullWidth": 399,
                "width": 40,
                "modifiers": [],
                "functionKeyword": {
                    "kind": "FunctionKeyword",
                    "fullStart": 0,
                    "fullEnd": 367,
                    "start": 358,
                    "end": 366,
                    "fullWidth": 367,
                    "width": 8,
                    "text": "function",
                    "value": "function",
                    "valueText": "function",
                    "hasLeadingTrivia": true,
                    "hasLeadingComment": true,
                    "hasLeadingNewLine": true,
                    "hasTrailingTrivia": true,
                    "leadingTrivia": [
                        {
                            "kind": "SingleLineCommentTrivia",
                            "text": "// Copyright 2011 the Sputnik authors.  All rights reserved."
                        },
                        {
                            "kind": "NewLineTrivia",
                            "text": "\n"
                        },
                        {
                            "kind": "SingleLineCommentTrivia",
                            "text": "// This code is governed by the BSD license found in the LICENSE file."
                        },
                        {
                            "kind": "NewLineTrivia",
                            "text": "\n"
                        },
                        {
                            "kind": "NewLineTrivia",
                            "text": "\n"
                        },
                        {
                            "kind": "MultiLineCommentTrivia",
                            "text": "/**\n * \"arguments\" of bound function is poisoned (step 21)\n *\n * @path ch15/15.3/15.3.4/15.3.4.5/S15.3.4.5_A2.js\n * @description a bound function should fail to find the bound function \"arguments\"\n * @negative TypeError\n */"
                        },
                        {
                            "kind": "NewLineTrivia",
                            "text": "\n"
                        },
                        {
                            "kind": "NewLineTrivia",
                            "text": "\n"
                        }
                    ],
                    "trailingTrivia": [
                        {
                            "kind": "WhitespaceTrivia",
                            "text": " "
                        }
                    ]
                },
                "identifier": {
                    "kind": "IdentifierName",
                    "fullStart": 367,
                    "fullEnd": 370,
                    "start": 367,
                    "end": 370,
                    "fullWidth": 3,
                    "width": 3,
                    "text": "foo",
                    "value": "foo",
                    "valueText": "foo"
                },
                "callSignature": {
                    "kind": "CallSignature",
                    "fullStart": 370,
                    "fullEnd": 373,
                    "start": 370,
                    "end": 372,
                    "fullWidth": 3,
                    "width": 2,
                    "parameterList": {
                        "kind": "ParameterList",
                        "fullStart": 370,
                        "fullEnd": 373,
                        "start": 370,
                        "end": 372,
                        "fullWidth": 3,
                        "width": 2,
                        "openParenToken": {
                            "kind": "OpenParenToken",
                            "fullStart": 370,
                            "fullEnd": 371,
                            "start": 370,
                            "end": 371,
                            "fullWidth": 1,
                            "width": 1,
                            "text": "(",
                            "value": "(",
                            "valueText": "("
                        },
                        "parameters": [],
                        "closeParenToken": {
                            "kind": "CloseParenToken",
                            "fullStart": 371,
                            "fullEnd": 373,
                            "start": 371,
                            "end": 372,
                            "fullWidth": 2,
                            "width": 1,
                            "text": ")",
                            "value": ")",
                            "valueText": ")",
                            "hasTrailingTrivia": true,
                            "trailingTrivia": [
                                {
                                    "kind": "WhitespaceTrivia",
                                    "text": " "
                                }
                            ]
                        }
                    }
                },
                "block": {
                    "kind": "Block",
                    "fullStart": 373,
                    "fullEnd": 399,
                    "start": 373,
                    "end": 398,
                    "fullWidth": 26,
                    "width": 25,
                    "openBraceToken": {
                        "kind": "OpenBraceToken",
                        "fullStart": 373,
                        "fullEnd": 375,
                        "start": 373,
                        "end": 374,
                        "fullWidth": 2,
                        "width": 1,
                        "text": "{",
                        "value": "{",
                        "valueText": "{",
                        "hasTrailingTrivia": true,
                        "trailingTrivia": [
                            {
                                "kind": "WhitespaceTrivia",
                                "text": " "
                            }
                        ]
                    },
                    "statements": [
                        {
                            "kind": "ReturnStatement",
                            "fullStart": 375,
                            "fullEnd": 397,
                            "start": 375,
                            "end": 396,
                            "fullWidth": 22,
                            "width": 21,
                            "returnKeyword": {
                                "kind": "ReturnKeyword",
                                "fullStart": 375,
                                "fullEnd": 382,
                                "start": 375,
                                "end": 381,
                                "fullWidth": 7,
                                "width": 6,
                                "text": "return",
                                "value": "return",
                                "valueText": "return",
                                "hasTrailingTrivia": true,
                                "trailingTrivia": [
                                    {
                                        "kind": "WhitespaceTrivia",
                                        "text": " "
                                    }
                                ]
                            },
                            "expression": {
                                "kind": "MemberAccessExpression",
                                "fullStart": 382,
                                "fullEnd": 395,
                                "start": 382,
                                "end": 395,
                                "fullWidth": 13,
                                "width": 13,
                                "expression": {
                                    "kind": "IdentifierName",
                                    "fullStart": 382,
                                    "fullEnd": 385,
                                    "start": 382,
                                    "end": 385,
                                    "fullWidth": 3,
                                    "width": 3,
                                    "text": "bar",
                                    "value": "bar",
                                    "valueText": "bar"
                                },
                                "dotToken": {
                                    "kind": "DotToken",
                                    "fullStart": 385,
                                    "fullEnd": 386,
                                    "start": 385,
                                    "end": 386,
                                    "fullWidth": 1,
                                    "width": 1,
                                    "text": ".",
                                    "value": ".",
                                    "valueText": "."
                                },
                                "name": {
                                    "kind": "IdentifierName",
                                    "fullStart": 386,
                                    "fullEnd": 395,
                                    "start": 386,
                                    "end": 395,
                                    "fullWidth": 9,
                                    "width": 9,
                                    "text": "arguments",
                                    "value": "arguments",
                                    "valueText": "arguments"
                                }
                            },
                            "semicolonToken": {
                                "kind": "SemicolonToken",
                                "fullStart": 395,
                                "fullEnd": 397,
                                "start": 395,
                                "end": 396,
                                "fullWidth": 2,
                                "width": 1,
                                "text": ";",
                                "value": ";",
                                "valueText": ";",
                                "hasTrailingTrivia": true,
                                "trailingTrivia": [
                                    {
                                        "kind": "WhitespaceTrivia",
                                        "text": " "
                                    }
                                ]
                            }
                        }
                    ],
                    "closeBraceToken": {
                        "kind": "CloseBraceToken",
                        "fullStart": 397,
                        "fullEnd": 399,
                        "start": 397,
                        "end": 398,
                        "fullWidth": 2,
                        "width": 1,
                        "text": "}",
                        "value": "}",
                        "valueText": "}",
                        "hasTrailingTrivia": true,
                        "hasTrailingNewLine": true,
                        "trailingTrivia": [
                            {
                                "kind": "NewLineTrivia",
                                "text": "\n"
                            }
                        ]
                    }
                }
            },
            {
                "kind": "VariableStatement",
                "fullStart": 399,
                "fullEnd": 423,
                "start": 399,
                "end": 422,
                "fullWidth": 24,
                "width": 23,
                "modifiers": [],
                "variableDeclaration": {
                    "kind": "VariableDeclaration",
                    "fullStart": 399,
                    "fullEnd": 421,
                    "start": 399,
                    "end": 421,
                    "fullWidth": 22,
                    "width": 22,
                    "varKeyword": {
                        "kind": "VarKeyword",
                        "fullStart": 399,
                        "fullEnd": 403,
                        "start": 399,
                        "end": 402,
                        "fullWidth": 4,
                        "width": 3,
                        "text": "var",
                        "value": "var",
                        "valueText": "var",
                        "hasTrailingTrivia": true,
                        "trailingTrivia": [
                            {
                                "kind": "WhitespaceTrivia",
                                "text": " "
                            }
                        ]
                    },
                    "variableDeclarators": [
                        {
                            "kind": "VariableDeclarator",
                            "fullStart": 403,
                            "fullEnd": 421,
                            "start": 403,
                            "end": 421,
                            "fullWidth": 18,
<<<<<<< HEAD
                            "width": 18,
                            "identifier": {
=======
                            "propertyName": {
>>>>>>> 85e84683
                                "kind": "IdentifierName",
                                "fullStart": 403,
                                "fullEnd": 407,
                                "start": 403,
                                "end": 406,
                                "fullWidth": 4,
                                "width": 3,
                                "text": "bar",
                                "value": "bar",
                                "valueText": "bar",
                                "hasTrailingTrivia": true,
                                "trailingTrivia": [
                                    {
                                        "kind": "WhitespaceTrivia",
                                        "text": " "
                                    }
                                ]
                            },
                            "equalsValueClause": {
                                "kind": "EqualsValueClause",
                                "fullStart": 407,
                                "fullEnd": 421,
                                "start": 407,
                                "end": 421,
                                "fullWidth": 14,
                                "width": 14,
                                "equalsToken": {
                                    "kind": "EqualsToken",
                                    "fullStart": 407,
                                    "fullEnd": 409,
                                    "start": 407,
                                    "end": 408,
                                    "fullWidth": 2,
                                    "width": 1,
                                    "text": "=",
                                    "value": "=",
                                    "valueText": "=",
                                    "hasTrailingTrivia": true,
                                    "trailingTrivia": [
                                        {
                                            "kind": "WhitespaceTrivia",
                                            "text": " "
                                        }
                                    ]
                                },
                                "value": {
                                    "kind": "InvocationExpression",
                                    "fullStart": 409,
                                    "fullEnd": 421,
                                    "start": 409,
                                    "end": 421,
                                    "fullWidth": 12,
                                    "width": 12,
                                    "expression": {
                                        "kind": "MemberAccessExpression",
                                        "fullStart": 409,
                                        "fullEnd": 417,
                                        "start": 409,
                                        "end": 417,
                                        "fullWidth": 8,
                                        "width": 8,
                                        "expression": {
                                            "kind": "IdentifierName",
                                            "fullStart": 409,
                                            "fullEnd": 412,
                                            "start": 409,
                                            "end": 412,
                                            "fullWidth": 3,
                                            "width": 3,
                                            "text": "foo",
                                            "value": "foo",
                                            "valueText": "foo"
                                        },
                                        "dotToken": {
                                            "kind": "DotToken",
                                            "fullStart": 412,
                                            "fullEnd": 413,
                                            "start": 412,
                                            "end": 413,
                                            "fullWidth": 1,
                                            "width": 1,
                                            "text": ".",
                                            "value": ".",
                                            "valueText": "."
                                        },
                                        "name": {
                                            "kind": "IdentifierName",
                                            "fullStart": 413,
                                            "fullEnd": 417,
                                            "start": 413,
                                            "end": 417,
                                            "fullWidth": 4,
                                            "width": 4,
                                            "text": "bind",
                                            "value": "bind",
                                            "valueText": "bind"
                                        }
                                    },
                                    "argumentList": {
                                        "kind": "ArgumentList",
                                        "fullStart": 417,
                                        "fullEnd": 421,
                                        "start": 417,
                                        "end": 421,
                                        "fullWidth": 4,
                                        "width": 4,
                                        "openParenToken": {
                                            "kind": "OpenParenToken",
                                            "fullStart": 417,
                                            "fullEnd": 418,
                                            "start": 417,
                                            "end": 418,
                                            "fullWidth": 1,
                                            "width": 1,
                                            "text": "(",
                                            "value": "(",
                                            "valueText": "("
                                        },
                                        "arguments": [
                                            {
                                                "kind": "ObjectLiteralExpression",
                                                "fullStart": 418,
                                                "fullEnd": 420,
                                                "start": 418,
                                                "end": 420,
                                                "fullWidth": 2,
                                                "width": 2,
                                                "openBraceToken": {
                                                    "kind": "OpenBraceToken",
                                                    "fullStart": 418,
                                                    "fullEnd": 419,
                                                    "start": 418,
                                                    "end": 419,
                                                    "fullWidth": 1,
                                                    "width": 1,
                                                    "text": "{",
                                                    "value": "{",
                                                    "valueText": "{"
                                                },
                                                "propertyAssignments": [],
                                                "closeBraceToken": {
                                                    "kind": "CloseBraceToken",
                                                    "fullStart": 419,
                                                    "fullEnd": 420,
                                                    "start": 419,
                                                    "end": 420,
                                                    "fullWidth": 1,
                                                    "width": 1,
                                                    "text": "}",
                                                    "value": "}",
                                                    "valueText": "}"
                                                }
                                            }
                                        ],
                                        "closeParenToken": {
                                            "kind": "CloseParenToken",
                                            "fullStart": 420,
                                            "fullEnd": 421,
                                            "start": 420,
                                            "end": 421,
                                            "fullWidth": 1,
                                            "width": 1,
                                            "text": ")",
                                            "value": ")",
                                            "valueText": ")"
                                        }
                                    }
                                }
                            }
                        }
                    ]
                },
                "semicolonToken": {
                    "kind": "SemicolonToken",
                    "fullStart": 421,
                    "fullEnd": 423,
                    "start": 421,
                    "end": 422,
                    "fullWidth": 2,
                    "width": 1,
                    "text": ";",
                    "value": ";",
                    "valueText": ";",
                    "hasTrailingTrivia": true,
                    "hasTrailingNewLine": true,
                    "trailingTrivia": [
                        {
                            "kind": "NewLineTrivia",
                            "text": "\n"
                        }
                    ]
                }
            },
            {
                "kind": "FunctionDeclaration",
                "fullStart": 423,
                "fullEnd": 456,
                "start": 423,
                "end": 455,
                "fullWidth": 33,
                "width": 32,
                "modifiers": [],
                "functionKeyword": {
                    "kind": "FunctionKeyword",
                    "fullStart": 423,
                    "fullEnd": 432,
                    "start": 423,
                    "end": 431,
                    "fullWidth": 9,
                    "width": 8,
                    "text": "function",
                    "value": "function",
                    "valueText": "function",
                    "hasTrailingTrivia": true,
                    "trailingTrivia": [
                        {
                            "kind": "WhitespaceTrivia",
                            "text": " "
                        }
                    ]
                },
                "identifier": {
                    "kind": "IdentifierName",
                    "fullStart": 432,
                    "fullEnd": 435,
                    "start": 432,
                    "end": 435,
                    "fullWidth": 3,
                    "width": 3,
                    "text": "baz",
                    "value": "baz",
                    "valueText": "baz"
                },
                "callSignature": {
                    "kind": "CallSignature",
                    "fullStart": 435,
                    "fullEnd": 438,
                    "start": 435,
                    "end": 437,
                    "fullWidth": 3,
                    "width": 2,
                    "parameterList": {
                        "kind": "ParameterList",
                        "fullStart": 435,
                        "fullEnd": 438,
                        "start": 435,
                        "end": 437,
                        "fullWidth": 3,
                        "width": 2,
                        "openParenToken": {
                            "kind": "OpenParenToken",
                            "fullStart": 435,
                            "fullEnd": 436,
                            "start": 435,
                            "end": 436,
                            "fullWidth": 1,
                            "width": 1,
                            "text": "(",
                            "value": "(",
                            "valueText": "("
                        },
                        "parameters": [],
                        "closeParenToken": {
                            "kind": "CloseParenToken",
                            "fullStart": 436,
                            "fullEnd": 438,
                            "start": 436,
                            "end": 437,
                            "fullWidth": 2,
                            "width": 1,
                            "text": ")",
                            "value": ")",
                            "valueText": ")",
                            "hasTrailingTrivia": true,
                            "trailingTrivia": [
                                {
                                    "kind": "WhitespaceTrivia",
                                    "text": " "
                                }
                            ]
                        }
                    }
                },
                "block": {
                    "kind": "Block",
                    "fullStart": 438,
                    "fullEnd": 456,
                    "start": 438,
                    "end": 455,
                    "fullWidth": 18,
                    "width": 17,
                    "openBraceToken": {
                        "kind": "OpenBraceToken",
                        "fullStart": 438,
                        "fullEnd": 440,
                        "start": 438,
                        "end": 439,
                        "fullWidth": 2,
                        "width": 1,
                        "text": "{",
                        "value": "{",
                        "valueText": "{",
                        "hasTrailingTrivia": true,
                        "trailingTrivia": [
                            {
                                "kind": "WhitespaceTrivia",
                                "text": " "
                            }
                        ]
                    },
                    "statements": [
                        {
                            "kind": "ReturnStatement",
                            "fullStart": 440,
                            "fullEnd": 454,
                            "start": 440,
                            "end": 453,
                            "fullWidth": 14,
                            "width": 13,
                            "returnKeyword": {
                                "kind": "ReturnKeyword",
                                "fullStart": 440,
                                "fullEnd": 447,
                                "start": 440,
                                "end": 446,
                                "fullWidth": 7,
                                "width": 6,
                                "text": "return",
                                "value": "return",
                                "valueText": "return",
                                "hasTrailingTrivia": true,
                                "trailingTrivia": [
                                    {
                                        "kind": "WhitespaceTrivia",
                                        "text": " "
                                    }
                                ]
                            },
                            "expression": {
                                "kind": "InvocationExpression",
                                "fullStart": 447,
                                "fullEnd": 452,
                                "start": 447,
                                "end": 452,
                                "fullWidth": 5,
                                "width": 5,
                                "expression": {
                                    "kind": "IdentifierName",
                                    "fullStart": 447,
                                    "fullEnd": 450,
                                    "start": 447,
                                    "end": 450,
                                    "fullWidth": 3,
                                    "width": 3,
                                    "text": "bar",
                                    "value": "bar",
                                    "valueText": "bar"
                                },
                                "argumentList": {
                                    "kind": "ArgumentList",
                                    "fullStart": 450,
                                    "fullEnd": 452,
                                    "start": 450,
                                    "end": 452,
                                    "fullWidth": 2,
                                    "width": 2,
                                    "openParenToken": {
                                        "kind": "OpenParenToken",
                                        "fullStart": 450,
                                        "fullEnd": 451,
                                        "start": 450,
                                        "end": 451,
                                        "fullWidth": 1,
                                        "width": 1,
                                        "text": "(",
                                        "value": "(",
                                        "valueText": "("
                                    },
                                    "arguments": [],
                                    "closeParenToken": {
                                        "kind": "CloseParenToken",
                                        "fullStart": 451,
                                        "fullEnd": 452,
                                        "start": 451,
                                        "end": 452,
                                        "fullWidth": 1,
                                        "width": 1,
                                        "text": ")",
                                        "value": ")",
                                        "valueText": ")"
                                    }
                                }
                            },
                            "semicolonToken": {
                                "kind": "SemicolonToken",
                                "fullStart": 452,
                                "fullEnd": 454,
                                "start": 452,
                                "end": 453,
                                "fullWidth": 2,
                                "width": 1,
                                "text": ";",
                                "value": ";",
                                "valueText": ";",
                                "hasTrailingTrivia": true,
                                "trailingTrivia": [
                                    {
                                        "kind": "WhitespaceTrivia",
                                        "text": " "
                                    }
                                ]
                            }
                        }
                    ],
                    "closeBraceToken": {
                        "kind": "CloseBraceToken",
                        "fullStart": 454,
                        "fullEnd": 456,
                        "start": 454,
                        "end": 455,
                        "fullWidth": 2,
                        "width": 1,
                        "text": "}",
                        "value": "}",
                        "valueText": "}",
                        "hasTrailingTrivia": true,
                        "hasTrailingNewLine": true,
                        "trailingTrivia": [
                            {
                                "kind": "NewLineTrivia",
                                "text": "\n"
                            }
                        ]
                    }
                }
            },
            {
                "kind": "ExpressionStatement",
                "fullStart": 456,
                "fullEnd": 463,
                "start": 456,
                "end": 462,
                "fullWidth": 7,
                "width": 6,
                "expression": {
                    "kind": "InvocationExpression",
                    "fullStart": 456,
                    "fullEnd": 461,
                    "start": 456,
                    "end": 461,
                    "fullWidth": 5,
                    "width": 5,
                    "expression": {
                        "kind": "IdentifierName",
                        "fullStart": 456,
                        "fullEnd": 459,
                        "start": 456,
                        "end": 459,
                        "fullWidth": 3,
                        "width": 3,
                        "text": "baz",
                        "value": "baz",
                        "valueText": "baz"
                    },
                    "argumentList": {
                        "kind": "ArgumentList",
                        "fullStart": 459,
                        "fullEnd": 461,
                        "start": 459,
                        "end": 461,
                        "fullWidth": 2,
                        "width": 2,
                        "openParenToken": {
                            "kind": "OpenParenToken",
                            "fullStart": 459,
                            "fullEnd": 460,
                            "start": 459,
                            "end": 460,
                            "fullWidth": 1,
                            "width": 1,
                            "text": "(",
                            "value": "(",
                            "valueText": "("
                        },
                        "arguments": [],
                        "closeParenToken": {
                            "kind": "CloseParenToken",
                            "fullStart": 460,
                            "fullEnd": 461,
                            "start": 460,
                            "end": 461,
                            "fullWidth": 1,
                            "width": 1,
                            "text": ")",
                            "value": ")",
                            "valueText": ")"
                        }
                    }
                },
                "semicolonToken": {
                    "kind": "SemicolonToken",
                    "fullStart": 461,
                    "fullEnd": 463,
                    "start": 461,
                    "end": 462,
                    "fullWidth": 2,
                    "width": 1,
                    "text": ";",
                    "value": ";",
                    "valueText": ";",
                    "hasTrailingTrivia": true,
                    "hasTrailingNewLine": true,
                    "trailingTrivia": [
                        {
                            "kind": "NewLineTrivia",
                            "text": "\n"
                        }
                    ]
                }
            }
        ],
        "endOfFileToken": {
            "kind": "EndOfFileToken",
            "fullStart": 463,
            "fullEnd": 464,
            "start": 464,
            "end": 464,
            "fullWidth": 1,
            "width": 0,
            "text": "",
            "hasLeadingTrivia": true,
            "hasLeadingNewLine": true,
            "leadingTrivia": [
                {
                    "kind": "NewLineTrivia",
                    "text": "\n"
                }
            ]
        }
    },
    "lineMap": {
        "lineStarts": [
            0,
            61,
            132,
            133,
            137,
            192,
            195,
            246,
            330,
            353,
            357,
            358,
            399,
            423,
            456,
            463,
            464
        ],
        "length": 464
    }
}<|MERGE_RESOLUTION|>--- conflicted
+++ resolved
@@ -327,12 +327,8 @@
                             "start": 403,
                             "end": 421,
                             "fullWidth": 18,
-<<<<<<< HEAD
                             "width": 18,
-                            "identifier": {
-=======
                             "propertyName": {
->>>>>>> 85e84683
                                 "kind": "IdentifierName",
                                 "fullStart": 403,
                                 "fullEnd": 407,
