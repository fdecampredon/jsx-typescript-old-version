--- conflicted
+++ resolved
@@ -250,12 +250,8 @@
                                         "start": 593,
                                         "end": 614,
                                         "fullWidth": 21,
-<<<<<<< HEAD
                                         "width": 21,
-                                        "identifier": {
-=======
                                         "propertyName": {
->>>>>>> 85e84683
                                             "kind": "IdentifierName",
                                             "fullStart": 593,
                                             "fullEnd": 607,
@@ -389,12 +385,8 @@
                                         "start": 629,
                                         "end": 648,
                                         "fullWidth": 19,
-<<<<<<< HEAD
                                         "width": 19,
-                                        "identifier": {
-=======
                                         "propertyName": {
->>>>>>> 85e84683
                                             "kind": "IdentifierName",
                                             "fullStart": 629,
                                             "fullEnd": 641,
@@ -675,12 +667,8 @@
                                         "start": 691,
                                         "end": 709,
                                         "fullWidth": 18,
-<<<<<<< HEAD
                                         "width": 18,
-                                        "identifier": {
-=======
                                         "propertyName": {
->>>>>>> 85e84683
                                             "kind": "IdentifierName",
                                             "fullStart": 691,
                                             "fullEnd": 695,
@@ -1139,12 +1127,8 @@
                                         "start": 782,
                                         "end": 786,
                                         "fullWidth": 5,
-<<<<<<< HEAD
                                         "width": 4,
-                                        "identifier": {
-=======
                                         "propertyName": {
->>>>>>> 85e84683
                                             "kind": "IdentifierName",
                                             "fullStart": 782,
                                             "fullEnd": 787,
