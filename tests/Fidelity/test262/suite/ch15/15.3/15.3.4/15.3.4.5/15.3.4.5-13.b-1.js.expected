{
    "isDeclaration": false,
    "languageVersion": "EcmaScript5",
    "parseOptions": {
        "allowAutomaticSemicolonInsertion": true
    },
    "sourceUnit": {
        "kind": "SourceUnit",
        "fullStart": 0,
        "fullEnd": 706,
        "start": 528,
        "end": 706,
        "fullWidth": 706,
        "width": 178,
        "isIncrementallyUnusable": true,
        "moduleElements": [
            {
                "kind": "FunctionDeclaration",
                "fullStart": 0,
                "fullEnd": 682,
                "start": 528,
                "end": 680,
                "fullWidth": 682,
                "width": 152,
                "modifiers": [],
                "functionKeyword": {
                    "kind": "FunctionKeyword",
                    "fullStart": 0,
                    "fullEnd": 537,
                    "start": 528,
                    "end": 536,
                    "fullWidth": 537,
                    "width": 8,
                    "text": "function",
                    "value": "function",
                    "valueText": "function",
                    "hasLeadingTrivia": true,
                    "hasLeadingComment": true,
                    "hasLeadingNewLine": true,
                    "hasTrailingTrivia": true,
                    "leadingTrivia": [
                        {
                            "kind": "SingleLineCommentTrivia",
                            "text": "/// Copyright (c) 2012 Ecma International.  All rights reserved. "
                        },
                        {
                            "kind": "NewLineTrivia",
                            "text": "\r\n"
                        },
                        {
                            "kind": "SingleLineCommentTrivia",
                            "text": "/// Ecma International makes this code available under the terms and conditions set"
                        },
                        {
                            "kind": "NewLineTrivia",
                            "text": "\r\n"
                        },
                        {
                            "kind": "SingleLineCommentTrivia",
                            "text": "/// forth on http://hg.ecmascript.org/tests/test262/raw-file/tip/LICENSE (the "
                        },
                        {
                            "kind": "NewLineTrivia",
                            "text": "\r\n"
                        },
                        {
                            "kind": "SingleLineCommentTrivia",
                            "text": "/// \"Use Terms\").   Any redistribution of this code must retain the above "
                        },
                        {
                            "kind": "NewLineTrivia",
                            "text": "\r\n"
                        },
                        {
                            "kind": "SingleLineCommentTrivia",
                            "text": "/// copyright and this notice and otherwise comply with the Use Terms."
                        },
                        {
                            "kind": "NewLineTrivia",
                            "text": "\r\n"
                        },
                        {
                            "kind": "MultiLineCommentTrivia",
                            "text": "/**\r\n * @path ch15/15.3/15.3.4/15.3.4.5/15.3.4.5-13.b-1.js\r\n * @description Function.prototype.bind, bound fn has a 'length' own property\r\n */"
                        },
                        {
                            "kind": "NewLineTrivia",
                            "text": "\r\n"
                        },
                        {
                            "kind": "NewLineTrivia",
                            "text": "\r\n"
                        },
                        {
                            "kind": "NewLineTrivia",
                            "text": "\r\n"
                        }
                    ],
                    "trailingTrivia": [
                        {
                            "kind": "WhitespaceTrivia",
                            "text": " "
                        }
                    ]
                },
                "identifier": {
                    "kind": "IdentifierName",
                    "fullStart": 537,
                    "fullEnd": 545,
                    "start": 537,
                    "end": 545,
                    "fullWidth": 8,
                    "width": 8,
                    "text": "testcase",
                    "value": "testcase",
                    "valueText": "testcase"
                },
                "callSignature": {
                    "kind": "CallSignature",
                    "fullStart": 545,
                    "fullEnd": 548,
                    "start": 545,
                    "end": 547,
                    "fullWidth": 3,
                    "width": 2,
                    "parameterList": {
                        "kind": "ParameterList",
                        "fullStart": 545,
                        "fullEnd": 548,
                        "start": 545,
                        "end": 547,
                        "fullWidth": 3,
                        "width": 2,
                        "openParenToken": {
                            "kind": "OpenParenToken",
                            "fullStart": 545,
                            "fullEnd": 546,
                            "start": 545,
                            "end": 546,
                            "fullWidth": 1,
                            "width": 1,
                            "text": "(",
                            "value": "(",
                            "valueText": "("
                        },
                        "parameters": [],
                        "closeParenToken": {
                            "kind": "CloseParenToken",
                            "fullStart": 546,
                            "fullEnd": 548,
                            "start": 546,
                            "end": 547,
                            "fullWidth": 2,
                            "width": 1,
                            "text": ")",
                            "value": ")",
                            "valueText": ")",
                            "hasTrailingTrivia": true,
                            "trailingTrivia": [
                                {
                                    "kind": "WhitespaceTrivia",
                                    "text": " "
                                }
                            ]
                        }
                    }
                },
                "block": {
                    "kind": "Block",
                    "fullStart": 548,
                    "fullEnd": 682,
                    "start": 548,
                    "end": 680,
                    "fullWidth": 134,
                    "width": 132,
                    "openBraceToken": {
                        "kind": "OpenBraceToken",
                        "fullStart": 548,
                        "fullEnd": 551,
                        "start": 548,
                        "end": 549,
                        "fullWidth": 3,
                        "width": 1,
                        "text": "{",
                        "value": "{",
                        "valueText": "{",
                        "hasTrailingTrivia": true,
                        "hasTrailingNewLine": true,
                        "trailingTrivia": [
                            {
                                "kind": "NewLineTrivia",
                                "text": "\r\n"
                            }
                        ]
                    },
                    "statements": [
                        {
                            "kind": "FunctionDeclaration",
                            "fullStart": 551,
                            "fullEnd": 573,
                            "start": 553,
                            "end": 571,
                            "fullWidth": 22,
                            "width": 18,
                            "modifiers": [],
                            "functionKeyword": {
                                "kind": "FunctionKeyword",
                                "fullStart": 551,
                                "fullEnd": 562,
                                "start": 553,
                                "end": 561,
                                "fullWidth": 11,
                                "width": 8,
                                "text": "function",
                                "value": "function",
                                "valueText": "function",
                                "hasLeadingTrivia": true,
                                "hasTrailingTrivia": true,
                                "leadingTrivia": [
                                    {
                                        "kind": "WhitespaceTrivia",
                                        "text": "  "
                                    }
                                ],
                                "trailingTrivia": [
                                    {
                                        "kind": "WhitespaceTrivia",
                                        "text": " "
                                    }
                                ]
                            },
                            "identifier": {
                                "kind": "IdentifierName",
                                "fullStart": 562,
                                "fullEnd": 565,
                                "start": 562,
                                "end": 565,
                                "fullWidth": 3,
                                "width": 3,
                                "text": "foo",
                                "value": "foo",
                                "valueText": "foo"
                            },
                            "callSignature": {
                                "kind": "CallSignature",
                                "fullStart": 565,
                                "fullEnd": 568,
                                "start": 565,
                                "end": 567,
                                "fullWidth": 3,
                                "width": 2,
                                "parameterList": {
                                    "kind": "ParameterList",
                                    "fullStart": 565,
                                    "fullEnd": 568,
                                    "start": 565,
                                    "end": 567,
                                    "fullWidth": 3,
                                    "width": 2,
                                    "openParenToken": {
                                        "kind": "OpenParenToken",
                                        "fullStart": 565,
                                        "fullEnd": 566,
                                        "start": 565,
                                        "end": 566,
                                        "fullWidth": 1,
                                        "width": 1,
                                        "text": "(",
                                        "value": "(",
                                        "valueText": "("
                                    },
                                    "parameters": [],
                                    "closeParenToken": {
                                        "kind": "CloseParenToken",
                                        "fullStart": 566,
                                        "fullEnd": 568,
                                        "start": 566,
                                        "end": 567,
                                        "fullWidth": 2,
                                        "width": 1,
                                        "text": ")",
                                        "value": ")",
                                        "valueText": ")",
                                        "hasTrailingTrivia": true,
                                        "trailingTrivia": [
                                            {
                                                "kind": "WhitespaceTrivia",
                                                "text": " "
                                            }
                                        ]
                                    }
                                }
                            },
                            "block": {
                                "kind": "Block",
                                "fullStart": 568,
                                "fullEnd": 573,
                                "start": 568,
                                "end": 571,
                                "fullWidth": 5,
                                "width": 3,
                                "openBraceToken": {
                                    "kind": "OpenBraceToken",
                                    "fullStart": 568,
                                    "fullEnd": 570,
                                    "start": 568,
                                    "end": 569,
                                    "fullWidth": 2,
                                    "width": 1,
                                    "text": "{",
                                    "value": "{",
                                    "valueText": "{",
                                    "hasTrailingTrivia": true,
                                    "trailingTrivia": [
                                        {
                                            "kind": "WhitespaceTrivia",
                                            "text": " "
                                        }
                                    ]
                                },
                                "statements": [],
                                "closeBraceToken": {
                                    "kind": "CloseBraceToken",
                                    "fullStart": 570,
                                    "fullEnd": 573,
                                    "start": 570,
                                    "end": 571,
                                    "fullWidth": 3,
                                    "width": 1,
                                    "text": "}",
                                    "value": "}",
                                    "valueText": "}",
                                    "hasTrailingTrivia": true,
                                    "hasTrailingNewLine": true,
                                    "trailingTrivia": [
                                        {
                                            "kind": "NewLineTrivia",
                                            "text": "\r\n"
                                        }
                                    ]
                                }
                            }
                        },
                        {
                            "kind": "VariableStatement",
                            "fullStart": 573,
                            "fullEnd": 588,
                            "start": 575,
                            "end": 586,
                            "fullWidth": 15,
                            "width": 11,
                            "modifiers": [],
                            "variableDeclaration": {
                                "kind": "VariableDeclaration",
                                "fullStart": 573,
                                "fullEnd": 585,
                                "start": 575,
                                "end": 585,
                                "fullWidth": 12,
                                "width": 10,
                                "varKeyword": {
                                    "kind": "VarKeyword",
                                    "fullStart": 573,
                                    "fullEnd": 579,
                                    "start": 575,
                                    "end": 578,
                                    "fullWidth": 6,
                                    "width": 3,
                                    "text": "var",
                                    "value": "var",
                                    "valueText": "var",
                                    "hasLeadingTrivia": true,
                                    "hasTrailingTrivia": true,
                                    "leadingTrivia": [
                                        {
                                            "kind": "WhitespaceTrivia",
                                            "text": "  "
                                        }
                                    ],
                                    "trailingTrivia": [
                                        {
                                            "kind": "WhitespaceTrivia",
                                            "text": " "
                                        }
                                    ]
                                },
                                "variableDeclarators": [
                                    {
                                        "kind": "VariableDeclarator",
                                        "fullStart": 579,
                                        "fullEnd": 585,
                                        "start": 579,
                                        "end": 585,
                                        "fullWidth": 6,
<<<<<<< HEAD
                                        "width": 6,
                                        "identifier": {
=======
                                        "propertyName": {
>>>>>>> 85e84683
                                            "kind": "IdentifierName",
                                            "fullStart": 579,
                                            "fullEnd": 581,
                                            "start": 579,
                                            "end": 580,
                                            "fullWidth": 2,
                                            "width": 1,
                                            "text": "o",
                                            "value": "o",
                                            "valueText": "o",
                                            "hasTrailingTrivia": true,
                                            "trailingTrivia": [
                                                {
                                                    "kind": "WhitespaceTrivia",
                                                    "text": " "
                                                }
                                            ]
                                        },
                                        "equalsValueClause": {
                                            "kind": "EqualsValueClause",
                                            "fullStart": 581,
                                            "fullEnd": 585,
                                            "start": 581,
                                            "end": 585,
                                            "fullWidth": 4,
                                            "width": 4,
                                            "equalsToken": {
                                                "kind": "EqualsToken",
                                                "fullStart": 581,
                                                "fullEnd": 583,
                                                "start": 581,
                                                "end": 582,
                                                "fullWidth": 2,
                                                "width": 1,
                                                "text": "=",
                                                "value": "=",
                                                "valueText": "=",
                                                "hasTrailingTrivia": true,
                                                "trailingTrivia": [
                                                    {
                                                        "kind": "WhitespaceTrivia",
                                                        "text": " "
                                                    }
                                                ]
                                            },
                                            "value": {
                                                "kind": "ObjectLiteralExpression",
                                                "fullStart": 583,
                                                "fullEnd": 585,
                                                "start": 583,
                                                "end": 585,
                                                "fullWidth": 2,
                                                "width": 2,
                                                "openBraceToken": {
                                                    "kind": "OpenBraceToken",
                                                    "fullStart": 583,
                                                    "fullEnd": 584,
                                                    "start": 583,
                                                    "end": 584,
                                                    "fullWidth": 1,
                                                    "width": 1,
                                                    "text": "{",
                                                    "value": "{",
                                                    "valueText": "{"
                                                },
                                                "propertyAssignments": [],
                                                "closeBraceToken": {
                                                    "kind": "CloseBraceToken",
                                                    "fullStart": 584,
                                                    "fullEnd": 585,
                                                    "start": 584,
                                                    "end": 585,
                                                    "fullWidth": 1,
                                                    "width": 1,
                                                    "text": "}",
                                                    "value": "}",
                                                    "valueText": "}"
                                                }
                                            }
                                        }
                                    }
                                ]
                            },
                            "semicolonToken": {
                                "kind": "SemicolonToken",
                                "fullStart": 585,
                                "fullEnd": 588,
                                "start": 585,
                                "end": 586,
                                "fullWidth": 3,
                                "width": 1,
                                "text": ";",
                                "value": ";",
                                "valueText": ";",
                                "hasTrailingTrivia": true,
                                "hasTrailingNewLine": true,
                                "trailingTrivia": [
                                    {
                                        "kind": "NewLineTrivia",
                                        "text": "\r\n"
                                    }
                                ]
                            }
                        },
                        {
                            "kind": "VariableStatement",
                            "fullStart": 588,
                            "fullEnd": 617,
                            "start": 594,
                            "end": 615,
                            "fullWidth": 29,
                            "width": 21,
                            "modifiers": [],
                            "variableDeclaration": {
                                "kind": "VariableDeclaration",
                                "fullStart": 588,
                                "fullEnd": 614,
                                "start": 594,
                                "end": 614,
                                "fullWidth": 26,
                                "width": 20,
                                "varKeyword": {
                                    "kind": "VarKeyword",
                                    "fullStart": 588,
                                    "fullEnd": 598,
                                    "start": 594,
                                    "end": 597,
                                    "fullWidth": 10,
                                    "width": 3,
                                    "text": "var",
                                    "value": "var",
                                    "valueText": "var",
                                    "hasLeadingTrivia": true,
                                    "hasLeadingNewLine": true,
                                    "hasTrailingTrivia": true,
                                    "leadingTrivia": [
                                        {
                                            "kind": "WhitespaceTrivia",
                                            "text": "  "
                                        },
                                        {
                                            "kind": "NewLineTrivia",
                                            "text": "\r\n"
                                        },
                                        {
                                            "kind": "WhitespaceTrivia",
                                            "text": "  "
                                        }
                                    ],
                                    "trailingTrivia": [
                                        {
                                            "kind": "WhitespaceTrivia",
                                            "text": " "
                                        }
                                    ]
                                },
                                "variableDeclarators": [
                                    {
                                        "kind": "VariableDeclarator",
                                        "fullStart": 598,
                                        "fullEnd": 614,
                                        "start": 598,
                                        "end": 614,
                                        "fullWidth": 16,
<<<<<<< HEAD
                                        "width": 16,
                                        "identifier": {
=======
                                        "propertyName": {
>>>>>>> 85e84683
                                            "kind": "IdentifierName",
                                            "fullStart": 598,
                                            "fullEnd": 601,
                                            "start": 598,
                                            "end": 600,
                                            "fullWidth": 3,
                                            "width": 2,
                                            "text": "bf",
                                            "value": "bf",
                                            "valueText": "bf",
                                            "hasTrailingTrivia": true,
                                            "trailingTrivia": [
                                                {
                                                    "kind": "WhitespaceTrivia",
                                                    "text": " "
                                                }
                                            ]
                                        },
                                        "equalsValueClause": {
                                            "kind": "EqualsValueClause",
                                            "fullStart": 601,
                                            "fullEnd": 614,
                                            "start": 601,
                                            "end": 614,
                                            "fullWidth": 13,
                                            "width": 13,
                                            "equalsToken": {
                                                "kind": "EqualsToken",
                                                "fullStart": 601,
                                                "fullEnd": 603,
                                                "start": 601,
                                                "end": 602,
                                                "fullWidth": 2,
                                                "width": 1,
                                                "text": "=",
                                                "value": "=",
                                                "valueText": "=",
                                                "hasTrailingTrivia": true,
                                                "trailingTrivia": [
                                                    {
                                                        "kind": "WhitespaceTrivia",
                                                        "text": " "
                                                    }
                                                ]
                                            },
                                            "value": {
                                                "kind": "InvocationExpression",
                                                "fullStart": 603,
                                                "fullEnd": 614,
                                                "start": 603,
                                                "end": 614,
                                                "fullWidth": 11,
                                                "width": 11,
                                                "expression": {
                                                    "kind": "MemberAccessExpression",
                                                    "fullStart": 603,
                                                    "fullEnd": 611,
                                                    "start": 603,
                                                    "end": 611,
                                                    "fullWidth": 8,
                                                    "width": 8,
                                                    "expression": {
                                                        "kind": "IdentifierName",
                                                        "fullStart": 603,
                                                        "fullEnd": 606,
                                                        "start": 603,
                                                        "end": 606,
                                                        "fullWidth": 3,
                                                        "width": 3,
                                                        "text": "foo",
                                                        "value": "foo",
                                                        "valueText": "foo"
                                                    },
                                                    "dotToken": {
                                                        "kind": "DotToken",
                                                        "fullStart": 606,
                                                        "fullEnd": 607,
                                                        "start": 606,
                                                        "end": 607,
                                                        "fullWidth": 1,
                                                        "width": 1,
                                                        "text": ".",
                                                        "value": ".",
                                                        "valueText": "."
                                                    },
                                                    "name": {
                                                        "kind": "IdentifierName",
                                                        "fullStart": 607,
                                                        "fullEnd": 611,
                                                        "start": 607,
                                                        "end": 611,
                                                        "fullWidth": 4,
                                                        "width": 4,
                                                        "text": "bind",
                                                        "value": "bind",
                                                        "valueText": "bind"
                                                    }
                                                },
                                                "argumentList": {
                                                    "kind": "ArgumentList",
                                                    "fullStart": 611,
                                                    "fullEnd": 614,
                                                    "start": 611,
                                                    "end": 614,
                                                    "fullWidth": 3,
                                                    "width": 3,
                                                    "openParenToken": {
                                                        "kind": "OpenParenToken",
                                                        "fullStart": 611,
                                                        "fullEnd": 612,
                                                        "start": 611,
                                                        "end": 612,
                                                        "fullWidth": 1,
                                                        "width": 1,
                                                        "text": "(",
                                                        "value": "(",
                                                        "valueText": "("
                                                    },
                                                    "arguments": [
                                                        {
                                                            "kind": "IdentifierName",
                                                            "fullStart": 612,
                                                            "fullEnd": 613,
                                                            "start": 612,
                                                            "end": 613,
                                                            "fullWidth": 1,
                                                            "width": 1,
                                                            "text": "o",
                                                            "value": "o",
                                                            "valueText": "o"
                                                        }
                                                    ],
                                                    "closeParenToken": {
                                                        "kind": "CloseParenToken",
                                                        "fullStart": 613,
                                                        "fullEnd": 614,
                                                        "start": 613,
                                                        "end": 614,
                                                        "fullWidth": 1,
                                                        "width": 1,
                                                        "text": ")",
                                                        "value": ")",
                                                        "valueText": ")"
                                                    }
                                                }
                                            }
                                        }
                                    }
                                ]
                            },
                            "semicolonToken": {
                                "kind": "SemicolonToken",
                                "fullStart": 614,
                                "fullEnd": 617,
                                "start": 614,
                                "end": 615,
                                "fullWidth": 3,
                                "width": 1,
                                "text": ";",
                                "value": ";",
                                "valueText": ";",
                                "hasTrailingTrivia": true,
                                "hasTrailingNewLine": true,
                                "trailingTrivia": [
                                    {
                                        "kind": "NewLineTrivia",
                                        "text": "\r\n"
                                    }
                                ]
                            }
                        },
                        {
                            "kind": "IfStatement",
                            "fullStart": 617,
                            "fullEnd": 678,
                            "start": 619,
                            "end": 676,
                            "fullWidth": 61,
                            "width": 57,
                            "ifKeyword": {
                                "kind": "IfKeyword",
                                "fullStart": 617,
                                "fullEnd": 622,
                                "start": 619,
                                "end": 621,
                                "fullWidth": 5,
                                "width": 2,
                                "text": "if",
                                "value": "if",
                                "valueText": "if",
                                "hasLeadingTrivia": true,
                                "hasTrailingTrivia": true,
                                "leadingTrivia": [
                                    {
                                        "kind": "WhitespaceTrivia",
                                        "text": "  "
                                    }
                                ],
                                "trailingTrivia": [
                                    {
                                        "kind": "WhitespaceTrivia",
                                        "text": " "
                                    }
                                ]
                            },
                            "openParenToken": {
                                "kind": "OpenParenToken",
                                "fullStart": 622,
                                "fullEnd": 623,
                                "start": 622,
                                "end": 623,
                                "fullWidth": 1,
                                "width": 1,
                                "text": "(",
                                "value": "(",
                                "valueText": "("
                            },
                            "condition": {
                                "kind": "InvocationExpression",
                                "fullStart": 623,
                                "fullEnd": 650,
                                "start": 623,
                                "end": 650,
                                "fullWidth": 27,
                                "width": 27,
                                "expression": {
                                    "kind": "MemberAccessExpression",
                                    "fullStart": 623,
                                    "fullEnd": 640,
                                    "start": 623,
                                    "end": 640,
                                    "fullWidth": 17,
                                    "width": 17,
                                    "expression": {
                                        "kind": "IdentifierName",
                                        "fullStart": 623,
                                        "fullEnd": 625,
                                        "start": 623,
                                        "end": 625,
                                        "fullWidth": 2,
                                        "width": 2,
                                        "text": "bf",
                                        "value": "bf",
                                        "valueText": "bf"
                                    },
                                    "dotToken": {
                                        "kind": "DotToken",
                                        "fullStart": 625,
                                        "fullEnd": 626,
                                        "start": 625,
                                        "end": 626,
                                        "fullWidth": 1,
                                        "width": 1,
                                        "text": ".",
                                        "value": ".",
                                        "valueText": "."
                                    },
                                    "name": {
                                        "kind": "IdentifierName",
                                        "fullStart": 626,
                                        "fullEnd": 640,
                                        "start": 626,
                                        "end": 640,
                                        "fullWidth": 14,
                                        "width": 14,
                                        "text": "hasOwnProperty",
                                        "value": "hasOwnProperty",
                                        "valueText": "hasOwnProperty"
                                    }
                                },
                                "argumentList": {
                                    "kind": "ArgumentList",
                                    "fullStart": 640,
                                    "fullEnd": 650,
                                    "start": 640,
                                    "end": 650,
                                    "fullWidth": 10,
                                    "width": 10,
                                    "openParenToken": {
                                        "kind": "OpenParenToken",
                                        "fullStart": 640,
                                        "fullEnd": 641,
                                        "start": 640,
                                        "end": 641,
                                        "fullWidth": 1,
                                        "width": 1,
                                        "text": "(",
                                        "value": "(",
                                        "valueText": "("
                                    },
                                    "arguments": [
                                        {
                                            "kind": "StringLiteral",
                                            "fullStart": 641,
                                            "fullEnd": 649,
                                            "start": 641,
                                            "end": 649,
                                            "fullWidth": 8,
                                            "width": 8,
                                            "text": "'length'",
                                            "value": "length",
                                            "valueText": "length"
                                        }
                                    ],
                                    "closeParenToken": {
                                        "kind": "CloseParenToken",
                                        "fullStart": 649,
                                        "fullEnd": 650,
                                        "start": 649,
                                        "end": 650,
                                        "fullWidth": 1,
                                        "width": 1,
                                        "text": ")",
                                        "value": ")",
                                        "valueText": ")"
                                    }
                                }
                            },
                            "closeParenToken": {
                                "kind": "CloseParenToken",
                                "fullStart": 650,
                                "fullEnd": 652,
                                "start": 650,
                                "end": 651,
                                "fullWidth": 2,
                                "width": 1,
                                "text": ")",
                                "value": ")",
                                "valueText": ")",
                                "hasTrailingTrivia": true,
                                "trailingTrivia": [
                                    {
                                        "kind": "WhitespaceTrivia",
                                        "text": " "
                                    }
                                ]
                            },
                            "statement": {
                                "kind": "Block",
                                "fullStart": 652,
                                "fullEnd": 678,
                                "start": 652,
                                "end": 676,
                                "fullWidth": 26,
                                "width": 24,
                                "openBraceToken": {
                                    "kind": "OpenBraceToken",
                                    "fullStart": 652,
                                    "fullEnd": 655,
                                    "start": 652,
                                    "end": 653,
                                    "fullWidth": 3,
                                    "width": 1,
                                    "text": "{",
                                    "value": "{",
                                    "valueText": "{",
                                    "hasTrailingTrivia": true,
                                    "hasTrailingNewLine": true,
                                    "trailingTrivia": [
                                        {
                                            "kind": "NewLineTrivia",
                                            "text": "\r\n"
                                        }
                                    ]
                                },
                                "statements": [
                                    {
                                        "kind": "ReturnStatement",
                                        "fullStart": 655,
                                        "fullEnd": 673,
                                        "start": 659,
                                        "end": 671,
                                        "fullWidth": 18,
                                        "width": 12,
                                        "returnKeyword": {
                                            "kind": "ReturnKeyword",
                                            "fullStart": 655,
                                            "fullEnd": 666,
                                            "start": 659,
                                            "end": 665,
                                            "fullWidth": 11,
                                            "width": 6,
                                            "text": "return",
                                            "value": "return",
                                            "valueText": "return",
                                            "hasLeadingTrivia": true,
                                            "hasTrailingTrivia": true,
                                            "leadingTrivia": [
                                                {
                                                    "kind": "WhitespaceTrivia",
                                                    "text": "    "
                                                }
                                            ],
                                            "trailingTrivia": [
                                                {
                                                    "kind": "WhitespaceTrivia",
                                                    "text": " "
                                                }
                                            ]
                                        },
                                        "expression": {
                                            "kind": "TrueKeyword",
                                            "fullStart": 666,
                                            "fullEnd": 670,
                                            "start": 666,
                                            "end": 670,
                                            "fullWidth": 4,
                                            "width": 4,
                                            "text": "true",
                                            "value": true,
                                            "valueText": "true"
                                        },
                                        "semicolonToken": {
                                            "kind": "SemicolonToken",
                                            "fullStart": 670,
                                            "fullEnd": 673,
                                            "start": 670,
                                            "end": 671,
                                            "fullWidth": 3,
                                            "width": 1,
                                            "text": ";",
                                            "value": ";",
                                            "valueText": ";",
                                            "hasTrailingTrivia": true,
                                            "hasTrailingNewLine": true,
                                            "trailingTrivia": [
                                                {
                                                    "kind": "NewLineTrivia",
                                                    "text": "\r\n"
                                                }
                                            ]
                                        }
                                    }
                                ],
                                "closeBraceToken": {
                                    "kind": "CloseBraceToken",
                                    "fullStart": 673,
                                    "fullEnd": 678,
                                    "start": 675,
                                    "end": 676,
                                    "fullWidth": 5,
                                    "width": 1,
                                    "text": "}",
                                    "value": "}",
                                    "valueText": "}",
                                    "hasLeadingTrivia": true,
                                    "hasTrailingTrivia": true,
                                    "hasTrailingNewLine": true,
                                    "leadingTrivia": [
                                        {
                                            "kind": "WhitespaceTrivia",
                                            "text": "  "
                                        }
                                    ],
                                    "trailingTrivia": [
                                        {
                                            "kind": "NewLineTrivia",
                                            "text": "\r\n"
                                        }
                                    ]
                                }
                            }
                        }
                    ],
                    "closeBraceToken": {
                        "kind": "CloseBraceToken",
                        "fullStart": 678,
                        "fullEnd": 682,
                        "start": 679,
                        "end": 680,
                        "fullWidth": 4,
                        "width": 1,
                        "text": "}",
                        "value": "}",
                        "valueText": "}",
                        "hasLeadingTrivia": true,
                        "hasTrailingTrivia": true,
                        "hasTrailingNewLine": true,
                        "leadingTrivia": [
                            {
                                "kind": "WhitespaceTrivia",
                                "text": " "
                            }
                        ],
                        "trailingTrivia": [
                            {
                                "kind": "NewLineTrivia",
                                "text": "\r\n"
                            }
                        ]
                    }
                }
            },
            {
                "kind": "ExpressionStatement",
                "fullStart": 682,
                "fullEnd": 706,
                "start": 682,
                "end": 704,
                "fullWidth": 24,
                "width": 22,
                "expression": {
                    "kind": "InvocationExpression",
                    "fullStart": 682,
                    "fullEnd": 703,
                    "start": 682,
                    "end": 703,
                    "fullWidth": 21,
                    "width": 21,
                    "expression": {
                        "kind": "IdentifierName",
                        "fullStart": 682,
                        "fullEnd": 693,
                        "start": 682,
                        "end": 693,
                        "fullWidth": 11,
                        "width": 11,
                        "text": "runTestCase",
                        "value": "runTestCase",
                        "valueText": "runTestCase"
                    },
                    "argumentList": {
                        "kind": "ArgumentList",
                        "fullStart": 693,
                        "fullEnd": 703,
                        "start": 693,
                        "end": 703,
                        "fullWidth": 10,
                        "width": 10,
                        "openParenToken": {
                            "kind": "OpenParenToken",
                            "fullStart": 693,
                            "fullEnd": 694,
                            "start": 693,
                            "end": 694,
                            "fullWidth": 1,
                            "width": 1,
                            "text": "(",
                            "value": "(",
                            "valueText": "("
                        },
                        "arguments": [
                            {
                                "kind": "IdentifierName",
                                "fullStart": 694,
                                "fullEnd": 702,
                                "start": 694,
                                "end": 702,
                                "fullWidth": 8,
                                "width": 8,
                                "text": "testcase",
                                "value": "testcase",
                                "valueText": "testcase"
                            }
                        ],
                        "closeParenToken": {
                            "kind": "CloseParenToken",
                            "fullStart": 702,
                            "fullEnd": 703,
                            "start": 702,
                            "end": 703,
                            "fullWidth": 1,
                            "width": 1,
                            "text": ")",
                            "value": ")",
                            "valueText": ")"
                        }
                    }
                },
                "semicolonToken": {
                    "kind": "SemicolonToken",
                    "fullStart": 703,
                    "fullEnd": 706,
                    "start": 703,
                    "end": 704,
                    "fullWidth": 3,
                    "width": 1,
                    "text": ";",
                    "value": ";",
                    "valueText": ";",
                    "hasTrailingTrivia": true,
                    "hasTrailingNewLine": true,
                    "trailingTrivia": [
                        {
                            "kind": "NewLineTrivia",
                            "text": "\r\n"
                        }
                    ]
                }
            }
        ],
        "endOfFileToken": {
            "kind": "EndOfFileToken",
            "fullStart": 706,
            "fullEnd": 706,
            "start": 706,
            "end": 706,
            "fullWidth": 0,
            "width": 0,
            "text": ""
        }
    },
    "lineMap": {
        "lineStarts": [
            0,
            67,
            152,
            232,
            308,
            380,
            385,
            440,
            519,
            524,
            526,
            528,
            551,
            573,
            588,
            592,
            617,
            655,
            673,
            678,
            682,
            706
        ],
        "length": 706
    }
}<|MERGE_RESOLUTION|>--- conflicted
+++ resolved
@@ -392,12 +392,8 @@
                                         "start": 579,
                                         "end": 585,
                                         "fullWidth": 6,
-<<<<<<< HEAD
                                         "width": 6,
-                                        "identifier": {
-=======
                                         "propertyName": {
->>>>>>> 85e84683
                                             "kind": "IdentifierName",
                                             "fullStart": 579,
                                             "fullEnd": 581,
@@ -562,12 +558,8 @@
                                         "start": 598,
                                         "end": 614,
                                         "fullWidth": 16,
-<<<<<<< HEAD
                                         "width": 16,
-                                        "identifier": {
-=======
                                         "propertyName": {
->>>>>>> 85e84683
                                             "kind": "IdentifierName",
                                             "fullStart": 598,
                                             "fullEnd": 601,
