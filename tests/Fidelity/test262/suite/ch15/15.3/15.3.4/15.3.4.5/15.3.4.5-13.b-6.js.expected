{
    "isDeclaration": false,
    "languageVersion": "EcmaScript5",
    "parseOptions": {
        "allowAutomaticSemicolonInsertion": true
    },
    "sourceUnit": {
        "kind": "SourceUnit",
        "fullStart": 0,
        "fullEnd": 727,
        "start": 541,
        "end": 727,
        "fullWidth": 727,
        "width": 186,
        "isIncrementallyUnusable": true,
        "moduleElements": [
            {
                "kind": "FunctionDeclaration",
                "fullStart": 0,
                "fullEnd": 703,
                "start": 541,
                "end": 701,
                "fullWidth": 703,
                "width": 160,
                "modifiers": [],
                "functionKeyword": {
                    "kind": "FunctionKeyword",
                    "fullStart": 0,
                    "fullEnd": 550,
                    "start": 541,
                    "end": 549,
                    "fullWidth": 550,
                    "width": 8,
                    "text": "function",
                    "value": "function",
                    "valueText": "function",
                    "hasLeadingTrivia": true,
                    "hasLeadingComment": true,
                    "hasLeadingNewLine": true,
                    "hasTrailingTrivia": true,
                    "leadingTrivia": [
                        {
                            "kind": "SingleLineCommentTrivia",
                            "text": "/// Copyright (c) 2012 Ecma International.  All rights reserved. "
                        },
                        {
                            "kind": "NewLineTrivia",
                            "text": "\r\n"
                        },
                        {
                            "kind": "SingleLineCommentTrivia",
                            "text": "/// Ecma International makes this code available under the terms and conditions set"
                        },
                        {
                            "kind": "NewLineTrivia",
                            "text": "\r\n"
                        },
                        {
                            "kind": "SingleLineCommentTrivia",
                            "text": "/// forth on http://hg.ecmascript.org/tests/test262/raw-file/tip/LICENSE (the "
                        },
                        {
                            "kind": "NewLineTrivia",
                            "text": "\r\n"
                        },
                        {
                            "kind": "SingleLineCommentTrivia",
                            "text": "/// \"Use Terms\").   Any redistribution of this code must retain the above "
                        },
                        {
                            "kind": "NewLineTrivia",
                            "text": "\r\n"
                        },
                        {
                            "kind": "SingleLineCommentTrivia",
                            "text": "/// copyright and this notice and otherwise comply with the Use Terms."
                        },
                        {
                            "kind": "NewLineTrivia",
                            "text": "\r\n"
                        },
                        {
                            "kind": "MultiLineCommentTrivia",
                            "text": "/**\r\n * @path ch15/15.3/15.3.4/15.3.4.5/15.3.4.5-13.b-6.js\r\n * @description Function.prototype.bind, 'length' set to remaining number of expected args\r\n */"
                        },
                        {
                            "kind": "NewLineTrivia",
                            "text": "\r\n"
                        },
                        {
                            "kind": "NewLineTrivia",
                            "text": "\r\n"
                        },
                        {
                            "kind": "NewLineTrivia",
                            "text": "\r\n"
                        }
                    ],
                    "trailingTrivia": [
                        {
                            "kind": "WhitespaceTrivia",
                            "text": " "
                        }
                    ]
                },
                "identifier": {
                    "kind": "IdentifierName",
                    "fullStart": 550,
                    "fullEnd": 558,
                    "start": 550,
                    "end": 558,
                    "fullWidth": 8,
                    "width": 8,
                    "text": "testcase",
                    "value": "testcase",
                    "valueText": "testcase"
                },
                "callSignature": {
                    "kind": "CallSignature",
                    "fullStart": 558,
                    "fullEnd": 561,
                    "start": 558,
                    "end": 560,
                    "fullWidth": 3,
                    "width": 2,
                    "parameterList": {
                        "kind": "ParameterList",
                        "fullStart": 558,
                        "fullEnd": 561,
                        "start": 558,
                        "end": 560,
                        "fullWidth": 3,
                        "width": 2,
                        "openParenToken": {
                            "kind": "OpenParenToken",
                            "fullStart": 558,
                            "fullEnd": 559,
                            "start": 558,
                            "end": 559,
                            "fullWidth": 1,
                            "width": 1,
                            "text": "(",
                            "value": "(",
                            "valueText": "("
                        },
                        "parameters": [],
                        "closeParenToken": {
                            "kind": "CloseParenToken",
                            "fullStart": 559,
                            "fullEnd": 561,
                            "start": 559,
                            "end": 560,
                            "fullWidth": 2,
                            "width": 1,
                            "text": ")",
                            "value": ")",
                            "valueText": ")",
                            "hasTrailingTrivia": true,
                            "trailingTrivia": [
                                {
                                    "kind": "WhitespaceTrivia",
                                    "text": " "
                                }
                            ]
                        }
                    }
                },
                "block": {
                    "kind": "Block",
                    "fullStart": 561,
                    "fullEnd": 703,
                    "start": 561,
                    "end": 701,
                    "fullWidth": 142,
                    "width": 140,
                    "openBraceToken": {
                        "kind": "OpenBraceToken",
                        "fullStart": 561,
                        "fullEnd": 564,
                        "start": 561,
                        "end": 562,
                        "fullWidth": 3,
                        "width": 1,
                        "text": "{",
                        "value": "{",
                        "valueText": "{",
                        "hasTrailingTrivia": true,
                        "hasTrailingNewLine": true,
                        "trailingTrivia": [
                            {
                                "kind": "NewLineTrivia",
                                "text": "\r\n"
                            }
                        ]
                    },
                    "statements": [
                        {
                            "kind": "FunctionDeclaration",
                            "fullStart": 564,
                            "fullEnd": 592,
                            "start": 568,
                            "end": 590,
                            "fullWidth": 28,
                            "width": 22,
                            "modifiers": [],
                            "functionKeyword": {
                                "kind": "FunctionKeyword",
                                "fullStart": 564,
                                "fullEnd": 577,
                                "start": 568,
                                "end": 576,
                                "fullWidth": 13,
                                "width": 8,
                                "text": "function",
                                "value": "function",
                                "valueText": "function",
                                "hasLeadingTrivia": true,
                                "hasTrailingTrivia": true,
                                "leadingTrivia": [
                                    {
                                        "kind": "WhitespaceTrivia",
                                        "text": "    "
                                    }
                                ],
                                "trailingTrivia": [
                                    {
                                        "kind": "WhitespaceTrivia",
                                        "text": " "
                                    }
                                ]
                            },
                            "identifier": {
                                "kind": "IdentifierName",
                                "fullStart": 577,
                                "fullEnd": 580,
                                "start": 577,
                                "end": 580,
                                "fullWidth": 3,
                                "width": 3,
                                "text": "foo",
                                "value": "foo",
                                "valueText": "foo"
                            },
                            "callSignature": {
                                "kind": "CallSignature",
                                "fullStart": 580,
                                "fullEnd": 587,
                                "start": 580,
                                "end": 586,
                                "fullWidth": 7,
                                "width": 6,
                                "parameterList": {
                                    "kind": "ParameterList",
                                    "fullStart": 580,
                                    "fullEnd": 587,
                                    "start": 580,
                                    "end": 586,
                                    "fullWidth": 7,
                                    "width": 6,
                                    "openParenToken": {
                                        "kind": "OpenParenToken",
                                        "fullStart": 580,
                                        "fullEnd": 581,
                                        "start": 580,
                                        "end": 581,
                                        "fullWidth": 1,
                                        "width": 1,
                                        "text": "(",
                                        "value": "(",
                                        "valueText": "("
                                    },
                                    "parameters": [
                                        {
                                            "kind": "Parameter",
                                            "fullStart": 581,
                                            "fullEnd": 582,
                                            "start": 581,
                                            "end": 582,
                                            "fullWidth": 1,
<<<<<<< HEAD
                                            "width": 1,
=======
                                            "modifiers": [],
>>>>>>> e3c38734
                                            "identifier": {
                                                "kind": "IdentifierName",
                                                "fullStart": 581,
                                                "fullEnd": 582,
                                                "start": 581,
                                                "end": 582,
                                                "fullWidth": 1,
                                                "width": 1,
                                                "text": "x",
                                                "value": "x",
                                                "valueText": "x"
                                            }
                                        },
                                        {
                                            "kind": "CommaToken",
                                            "fullStart": 582,
                                            "fullEnd": 584,
                                            "start": 582,
                                            "end": 583,
                                            "fullWidth": 2,
                                            "width": 1,
                                            "text": ",",
                                            "value": ",",
                                            "valueText": ",",
                                            "hasTrailingTrivia": true,
                                            "trailingTrivia": [
                                                {
                                                    "kind": "WhitespaceTrivia",
                                                    "text": " "
                                                }
                                            ]
                                        },
                                        {
                                            "kind": "Parameter",
                                            "fullStart": 584,
                                            "fullEnd": 585,
                                            "start": 584,
                                            "end": 585,
                                            "fullWidth": 1,
<<<<<<< HEAD
                                            "width": 1,
=======
                                            "modifiers": [],
>>>>>>> e3c38734
                                            "identifier": {
                                                "kind": "IdentifierName",
                                                "fullStart": 584,
                                                "fullEnd": 585,
                                                "start": 584,
                                                "end": 585,
                                                "fullWidth": 1,
                                                "width": 1,
                                                "text": "y",
                                                "value": "y",
                                                "valueText": "y"
                                            }
                                        }
                                    ],
                                    "closeParenToken": {
                                        "kind": "CloseParenToken",
                                        "fullStart": 585,
                                        "fullEnd": 587,
                                        "start": 585,
                                        "end": 586,
                                        "fullWidth": 2,
                                        "width": 1,
                                        "text": ")",
                                        "value": ")",
                                        "valueText": ")",
                                        "hasTrailingTrivia": true,
                                        "trailingTrivia": [
                                            {
                                                "kind": "WhitespaceTrivia",
                                                "text": " "
                                            }
                                        ]
                                    }
                                }
                            },
                            "block": {
                                "kind": "Block",
                                "fullStart": 587,
                                "fullEnd": 592,
                                "start": 587,
                                "end": 590,
                                "fullWidth": 5,
                                "width": 3,
                                "openBraceToken": {
                                    "kind": "OpenBraceToken",
                                    "fullStart": 587,
                                    "fullEnd": 589,
                                    "start": 587,
                                    "end": 588,
                                    "fullWidth": 2,
                                    "width": 1,
                                    "text": "{",
                                    "value": "{",
                                    "valueText": "{",
                                    "hasTrailingTrivia": true,
                                    "trailingTrivia": [
                                        {
                                            "kind": "WhitespaceTrivia",
                                            "text": " "
                                        }
                                    ]
                                },
                                "statements": [],
                                "closeBraceToken": {
                                    "kind": "CloseBraceToken",
                                    "fullStart": 589,
                                    "fullEnd": 592,
                                    "start": 589,
                                    "end": 590,
                                    "fullWidth": 3,
                                    "width": 1,
                                    "text": "}",
                                    "value": "}",
                                    "valueText": "}",
                                    "hasTrailingTrivia": true,
                                    "hasTrailingNewLine": true,
                                    "trailingTrivia": [
                                        {
                                            "kind": "NewLineTrivia",
                                            "text": "\r\n"
                                        }
                                    ]
                                }
                            }
                        },
                        {
                            "kind": "VariableStatement",
                            "fullStart": 592,
                            "fullEnd": 609,
                            "start": 596,
                            "end": 607,
                            "fullWidth": 17,
                            "width": 11,
                            "modifiers": [],
                            "variableDeclaration": {
                                "kind": "VariableDeclaration",
                                "fullStart": 592,
                                "fullEnd": 606,
                                "start": 596,
                                "end": 606,
                                "fullWidth": 14,
                                "width": 10,
                                "varKeyword": {
                                    "kind": "VarKeyword",
                                    "fullStart": 592,
                                    "fullEnd": 600,
                                    "start": 596,
                                    "end": 599,
                                    "fullWidth": 8,
                                    "width": 3,
                                    "text": "var",
                                    "value": "var",
                                    "valueText": "var",
                                    "hasLeadingTrivia": true,
                                    "hasTrailingTrivia": true,
                                    "leadingTrivia": [
                                        {
                                            "kind": "WhitespaceTrivia",
                                            "text": "    "
                                        }
                                    ],
                                    "trailingTrivia": [
                                        {
                                            "kind": "WhitespaceTrivia",
                                            "text": " "
                                        }
                                    ]
                                },
                                "variableDeclarators": [
                                    {
                                        "kind": "VariableDeclarator",
                                        "fullStart": 600,
                                        "fullEnd": 606,
                                        "start": 600,
                                        "end": 606,
                                        "fullWidth": 6,
                                        "width": 6,
                                        "identifier": {
                                            "kind": "IdentifierName",
                                            "fullStart": 600,
                                            "fullEnd": 602,
                                            "start": 600,
                                            "end": 601,
                                            "fullWidth": 2,
                                            "width": 1,
                                            "text": "o",
                                            "value": "o",
                                            "valueText": "o",
                                            "hasTrailingTrivia": true,
                                            "trailingTrivia": [
                                                {
                                                    "kind": "WhitespaceTrivia",
                                                    "text": " "
                                                }
                                            ]
                                        },
                                        "equalsValueClause": {
                                            "kind": "EqualsValueClause",
                                            "fullStart": 602,
                                            "fullEnd": 606,
                                            "start": 602,
                                            "end": 606,
                                            "fullWidth": 4,
                                            "width": 4,
                                            "equalsToken": {
                                                "kind": "EqualsToken",
                                                "fullStart": 602,
                                                "fullEnd": 604,
                                                "start": 602,
                                                "end": 603,
                                                "fullWidth": 2,
                                                "width": 1,
                                                "text": "=",
                                                "value": "=",
                                                "valueText": "=",
                                                "hasTrailingTrivia": true,
                                                "trailingTrivia": [
                                                    {
                                                        "kind": "WhitespaceTrivia",
                                                        "text": " "
                                                    }
                                                ]
                                            },
                                            "value": {
                                                "kind": "ObjectLiteralExpression",
                                                "fullStart": 604,
                                                "fullEnd": 606,
                                                "start": 604,
                                                "end": 606,
                                                "fullWidth": 2,
                                                "width": 2,
                                                "openBraceToken": {
                                                    "kind": "OpenBraceToken",
                                                    "fullStart": 604,
                                                    "fullEnd": 605,
                                                    "start": 604,
                                                    "end": 605,
                                                    "fullWidth": 1,
                                                    "width": 1,
                                                    "text": "{",
                                                    "value": "{",
                                                    "valueText": "{"
                                                },
                                                "propertyAssignments": [],
                                                "closeBraceToken": {
                                                    "kind": "CloseBraceToken",
                                                    "fullStart": 605,
                                                    "fullEnd": 606,
                                                    "start": 605,
                                                    "end": 606,
                                                    "fullWidth": 1,
                                                    "width": 1,
                                                    "text": "}",
                                                    "value": "}",
                                                    "valueText": "}"
                                                }
                                            }
                                        }
                                    }
                                ]
                            },
                            "semicolonToken": {
                                "kind": "SemicolonToken",
                                "fullStart": 606,
                                "fullEnd": 609,
                                "start": 606,
                                "end": 607,
                                "fullWidth": 3,
                                "width": 1,
                                "text": ";",
                                "value": ";",
                                "valueText": ";",
                                "hasTrailingTrivia": true,
                                "hasTrailingNewLine": true,
                                "trailingTrivia": [
                                    {
                                        "kind": "NewLineTrivia",
                                        "text": "\r\n"
                                    }
                                ]
                            }
                        },
                        {
                            "kind": "VariableStatement",
                            "fullStart": 609,
                            "fullEnd": 642,
                            "start": 615,
                            "end": 640,
                            "fullWidth": 33,
                            "width": 25,
                            "modifiers": [],
                            "variableDeclaration": {
                                "kind": "VariableDeclaration",
                                "fullStart": 609,
                                "fullEnd": 639,
                                "start": 615,
                                "end": 639,
                                "fullWidth": 30,
                                "width": 24,
                                "varKeyword": {
                                    "kind": "VarKeyword",
                                    "fullStart": 609,
                                    "fullEnd": 619,
                                    "start": 615,
                                    "end": 618,
                                    "fullWidth": 10,
                                    "width": 3,
                                    "text": "var",
                                    "value": "var",
                                    "valueText": "var",
                                    "hasLeadingTrivia": true,
                                    "hasLeadingNewLine": true,
                                    "hasTrailingTrivia": true,
                                    "leadingTrivia": [
                                        {
                                            "kind": "NewLineTrivia",
                                            "text": "\r\n"
                                        },
                                        {
                                            "kind": "WhitespaceTrivia",
                                            "text": "    "
                                        }
                                    ],
                                    "trailingTrivia": [
                                        {
                                            "kind": "WhitespaceTrivia",
                                            "text": " "
                                        }
                                    ]
                                },
                                "variableDeclarators": [
                                    {
                                        "kind": "VariableDeclarator",
                                        "fullStart": 619,
                                        "fullEnd": 639,
                                        "start": 619,
                                        "end": 639,
                                        "fullWidth": 20,
                                        "width": 20,
                                        "identifier": {
                                            "kind": "IdentifierName",
                                            "fullStart": 619,
                                            "fullEnd": 622,
                                            "start": 619,
                                            "end": 621,
                                            "fullWidth": 3,
                                            "width": 2,
                                            "text": "bf",
                                            "value": "bf",
                                            "valueText": "bf",
                                            "hasTrailingTrivia": true,
                                            "trailingTrivia": [
                                                {
                                                    "kind": "WhitespaceTrivia",
                                                    "text": " "
                                                }
                                            ]
                                        },
                                        "equalsValueClause": {
                                            "kind": "EqualsValueClause",
                                            "fullStart": 622,
                                            "fullEnd": 639,
                                            "start": 622,
                                            "end": 639,
                                            "fullWidth": 17,
                                            "width": 17,
                                            "equalsToken": {
                                                "kind": "EqualsToken",
                                                "fullStart": 622,
                                                "fullEnd": 624,
                                                "start": 622,
                                                "end": 623,
                                                "fullWidth": 2,
                                                "width": 1,
                                                "text": "=",
                                                "value": "=",
                                                "valueText": "=",
                                                "hasTrailingTrivia": true,
                                                "trailingTrivia": [
                                                    {
                                                        "kind": "WhitespaceTrivia",
                                                        "text": " "
                                                    }
                                                ]
                                            },
                                            "value": {
                                                "kind": "InvocationExpression",
                                                "fullStart": 624,
                                                "fullEnd": 639,
                                                "start": 624,
                                                "end": 639,
                                                "fullWidth": 15,
                                                "width": 15,
                                                "expression": {
                                                    "kind": "MemberAccessExpression",
                                                    "fullStart": 624,
                                                    "fullEnd": 632,
                                                    "start": 624,
                                                    "end": 632,
                                                    "fullWidth": 8,
                                                    "width": 8,
                                                    "expression": {
                                                        "kind": "IdentifierName",
                                                        "fullStart": 624,
                                                        "fullEnd": 627,
                                                        "start": 624,
                                                        "end": 627,
                                                        "fullWidth": 3,
                                                        "width": 3,
                                                        "text": "foo",
                                                        "value": "foo",
                                                        "valueText": "foo"
                                                    },
                                                    "dotToken": {
                                                        "kind": "DotToken",
                                                        "fullStart": 627,
                                                        "fullEnd": 628,
                                                        "start": 627,
                                                        "end": 628,
                                                        "fullWidth": 1,
                                                        "width": 1,
                                                        "text": ".",
                                                        "value": ".",
                                                        "valueText": "."
                                                    },
                                                    "name": {
                                                        "kind": "IdentifierName",
                                                        "fullStart": 628,
                                                        "fullEnd": 632,
                                                        "start": 628,
                                                        "end": 632,
                                                        "fullWidth": 4,
                                                        "width": 4,
                                                        "text": "bind",
                                                        "value": "bind",
                                                        "valueText": "bind"
                                                    }
                                                },
                                                "argumentList": {
                                                    "kind": "ArgumentList",
                                                    "fullStart": 632,
                                                    "fullEnd": 639,
                                                    "start": 632,
                                                    "end": 639,
                                                    "fullWidth": 7,
                                                    "width": 7,
                                                    "openParenToken": {
                                                        "kind": "OpenParenToken",
                                                        "fullStart": 632,
                                                        "fullEnd": 633,
                                                        "start": 632,
                                                        "end": 633,
                                                        "fullWidth": 1,
                                                        "width": 1,
                                                        "text": "(",
                                                        "value": "(",
                                                        "valueText": "("
                                                    },
                                                    "arguments": [
                                                        {
                                                            "kind": "IdentifierName",
                                                            "fullStart": 633,
                                                            "fullEnd": 634,
                                                            "start": 633,
                                                            "end": 634,
                                                            "fullWidth": 1,
                                                            "width": 1,
                                                            "text": "o",
                                                            "value": "o",
                                                            "valueText": "o"
                                                        },
                                                        {
                                                            "kind": "CommaToken",
                                                            "fullStart": 634,
                                                            "fullEnd": 636,
                                                            "start": 634,
                                                            "end": 635,
                                                            "fullWidth": 2,
                                                            "width": 1,
                                                            "text": ",",
                                                            "value": ",",
                                                            "valueText": ",",
                                                            "hasTrailingTrivia": true,
                                                            "trailingTrivia": [
                                                                {
                                                                    "kind": "WhitespaceTrivia",
                                                                    "text": " "
                                                                }
                                                            ]
                                                        },
                                                        {
                                                            "kind": "NumericLiteral",
                                                            "fullStart": 636,
                                                            "fullEnd": 638,
                                                            "start": 636,
                                                            "end": 638,
                                                            "fullWidth": 2,
                                                            "width": 2,
                                                            "text": "42",
                                                            "value": 42,
                                                            "valueText": "42"
                                                        }
                                                    ],
                                                    "closeParenToken": {
                                                        "kind": "CloseParenToken",
                                                        "fullStart": 638,
                                                        "fullEnd": 639,
                                                        "start": 638,
                                                        "end": 639,
                                                        "fullWidth": 1,
                                                        "width": 1,
                                                        "text": ")",
                                                        "value": ")",
                                                        "valueText": ")"
                                                    }
                                                }
                                            }
                                        }
                                    }
                                ]
                            },
                            "semicolonToken": {
                                "kind": "SemicolonToken",
                                "fullStart": 639,
                                "fullEnd": 642,
                                "start": 639,
                                "end": 640,
                                "fullWidth": 3,
                                "width": 1,
                                "text": ";",
                                "value": ";",
                                "valueText": ";",
                                "hasTrailingTrivia": true,
                                "hasTrailingNewLine": true,
                                "trailingTrivia": [
                                    {
                                        "kind": "NewLineTrivia",
                                        "text": "\r\n"
                                    }
                                ]
                            }
                        },
                        {
                            "kind": "IfStatement",
                            "fullStart": 642,
                            "fullEnd": 699,
                            "start": 646,
                            "end": 697,
                            "fullWidth": 57,
                            "width": 51,
                            "ifKeyword": {
                                "kind": "IfKeyword",
                                "fullStart": 642,
                                "fullEnd": 649,
                                "start": 646,
                                "end": 648,
                                "fullWidth": 7,
                                "width": 2,
                                "text": "if",
                                "value": "if",
                                "valueText": "if",
                                "hasLeadingTrivia": true,
                                "hasTrailingTrivia": true,
                                "leadingTrivia": [
                                    {
                                        "kind": "WhitespaceTrivia",
                                        "text": "    "
                                    }
                                ],
                                "trailingTrivia": [
                                    {
                                        "kind": "WhitespaceTrivia",
                                        "text": " "
                                    }
                                ]
                            },
                            "openParenToken": {
                                "kind": "OpenParenToken",
                                "fullStart": 649,
                                "fullEnd": 650,
                                "start": 649,
                                "end": 650,
                                "fullWidth": 1,
                                "width": 1,
                                "text": "(",
                                "value": "(",
                                "valueText": "("
                            },
                            "condition": {
                                "kind": "EqualsExpression",
                                "fullStart": 650,
                                "fullEnd": 665,
                                "start": 650,
                                "end": 665,
                                "fullWidth": 15,
                                "width": 15,
                                "left": {
                                    "kind": "MemberAccessExpression",
                                    "fullStart": 650,
                                    "fullEnd": 660,
                                    "start": 650,
                                    "end": 659,
                                    "fullWidth": 10,
                                    "width": 9,
                                    "expression": {
                                        "kind": "IdentifierName",
                                        "fullStart": 650,
                                        "fullEnd": 652,
                                        "start": 650,
                                        "end": 652,
                                        "fullWidth": 2,
                                        "width": 2,
                                        "text": "bf",
                                        "value": "bf",
                                        "valueText": "bf"
                                    },
                                    "dotToken": {
                                        "kind": "DotToken",
                                        "fullStart": 652,
                                        "fullEnd": 653,
                                        "start": 652,
                                        "end": 653,
                                        "fullWidth": 1,
                                        "width": 1,
                                        "text": ".",
                                        "value": ".",
                                        "valueText": "."
                                    },
                                    "name": {
                                        "kind": "IdentifierName",
                                        "fullStart": 653,
                                        "fullEnd": 660,
                                        "start": 653,
                                        "end": 659,
                                        "fullWidth": 7,
                                        "width": 6,
                                        "text": "length",
                                        "value": "length",
                                        "valueText": "length",
                                        "hasTrailingTrivia": true,
                                        "trailingTrivia": [
                                            {
                                                "kind": "WhitespaceTrivia",
                                                "text": " "
                                            }
                                        ]
                                    }
                                },
                                "operatorToken": {
                                    "kind": "EqualsEqualsEqualsToken",
                                    "fullStart": 660,
                                    "fullEnd": 664,
                                    "start": 660,
                                    "end": 663,
                                    "fullWidth": 4,
                                    "width": 3,
                                    "text": "===",
                                    "value": "===",
                                    "valueText": "===",
                                    "hasTrailingTrivia": true,
                                    "trailingTrivia": [
                                        {
                                            "kind": "WhitespaceTrivia",
                                            "text": " "
                                        }
                                    ]
                                },
                                "right": {
                                    "kind": "NumericLiteral",
                                    "fullStart": 664,
                                    "fullEnd": 665,
                                    "start": 664,
                                    "end": 665,
                                    "fullWidth": 1,
                                    "width": 1,
                                    "text": "1",
                                    "value": 1,
                                    "valueText": "1"
                                }
                            },
                            "closeParenToken": {
                                "kind": "CloseParenToken",
                                "fullStart": 665,
                                "fullEnd": 667,
                                "start": 665,
                                "end": 666,
                                "fullWidth": 2,
                                "width": 1,
                                "text": ")",
                                "value": ")",
                                "valueText": ")",
                                "hasTrailingTrivia": true,
                                "trailingTrivia": [
                                    {
                                        "kind": "WhitespaceTrivia",
                                        "text": " "
                                    }
                                ]
                            },
                            "statement": {
                                "kind": "Block",
                                "fullStart": 667,
                                "fullEnd": 699,
                                "start": 667,
                                "end": 697,
                                "fullWidth": 32,
                                "width": 30,
                                "openBraceToken": {
                                    "kind": "OpenBraceToken",
                                    "fullStart": 667,
                                    "fullEnd": 670,
                                    "start": 667,
                                    "end": 668,
                                    "fullWidth": 3,
                                    "width": 1,
                                    "text": "{",
                                    "value": "{",
                                    "valueText": "{",
                                    "hasTrailingTrivia": true,
                                    "hasTrailingNewLine": true,
                                    "trailingTrivia": [
                                        {
                                            "kind": "NewLineTrivia",
                                            "text": "\r\n"
                                        }
                                    ]
                                },
                                "statements": [
                                    {
                                        "kind": "ReturnStatement",
                                        "fullStart": 670,
                                        "fullEnd": 692,
                                        "start": 678,
                                        "end": 690,
                                        "fullWidth": 22,
                                        "width": 12,
                                        "returnKeyword": {
                                            "kind": "ReturnKeyword",
                                            "fullStart": 670,
                                            "fullEnd": 685,
                                            "start": 678,
                                            "end": 684,
                                            "fullWidth": 15,
                                            "width": 6,
                                            "text": "return",
                                            "value": "return",
                                            "valueText": "return",
                                            "hasLeadingTrivia": true,
                                            "hasTrailingTrivia": true,
                                            "leadingTrivia": [
                                                {
                                                    "kind": "WhitespaceTrivia",
                                                    "text": "        "
                                                }
                                            ],
                                            "trailingTrivia": [
                                                {
                                                    "kind": "WhitespaceTrivia",
                                                    "text": " "
                                                }
                                            ]
                                        },
                                        "expression": {
                                            "kind": "TrueKeyword",
                                            "fullStart": 685,
                                            "fullEnd": 689,
                                            "start": 685,
                                            "end": 689,
                                            "fullWidth": 4,
                                            "width": 4,
                                            "text": "true",
                                            "value": true,
                                            "valueText": "true"
                                        },
                                        "semicolonToken": {
                                            "kind": "SemicolonToken",
                                            "fullStart": 689,
                                            "fullEnd": 692,
                                            "start": 689,
                                            "end": 690,
                                            "fullWidth": 3,
                                            "width": 1,
                                            "text": ";",
                                            "value": ";",
                                            "valueText": ";",
                                            "hasTrailingTrivia": true,
                                            "hasTrailingNewLine": true,
                                            "trailingTrivia": [
                                                {
                                                    "kind": "NewLineTrivia",
                                                    "text": "\r\n"
                                                }
                                            ]
                                        }
                                    }
                                ],
                                "closeBraceToken": {
                                    "kind": "CloseBraceToken",
                                    "fullStart": 692,
                                    "fullEnd": 699,
                                    "start": 696,
                                    "end": 697,
                                    "fullWidth": 7,
                                    "width": 1,
                                    "text": "}",
                                    "value": "}",
                                    "valueText": "}",
                                    "hasLeadingTrivia": true,
                                    "hasTrailingTrivia": true,
                                    "hasTrailingNewLine": true,
                                    "leadingTrivia": [
                                        {
                                            "kind": "WhitespaceTrivia",
                                            "text": "    "
                                        }
                                    ],
                                    "trailingTrivia": [
                                        {
                                            "kind": "NewLineTrivia",
                                            "text": "\r\n"
                                        }
                                    ]
                                }
                            }
                        }
                    ],
                    "closeBraceToken": {
                        "kind": "CloseBraceToken",
                        "fullStart": 699,
                        "fullEnd": 703,
                        "start": 700,
                        "end": 701,
                        "fullWidth": 4,
                        "width": 1,
                        "text": "}",
                        "value": "}",
                        "valueText": "}",
                        "hasLeadingTrivia": true,
                        "hasTrailingTrivia": true,
                        "hasTrailingNewLine": true,
                        "leadingTrivia": [
                            {
                                "kind": "WhitespaceTrivia",
                                "text": " "
                            }
                        ],
                        "trailingTrivia": [
                            {
                                "kind": "NewLineTrivia",
                                "text": "\r\n"
                            }
                        ]
                    }
                }
            },
            {
                "kind": "ExpressionStatement",
                "fullStart": 703,
                "fullEnd": 727,
                "start": 703,
                "end": 725,
                "fullWidth": 24,
                "width": 22,
                "expression": {
                    "kind": "InvocationExpression",
                    "fullStart": 703,
                    "fullEnd": 724,
                    "start": 703,
                    "end": 724,
                    "fullWidth": 21,
                    "width": 21,
                    "expression": {
                        "kind": "IdentifierName",
                        "fullStart": 703,
                        "fullEnd": 714,
                        "start": 703,
                        "end": 714,
                        "fullWidth": 11,
                        "width": 11,
                        "text": "runTestCase",
                        "value": "runTestCase",
                        "valueText": "runTestCase"
                    },
                    "argumentList": {
                        "kind": "ArgumentList",
                        "fullStart": 714,
                        "fullEnd": 724,
                        "start": 714,
                        "end": 724,
                        "fullWidth": 10,
                        "width": 10,
                        "openParenToken": {
                            "kind": "OpenParenToken",
                            "fullStart": 714,
                            "fullEnd": 715,
                            "start": 714,
                            "end": 715,
                            "fullWidth": 1,
                            "width": 1,
                            "text": "(",
                            "value": "(",
                            "valueText": "("
                        },
                        "arguments": [
                            {
                                "kind": "IdentifierName",
                                "fullStart": 715,
                                "fullEnd": 723,
                                "start": 715,
                                "end": 723,
                                "fullWidth": 8,
                                "width": 8,
                                "text": "testcase",
                                "value": "testcase",
                                "valueText": "testcase"
                            }
                        ],
                        "closeParenToken": {
                            "kind": "CloseParenToken",
                            "fullStart": 723,
                            "fullEnd": 724,
                            "start": 723,
                            "end": 724,
                            "fullWidth": 1,
                            "width": 1,
                            "text": ")",
                            "value": ")",
                            "valueText": ")"
                        }
                    }
                },
                "semicolonToken": {
                    "kind": "SemicolonToken",
                    "fullStart": 724,
                    "fullEnd": 727,
                    "start": 724,
                    "end": 725,
                    "fullWidth": 3,
                    "width": 1,
                    "text": ";",
                    "value": ";",
                    "valueText": ";",
                    "hasTrailingTrivia": true,
                    "hasTrailingNewLine": true,
                    "trailingTrivia": [
                        {
                            "kind": "NewLineTrivia",
                            "text": "\r\n"
                        }
                    ]
                }
            }
        ],
        "endOfFileToken": {
            "kind": "EndOfFileToken",
            "fullStart": 727,
            "fullEnd": 727,
            "start": 727,
            "end": 727,
            "fullWidth": 0,
            "width": 0,
            "text": ""
        }
    },
    "lineMap": {
        "lineStarts": [
            0,
            67,
            152,
            232,
            308,
            380,
            385,
            440,
            532,
            537,
            539,
            541,
            564,
            592,
            609,
            611,
            642,
            670,
            692,
            699,
            703,
            727
        ],
        "length": 727
    }
}<|MERGE_RESOLUTION|>--- conflicted
+++ resolved
@@ -277,11 +277,8 @@
                                             "start": 581,
                                             "end": 582,
                                             "fullWidth": 1,
-<<<<<<< HEAD
                                             "width": 1,
-=======
                                             "modifiers": [],
->>>>>>> e3c38734
                                             "identifier": {
                                                 "kind": "IdentifierName",
                                                 "fullStart": 581,
@@ -321,11 +318,8 @@
                                             "start": 584,
                                             "end": 585,
                                             "fullWidth": 1,
-<<<<<<< HEAD
                                             "width": 1,
-=======
                                             "modifiers": [],
->>>>>>> e3c38734
                                             "identifier": {
                                                 "kind": "IdentifierName",
                                                 "fullStart": 584,
