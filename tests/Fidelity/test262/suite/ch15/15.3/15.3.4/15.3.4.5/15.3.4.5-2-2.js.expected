--- conflicted
+++ resolved
@@ -399,12 +399,8 @@
                                         "start": 729,
                                         "end": 742,
                                         "fullWidth": 13,
-<<<<<<< HEAD
                                         "width": 13,
-                                        "identifier": {
-=======
                                         "propertyName": {
->>>>>>> 85e84683
                                             "kind": "IdentifierName",
                                             "fullStart": 729,
                                             "fullEnd": 731,
