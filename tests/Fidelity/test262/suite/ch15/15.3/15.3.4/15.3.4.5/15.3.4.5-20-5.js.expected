{
    "isDeclaration": false,
    "languageVersion": "EcmaScript5",
    "parseOptions": {
        "allowAutomaticSemicolonInsertion": true
    },
    "sourceUnit": {
        "kind": "SourceUnit",
        "fullStart": 0,
        "fullEnd": 934,
        "start": 559,
        "end": 934,
        "fullWidth": 934,
        "width": 375,
        "isIncrementallyUnusable": true,
        "moduleElements": [
            {
                "kind": "FunctionDeclaration",
                "fullStart": 0,
                "fullEnd": 910,
                "start": 559,
                "end": 908,
                "fullWidth": 910,
                "width": 349,
                "modifiers": [],
                "functionKeyword": {
                    "kind": "FunctionKeyword",
                    "fullStart": 0,
                    "fullEnd": 568,
                    "start": 559,
                    "end": 567,
                    "fullWidth": 568,
                    "width": 8,
                    "text": "function",
                    "value": "function",
                    "valueText": "function",
                    "hasLeadingTrivia": true,
                    "hasLeadingComment": true,
                    "hasLeadingNewLine": true,
                    "hasTrailingTrivia": true,
                    "leadingTrivia": [
                        {
                            "kind": "SingleLineCommentTrivia",
                            "text": "/// Copyright (c) 2012 Ecma International.  All rights reserved. "
                        },
                        {
                            "kind": "NewLineTrivia",
                            "text": "\r\n"
                        },
                        {
                            "kind": "SingleLineCommentTrivia",
                            "text": "/// Ecma International makes this code available under the terms and conditions set"
                        },
                        {
                            "kind": "NewLineTrivia",
                            "text": "\r\n"
                        },
                        {
                            "kind": "SingleLineCommentTrivia",
                            "text": "/// forth on http://hg.ecmascript.org/tests/test262/raw-file/tip/LICENSE (the "
                        },
                        {
                            "kind": "NewLineTrivia",
                            "text": "\r\n"
                        },
                        {
                            "kind": "SingleLineCommentTrivia",
                            "text": "/// \"Use Terms\").   Any redistribution of this code must retain the above "
                        },
                        {
                            "kind": "NewLineTrivia",
                            "text": "\r\n"
                        },
                        {
                            "kind": "SingleLineCommentTrivia",
                            "text": "/// copyright and this notice and otherwise comply with the Use Terms."
                        },
                        {
                            "kind": "NewLineTrivia",
                            "text": "\r\n"
                        },
                        {
                            "kind": "MultiLineCommentTrivia",
                            "text": "/**\r\n * @path ch15/15.3/15.3.4/15.3.4.5/15.3.4.5-20-5.js\r\n * @description Function.prototype.bind - The [[Configurable]] attribute of 'caller' property in  'F' is false\r\n */"
                        },
                        {
                            "kind": "NewLineTrivia",
                            "text": "\r\n"
                        },
                        {
                            "kind": "NewLineTrivia",
                            "text": "\r\n"
                        },
                        {
                            "kind": "NewLineTrivia",
                            "text": "\r\n"
                        }
                    ],
                    "trailingTrivia": [
                        {
                            "kind": "WhitespaceTrivia",
                            "text": " "
                        }
                    ]
                },
                "identifier": {
                    "kind": "IdentifierName",
                    "fullStart": 568,
                    "fullEnd": 576,
                    "start": 568,
                    "end": 576,
                    "fullWidth": 8,
                    "width": 8,
                    "text": "testcase",
                    "value": "testcase",
                    "valueText": "testcase"
                },
                "callSignature": {
                    "kind": "CallSignature",
                    "fullStart": 576,
                    "fullEnd": 579,
                    "start": 576,
                    "end": 578,
                    "fullWidth": 3,
                    "width": 2,
                    "parameterList": {
                        "kind": "ParameterList",
                        "fullStart": 576,
                        "fullEnd": 579,
                        "start": 576,
                        "end": 578,
                        "fullWidth": 3,
                        "width": 2,
                        "openParenToken": {
                            "kind": "OpenParenToken",
                            "fullStart": 576,
                            "fullEnd": 577,
                            "start": 576,
                            "end": 577,
                            "fullWidth": 1,
                            "width": 1,
                            "text": "(",
                            "value": "(",
                            "valueText": "("
                        },
                        "parameters": [],
                        "closeParenToken": {
                            "kind": "CloseParenToken",
                            "fullStart": 577,
                            "fullEnd": 579,
                            "start": 577,
                            "end": 578,
                            "fullWidth": 2,
                            "width": 1,
                            "text": ")",
                            "value": ")",
                            "valueText": ")",
                            "hasTrailingTrivia": true,
                            "trailingTrivia": [
                                {
                                    "kind": "WhitespaceTrivia",
                                    "text": " "
                                }
                            ]
                        }
                    }
                },
                "block": {
                    "kind": "Block",
                    "fullStart": 579,
                    "fullEnd": 910,
                    "start": 579,
                    "end": 908,
                    "fullWidth": 331,
                    "width": 329,
                    "openBraceToken": {
                        "kind": "OpenBraceToken",
                        "fullStart": 579,
                        "fullEnd": 582,
                        "start": 579,
                        "end": 580,
                        "fullWidth": 3,
                        "width": 1,
                        "text": "{",
                        "value": "{",
                        "valueText": "{",
                        "hasTrailingTrivia": true,
                        "hasTrailingNewLine": true,
                        "trailingTrivia": [
                            {
                                "kind": "NewLineTrivia",
                                "text": "\r\n"
                            }
                        ]
                    },
                    "statements": [
                        {
                            "kind": "VariableStatement",
                            "fullStart": 582,
                            "fullEnd": 622,
                            "start": 592,
                            "end": 620,
                            "fullWidth": 40,
                            "width": 28,
                            "modifiers": [],
                            "variableDeclaration": {
                                "kind": "VariableDeclaration",
                                "fullStart": 582,
                                "fullEnd": 619,
                                "start": 592,
                                "end": 619,
                                "fullWidth": 37,
                                "width": 27,
                                "varKeyword": {
                                    "kind": "VarKeyword",
                                    "fullStart": 582,
                                    "fullEnd": 596,
                                    "start": 592,
                                    "end": 595,
                                    "fullWidth": 14,
                                    "width": 3,
                                    "text": "var",
                                    "value": "var",
                                    "valueText": "var",
                                    "hasLeadingTrivia": true,
                                    "hasLeadingNewLine": true,
                                    "hasTrailingTrivia": true,
                                    "leadingTrivia": [
                                        {
                                            "kind": "NewLineTrivia",
                                            "text": "\r\n"
                                        },
                                        {
                                            "kind": "WhitespaceTrivia",
                                            "text": "        "
                                        }
                                    ],
                                    "trailingTrivia": [
                                        {
                                            "kind": "WhitespaceTrivia",
                                            "text": " "
                                        }
                                    ]
                                },
                                "variableDeclarators": [
                                    {
                                        "kind": "VariableDeclarator",
                                        "fullStart": 596,
                                        "fullEnd": 619,
                                        "start": 596,
                                        "end": 619,
                                        "fullWidth": 23,
<<<<<<< HEAD
                                        "width": 23,
                                        "identifier": {
=======
                                        "propertyName": {
>>>>>>> 85e84683
                                            "kind": "IdentifierName",
                                            "fullStart": 596,
                                            "fullEnd": 612,
                                            "start": 596,
                                            "end": 611,
                                            "fullWidth": 16,
                                            "width": 15,
                                            "text": "canConfigurable",
                                            "value": "canConfigurable",
                                            "valueText": "canConfigurable",
                                            "hasTrailingTrivia": true,
                                            "trailingTrivia": [
                                                {
                                                    "kind": "WhitespaceTrivia",
                                                    "text": " "
                                                }
                                            ]
                                        },
                                        "equalsValueClause": {
                                            "kind": "EqualsValueClause",
                                            "fullStart": 612,
                                            "fullEnd": 619,
                                            "start": 612,
                                            "end": 619,
                                            "fullWidth": 7,
                                            "width": 7,
                                            "equalsToken": {
                                                "kind": "EqualsToken",
                                                "fullStart": 612,
                                                "fullEnd": 614,
                                                "start": 612,
                                                "end": 613,
                                                "fullWidth": 2,
                                                "width": 1,
                                                "text": "=",
                                                "value": "=",
                                                "valueText": "=",
                                                "hasTrailingTrivia": true,
                                                "trailingTrivia": [
                                                    {
                                                        "kind": "WhitespaceTrivia",
                                                        "text": " "
                                                    }
                                                ]
                                            },
                                            "value": {
                                                "kind": "FalseKeyword",
                                                "fullStart": 614,
                                                "fullEnd": 619,
                                                "start": 614,
                                                "end": 619,
                                                "fullWidth": 5,
                                                "width": 5,
                                                "text": "false",
                                                "value": false,
                                                "valueText": "false"
                                            }
                                        }
                                    }
                                ]
                            },
                            "semicolonToken": {
                                "kind": "SemicolonToken",
                                "fullStart": 619,
                                "fullEnd": 622,
                                "start": 619,
                                "end": 620,
                                "fullWidth": 3,
                                "width": 1,
                                "text": ";",
                                "value": ";",
                                "valueText": ";",
                                "hasTrailingTrivia": true,
                                "hasTrailingNewLine": true,
                                "trailingTrivia": [
                                    {
                                        "kind": "NewLineTrivia",
                                        "text": "\r\n"
                                    }
                                ]
                            }
                        },
                        {
                            "kind": "VariableStatement",
                            "fullStart": 622,
                            "fullEnd": 656,
                            "start": 630,
                            "end": 654,
                            "fullWidth": 34,
                            "width": 24,
                            "modifiers": [],
                            "variableDeclaration": {
                                "kind": "VariableDeclaration",
                                "fullStart": 622,
                                "fullEnd": 653,
                                "start": 630,
                                "end": 653,
                                "fullWidth": 31,
                                "width": 23,
                                "varKeyword": {
                                    "kind": "VarKeyword",
                                    "fullStart": 622,
                                    "fullEnd": 634,
                                    "start": 630,
                                    "end": 633,
                                    "fullWidth": 12,
                                    "width": 3,
                                    "text": "var",
                                    "value": "var",
                                    "valueText": "var",
                                    "hasLeadingTrivia": true,
                                    "hasTrailingTrivia": true,
                                    "leadingTrivia": [
                                        {
                                            "kind": "WhitespaceTrivia",
                                            "text": "        "
                                        }
                                    ],
                                    "trailingTrivia": [
                                        {
                                            "kind": "WhitespaceTrivia",
                                            "text": " "
                                        }
                                    ]
                                },
                                "variableDeclarators": [
                                    {
                                        "kind": "VariableDeclarator",
                                        "fullStart": 634,
                                        "fullEnd": 653,
                                        "start": 634,
                                        "end": 653,
                                        "fullWidth": 19,
<<<<<<< HEAD
                                        "width": 19,
                                        "identifier": {
=======
                                        "propertyName": {
>>>>>>> 85e84683
                                            "kind": "IdentifierName",
                                            "fullStart": 634,
                                            "fullEnd": 646,
                                            "start": 634,
                                            "end": 645,
                                            "fullWidth": 12,
                                            "width": 11,
                                            "text": "hasProperty",
                                            "value": "hasProperty",
                                            "valueText": "hasProperty",
                                            "hasTrailingTrivia": true,
                                            "trailingTrivia": [
                                                {
                                                    "kind": "WhitespaceTrivia",
                                                    "text": " "
                                                }
                                            ]
                                        },
                                        "equalsValueClause": {
                                            "kind": "EqualsValueClause",
                                            "fullStart": 646,
                                            "fullEnd": 653,
                                            "start": 646,
                                            "end": 653,
                                            "fullWidth": 7,
                                            "width": 7,
                                            "equalsToken": {
                                                "kind": "EqualsToken",
                                                "fullStart": 646,
                                                "fullEnd": 648,
                                                "start": 646,
                                                "end": 647,
                                                "fullWidth": 2,
                                                "width": 1,
                                                "text": "=",
                                                "value": "=",
                                                "valueText": "=",
                                                "hasTrailingTrivia": true,
                                                "trailingTrivia": [
                                                    {
                                                        "kind": "WhitespaceTrivia",
                                                        "text": " "
                                                    }
                                                ]
                                            },
                                            "value": {
                                                "kind": "FalseKeyword",
                                                "fullStart": 648,
                                                "fullEnd": 653,
                                                "start": 648,
                                                "end": 653,
                                                "fullWidth": 5,
                                                "width": 5,
                                                "text": "false",
                                                "value": false,
                                                "valueText": "false"
                                            }
                                        }
                                    }
                                ]
                            },
                            "semicolonToken": {
                                "kind": "SemicolonToken",
                                "fullStart": 653,
                                "fullEnd": 656,
                                "start": 653,
                                "end": 654,
                                "fullWidth": 3,
                                "width": 1,
                                "text": ";",
                                "value": ";",
                                "valueText": ";",
                                "hasTrailingTrivia": true,
                                "hasTrailingNewLine": true,
                                "trailingTrivia": [
                                    {
                                        "kind": "NewLineTrivia",
                                        "text": "\r\n"
                                    }
                                ]
                            }
                        },
                        {
                            "kind": "FunctionDeclaration",
                            "fullStart": 656,
                            "fullEnd": 684,
                            "start": 664,
                            "end": 682,
                            "fullWidth": 28,
                            "width": 18,
                            "modifiers": [],
                            "functionKeyword": {
                                "kind": "FunctionKeyword",
                                "fullStart": 656,
                                "fullEnd": 673,
                                "start": 664,
                                "end": 672,
                                "fullWidth": 17,
                                "width": 8,
                                "text": "function",
                                "value": "function",
                                "valueText": "function",
                                "hasLeadingTrivia": true,
                                "hasTrailingTrivia": true,
                                "leadingTrivia": [
                                    {
                                        "kind": "WhitespaceTrivia",
                                        "text": "        "
                                    }
                                ],
                                "trailingTrivia": [
                                    {
                                        "kind": "WhitespaceTrivia",
                                        "text": " "
                                    }
                                ]
                            },
                            "identifier": {
                                "kind": "IdentifierName",
                                "fullStart": 673,
                                "fullEnd": 676,
                                "start": 673,
                                "end": 676,
                                "fullWidth": 3,
                                "width": 3,
                                "text": "foo",
                                "value": "foo",
                                "valueText": "foo"
                            },
                            "callSignature": {
                                "kind": "CallSignature",
                                "fullStart": 676,
                                "fullEnd": 679,
                                "start": 676,
                                "end": 678,
                                "fullWidth": 3,
                                "width": 2,
                                "parameterList": {
                                    "kind": "ParameterList",
                                    "fullStart": 676,
                                    "fullEnd": 679,
                                    "start": 676,
                                    "end": 678,
                                    "fullWidth": 3,
                                    "width": 2,
                                    "openParenToken": {
                                        "kind": "OpenParenToken",
                                        "fullStart": 676,
                                        "fullEnd": 677,
                                        "start": 676,
                                        "end": 677,
                                        "fullWidth": 1,
                                        "width": 1,
                                        "text": "(",
                                        "value": "(",
                                        "valueText": "("
                                    },
                                    "parameters": [],
                                    "closeParenToken": {
                                        "kind": "CloseParenToken",
                                        "fullStart": 677,
                                        "fullEnd": 679,
                                        "start": 677,
                                        "end": 678,
                                        "fullWidth": 2,
                                        "width": 1,
                                        "text": ")",
                                        "value": ")",
                                        "valueText": ")",
                                        "hasTrailingTrivia": true,
                                        "trailingTrivia": [
                                            {
                                                "kind": "WhitespaceTrivia",
                                                "text": " "
                                            }
                                        ]
                                    }
                                }
                            },
                            "block": {
                                "kind": "Block",
                                "fullStart": 679,
                                "fullEnd": 684,
                                "start": 679,
                                "end": 682,
                                "fullWidth": 5,
                                "width": 3,
                                "openBraceToken": {
                                    "kind": "OpenBraceToken",
                                    "fullStart": 679,
                                    "fullEnd": 681,
                                    "start": 679,
                                    "end": 680,
                                    "fullWidth": 2,
                                    "width": 1,
                                    "text": "{",
                                    "value": "{",
                                    "valueText": "{",
                                    "hasTrailingTrivia": true,
                                    "trailingTrivia": [
                                        {
                                            "kind": "WhitespaceTrivia",
                                            "text": " "
                                        }
                                    ]
                                },
                                "statements": [],
                                "closeBraceToken": {
                                    "kind": "CloseBraceToken",
                                    "fullStart": 681,
                                    "fullEnd": 684,
                                    "start": 681,
                                    "end": 682,
                                    "fullWidth": 3,
                                    "width": 1,
                                    "text": "}",
                                    "value": "}",
                                    "valueText": "}",
                                    "hasTrailingTrivia": true,
                                    "hasTrailingNewLine": true,
                                    "trailingTrivia": [
                                        {
                                            "kind": "NewLineTrivia",
                                            "text": "\r\n"
                                        }
                                    ]
                                }
                            }
                        },
                        {
                            "kind": "VariableStatement",
                            "fullStart": 684,
                            "fullEnd": 717,
                            "start": 692,
                            "end": 715,
                            "fullWidth": 33,
                            "width": 23,
                            "modifiers": [],
                            "variableDeclaration": {
                                "kind": "VariableDeclaration",
                                "fullStart": 684,
                                "fullEnd": 714,
                                "start": 692,
                                "end": 714,
                                "fullWidth": 30,
                                "width": 22,
                                "varKeyword": {
                                    "kind": "VarKeyword",
                                    "fullStart": 684,
                                    "fullEnd": 696,
                                    "start": 692,
                                    "end": 695,
                                    "fullWidth": 12,
                                    "width": 3,
                                    "text": "var",
                                    "value": "var",
                                    "valueText": "var",
                                    "hasLeadingTrivia": true,
                                    "hasTrailingTrivia": true,
                                    "leadingTrivia": [
                                        {
                                            "kind": "WhitespaceTrivia",
                                            "text": "        "
                                        }
                                    ],
                                    "trailingTrivia": [
                                        {
                                            "kind": "WhitespaceTrivia",
                                            "text": " "
                                        }
                                    ]
                                },
                                "variableDeclarators": [
                                    {
                                        "kind": "VariableDeclarator",
                                        "fullStart": 696,
                                        "fullEnd": 714,
                                        "start": 696,
                                        "end": 714,
                                        "fullWidth": 18,
<<<<<<< HEAD
                                        "width": 18,
                                        "identifier": {
=======
                                        "propertyName": {
>>>>>>> 85e84683
                                            "kind": "IdentifierName",
                                            "fullStart": 696,
                                            "fullEnd": 700,
                                            "start": 696,
                                            "end": 699,
                                            "fullWidth": 4,
                                            "width": 3,
                                            "text": "obj",
                                            "value": "obj",
                                            "valueText": "obj",
                                            "hasTrailingTrivia": true,
                                            "trailingTrivia": [
                                                {
                                                    "kind": "WhitespaceTrivia",
                                                    "text": " "
                                                }
                                            ]
                                        },
                                        "equalsValueClause": {
                                            "kind": "EqualsValueClause",
                                            "fullStart": 700,
                                            "fullEnd": 714,
                                            "start": 700,
                                            "end": 714,
                                            "fullWidth": 14,
                                            "width": 14,
                                            "equalsToken": {
                                                "kind": "EqualsToken",
                                                "fullStart": 700,
                                                "fullEnd": 702,
                                                "start": 700,
                                                "end": 701,
                                                "fullWidth": 2,
                                                "width": 1,
                                                "text": "=",
                                                "value": "=",
                                                "valueText": "=",
                                                "hasTrailingTrivia": true,
                                                "trailingTrivia": [
                                                    {
                                                        "kind": "WhitespaceTrivia",
                                                        "text": " "
                                                    }
                                                ]
                                            },
                                            "value": {
                                                "kind": "InvocationExpression",
                                                "fullStart": 702,
                                                "fullEnd": 714,
                                                "start": 702,
                                                "end": 714,
                                                "fullWidth": 12,
                                                "width": 12,
                                                "expression": {
                                                    "kind": "MemberAccessExpression",
                                                    "fullStart": 702,
                                                    "fullEnd": 710,
                                                    "start": 702,
                                                    "end": 710,
                                                    "fullWidth": 8,
                                                    "width": 8,
                                                    "expression": {
                                                        "kind": "IdentifierName",
                                                        "fullStart": 702,
                                                        "fullEnd": 705,
                                                        "start": 702,
                                                        "end": 705,
                                                        "fullWidth": 3,
                                                        "width": 3,
                                                        "text": "foo",
                                                        "value": "foo",
                                                        "valueText": "foo"
                                                    },
                                                    "dotToken": {
                                                        "kind": "DotToken",
                                                        "fullStart": 705,
                                                        "fullEnd": 706,
                                                        "start": 705,
                                                        "end": 706,
                                                        "fullWidth": 1,
                                                        "width": 1,
                                                        "text": ".",
                                                        "value": ".",
                                                        "valueText": "."
                                                    },
                                                    "name": {
                                                        "kind": "IdentifierName",
                                                        "fullStart": 706,
                                                        "fullEnd": 710,
                                                        "start": 706,
                                                        "end": 710,
                                                        "fullWidth": 4,
                                                        "width": 4,
                                                        "text": "bind",
                                                        "value": "bind",
                                                        "valueText": "bind"
                                                    }
                                                },
                                                "argumentList": {
                                                    "kind": "ArgumentList",
                                                    "fullStart": 710,
                                                    "fullEnd": 714,
                                                    "start": 710,
                                                    "end": 714,
                                                    "fullWidth": 4,
                                                    "width": 4,
                                                    "openParenToken": {
                                                        "kind": "OpenParenToken",
                                                        "fullStart": 710,
                                                        "fullEnd": 711,
                                                        "start": 710,
                                                        "end": 711,
                                                        "fullWidth": 1,
                                                        "width": 1,
                                                        "text": "(",
                                                        "value": "(",
                                                        "valueText": "("
                                                    },
                                                    "arguments": [
                                                        {
                                                            "kind": "ObjectLiteralExpression",
                                                            "fullStart": 711,
                                                            "fullEnd": 713,
                                                            "start": 711,
                                                            "end": 713,
                                                            "fullWidth": 2,
                                                            "width": 2,
                                                            "openBraceToken": {
                                                                "kind": "OpenBraceToken",
                                                                "fullStart": 711,
                                                                "fullEnd": 712,
                                                                "start": 711,
                                                                "end": 712,
                                                                "fullWidth": 1,
                                                                "width": 1,
                                                                "text": "{",
                                                                "value": "{",
                                                                "valueText": "{"
                                                            },
                                                            "propertyAssignments": [],
                                                            "closeBraceToken": {
                                                                "kind": "CloseBraceToken",
                                                                "fullStart": 712,
                                                                "fullEnd": 713,
                                                                "start": 712,
                                                                "end": 713,
                                                                "fullWidth": 1,
                                                                "width": 1,
                                                                "text": "}",
                                                                "value": "}",
                                                                "valueText": "}"
                                                            }
                                                        }
                                                    ],
                                                    "closeParenToken": {
                                                        "kind": "CloseParenToken",
                                                        "fullStart": 713,
                                                        "fullEnd": 714,
                                                        "start": 713,
                                                        "end": 714,
                                                        "fullWidth": 1,
                                                        "width": 1,
                                                        "text": ")",
                                                        "value": ")",
                                                        "valueText": ")"
                                                    }
                                                }
                                            }
                                        }
                                    }
                                ]
                            },
                            "semicolonToken": {
                                "kind": "SemicolonToken",
                                "fullStart": 714,
                                "fullEnd": 717,
                                "start": 714,
                                "end": 715,
                                "fullWidth": 3,
                                "width": 1,
                                "text": ";",
                                "value": ";",
                                "valueText": ";",
                                "hasTrailingTrivia": true,
                                "hasTrailingNewLine": true,
                                "trailingTrivia": [
                                    {
                                        "kind": "NewLineTrivia",
                                        "text": "\r\n"
                                    }
                                ]
                            }
                        },
                        {
                            "kind": "ExpressionStatement",
                            "fullStart": 717,
                            "fullEnd": 770,
                            "start": 725,
                            "end": 768,
                            "fullWidth": 53,
                            "width": 43,
                            "expression": {
                                "kind": "AssignmentExpression",
                                "fullStart": 717,
                                "fullEnd": 767,
                                "start": 725,
                                "end": 767,
                                "fullWidth": 50,
                                "width": 42,
                                "left": {
                                    "kind": "IdentifierName",
                                    "fullStart": 717,
                                    "fullEnd": 737,
                                    "start": 725,
                                    "end": 736,
                                    "fullWidth": 20,
                                    "width": 11,
                                    "text": "hasProperty",
                                    "value": "hasProperty",
                                    "valueText": "hasProperty",
                                    "hasLeadingTrivia": true,
                                    "hasTrailingTrivia": true,
                                    "leadingTrivia": [
                                        {
                                            "kind": "WhitespaceTrivia",
                                            "text": "        "
                                        }
                                    ],
                                    "trailingTrivia": [
                                        {
                                            "kind": "WhitespaceTrivia",
                                            "text": " "
                                        }
                                    ]
                                },
                                "operatorToken": {
                                    "kind": "EqualsToken",
                                    "fullStart": 737,
                                    "fullEnd": 739,
                                    "start": 737,
                                    "end": 738,
                                    "fullWidth": 2,
                                    "width": 1,
                                    "text": "=",
                                    "value": "=",
                                    "valueText": "=",
                                    "hasTrailingTrivia": true,
                                    "trailingTrivia": [
                                        {
                                            "kind": "WhitespaceTrivia",
                                            "text": " "
                                        }
                                    ]
                                },
                                "right": {
                                    "kind": "InvocationExpression",
                                    "fullStart": 739,
                                    "fullEnd": 767,
                                    "start": 739,
                                    "end": 767,
                                    "fullWidth": 28,
                                    "width": 28,
                                    "expression": {
                                        "kind": "MemberAccessExpression",
                                        "fullStart": 739,
                                        "fullEnd": 757,
                                        "start": 739,
                                        "end": 757,
                                        "fullWidth": 18,
                                        "width": 18,
                                        "expression": {
                                            "kind": "IdentifierName",
                                            "fullStart": 739,
                                            "fullEnd": 742,
                                            "start": 739,
                                            "end": 742,
                                            "fullWidth": 3,
                                            "width": 3,
                                            "text": "obj",
                                            "value": "obj",
                                            "valueText": "obj"
                                        },
                                        "dotToken": {
                                            "kind": "DotToken",
                                            "fullStart": 742,
                                            "fullEnd": 743,
                                            "start": 742,
                                            "end": 743,
                                            "fullWidth": 1,
                                            "width": 1,
                                            "text": ".",
                                            "value": ".",
                                            "valueText": "."
                                        },
                                        "name": {
                                            "kind": "IdentifierName",
                                            "fullStart": 743,
                                            "fullEnd": 757,
                                            "start": 743,
                                            "end": 757,
                                            "fullWidth": 14,
                                            "width": 14,
                                            "text": "hasOwnProperty",
                                            "value": "hasOwnProperty",
                                            "valueText": "hasOwnProperty"
                                        }
                                    },
                                    "argumentList": {
                                        "kind": "ArgumentList",
                                        "fullStart": 757,
                                        "fullEnd": 767,
                                        "start": 757,
                                        "end": 767,
                                        "fullWidth": 10,
                                        "width": 10,
                                        "openParenToken": {
                                            "kind": "OpenParenToken",
                                            "fullStart": 757,
                                            "fullEnd": 758,
                                            "start": 757,
                                            "end": 758,
                                            "fullWidth": 1,
                                            "width": 1,
                                            "text": "(",
                                            "value": "(",
                                            "valueText": "("
                                        },
                                        "arguments": [
                                            {
                                                "kind": "StringLiteral",
                                                "fullStart": 758,
                                                "fullEnd": 766,
                                                "start": 758,
                                                "end": 766,
                                                "fullWidth": 8,
                                                "width": 8,
                                                "text": "\"caller\"",
                                                "value": "caller",
                                                "valueText": "caller"
                                            }
                                        ],
                                        "closeParenToken": {
                                            "kind": "CloseParenToken",
                                            "fullStart": 766,
                                            "fullEnd": 767,
                                            "start": 766,
                                            "end": 767,
                                            "fullWidth": 1,
                                            "width": 1,
                                            "text": ")",
                                            "value": ")",
                                            "valueText": ")"
                                        }
                                    }
                                }
                            },
                            "semicolonToken": {
                                "kind": "SemicolonToken",
                                "fullStart": 767,
                                "fullEnd": 770,
                                "start": 767,
                                "end": 768,
                                "fullWidth": 3,
                                "width": 1,
                                "text": ";",
                                "value": ";",
                                "valueText": ";",
                                "hasTrailingTrivia": true,
                                "hasTrailingNewLine": true,
                                "trailingTrivia": [
                                    {
                                        "kind": "NewLineTrivia",
                                        "text": "\r\n"
                                    }
                                ]
                            }
                        },
                        {
                            "kind": "ExpressionStatement",
                            "fullStart": 770,
                            "fullEnd": 798,
                            "start": 778,
                            "end": 796,
                            "fullWidth": 28,
                            "width": 18,
                            "expression": {
                                "kind": "DeleteExpression",
                                "fullStart": 770,
                                "fullEnd": 795,
                                "start": 778,
                                "end": 795,
                                "fullWidth": 25,
                                "width": 17,
                                "deleteKeyword": {
                                    "kind": "DeleteKeyword",
                                    "fullStart": 770,
                                    "fullEnd": 785,
                                    "start": 778,
                                    "end": 784,
                                    "fullWidth": 15,
                                    "width": 6,
                                    "text": "delete",
                                    "value": "delete",
                                    "valueText": "delete",
                                    "hasLeadingTrivia": true,
                                    "hasTrailingTrivia": true,
                                    "leadingTrivia": [
                                        {
                                            "kind": "WhitespaceTrivia",
                                            "text": "        "
                                        }
                                    ],
                                    "trailingTrivia": [
                                        {
                                            "kind": "WhitespaceTrivia",
                                            "text": " "
                                        }
                                    ]
                                },
                                "expression": {
                                    "kind": "MemberAccessExpression",
                                    "fullStart": 785,
                                    "fullEnd": 795,
                                    "start": 785,
                                    "end": 795,
                                    "fullWidth": 10,
                                    "width": 10,
                                    "expression": {
                                        "kind": "IdentifierName",
                                        "fullStart": 785,
                                        "fullEnd": 788,
                                        "start": 785,
                                        "end": 788,
                                        "fullWidth": 3,
                                        "width": 3,
                                        "text": "obj",
                                        "value": "obj",
                                        "valueText": "obj"
                                    },
                                    "dotToken": {
                                        "kind": "DotToken",
                                        "fullStart": 788,
                                        "fullEnd": 789,
                                        "start": 788,
                                        "end": 789,
                                        "fullWidth": 1,
                                        "width": 1,
                                        "text": ".",
                                        "value": ".",
                                        "valueText": "."
                                    },
                                    "name": {
                                        "kind": "IdentifierName",
                                        "fullStart": 789,
                                        "fullEnd": 795,
                                        "start": 789,
                                        "end": 795,
                                        "fullWidth": 6,
                                        "width": 6,
                                        "text": "caller",
                                        "value": "caller",
                                        "valueText": "caller"
                                    }
                                }
                            },
                            "semicolonToken": {
                                "kind": "SemicolonToken",
                                "fullStart": 795,
                                "fullEnd": 798,
                                "start": 795,
                                "end": 796,
                                "fullWidth": 3,
                                "width": 1,
                                "text": ";",
                                "value": ";",
                                "valueText": ";",
                                "hasTrailingTrivia": true,
                                "hasTrailingNewLine": true,
                                "trailingTrivia": [
                                    {
                                        "kind": "NewLineTrivia",
                                        "text": "\r\n"
                                    }
                                ]
                            }
                        },
                        {
                            "kind": "ExpressionStatement",
                            "fullStart": 798,
                            "fullEnd": 855,
                            "start": 806,
                            "end": 853,
                            "fullWidth": 57,
                            "width": 47,
                            "expression": {
                                "kind": "AssignmentExpression",
                                "fullStart": 798,
                                "fullEnd": 852,
                                "start": 806,
                                "end": 852,
                                "fullWidth": 54,
                                "width": 46,
                                "left": {
                                    "kind": "IdentifierName",
                                    "fullStart": 798,
                                    "fullEnd": 822,
                                    "start": 806,
                                    "end": 821,
                                    "fullWidth": 24,
                                    "width": 15,
                                    "text": "canConfigurable",
                                    "value": "canConfigurable",
                                    "valueText": "canConfigurable",
                                    "hasLeadingTrivia": true,
                                    "hasTrailingTrivia": true,
                                    "leadingTrivia": [
                                        {
                                            "kind": "WhitespaceTrivia",
                                            "text": "        "
                                        }
                                    ],
                                    "trailingTrivia": [
                                        {
                                            "kind": "WhitespaceTrivia",
                                            "text": " "
                                        }
                                    ]
                                },
                                "operatorToken": {
                                    "kind": "EqualsToken",
                                    "fullStart": 822,
                                    "fullEnd": 824,
                                    "start": 822,
                                    "end": 823,
                                    "fullWidth": 2,
                                    "width": 1,
                                    "text": "=",
                                    "value": "=",
                                    "valueText": "=",
                                    "hasTrailingTrivia": true,
                                    "trailingTrivia": [
                                        {
                                            "kind": "WhitespaceTrivia",
                                            "text": " "
                                        }
                                    ]
                                },
                                "right": {
                                    "kind": "InvocationExpression",
                                    "fullStart": 824,
                                    "fullEnd": 852,
                                    "start": 824,
                                    "end": 852,
                                    "fullWidth": 28,
                                    "width": 28,
                                    "expression": {
                                        "kind": "MemberAccessExpression",
                                        "fullStart": 824,
                                        "fullEnd": 842,
                                        "start": 824,
                                        "end": 842,
                                        "fullWidth": 18,
                                        "width": 18,
                                        "expression": {
                                            "kind": "IdentifierName",
                                            "fullStart": 824,
                                            "fullEnd": 827,
                                            "start": 824,
                                            "end": 827,
                                            "fullWidth": 3,
                                            "width": 3,
                                            "text": "obj",
                                            "value": "obj",
                                            "valueText": "obj"
                                        },
                                        "dotToken": {
                                            "kind": "DotToken",
                                            "fullStart": 827,
                                            "fullEnd": 828,
                                            "start": 827,
                                            "end": 828,
                                            "fullWidth": 1,
                                            "width": 1,
                                            "text": ".",
                                            "value": ".",
                                            "valueText": "."
                                        },
                                        "name": {
                                            "kind": "IdentifierName",
                                            "fullStart": 828,
                                            "fullEnd": 842,
                                            "start": 828,
                                            "end": 842,
                                            "fullWidth": 14,
                                            "width": 14,
                                            "text": "hasOwnProperty",
                                            "value": "hasOwnProperty",
                                            "valueText": "hasOwnProperty"
                                        }
                                    },
                                    "argumentList": {
                                        "kind": "ArgumentList",
                                        "fullStart": 842,
                                        "fullEnd": 852,
                                        "start": 842,
                                        "end": 852,
                                        "fullWidth": 10,
                                        "width": 10,
                                        "openParenToken": {
                                            "kind": "OpenParenToken",
                                            "fullStart": 842,
                                            "fullEnd": 843,
                                            "start": 842,
                                            "end": 843,
                                            "fullWidth": 1,
                                            "width": 1,
                                            "text": "(",
                                            "value": "(",
                                            "valueText": "("
                                        },
                                        "arguments": [
                                            {
                                                "kind": "StringLiteral",
                                                "fullStart": 843,
                                                "fullEnd": 851,
                                                "start": 843,
                                                "end": 851,
                                                "fullWidth": 8,
                                                "width": 8,
                                                "text": "\"caller\"",
                                                "value": "caller",
                                                "valueText": "caller"
                                            }
                                        ],
                                        "closeParenToken": {
                                            "kind": "CloseParenToken",
                                            "fullStart": 851,
                                            "fullEnd": 852,
                                            "start": 851,
                                            "end": 852,
                                            "fullWidth": 1,
                                            "width": 1,
                                            "text": ")",
                                            "value": ")",
                                            "valueText": ")"
                                        }
                                    }
                                }
                            },
                            "semicolonToken": {
                                "kind": "SemicolonToken",
                                "fullStart": 852,
                                "fullEnd": 855,
                                "start": 852,
                                "end": 853,
                                "fullWidth": 3,
                                "width": 1,
                                "text": ";",
                                "value": ";",
                                "valueText": ";",
                                "hasTrailingTrivia": true,
                                "hasTrailingNewLine": true,
                                "trailingTrivia": [
                                    {
                                        "kind": "NewLineTrivia",
                                        "text": "\r\n"
                                    }
                                ]
                            }
                        },
                        {
                            "kind": "ReturnStatement",
                            "fullStart": 855,
                            "fullEnd": 903,
                            "start": 863,
                            "end": 901,
                            "fullWidth": 48,
                            "width": 38,
                            "returnKeyword": {
                                "kind": "ReturnKeyword",
                                "fullStart": 855,
                                "fullEnd": 870,
                                "start": 863,
                                "end": 869,
                                "fullWidth": 15,
                                "width": 6,
                                "text": "return",
                                "value": "return",
                                "valueText": "return",
                                "hasLeadingTrivia": true,
                                "hasTrailingTrivia": true,
                                "leadingTrivia": [
                                    {
                                        "kind": "WhitespaceTrivia",
                                        "text": "        "
                                    }
                                ],
                                "trailingTrivia": [
                                    {
                                        "kind": "WhitespaceTrivia",
                                        "text": " "
                                    }
                                ]
                            },
                            "expression": {
                                "kind": "LogicalAndExpression",
                                "fullStart": 870,
                                "fullEnd": 900,
                                "start": 870,
                                "end": 900,
                                "fullWidth": 30,
                                "width": 30,
                                "left": {
                                    "kind": "IdentifierName",
                                    "fullStart": 870,
                                    "fullEnd": 882,
                                    "start": 870,
                                    "end": 881,
                                    "fullWidth": 12,
                                    "width": 11,
                                    "text": "hasProperty",
                                    "value": "hasProperty",
                                    "valueText": "hasProperty",
                                    "hasTrailingTrivia": true,
                                    "trailingTrivia": [
                                        {
                                            "kind": "WhitespaceTrivia",
                                            "text": " "
                                        }
                                    ]
                                },
                                "operatorToken": {
                                    "kind": "AmpersandAmpersandToken",
                                    "fullStart": 882,
                                    "fullEnd": 885,
                                    "start": 882,
                                    "end": 884,
                                    "fullWidth": 3,
                                    "width": 2,
                                    "text": "&&",
                                    "value": "&&",
                                    "valueText": "&&",
                                    "hasTrailingTrivia": true,
                                    "trailingTrivia": [
                                        {
                                            "kind": "WhitespaceTrivia",
                                            "text": " "
                                        }
                                    ]
                                },
                                "right": {
                                    "kind": "IdentifierName",
                                    "fullStart": 885,
                                    "fullEnd": 900,
                                    "start": 885,
                                    "end": 900,
                                    "fullWidth": 15,
                                    "width": 15,
                                    "text": "canConfigurable",
                                    "value": "canConfigurable",
                                    "valueText": "canConfigurable"
                                }
                            },
                            "semicolonToken": {
                                "kind": "SemicolonToken",
                                "fullStart": 900,
                                "fullEnd": 903,
                                "start": 900,
                                "end": 901,
                                "fullWidth": 3,
                                "width": 1,
                                "text": ";",
                                "value": ";",
                                "valueText": ";",
                                "hasTrailingTrivia": true,
                                "hasTrailingNewLine": true,
                                "trailingTrivia": [
                                    {
                                        "kind": "NewLineTrivia",
                                        "text": "\r\n"
                                    }
                                ]
                            }
                        }
                    ],
                    "closeBraceToken": {
                        "kind": "CloseBraceToken",
                        "fullStart": 903,
                        "fullEnd": 910,
                        "start": 907,
                        "end": 908,
                        "fullWidth": 7,
                        "width": 1,
                        "text": "}",
                        "value": "}",
                        "valueText": "}",
                        "hasLeadingTrivia": true,
                        "hasTrailingTrivia": true,
                        "hasTrailingNewLine": true,
                        "leadingTrivia": [
                            {
                                "kind": "WhitespaceTrivia",
                                "text": "    "
                            }
                        ],
                        "trailingTrivia": [
                            {
                                "kind": "NewLineTrivia",
                                "text": "\r\n"
                            }
                        ]
                    }
                }
            },
            {
                "kind": "ExpressionStatement",
                "fullStart": 910,
                "fullEnd": 934,
                "start": 910,
                "end": 932,
                "fullWidth": 24,
                "width": 22,
                "expression": {
                    "kind": "InvocationExpression",
                    "fullStart": 910,
                    "fullEnd": 931,
                    "start": 910,
                    "end": 931,
                    "fullWidth": 21,
                    "width": 21,
                    "expression": {
                        "kind": "IdentifierName",
                        "fullStart": 910,
                        "fullEnd": 921,
                        "start": 910,
                        "end": 921,
                        "fullWidth": 11,
                        "width": 11,
                        "text": "runTestCase",
                        "value": "runTestCase",
                        "valueText": "runTestCase"
                    },
                    "argumentList": {
                        "kind": "ArgumentList",
                        "fullStart": 921,
                        "fullEnd": 931,
                        "start": 921,
                        "end": 931,
                        "fullWidth": 10,
                        "width": 10,
                        "openParenToken": {
                            "kind": "OpenParenToken",
                            "fullStart": 921,
                            "fullEnd": 922,
                            "start": 921,
                            "end": 922,
                            "fullWidth": 1,
                            "width": 1,
                            "text": "(",
                            "value": "(",
                            "valueText": "("
                        },
                        "arguments": [
                            {
                                "kind": "IdentifierName",
                                "fullStart": 922,
                                "fullEnd": 930,
                                "start": 922,
                                "end": 930,
                                "fullWidth": 8,
                                "width": 8,
                                "text": "testcase",
                                "value": "testcase",
                                "valueText": "testcase"
                            }
                        ],
                        "closeParenToken": {
                            "kind": "CloseParenToken",
                            "fullStart": 930,
                            "fullEnd": 931,
                            "start": 930,
                            "end": 931,
                            "fullWidth": 1,
                            "width": 1,
                            "text": ")",
                            "value": ")",
                            "valueText": ")"
                        }
                    }
                },
                "semicolonToken": {
                    "kind": "SemicolonToken",
                    "fullStart": 931,
                    "fullEnd": 934,
                    "start": 931,
                    "end": 932,
                    "fullWidth": 3,
                    "width": 1,
                    "text": ";",
                    "value": ";",
                    "valueText": ";",
                    "hasTrailingTrivia": true,
                    "hasTrailingNewLine": true,
                    "trailingTrivia": [
                        {
                            "kind": "NewLineTrivia",
                            "text": "\r\n"
                        }
                    ]
                }
            }
        ],
        "endOfFileToken": {
            "kind": "EndOfFileToken",
            "fullStart": 934,
            "fullEnd": 934,
            "start": 934,
            "end": 934,
            "fullWidth": 0,
            "width": 0,
            "text": ""
        }
    },
    "lineMap": {
        "lineStarts": [
            0,
            67,
            152,
            232,
            308,
            380,
            385,
            438,
            550,
            555,
            557,
            559,
            582,
            584,
            622,
            656,
            684,
            717,
            770,
            798,
            855,
            903,
            910,
            934
        ],
        "length": 934
    }
}<|MERGE_RESOLUTION|>--- conflicted
+++ resolved
@@ -250,12 +250,8 @@
                                         "start": 596,
                                         "end": 619,
                                         "fullWidth": 23,
-<<<<<<< HEAD
                                         "width": 23,
-                                        "identifier": {
-=======
                                         "propertyName": {
->>>>>>> 85e84683
                                             "kind": "IdentifierName",
                                             "fullStart": 596,
                                             "fullEnd": 612,
@@ -389,12 +385,8 @@
                                         "start": 634,
                                         "end": 653,
                                         "fullWidth": 19,
-<<<<<<< HEAD
                                         "width": 19,
-                                        "identifier": {
-=======
                                         "propertyName": {
->>>>>>> 85e84683
                                             "kind": "IdentifierName",
                                             "fullStart": 634,
                                             "fullEnd": 646,
@@ -675,12 +667,8 @@
                                         "start": 696,
                                         "end": 714,
                                         "fullWidth": 18,
-<<<<<<< HEAD
                                         "width": 18,
-                                        "identifier": {
-=======
                                         "propertyName": {
->>>>>>> 85e84683
                                             "kind": "IdentifierName",
                                             "fullStart": 696,
                                             "fullEnd": 700,
