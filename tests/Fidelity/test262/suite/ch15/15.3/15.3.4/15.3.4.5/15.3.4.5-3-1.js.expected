{
    "isDeclaration": false,
    "languageVersion": "EcmaScript5",
    "parseOptions": {
        "allowAutomaticSemicolonInsertion": true
    },
    "sourceUnit": {
        "kind": "SourceUnit",
        "fullStart": 0,
        "fullEnd": 849,
        "start": 528,
        "end": 849,
        "fullWidth": 849,
        "width": 321,
        "isIncrementallyUnusable": true,
        "moduleElements": [
            {
                "kind": "FunctionDeclaration",
                "fullStart": 0,
                "fullEnd": 825,
                "start": 528,
                "end": 823,
                "fullWidth": 825,
                "width": 295,
                "modifiers": [],
                "functionKeyword": {
                    "kind": "FunctionKeyword",
                    "fullStart": 0,
                    "fullEnd": 537,
                    "start": 528,
                    "end": 536,
                    "fullWidth": 537,
                    "width": 8,
                    "text": "function",
                    "value": "function",
                    "valueText": "function",
                    "hasLeadingTrivia": true,
                    "hasLeadingComment": true,
                    "hasLeadingNewLine": true,
                    "hasTrailingTrivia": true,
                    "leadingTrivia": [
                        {
                            "kind": "SingleLineCommentTrivia",
                            "text": "/// Copyright (c) 2012 Ecma International.  All rights reserved. "
                        },
                        {
                            "kind": "NewLineTrivia",
                            "text": "\r\n"
                        },
                        {
                            "kind": "SingleLineCommentTrivia",
                            "text": "/// Ecma International makes this code available under the terms and conditions set"
                        },
                        {
                            "kind": "NewLineTrivia",
                            "text": "\r\n"
                        },
                        {
                            "kind": "SingleLineCommentTrivia",
                            "text": "/// forth on http://hg.ecmascript.org/tests/test262/raw-file/tip/LICENSE (the "
                        },
                        {
                            "kind": "NewLineTrivia",
                            "text": "\r\n"
                        },
                        {
                            "kind": "SingleLineCommentTrivia",
                            "text": "/// \"Use Terms\").   Any redistribution of this code must retain the above "
                        },
                        {
                            "kind": "NewLineTrivia",
                            "text": "\r\n"
                        },
                        {
                            "kind": "SingleLineCommentTrivia",
                            "text": "/// copyright and this notice and otherwise comply with the Use Terms."
                        },
                        {
                            "kind": "NewLineTrivia",
                            "text": "\r\n"
                        },
                        {
                            "kind": "MultiLineCommentTrivia",
                            "text": "/**\r\n * @path ch15/15.3/15.3.4/15.3.4.5/15.3.4.5-3-1.js\r\n * @description Function.prototype.bind - each arg is defined in A in list order\r\n */"
                        },
                        {
                            "kind": "NewLineTrivia",
                            "text": "\r\n"
                        },
                        {
                            "kind": "NewLineTrivia",
                            "text": "\r\n"
                        },
                        {
                            "kind": "NewLineTrivia",
                            "text": "\r\n"
                        }
                    ],
                    "trailingTrivia": [
                        {
                            "kind": "WhitespaceTrivia",
                            "text": " "
                        }
                    ]
                },
                "identifier": {
                    "kind": "IdentifierName",
                    "fullStart": 537,
                    "fullEnd": 545,
                    "start": 537,
                    "end": 545,
                    "fullWidth": 8,
                    "width": 8,
                    "text": "testcase",
                    "value": "testcase",
                    "valueText": "testcase"
                },
                "callSignature": {
                    "kind": "CallSignature",
                    "fullStart": 545,
                    "fullEnd": 548,
                    "start": 545,
                    "end": 547,
                    "fullWidth": 3,
                    "width": 2,
                    "parameterList": {
                        "kind": "ParameterList",
                        "fullStart": 545,
                        "fullEnd": 548,
                        "start": 545,
                        "end": 547,
                        "fullWidth": 3,
                        "width": 2,
                        "openParenToken": {
                            "kind": "OpenParenToken",
                            "fullStart": 545,
                            "fullEnd": 546,
                            "start": 545,
                            "end": 546,
                            "fullWidth": 1,
                            "width": 1,
                            "text": "(",
                            "value": "(",
                            "valueText": "("
                        },
                        "parameters": [],
                        "closeParenToken": {
                            "kind": "CloseParenToken",
                            "fullStart": 546,
                            "fullEnd": 548,
                            "start": 546,
                            "end": 547,
                            "fullWidth": 2,
                            "width": 1,
                            "text": ")",
                            "value": ")",
                            "valueText": ")",
                            "hasTrailingTrivia": true,
                            "trailingTrivia": [
                                {
                                    "kind": "WhitespaceTrivia",
                                    "text": " "
                                }
                            ]
                        }
                    }
                },
                "block": {
                    "kind": "Block",
                    "fullStart": 548,
                    "fullEnd": 825,
                    "start": 548,
                    "end": 823,
                    "fullWidth": 277,
                    "width": 275,
                    "openBraceToken": {
                        "kind": "OpenBraceToken",
                        "fullStart": 548,
                        "fullEnd": 551,
                        "start": 548,
                        "end": 549,
                        "fullWidth": 3,
                        "width": 1,
                        "text": "{",
                        "value": "{",
                        "valueText": "{",
                        "hasTrailingTrivia": true,
                        "hasTrailingNewLine": true,
                        "trailingTrivia": [
                            {
                                "kind": "NewLineTrivia",
                                "text": "\r\n"
                            }
                        ]
                    },
                    "statements": [
                        {
                            "kind": "VariableStatement",
                            "fullStart": 551,
                            "fullEnd": 744,
                            "start": 561,
                            "end": 742,
                            "fullWidth": 193,
                            "width": 181,
                            "modifiers": [],
                            "variableDeclaration": {
                                "kind": "VariableDeclaration",
                                "fullStart": 551,
                                "fullEnd": 741,
                                "start": 561,
                                "end": 741,
                                "fullWidth": 190,
                                "width": 180,
                                "varKeyword": {
                                    "kind": "VarKeyword",
                                    "fullStart": 551,
                                    "fullEnd": 565,
                                    "start": 561,
                                    "end": 564,
                                    "fullWidth": 14,
                                    "width": 3,
                                    "text": "var",
                                    "value": "var",
                                    "valueText": "var",
                                    "hasLeadingTrivia": true,
                                    "hasLeadingNewLine": true,
                                    "hasTrailingTrivia": true,
                                    "leadingTrivia": [
                                        {
                                            "kind": "NewLineTrivia",
                                            "text": "\r\n"
                                        },
                                        {
                                            "kind": "WhitespaceTrivia",
                                            "text": "        "
                                        }
                                    ],
                                    "trailingTrivia": [
                                        {
                                            "kind": "WhitespaceTrivia",
                                            "text": " "
                                        }
                                    ]
                                },
                                "variableDeclarators": [
                                    {
                                        "kind": "VariableDeclarator",
                                        "fullStart": 565,
                                        "fullEnd": 741,
                                        "start": 565,
                                        "end": 741,
                                        "fullWidth": 176,
<<<<<<< HEAD
                                        "width": 176,
                                        "identifier": {
=======
                                        "propertyName": {
>>>>>>> 85e84683
                                            "kind": "IdentifierName",
                                            "fullStart": 565,
                                            "fullEnd": 569,
                                            "start": 565,
                                            "end": 568,
                                            "fullWidth": 4,
                                            "width": 3,
                                            "text": "foo",
                                            "value": "foo",
                                            "valueText": "foo",
                                            "hasTrailingTrivia": true,
                                            "trailingTrivia": [
                                                {
                                                    "kind": "WhitespaceTrivia",
                                                    "text": " "
                                                }
                                            ]
                                        },
                                        "equalsValueClause": {
                                            "kind": "EqualsValueClause",
                                            "fullStart": 569,
                                            "fullEnd": 741,
                                            "start": 569,
                                            "end": 741,
                                            "fullWidth": 172,
                                            "width": 172,
                                            "equalsToken": {
                                                "kind": "EqualsToken",
                                                "fullStart": 569,
                                                "fullEnd": 571,
                                                "start": 569,
                                                "end": 570,
                                                "fullWidth": 2,
                                                "width": 1,
                                                "text": "=",
                                                "value": "=",
                                                "valueText": "=",
                                                "hasTrailingTrivia": true,
                                                "trailingTrivia": [
                                                    {
                                                        "kind": "WhitespaceTrivia",
                                                        "text": " "
                                                    }
                                                ]
                                            },
                                            "value": {
                                                "kind": "FunctionExpression",
                                                "fullStart": 571,
                                                "fullEnd": 741,
                                                "start": 571,
                                                "end": 741,
                                                "fullWidth": 170,
                                                "width": 170,
                                                "functionKeyword": {
                                                    "kind": "FunctionKeyword",
                                                    "fullStart": 571,
                                                    "fullEnd": 580,
                                                    "start": 571,
                                                    "end": 579,
                                                    "fullWidth": 9,
                                                    "width": 8,
                                                    "text": "function",
                                                    "value": "function",
                                                    "valueText": "function",
                                                    "hasTrailingTrivia": true,
                                                    "trailingTrivia": [
                                                        {
                                                            "kind": "WhitespaceTrivia",
                                                            "text": " "
                                                        }
                                                    ]
                                                },
                                                "callSignature": {
                                                    "kind": "CallSignature",
                                                    "fullStart": 580,
                                                    "fullEnd": 587,
                                                    "start": 580,
                                                    "end": 586,
                                                    "fullWidth": 7,
                                                    "width": 6,
                                                    "parameterList": {
                                                        "kind": "ParameterList",
                                                        "fullStart": 580,
                                                        "fullEnd": 587,
                                                        "start": 580,
                                                        "end": 586,
                                                        "fullWidth": 7,
                                                        "width": 6,
                                                        "openParenToken": {
                                                            "kind": "OpenParenToken",
                                                            "fullStart": 580,
                                                            "fullEnd": 581,
                                                            "start": 580,
                                                            "end": 581,
                                                            "fullWidth": 1,
                                                            "width": 1,
                                                            "text": "(",
                                                            "value": "(",
                                                            "valueText": "("
                                                        },
                                                        "parameters": [
                                                            {
                                                                "kind": "Parameter",
                                                                "fullStart": 581,
                                                                "fullEnd": 582,
                                                                "start": 581,
                                                                "end": 582,
                                                                "fullWidth": 1,
                                                                "width": 1,
                                                                "modifiers": [],
                                                                "identifier": {
                                                                    "kind": "IdentifierName",
                                                                    "fullStart": 581,
                                                                    "fullEnd": 582,
                                                                    "start": 581,
                                                                    "end": 582,
                                                                    "fullWidth": 1,
                                                                    "width": 1,
                                                                    "text": "x",
                                                                    "value": "x",
                                                                    "valueText": "x"
                                                                }
                                                            },
                                                            {
                                                                "kind": "CommaToken",
                                                                "fullStart": 582,
                                                                "fullEnd": 584,
                                                                "start": 582,
                                                                "end": 583,
                                                                "fullWidth": 2,
                                                                "width": 1,
                                                                "text": ",",
                                                                "value": ",",
                                                                "valueText": ",",
                                                                "hasTrailingTrivia": true,
                                                                "trailingTrivia": [
                                                                    {
                                                                        "kind": "WhitespaceTrivia",
                                                                        "text": " "
                                                                    }
                                                                ]
                                                            },
                                                            {
                                                                "kind": "Parameter",
                                                                "fullStart": 584,
                                                                "fullEnd": 585,
                                                                "start": 584,
                                                                "end": 585,
                                                                "fullWidth": 1,
                                                                "width": 1,
                                                                "modifiers": [],
                                                                "identifier": {
                                                                    "kind": "IdentifierName",
                                                                    "fullStart": 584,
                                                                    "fullEnd": 585,
                                                                    "start": 584,
                                                                    "end": 585,
                                                                    "fullWidth": 1,
                                                                    "width": 1,
                                                                    "text": "y",
                                                                    "value": "y",
                                                                    "valueText": "y"
                                                                }
                                                            }
                                                        ],
                                                        "closeParenToken": {
                                                            "kind": "CloseParenToken",
                                                            "fullStart": 585,
                                                            "fullEnd": 587,
                                                            "start": 585,
                                                            "end": 586,
                                                            "fullWidth": 2,
                                                            "width": 1,
                                                            "text": ")",
                                                            "value": ")",
                                                            "valueText": ")",
                                                            "hasTrailingTrivia": true,
                                                            "trailingTrivia": [
                                                                {
                                                                    "kind": "WhitespaceTrivia",
                                                                    "text": " "
                                                                }
                                                            ]
                                                        }
                                                    }
                                                },
                                                "block": {
                                                    "kind": "Block",
                                                    "fullStart": 587,
                                                    "fullEnd": 741,
                                                    "start": 587,
                                                    "end": 741,
                                                    "fullWidth": 154,
                                                    "width": 154,
                                                    "openBraceToken": {
                                                        "kind": "OpenBraceToken",
                                                        "fullStart": 587,
                                                        "fullEnd": 590,
                                                        "start": 587,
                                                        "end": 588,
                                                        "fullWidth": 3,
                                                        "width": 1,
                                                        "text": "{",
                                                        "value": "{",
                                                        "valueText": "{",
                                                        "hasTrailingTrivia": true,
                                                        "hasTrailingNewLine": true,
                                                        "trailingTrivia": [
                                                            {
                                                                "kind": "NewLineTrivia",
                                                                "text": "\r\n"
                                                            }
                                                        ]
                                                    },
                                                    "statements": [
                                                        {
                                                            "kind": "ReturnStatement",
                                                            "fullStart": 590,
                                                            "fullEnd": 732,
                                                            "start": 602,
                                                            "end": 730,
                                                            "fullWidth": 142,
                                                            "width": 128,
                                                            "returnKeyword": {
                                                                "kind": "ReturnKeyword",
                                                                "fullStart": 590,
                                                                "fullEnd": 609,
                                                                "start": 602,
                                                                "end": 608,
                                                                "fullWidth": 19,
                                                                "width": 6,
                                                                "text": "return",
                                                                "value": "return",
                                                                "valueText": "return",
                                                                "hasLeadingTrivia": true,
                                                                "hasTrailingTrivia": true,
                                                                "leadingTrivia": [
                                                                    {
                                                                        "kind": "WhitespaceTrivia",
                                                                        "text": "            "
                                                                    }
                                                                ],
                                                                "trailingTrivia": [
                                                                    {
                                                                        "kind": "WhitespaceTrivia",
                                                                        "text": " "
                                                                    }
                                                                ]
                                                            },
                                                            "expression": {
                                                                "kind": "ObjectCreationExpression",
                                                                "fullStart": 609,
                                                                "fullEnd": 729,
                                                                "start": 609,
                                                                "end": 729,
                                                                "fullWidth": 120,
                                                                "width": 120,
                                                                "newKeyword": {
                                                                    "kind": "NewKeyword",
                                                                    "fullStart": 609,
                                                                    "fullEnd": 613,
                                                                    "start": 609,
                                                                    "end": 612,
                                                                    "fullWidth": 4,
                                                                    "width": 3,
                                                                    "text": "new",
                                                                    "value": "new",
                                                                    "valueText": "new",
                                                                    "hasTrailingTrivia": true,
                                                                    "trailingTrivia": [
                                                                        {
                                                                            "kind": "WhitespaceTrivia",
                                                                            "text": " "
                                                                        }
                                                                    ]
                                                                },
                                                                "expression": {
                                                                    "kind": "IdentifierName",
                                                                    "fullStart": 613,
                                                                    "fullEnd": 620,
                                                                    "start": 613,
                                                                    "end": 620,
                                                                    "fullWidth": 7,
                                                                    "width": 7,
                                                                    "text": "Boolean",
                                                                    "value": "Boolean",
                                                                    "valueText": "Boolean"
                                                                },
                                                                "argumentList": {
                                                                    "kind": "ArgumentList",
                                                                    "fullStart": 620,
                                                                    "fullEnd": 729,
                                                                    "start": 620,
                                                                    "end": 729,
                                                                    "fullWidth": 109,
                                                                    "width": 109,
                                                                    "openParenToken": {
                                                                        "kind": "OpenParenToken",
                                                                        "fullStart": 620,
                                                                        "fullEnd": 621,
                                                                        "start": 620,
                                                                        "end": 621,
                                                                        "fullWidth": 1,
                                                                        "width": 1,
                                                                        "text": "(",
                                                                        "value": "(",
                                                                        "valueText": "("
                                                                    },
                                                                    "arguments": [
                                                                        {
                                                                            "kind": "LogicalAndExpression",
                                                                            "fullStart": 621,
                                                                            "fullEnd": 728,
                                                                            "start": 621,
                                                                            "end": 728,
                                                                            "fullWidth": 107,
                                                                            "width": 107,
                                                                            "left": {
                                                                                "kind": "LogicalAndExpression",
                                                                                "fullStart": 621,
                                                                                "fullEnd": 703,
                                                                                "start": 621,
                                                                                "end": 702,
                                                                                "fullWidth": 82,
                                                                                "width": 81,
                                                                                "left": {
                                                                                    "kind": "LogicalAndExpression",
                                                                                    "fullStart": 621,
                                                                                    "fullEnd": 662,
                                                                                    "start": 621,
                                                                                    "end": 661,
                                                                                    "fullWidth": 41,
                                                                                    "width": 40,
                                                                                    "left": {
                                                                                        "kind": "EqualsExpression",
                                                                                        "fullStart": 621,
                                                                                        "fullEnd": 638,
                                                                                        "start": 621,
                                                                                        "end": 637,
                                                                                        "fullWidth": 17,
                                                                                        "width": 16,
                                                                                        "left": {
                                                                                            "kind": "ParenthesizedExpression",
                                                                                            "fullStart": 621,
                                                                                            "fullEnd": 629,
                                                                                            "start": 621,
                                                                                            "end": 628,
                                                                                            "fullWidth": 8,
                                                                                            "width": 7,
                                                                                            "openParenToken": {
                                                                                                "kind": "OpenParenToken",
                                                                                                "fullStart": 621,
                                                                                                "fullEnd": 622,
                                                                                                "start": 621,
                                                                                                "end": 622,
                                                                                                "fullWidth": 1,
                                                                                                "width": 1,
                                                                                                "text": "(",
                                                                                                "value": "(",
                                                                                                "valueText": "("
                                                                                            },
                                                                                            "expression": {
                                                                                                "kind": "AddExpression",
                                                                                                "fullStart": 622,
                                                                                                "fullEnd": 627,
                                                                                                "start": 622,
                                                                                                "end": 627,
                                                                                                "fullWidth": 5,
                                                                                                "width": 5,
                                                                                                "left": {
                                                                                                    "kind": "IdentifierName",
                                                                                                    "fullStart": 622,
                                                                                                    "fullEnd": 624,
                                                                                                    "start": 622,
                                                                                                    "end": 623,
                                                                                                    "fullWidth": 2,
                                                                                                    "width": 1,
                                                                                                    "text": "x",
                                                                                                    "value": "x",
                                                                                                    "valueText": "x",
                                                                                                    "hasTrailingTrivia": true,
                                                                                                    "trailingTrivia": [
                                                                                                        {
                                                                                                            "kind": "WhitespaceTrivia",
                                                                                                            "text": " "
                                                                                                        }
                                                                                                    ]
                                                                                                },
                                                                                                "operatorToken": {
                                                                                                    "kind": "PlusToken",
                                                                                                    "fullStart": 624,
                                                                                                    "fullEnd": 626,
                                                                                                    "start": 624,
                                                                                                    "end": 625,
                                                                                                    "fullWidth": 2,
                                                                                                    "width": 1,
                                                                                                    "text": "+",
                                                                                                    "value": "+",
                                                                                                    "valueText": "+",
                                                                                                    "hasTrailingTrivia": true,
                                                                                                    "trailingTrivia": [
                                                                                                        {
                                                                                                            "kind": "WhitespaceTrivia",
                                                                                                            "text": " "
                                                                                                        }
                                                                                                    ]
                                                                                                },
                                                                                                "right": {
                                                                                                    "kind": "IdentifierName",
                                                                                                    "fullStart": 626,
                                                                                                    "fullEnd": 627,
                                                                                                    "start": 626,
                                                                                                    "end": 627,
                                                                                                    "fullWidth": 1,
                                                                                                    "width": 1,
                                                                                                    "text": "y",
                                                                                                    "value": "y",
                                                                                                    "valueText": "y"
                                                                                                }
                                                                                            },
                                                                                            "closeParenToken": {
                                                                                                "kind": "CloseParenToken",
                                                                                                "fullStart": 627,
                                                                                                "fullEnd": 629,
                                                                                                "start": 627,
                                                                                                "end": 628,
                                                                                                "fullWidth": 2,
                                                                                                "width": 1,
                                                                                                "text": ")",
                                                                                                "value": ")",
                                                                                                "valueText": ")",
                                                                                                "hasTrailingTrivia": true,
                                                                                                "trailingTrivia": [
                                                                                                    {
                                                                                                        "kind": "WhitespaceTrivia",
                                                                                                        "text": " "
                                                                                                    }
                                                                                                ]
                                                                                            }
                                                                                        },
                                                                                        "operatorToken": {
                                                                                            "kind": "EqualsEqualsEqualsToken",
                                                                                            "fullStart": 629,
                                                                                            "fullEnd": 633,
                                                                                            "start": 629,
                                                                                            "end": 632,
                                                                                            "fullWidth": 4,
                                                                                            "width": 3,
                                                                                            "text": "===",
                                                                                            "value": "===",
                                                                                            "valueText": "===",
                                                                                            "hasTrailingTrivia": true,
                                                                                            "trailingTrivia": [
                                                                                                {
                                                                                                    "kind": "WhitespaceTrivia",
                                                                                                    "text": " "
                                                                                                }
                                                                                            ]
                                                                                        },
                                                                                        "right": {
                                                                                            "kind": "StringLiteral",
                                                                                            "fullStart": 633,
                                                                                            "fullEnd": 638,
                                                                                            "start": 633,
                                                                                            "end": 637,
                                                                                            "fullWidth": 5,
                                                                                            "width": 4,
                                                                                            "text": "\"ab\"",
                                                                                            "value": "ab",
                                                                                            "valueText": "ab",
                                                                                            "hasTrailingTrivia": true,
                                                                                            "trailingTrivia": [
                                                                                                {
                                                                                                    "kind": "WhitespaceTrivia",
                                                                                                    "text": " "
                                                                                                }
                                                                                            ]
                                                                                        }
                                                                                    },
                                                                                    "operatorToken": {
                                                                                        "kind": "AmpersandAmpersandToken",
                                                                                        "fullStart": 638,
                                                                                        "fullEnd": 641,
                                                                                        "start": 638,
                                                                                        "end": 640,
                                                                                        "fullWidth": 3,
                                                                                        "width": 2,
                                                                                        "text": "&&",
                                                                                        "value": "&&",
                                                                                        "valueText": "&&",
                                                                                        "hasTrailingTrivia": true,
                                                                                        "trailingTrivia": [
                                                                                            {
                                                                                                "kind": "WhitespaceTrivia",
                                                                                                "text": " "
                                                                                            }
                                                                                        ]
                                                                                    },
                                                                                    "right": {
                                                                                        "kind": "EqualsExpression",
                                                                                        "fullStart": 641,
                                                                                        "fullEnd": 662,
                                                                                        "start": 641,
                                                                                        "end": 661,
                                                                                        "fullWidth": 21,
                                                                                        "width": 20,
                                                                                        "left": {
                                                                                            "kind": "ElementAccessExpression",
                                                                                            "fullStart": 641,
                                                                                            "fullEnd": 654,
                                                                                            "start": 641,
                                                                                            "end": 653,
                                                                                            "fullWidth": 13,
                                                                                            "width": 12,
                                                                                            "expression": {
                                                                                                "kind": "IdentifierName",
                                                                                                "fullStart": 641,
                                                                                                "fullEnd": 650,
                                                                                                "start": 641,
                                                                                                "end": 650,
                                                                                                "fullWidth": 9,
                                                                                                "width": 9,
                                                                                                "text": "arguments",
                                                                                                "value": "arguments",
                                                                                                "valueText": "arguments"
                                                                                            },
                                                                                            "openBracketToken": {
                                                                                                "kind": "OpenBracketToken",
                                                                                                "fullStart": 650,
                                                                                                "fullEnd": 651,
                                                                                                "start": 650,
                                                                                                "end": 651,
                                                                                                "fullWidth": 1,
                                                                                                "width": 1,
                                                                                                "text": "[",
                                                                                                "value": "[",
                                                                                                "valueText": "["
                                                                                            },
                                                                                            "argumentExpression": {
                                                                                                "kind": "NumericLiteral",
                                                                                                "fullStart": 651,
                                                                                                "fullEnd": 652,
                                                                                                "start": 651,
                                                                                                "end": 652,
                                                                                                "fullWidth": 1,
                                                                                                "width": 1,
                                                                                                "text": "0",
                                                                                                "value": 0,
                                                                                                "valueText": "0"
                                                                                            },
                                                                                            "closeBracketToken": {
                                                                                                "kind": "CloseBracketToken",
                                                                                                "fullStart": 652,
                                                                                                "fullEnd": 654,
                                                                                                "start": 652,
                                                                                                "end": 653,
                                                                                                "fullWidth": 2,
                                                                                                "width": 1,
                                                                                                "text": "]",
                                                                                                "value": "]",
                                                                                                "valueText": "]",
                                                                                                "hasTrailingTrivia": true,
                                                                                                "trailingTrivia": [
                                                                                                    {
                                                                                                        "kind": "WhitespaceTrivia",
                                                                                                        "text": " "
                                                                                                    }
                                                                                                ]
                                                                                            }
                                                                                        },
                                                                                        "operatorToken": {
                                                                                            "kind": "EqualsEqualsEqualsToken",
                                                                                            "fullStart": 654,
                                                                                            "fullEnd": 658,
                                                                                            "start": 654,
                                                                                            "end": 657,
                                                                                            "fullWidth": 4,
                                                                                            "width": 3,
                                                                                            "text": "===",
                                                                                            "value": "===",
                                                                                            "valueText": "===",
                                                                                            "hasTrailingTrivia": true,
                                                                                            "trailingTrivia": [
                                                                                                {
                                                                                                    "kind": "WhitespaceTrivia",
                                                                                                    "text": " "
                                                                                                }
                                                                                            ]
                                                                                        },
                                                                                        "right": {
                                                                                            "kind": "StringLiteral",
                                                                                            "fullStart": 658,
                                                                                            "fullEnd": 662,
                                                                                            "start": 658,
                                                                                            "end": 661,
                                                                                            "fullWidth": 4,
                                                                                            "width": 3,
                                                                                            "text": "\"a\"",
                                                                                            "value": "a",
                                                                                            "valueText": "a",
                                                                                            "hasTrailingTrivia": true,
                                                                                            "trailingTrivia": [
                                                                                                {
                                                                                                    "kind": "WhitespaceTrivia",
                                                                                                    "text": " "
                                                                                                }
                                                                                            ]
                                                                                        }
                                                                                    }
                                                                                },
                                                                                "operatorToken": {
                                                                                    "kind": "AmpersandAmpersandToken",
                                                                                    "fullStart": 662,
                                                                                    "fullEnd": 666,
                                                                                    "start": 662,
                                                                                    "end": 664,
                                                                                    "fullWidth": 4,
                                                                                    "width": 2,
                                                                                    "text": "&&",
                                                                                    "value": "&&",
                                                                                    "valueText": "&&",
                                                                                    "hasTrailingTrivia": true,
                                                                                    "hasTrailingNewLine": true,
                                                                                    "trailingTrivia": [
                                                                                        {
                                                                                            "kind": "NewLineTrivia",
                                                                                            "text": "\r\n"
                                                                                        }
                                                                                    ]
                                                                                },
                                                                                "right": {
                                                                                    "kind": "EqualsExpression",
                                                                                    "fullStart": 666,
                                                                                    "fullEnd": 703,
                                                                                    "start": 682,
                                                                                    "end": 702,
                                                                                    "fullWidth": 37,
                                                                                    "width": 20,
                                                                                    "left": {
                                                                                        "kind": "ElementAccessExpression",
                                                                                        "fullStart": 666,
                                                                                        "fullEnd": 695,
                                                                                        "start": 682,
                                                                                        "end": 694,
                                                                                        "fullWidth": 29,
                                                                                        "width": 12,
                                                                                        "expression": {
                                                                                            "kind": "IdentifierName",
                                                                                            "fullStart": 666,
                                                                                            "fullEnd": 691,
                                                                                            "start": 682,
                                                                                            "end": 691,
                                                                                            "fullWidth": 25,
                                                                                            "width": 9,
                                                                                            "text": "arguments",
                                                                                            "value": "arguments",
                                                                                            "valueText": "arguments",
                                                                                            "hasLeadingTrivia": true,
                                                                                            "leadingTrivia": [
                                                                                                {
                                                                                                    "kind": "WhitespaceTrivia",
                                                                                                    "text": "                "
                                                                                                }
                                                                                            ]
                                                                                        },
                                                                                        "openBracketToken": {
                                                                                            "kind": "OpenBracketToken",
                                                                                            "fullStart": 691,
                                                                                            "fullEnd": 692,
                                                                                            "start": 691,
                                                                                            "end": 692,
                                                                                            "fullWidth": 1,
                                                                                            "width": 1,
                                                                                            "text": "[",
                                                                                            "value": "[",
                                                                                            "valueText": "["
                                                                                        },
                                                                                        "argumentExpression": {
                                                                                            "kind": "NumericLiteral",
                                                                                            "fullStart": 692,
                                                                                            "fullEnd": 693,
                                                                                            "start": 692,
                                                                                            "end": 693,
                                                                                            "fullWidth": 1,
                                                                                            "width": 1,
                                                                                            "text": "1",
                                                                                            "value": 1,
                                                                                            "valueText": "1"
                                                                                        },
                                                                                        "closeBracketToken": {
                                                                                            "kind": "CloseBracketToken",
                                                                                            "fullStart": 693,
                                                                                            "fullEnd": 695,
                                                                                            "start": 693,
                                                                                            "end": 694,
                                                                                            "fullWidth": 2,
                                                                                            "width": 1,
                                                                                            "text": "]",
                                                                                            "value": "]",
                                                                                            "valueText": "]",
                                                                                            "hasTrailingTrivia": true,
                                                                                            "trailingTrivia": [
                                                                                                {
                                                                                                    "kind": "WhitespaceTrivia",
                                                                                                    "text": " "
                                                                                                }
                                                                                            ]
                                                                                        }
                                                                                    },
                                                                                    "operatorToken": {
                                                                                        "kind": "EqualsEqualsEqualsToken",
                                                                                        "fullStart": 695,
                                                                                        "fullEnd": 699,
                                                                                        "start": 695,
                                                                                        "end": 698,
                                                                                        "fullWidth": 4,
                                                                                        "width": 3,
                                                                                        "text": "===",
                                                                                        "value": "===",
                                                                                        "valueText": "===",
                                                                                        "hasTrailingTrivia": true,
                                                                                        "trailingTrivia": [
                                                                                            {
                                                                                                "kind": "WhitespaceTrivia",
                                                                                                "text": " "
                                                                                            }
                                                                                        ]
                                                                                    },
                                                                                    "right": {
                                                                                        "kind": "StringLiteral",
                                                                                        "fullStart": 699,
                                                                                        "fullEnd": 703,
                                                                                        "start": 699,
                                                                                        "end": 702,
                                                                                        "fullWidth": 4,
                                                                                        "width": 3,
                                                                                        "text": "\"b\"",
                                                                                        "value": "b",
                                                                                        "valueText": "b",
                                                                                        "hasTrailingTrivia": true,
                                                                                        "trailingTrivia": [
                                                                                            {
                                                                                                "kind": "WhitespaceTrivia",
                                                                                                "text": " "
                                                                                            }
                                                                                        ]
                                                                                    }
                                                                                }
                                                                            },
                                                                            "operatorToken": {
                                                                                "kind": "AmpersandAmpersandToken",
                                                                                "fullStart": 703,
                                                                                "fullEnd": 706,
                                                                                "start": 703,
                                                                                "end": 705,
                                                                                "fullWidth": 3,
                                                                                "width": 2,
                                                                                "text": "&&",
                                                                                "value": "&&",
                                                                                "valueText": "&&",
                                                                                "hasTrailingTrivia": true,
                                                                                "trailingTrivia": [
                                                                                    {
                                                                                        "kind": "WhitespaceTrivia",
                                                                                        "text": " "
                                                                                    }
                                                                                ]
                                                                            },
                                                                            "right": {
                                                                                "kind": "EqualsExpression",
                                                                                "fullStart": 706,
                                                                                "fullEnd": 728,
                                                                                "start": 706,
                                                                                "end": 728,
                                                                                "fullWidth": 22,
                                                                                "width": 22,
                                                                                "left": {
                                                                                    "kind": "MemberAccessExpression",
                                                                                    "fullStart": 706,
                                                                                    "fullEnd": 723,
                                                                                    "start": 706,
                                                                                    "end": 722,
                                                                                    "fullWidth": 17,
                                                                                    "width": 16,
                                                                                    "expression": {
                                                                                        "kind": "IdentifierName",
                                                                                        "fullStart": 706,
                                                                                        "fullEnd": 715,
                                                                                        "start": 706,
                                                                                        "end": 715,
                                                                                        "fullWidth": 9,
                                                                                        "width": 9,
                                                                                        "text": "arguments",
                                                                                        "value": "arguments",
                                                                                        "valueText": "arguments"
                                                                                    },
                                                                                    "dotToken": {
                                                                                        "kind": "DotToken",
                                                                                        "fullStart": 715,
                                                                                        "fullEnd": 716,
                                                                                        "start": 715,
                                                                                        "end": 716,
                                                                                        "fullWidth": 1,
                                                                                        "width": 1,
                                                                                        "text": ".",
                                                                                        "value": ".",
                                                                                        "valueText": "."
                                                                                    },
                                                                                    "name": {
                                                                                        "kind": "IdentifierName",
                                                                                        "fullStart": 716,
                                                                                        "fullEnd": 723,
                                                                                        "start": 716,
                                                                                        "end": 722,
                                                                                        "fullWidth": 7,
                                                                                        "width": 6,
                                                                                        "text": "length",
                                                                                        "value": "length",
                                                                                        "valueText": "length",
                                                                                        "hasTrailingTrivia": true,
                                                                                        "trailingTrivia": [
                                                                                            {
                                                                                                "kind": "WhitespaceTrivia",
                                                                                                "text": " "
                                                                                            }
                                                                                        ]
                                                                                    }
                                                                                },
                                                                                "operatorToken": {
                                                                                    "kind": "EqualsEqualsEqualsToken",
                                                                                    "fullStart": 723,
                                                                                    "fullEnd": 727,
                                                                                    "start": 723,
                                                                                    "end": 726,
                                                                                    "fullWidth": 4,
                                                                                    "width": 3,
                                                                                    "text": "===",
                                                                                    "value": "===",
                                                                                    "valueText": "===",
                                                                                    "hasTrailingTrivia": true,
                                                                                    "trailingTrivia": [
                                                                                        {
                                                                                            "kind": "WhitespaceTrivia",
                                                                                            "text": " "
                                                                                        }
                                                                                    ]
                                                                                },
                                                                                "right": {
                                                                                    "kind": "NumericLiteral",
                                                                                    "fullStart": 727,
                                                                                    "fullEnd": 728,
                                                                                    "start": 727,
                                                                                    "end": 728,
                                                                                    "fullWidth": 1,
                                                                                    "width": 1,
                                                                                    "text": "2",
                                                                                    "value": 2,
                                                                                    "valueText": "2"
                                                                                }
                                                                            }
                                                                        }
                                                                    ],
                                                                    "closeParenToken": {
                                                                        "kind": "CloseParenToken",
                                                                        "fullStart": 728,
                                                                        "fullEnd": 729,
                                                                        "start": 728,
                                                                        "end": 729,
                                                                        "fullWidth": 1,
                                                                        "width": 1,
                                                                        "text": ")",
                                                                        "value": ")",
                                                                        "valueText": ")"
                                                                    }
                                                                }
                                                            },
                                                            "semicolonToken": {
                                                                "kind": "SemicolonToken",
                                                                "fullStart": 729,
                                                                "fullEnd": 732,
                                                                "start": 729,
                                                                "end": 730,
                                                                "fullWidth": 3,
                                                                "width": 1,
                                                                "text": ";",
                                                                "value": ";",
                                                                "valueText": ";",
                                                                "hasTrailingTrivia": true,
                                                                "hasTrailingNewLine": true,
                                                                "trailingTrivia": [
                                                                    {
                                                                        "kind": "NewLineTrivia",
                                                                        "text": "\r\n"
                                                                    }
                                                                ]
                                                            }
                                                        }
                                                    ],
                                                    "closeBraceToken": {
                                                        "kind": "CloseBraceToken",
                                                        "fullStart": 732,
                                                        "fullEnd": 741,
                                                        "start": 740,
                                                        "end": 741,
                                                        "fullWidth": 9,
                                                        "width": 1,
                                                        "text": "}",
                                                        "value": "}",
                                                        "valueText": "}",
                                                        "hasLeadingTrivia": true,
                                                        "leadingTrivia": [
                                                            {
                                                                "kind": "WhitespaceTrivia",
                                                                "text": "        "
                                                            }
                                                        ]
                                                    }
                                                }
                                            }
                                        }
                                    }
                                ]
                            },
                            "semicolonToken": {
                                "kind": "SemicolonToken",
                                "fullStart": 741,
                                "fullEnd": 744,
                                "start": 741,
                                "end": 742,
                                "fullWidth": 3,
                                "width": 1,
                                "text": ";",
                                "value": ";",
                                "valueText": ";",
                                "hasTrailingTrivia": true,
                                "hasTrailingNewLine": true,
                                "trailingTrivia": [
                                    {
                                        "kind": "NewLineTrivia",
                                        "text": "\r\n"
                                    }
                                ]
                            }
                        },
                        {
                            "kind": "VariableStatement",
                            "fullStart": 744,
                            "fullEnd": 789,
                            "start": 754,
                            "end": 787,
                            "fullWidth": 45,
                            "width": 33,
                            "modifiers": [],
                            "variableDeclaration": {
                                "kind": "VariableDeclaration",
                                "fullStart": 744,
                                "fullEnd": 786,
                                "start": 754,
                                "end": 786,
                                "fullWidth": 42,
                                "width": 32,
                                "varKeyword": {
                                    "kind": "VarKeyword",
                                    "fullStart": 744,
                                    "fullEnd": 758,
                                    "start": 754,
                                    "end": 757,
                                    "fullWidth": 14,
                                    "width": 3,
                                    "text": "var",
                                    "value": "var",
                                    "valueText": "var",
                                    "hasLeadingTrivia": true,
                                    "hasLeadingNewLine": true,
                                    "hasTrailingTrivia": true,
                                    "leadingTrivia": [
                                        {
                                            "kind": "NewLineTrivia",
                                            "text": "\r\n"
                                        },
                                        {
                                            "kind": "WhitespaceTrivia",
                                            "text": "        "
                                        }
                                    ],
                                    "trailingTrivia": [
                                        {
                                            "kind": "WhitespaceTrivia",
                                            "text": " "
                                        }
                                    ]
                                },
                                "variableDeclarators": [
                                    {
                                        "kind": "VariableDeclarator",
                                        "fullStart": 758,
                                        "fullEnd": 786,
                                        "start": 758,
                                        "end": 786,
                                        "fullWidth": 28,
<<<<<<< HEAD
                                        "width": 28,
                                        "identifier": {
=======
                                        "propertyName": {
>>>>>>> 85e84683
                                            "kind": "IdentifierName",
                                            "fullStart": 758,
                                            "fullEnd": 762,
                                            "start": 758,
                                            "end": 761,
                                            "fullWidth": 4,
                                            "width": 3,
                                            "text": "obj",
                                            "value": "obj",
                                            "valueText": "obj",
                                            "hasTrailingTrivia": true,
                                            "trailingTrivia": [
                                                {
                                                    "kind": "WhitespaceTrivia",
                                                    "text": " "
                                                }
                                            ]
                                        },
                                        "equalsValueClause": {
                                            "kind": "EqualsValueClause",
                                            "fullStart": 762,
                                            "fullEnd": 786,
                                            "start": 762,
                                            "end": 786,
                                            "fullWidth": 24,
                                            "width": 24,
                                            "equalsToken": {
                                                "kind": "EqualsToken",
                                                "fullStart": 762,
                                                "fullEnd": 764,
                                                "start": 762,
                                                "end": 763,
                                                "fullWidth": 2,
                                                "width": 1,
                                                "text": "=",
                                                "value": "=",
                                                "valueText": "=",
                                                "hasTrailingTrivia": true,
                                                "trailingTrivia": [
                                                    {
                                                        "kind": "WhitespaceTrivia",
                                                        "text": " "
                                                    }
                                                ]
                                            },
                                            "value": {
                                                "kind": "InvocationExpression",
                                                "fullStart": 764,
                                                "fullEnd": 786,
                                                "start": 764,
                                                "end": 786,
                                                "fullWidth": 22,
                                                "width": 22,
                                                "expression": {
                                                    "kind": "MemberAccessExpression",
                                                    "fullStart": 764,
                                                    "fullEnd": 772,
                                                    "start": 764,
                                                    "end": 772,
                                                    "fullWidth": 8,
                                                    "width": 8,
                                                    "expression": {
                                                        "kind": "IdentifierName",
                                                        "fullStart": 764,
                                                        "fullEnd": 767,
                                                        "start": 764,
                                                        "end": 767,
                                                        "fullWidth": 3,
                                                        "width": 3,
                                                        "text": "foo",
                                                        "value": "foo",
                                                        "valueText": "foo"
                                                    },
                                                    "dotToken": {
                                                        "kind": "DotToken",
                                                        "fullStart": 767,
                                                        "fullEnd": 768,
                                                        "start": 767,
                                                        "end": 768,
                                                        "fullWidth": 1,
                                                        "width": 1,
                                                        "text": ".",
                                                        "value": ".",
                                                        "valueText": "."
                                                    },
                                                    "name": {
                                                        "kind": "IdentifierName",
                                                        "fullStart": 768,
                                                        "fullEnd": 772,
                                                        "start": 768,
                                                        "end": 772,
                                                        "fullWidth": 4,
                                                        "width": 4,
                                                        "text": "bind",
                                                        "value": "bind",
                                                        "valueText": "bind"
                                                    }
                                                },
                                                "argumentList": {
                                                    "kind": "ArgumentList",
                                                    "fullStart": 772,
                                                    "fullEnd": 786,
                                                    "start": 772,
                                                    "end": 786,
                                                    "fullWidth": 14,
                                                    "width": 14,
                                                    "openParenToken": {
                                                        "kind": "OpenParenToken",
                                                        "fullStart": 772,
                                                        "fullEnd": 773,
                                                        "start": 772,
                                                        "end": 773,
                                                        "fullWidth": 1,
                                                        "width": 1,
                                                        "text": "(",
                                                        "value": "(",
                                                        "valueText": "("
                                                    },
                                                    "arguments": [
                                                        {
                                                            "kind": "ObjectLiteralExpression",
                                                            "fullStart": 773,
                                                            "fullEnd": 775,
                                                            "start": 773,
                                                            "end": 775,
                                                            "fullWidth": 2,
                                                            "width": 2,
                                                            "openBraceToken": {
                                                                "kind": "OpenBraceToken",
                                                                "fullStart": 773,
                                                                "fullEnd": 774,
                                                                "start": 773,
                                                                "end": 774,
                                                                "fullWidth": 1,
                                                                "width": 1,
                                                                "text": "{",
                                                                "value": "{",
                                                                "valueText": "{"
                                                            },
                                                            "propertyAssignments": [],
                                                            "closeBraceToken": {
                                                                "kind": "CloseBraceToken",
                                                                "fullStart": 774,
                                                                "fullEnd": 775,
                                                                "start": 774,
                                                                "end": 775,
                                                                "fullWidth": 1,
                                                                "width": 1,
                                                                "text": "}",
                                                                "value": "}",
                                                                "valueText": "}"
                                                            }
                                                        },
                                                        {
                                                            "kind": "CommaToken",
                                                            "fullStart": 775,
                                                            "fullEnd": 777,
                                                            "start": 775,
                                                            "end": 776,
                                                            "fullWidth": 2,
                                                            "width": 1,
                                                            "text": ",",
                                                            "value": ",",
                                                            "valueText": ",",
                                                            "hasTrailingTrivia": true,
                                                            "trailingTrivia": [
                                                                {
                                                                    "kind": "WhitespaceTrivia",
                                                                    "text": " "
                                                                }
                                                            ]
                                                        },
                                                        {
                                                            "kind": "StringLiteral",
                                                            "fullStart": 777,
                                                            "fullEnd": 780,
                                                            "start": 777,
                                                            "end": 780,
                                                            "fullWidth": 3,
                                                            "width": 3,
                                                            "text": "\"a\"",
                                                            "value": "a",
                                                            "valueText": "a"
                                                        },
                                                        {
                                                            "kind": "CommaToken",
                                                            "fullStart": 780,
                                                            "fullEnd": 782,
                                                            "start": 780,
                                                            "end": 781,
                                                            "fullWidth": 2,
                                                            "width": 1,
                                                            "text": ",",
                                                            "value": ",",
                                                            "valueText": ",",
                                                            "hasTrailingTrivia": true,
                                                            "trailingTrivia": [
                                                                {
                                                                    "kind": "WhitespaceTrivia",
                                                                    "text": " "
                                                                }
                                                            ]
                                                        },
                                                        {
                                                            "kind": "StringLiteral",
                                                            "fullStart": 782,
                                                            "fullEnd": 785,
                                                            "start": 782,
                                                            "end": 785,
                                                            "fullWidth": 3,
                                                            "width": 3,
                                                            "text": "\"b\"",
                                                            "value": "b",
                                                            "valueText": "b"
                                                        }
                                                    ],
                                                    "closeParenToken": {
                                                        "kind": "CloseParenToken",
                                                        "fullStart": 785,
                                                        "fullEnd": 786,
                                                        "start": 785,
                                                        "end": 786,
                                                        "fullWidth": 1,
                                                        "width": 1,
                                                        "text": ")",
                                                        "value": ")",
                                                        "valueText": ")"
                                                    }
                                                }
                                            }
                                        }
                                    }
                                ]
                            },
                            "semicolonToken": {
                                "kind": "SemicolonToken",
                                "fullStart": 786,
                                "fullEnd": 789,
                                "start": 786,
                                "end": 787,
                                "fullWidth": 3,
                                "width": 1,
                                "text": ";",
                                "value": ";",
                                "valueText": ";",
                                "hasTrailingTrivia": true,
                                "hasTrailingNewLine": true,
                                "trailingTrivia": [
                                    {
                                        "kind": "NewLineTrivia",
                                        "text": "\r\n"
                                    }
                                ]
                            }
                        },
                        {
                            "kind": "ReturnStatement",
                            "fullStart": 789,
                            "fullEnd": 818,
                            "start": 797,
                            "end": 816,
                            "fullWidth": 29,
                            "width": 19,
                            "returnKeyword": {
                                "kind": "ReturnKeyword",
                                "fullStart": 789,
                                "fullEnd": 804,
                                "start": 797,
                                "end": 803,
                                "fullWidth": 15,
                                "width": 6,
                                "text": "return",
                                "value": "return",
                                "valueText": "return",
                                "hasLeadingTrivia": true,
                                "hasTrailingTrivia": true,
                                "leadingTrivia": [
                                    {
                                        "kind": "WhitespaceTrivia",
                                        "text": "        "
                                    }
                                ],
                                "trailingTrivia": [
                                    {
                                        "kind": "WhitespaceTrivia",
                                        "text": " "
                                    }
                                ]
                            },
                            "expression": {
                                "kind": "EqualsWithTypeConversionExpression",
                                "fullStart": 804,
                                "fullEnd": 815,
                                "start": 804,
                                "end": 815,
                                "fullWidth": 11,
                                "width": 11,
                                "left": {
                                    "kind": "InvocationExpression",
                                    "fullStart": 804,
                                    "fullEnd": 809,
                                    "start": 804,
                                    "end": 809,
                                    "fullWidth": 5,
                                    "width": 5,
                                    "expression": {
                                        "kind": "IdentifierName",
                                        "fullStart": 804,
                                        "fullEnd": 807,
                                        "start": 804,
                                        "end": 807,
                                        "fullWidth": 3,
                                        "width": 3,
                                        "text": "obj",
                                        "value": "obj",
                                        "valueText": "obj"
                                    },
                                    "argumentList": {
                                        "kind": "ArgumentList",
                                        "fullStart": 807,
                                        "fullEnd": 809,
                                        "start": 807,
                                        "end": 809,
                                        "fullWidth": 2,
                                        "width": 2,
                                        "openParenToken": {
                                            "kind": "OpenParenToken",
                                            "fullStart": 807,
                                            "fullEnd": 808,
                                            "start": 807,
                                            "end": 808,
                                            "fullWidth": 1,
                                            "width": 1,
                                            "text": "(",
                                            "value": "(",
                                            "valueText": "("
                                        },
                                        "arguments": [],
                                        "closeParenToken": {
                                            "kind": "CloseParenToken",
                                            "fullStart": 808,
                                            "fullEnd": 809,
                                            "start": 808,
                                            "end": 809,
                                            "fullWidth": 1,
                                            "width": 1,
                                            "text": ")",
                                            "value": ")",
                                            "valueText": ")"
                                        }
                                    }
                                },
                                "operatorToken": {
                                    "kind": "EqualsEqualsToken",
                                    "fullStart": 809,
                                    "fullEnd": 811,
                                    "start": 809,
                                    "end": 811,
                                    "fullWidth": 2,
                                    "width": 2,
                                    "text": "==",
                                    "value": "==",
                                    "valueText": "=="
                                },
                                "right": {
                                    "kind": "TrueKeyword",
                                    "fullStart": 811,
                                    "fullEnd": 815,
                                    "start": 811,
                                    "end": 815,
                                    "fullWidth": 4,
                                    "width": 4,
                                    "text": "true",
                                    "value": true,
                                    "valueText": "true"
                                }
                            },
                            "semicolonToken": {
                                "kind": "SemicolonToken",
                                "fullStart": 815,
                                "fullEnd": 818,
                                "start": 815,
                                "end": 816,
                                "fullWidth": 3,
                                "width": 1,
                                "text": ";",
                                "value": ";",
                                "valueText": ";",
                                "hasTrailingTrivia": true,
                                "hasTrailingNewLine": true,
                                "trailingTrivia": [
                                    {
                                        "kind": "NewLineTrivia",
                                        "text": "\r\n"
                                    }
                                ]
                            }
                        }
                    ],
                    "closeBraceToken": {
                        "kind": "CloseBraceToken",
                        "fullStart": 818,
                        "fullEnd": 825,
                        "start": 822,
                        "end": 823,
                        "fullWidth": 7,
                        "width": 1,
                        "text": "}",
                        "value": "}",
                        "valueText": "}",
                        "hasLeadingTrivia": true,
                        "hasTrailingTrivia": true,
                        "hasTrailingNewLine": true,
                        "leadingTrivia": [
                            {
                                "kind": "WhitespaceTrivia",
                                "text": "    "
                            }
                        ],
                        "trailingTrivia": [
                            {
                                "kind": "NewLineTrivia",
                                "text": "\r\n"
                            }
                        ]
                    }
                }
            },
            {
                "kind": "ExpressionStatement",
                "fullStart": 825,
                "fullEnd": 849,
                "start": 825,
                "end": 847,
                "fullWidth": 24,
                "width": 22,
                "expression": {
                    "kind": "InvocationExpression",
                    "fullStart": 825,
                    "fullEnd": 846,
                    "start": 825,
                    "end": 846,
                    "fullWidth": 21,
                    "width": 21,
                    "expression": {
                        "kind": "IdentifierName",
                        "fullStart": 825,
                        "fullEnd": 836,
                        "start": 825,
                        "end": 836,
                        "fullWidth": 11,
                        "width": 11,
                        "text": "runTestCase",
                        "value": "runTestCase",
                        "valueText": "runTestCase"
                    },
                    "argumentList": {
                        "kind": "ArgumentList",
                        "fullStart": 836,
                        "fullEnd": 846,
                        "start": 836,
                        "end": 846,
                        "fullWidth": 10,
                        "width": 10,
                        "openParenToken": {
                            "kind": "OpenParenToken",
                            "fullStart": 836,
                            "fullEnd": 837,
                            "start": 836,
                            "end": 837,
                            "fullWidth": 1,
                            "width": 1,
                            "text": "(",
                            "value": "(",
                            "valueText": "("
                        },
                        "arguments": [
                            {
                                "kind": "IdentifierName",
                                "fullStart": 837,
                                "fullEnd": 845,
                                "start": 837,
                                "end": 845,
                                "fullWidth": 8,
                                "width": 8,
                                "text": "testcase",
                                "value": "testcase",
                                "valueText": "testcase"
                            }
                        ],
                        "closeParenToken": {
                            "kind": "CloseParenToken",
                            "fullStart": 845,
                            "fullEnd": 846,
                            "start": 845,
                            "end": 846,
                            "fullWidth": 1,
                            "width": 1,
                            "text": ")",
                            "value": ")",
                            "valueText": ")"
                        }
                    }
                },
                "semicolonToken": {
                    "kind": "SemicolonToken",
                    "fullStart": 846,
                    "fullEnd": 849,
                    "start": 846,
                    "end": 847,
                    "fullWidth": 3,
                    "width": 1,
                    "text": ";",
                    "value": ";",
                    "valueText": ";",
                    "hasTrailingTrivia": true,
                    "hasTrailingNewLine": true,
                    "trailingTrivia": [
                        {
                            "kind": "NewLineTrivia",
                            "text": "\r\n"
                        }
                    ]
                }
            }
        ],
        "endOfFileToken": {
            "kind": "EndOfFileToken",
            "fullStart": 849,
            "fullEnd": 849,
            "start": 849,
            "end": 849,
            "fullWidth": 0,
            "width": 0,
            "text": ""
        }
    },
    "lineMap": {
        "lineStarts": [
            0,
            67,
            152,
            232,
            308,
            380,
            385,
            437,
            519,
            524,
            526,
            528,
            551,
            553,
            590,
            666,
            732,
            744,
            746,
            789,
            818,
            825,
            849
        ],
        "length": 849
    }
}<|MERGE_RESOLUTION|>--- conflicted
+++ resolved
@@ -250,12 +250,8 @@
                                         "start": 565,
                                         "end": 741,
                                         "fullWidth": 176,
-<<<<<<< HEAD
                                         "width": 176,
-                                        "identifier": {
-=======
                                         "propertyName": {
->>>>>>> 85e84683
                                             "kind": "IdentifierName",
                                             "fullStart": 565,
                                             "fullEnd": 569,
@@ -1256,12 +1252,8 @@
                                         "start": 758,
                                         "end": 786,
                                         "fullWidth": 28,
-<<<<<<< HEAD
                                         "width": 28,
-                                        "identifier": {
-=======
                                         "propertyName": {
->>>>>>> 85e84683
                                             "kind": "IdentifierName",
                                             "fullStart": 758,
                                             "fullEnd": 762,
