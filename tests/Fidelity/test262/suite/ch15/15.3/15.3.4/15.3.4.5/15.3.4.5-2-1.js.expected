{
    "isDeclaration": false,
    "languageVersion": "EcmaScript5",
    "parseOptions": {
        "allowAutomaticSemicolonInsertion": true
    },
    "sourceUnit": {
        "kind": "SourceUnit",
        "fullStart": 0,
        "fullEnd": 928,
        "start": 661,
        "end": 928,
        "fullWidth": 928,
        "width": 267,
        "isIncrementallyUnusable": true,
        "moduleElements": [
            {
                "kind": "FunctionDeclaration",
                "fullStart": 0,
                "fullEnd": 904,
                "start": 661,
                "end": 902,
                "fullWidth": 904,
                "width": 241,
                "modifiers": [],
                "functionKeyword": {
                    "kind": "FunctionKeyword",
                    "fullStart": 0,
                    "fullEnd": 670,
                    "start": 661,
                    "end": 669,
                    "fullWidth": 670,
                    "width": 8,
                    "text": "function",
                    "value": "function",
                    "valueText": "function",
                    "hasLeadingTrivia": true,
                    "hasLeadingComment": true,
                    "hasLeadingNewLine": true,
                    "hasTrailingTrivia": true,
                    "leadingTrivia": [
                        {
                            "kind": "SingleLineCommentTrivia",
                            "text": "/// Copyright (c) 2012 Ecma International.  All rights reserved. "
                        },
                        {
                            "kind": "NewLineTrivia",
                            "text": "\r\n"
                        },
                        {
                            "kind": "SingleLineCommentTrivia",
                            "text": "/// Ecma International makes this code available under the terms and conditions set"
                        },
                        {
                            "kind": "NewLineTrivia",
                            "text": "\r\n"
                        },
                        {
                            "kind": "SingleLineCommentTrivia",
                            "text": "/// forth on http://hg.ecmascript.org/tests/test262/raw-file/tip/LICENSE (the "
                        },
                        {
                            "kind": "NewLineTrivia",
                            "text": "\r\n"
                        },
                        {
                            "kind": "SingleLineCommentTrivia",
                            "text": "/// \"Use Terms\").   Any redistribution of this code must retain the above "
                        },
                        {
                            "kind": "NewLineTrivia",
                            "text": "\r\n"
                        },
                        {
                            "kind": "SingleLineCommentTrivia",
                            "text": "/// copyright and this notice and otherwise comply with the Use Terms."
                        },
                        {
                            "kind": "NewLineTrivia",
                            "text": "\r\n"
                        },
                        {
                            "kind": "MultiLineCommentTrivia",
                            "text": "/**\r\n * 15.3.4.5 step 2 specifies that a TypeError must be thrown if the Target is not callable.\r\n *\r\n * @path ch15/15.3/15.3.4/15.3.4.5/15.3.4.5-2-1.js\r\n * @description Function.prototype.bind throws TypeError if the Target is not callable (but an instance of Function)\r\n */"
                        },
                        {
                            "kind": "NewLineTrivia",
                            "text": "\r\n"
                        },
                        {
                            "kind": "NewLineTrivia",
                            "text": "\r\n"
                        },
                        {
                            "kind": "NewLineTrivia",
                            "text": "\r\n"
                        }
                    ],
                    "trailingTrivia": [
                        {
                            "kind": "WhitespaceTrivia",
                            "text": " "
                        }
                    ]
                },
                "identifier": {
                    "kind": "IdentifierName",
                    "fullStart": 670,
                    "fullEnd": 678,
                    "start": 670,
                    "end": 678,
                    "fullWidth": 8,
                    "width": 8,
                    "text": "testcase",
                    "value": "testcase",
                    "valueText": "testcase"
                },
                "callSignature": {
                    "kind": "CallSignature",
                    "fullStart": 678,
                    "fullEnd": 681,
                    "start": 678,
                    "end": 680,
                    "fullWidth": 3,
                    "width": 2,
                    "parameterList": {
                        "kind": "ParameterList",
                        "fullStart": 678,
                        "fullEnd": 681,
                        "start": 678,
                        "end": 680,
                        "fullWidth": 3,
                        "width": 2,
                        "openParenToken": {
                            "kind": "OpenParenToken",
                            "fullStart": 678,
                            "fullEnd": 679,
                            "start": 678,
                            "end": 679,
                            "fullWidth": 1,
                            "width": 1,
                            "text": "(",
                            "value": "(",
                            "valueText": "("
                        },
                        "parameters": [],
                        "closeParenToken": {
                            "kind": "CloseParenToken",
                            "fullStart": 679,
                            "fullEnd": 681,
                            "start": 679,
                            "end": 680,
                            "fullWidth": 2,
                            "width": 1,
                            "text": ")",
                            "value": ")",
                            "valueText": ")",
                            "hasTrailingTrivia": true,
                            "trailingTrivia": [
                                {
                                    "kind": "WhitespaceTrivia",
                                    "text": " "
                                }
                            ]
                        }
                    }
                },
                "block": {
                    "kind": "Block",
                    "fullStart": 681,
                    "fullEnd": 904,
                    "start": 681,
                    "end": 902,
                    "fullWidth": 223,
                    "width": 221,
                    "openBraceToken": {
                        "kind": "OpenBraceToken",
                        "fullStart": 681,
                        "fullEnd": 684,
                        "start": 681,
                        "end": 682,
                        "fullWidth": 3,
                        "width": 1,
                        "text": "{",
                        "value": "{",
                        "valueText": "{",
                        "hasTrailingTrivia": true,
                        "hasTrailingNewLine": true,
                        "trailingTrivia": [
                            {
                                "kind": "NewLineTrivia",
                                "text": "\r\n"
                            }
                        ]
                    },
                    "statements": [
                        {
                            "kind": "ExpressionStatement",
                            "fullStart": 684,
                            "fullEnd": 723,
                            "start": 686,
                            "end": 721,
                            "fullWidth": 39,
                            "width": 35,
                            "expression": {
                                "kind": "AssignmentExpression",
                                "fullStart": 684,
                                "fullEnd": 720,
                                "start": 686,
                                "end": 720,
                                "fullWidth": 36,
                                "width": 34,
                                "left": {
                                    "kind": "MemberAccessExpression",
                                    "fullStart": 684,
                                    "fullEnd": 700,
                                    "start": 686,
                                    "end": 699,
                                    "fullWidth": 16,
                                    "width": 13,
                                    "expression": {
                                        "kind": "IdentifierName",
                                        "fullStart": 684,
                                        "fullEnd": 689,
                                        "start": 686,
                                        "end": 689,
                                        "fullWidth": 5,
                                        "width": 3,
                                        "text": "foo",
                                        "value": "foo",
                                        "valueText": "foo",
                                        "hasLeadingTrivia": true,
                                        "leadingTrivia": [
                                            {
                                                "kind": "WhitespaceTrivia",
                                                "text": "  "
                                            }
                                        ]
                                    },
                                    "dotToken": {
                                        "kind": "DotToken",
                                        "fullStart": 689,
                                        "fullEnd": 690,
                                        "start": 689,
                                        "end": 690,
                                        "fullWidth": 1,
                                        "width": 1,
                                        "text": ".",
                                        "value": ".",
                                        "valueText": "."
                                    },
                                    "name": {
                                        "kind": "IdentifierName",
                                        "fullStart": 690,
                                        "fullEnd": 700,
                                        "start": 690,
                                        "end": 699,
                                        "fullWidth": 10,
                                        "width": 9,
                                        "text": "prototype",
                                        "value": "prototype",
                                        "valueText": "prototype",
                                        "hasTrailingTrivia": true,
                                        "trailingTrivia": [
                                            {
                                                "kind": "WhitespaceTrivia",
                                                "text": " "
                                            }
                                        ]
                                    }
                                },
                                "operatorToken": {
                                    "kind": "EqualsToken",
                                    "fullStart": 700,
                                    "fullEnd": 702,
                                    "start": 700,
                                    "end": 701,
                                    "fullWidth": 2,
                                    "width": 1,
                                    "text": "=",
                                    "value": "=",
                                    "valueText": "=",
                                    "hasTrailingTrivia": true,
                                    "trailingTrivia": [
                                        {
                                            "kind": "WhitespaceTrivia",
                                            "text": " "
                                        }
                                    ]
                                },
                                "right": {
                                    "kind": "MemberAccessExpression",
                                    "fullStart": 702,
                                    "fullEnd": 720,
                                    "start": 702,
                                    "end": 720,
                                    "fullWidth": 18,
                                    "width": 18,
                                    "expression": {
                                        "kind": "IdentifierName",
                                        "fullStart": 702,
                                        "fullEnd": 710,
                                        "start": 702,
                                        "end": 710,
                                        "fullWidth": 8,
                                        "width": 8,
                                        "text": "Function",
                                        "value": "Function",
                                        "valueText": "Function"
                                    },
                                    "dotToken": {
                                        "kind": "DotToken",
                                        "fullStart": 710,
                                        "fullEnd": 711,
                                        "start": 710,
                                        "end": 711,
                                        "fullWidth": 1,
                                        "width": 1,
                                        "text": ".",
                                        "value": ".",
                                        "valueText": "."
                                    },
                                    "name": {
                                        "kind": "IdentifierName",
                                        "fullStart": 711,
                                        "fullEnd": 720,
                                        "start": 711,
                                        "end": 720,
                                        "fullWidth": 9,
                                        "width": 9,
                                        "text": "prototype",
                                        "value": "prototype",
                                        "valueText": "prototype"
                                    }
                                }
                            },
                            "semicolonToken": {
                                "kind": "SemicolonToken",
                                "fullStart": 720,
                                "fullEnd": 723,
                                "start": 720,
                                "end": 721,
                                "fullWidth": 3,
                                "width": 1,
                                "text": ";",
                                "value": ";",
                                "valueText": ";",
                                "hasTrailingTrivia": true,
                                "hasTrailingNewLine": true,
                                "trailingTrivia": [
                                    {
                                        "kind": "NewLineTrivia",
                                        "text": "\r\n"
                                    }
                                ]
                            }
                        },
                        {
                            "kind": "FunctionDeclaration",
                            "fullStart": 723,
                            "fullEnd": 765,
                            "start": 746,
                            "end": 763,
                            "fullWidth": 42,
                            "width": 17,
                            "modifiers": [],
                            "functionKeyword": {
                                "kind": "FunctionKeyword",
                                "fullStart": 723,
                                "fullEnd": 755,
                                "start": 746,
                                "end": 754,
                                "fullWidth": 32,
                                "width": 8,
                                "text": "function",
                                "value": "function",
                                "valueText": "function",
                                "hasLeadingTrivia": true,
                                "hasLeadingComment": true,
                                "hasLeadingNewLine": true,
                                "hasTrailingTrivia": true,
                                "leadingTrivia": [
                                    {
                                        "kind": "WhitespaceTrivia",
                                        "text": "  "
                                    },
                                    {
                                        "kind": "SingleLineCommentTrivia",
                                        "text": "// dummy function"
                                    },
                                    {
                                        "kind": "NewLineTrivia",
                                        "text": "\r\n"
                                    },
                                    {
                                        "kind": "WhitespaceTrivia",
                                        "text": "  "
                                    }
                                ],
                                "trailingTrivia": [
                                    {
                                        "kind": "WhitespaceTrivia",
                                        "text": " "
                                    }
                                ]
                            },
                            "identifier": {
                                "kind": "IdentifierName",
                                "fullStart": 755,
                                "fullEnd": 758,
                                "start": 755,
                                "end": 758,
                                "fullWidth": 3,
                                "width": 3,
                                "text": "foo",
                                "value": "foo",
                                "valueText": "foo"
                            },
                            "callSignature": {
                                "kind": "CallSignature",
                                "fullStart": 758,
                                "fullEnd": 761,
                                "start": 758,
                                "end": 760,
                                "fullWidth": 3,
                                "width": 2,
                                "parameterList": {
                                    "kind": "ParameterList",
                                    "fullStart": 758,
                                    "fullEnd": 761,
                                    "start": 758,
                                    "end": 760,
                                    "fullWidth": 3,
                                    "width": 2,
                                    "openParenToken": {
                                        "kind": "OpenParenToken",
                                        "fullStart": 758,
                                        "fullEnd": 759,
                                        "start": 758,
                                        "end": 759,
                                        "fullWidth": 1,
                                        "width": 1,
                                        "text": "(",
                                        "value": "(",
                                        "valueText": "("
                                    },
                                    "parameters": [],
                                    "closeParenToken": {
                                        "kind": "CloseParenToken",
                                        "fullStart": 759,
                                        "fullEnd": 761,
                                        "start": 759,
                                        "end": 760,
                                        "fullWidth": 2,
                                        "width": 1,
                                        "text": ")",
                                        "value": ")",
                                        "valueText": ")",
                                        "hasTrailingTrivia": true,
                                        "trailingTrivia": [
                                            {
                                                "kind": "WhitespaceTrivia",
                                                "text": " "
                                            }
                                        ]
                                    }
                                }
                            },
                            "block": {
                                "kind": "Block",
                                "fullStart": 761,
                                "fullEnd": 765,
                                "start": 761,
                                "end": 763,
                                "fullWidth": 4,
                                "width": 2,
                                "openBraceToken": {
                                    "kind": "OpenBraceToken",
                                    "fullStart": 761,
                                    "fullEnd": 762,
                                    "start": 761,
                                    "end": 762,
                                    "fullWidth": 1,
                                    "width": 1,
                                    "text": "{",
                                    "value": "{",
                                    "valueText": "{"
                                },
                                "statements": [],
                                "closeBraceToken": {
                                    "kind": "CloseBraceToken",
                                    "fullStart": 762,
                                    "fullEnd": 765,
                                    "start": 762,
                                    "end": 763,
                                    "fullWidth": 3,
                                    "width": 1,
                                    "text": "}",
                                    "value": "}",
                                    "valueText": "}",
                                    "hasTrailingTrivia": true,
                                    "hasTrailingNewLine": true,
                                    "trailingTrivia": [
                                        {
                                            "kind": "NewLineTrivia",
                                            "text": "\r\n"
                                        }
                                    ]
                                }
                            }
                        },
                        {
                            "kind": "VariableStatement",
                            "fullStart": 765,
                            "fullEnd": 787,
                            "start": 767,
                            "end": 785,
                            "fullWidth": 22,
                            "width": 18,
                            "modifiers": [],
                            "variableDeclaration": {
                                "kind": "VariableDeclaration",
                                "fullStart": 765,
                                "fullEnd": 784,
                                "start": 767,
                                "end": 784,
                                "fullWidth": 19,
                                "width": 17,
                                "varKeyword": {
                                    "kind": "VarKeyword",
                                    "fullStart": 765,
                                    "fullEnd": 771,
                                    "start": 767,
                                    "end": 770,
                                    "fullWidth": 6,
                                    "width": 3,
                                    "text": "var",
                                    "value": "var",
                                    "valueText": "var",
                                    "hasLeadingTrivia": true,
                                    "hasTrailingTrivia": true,
                                    "leadingTrivia": [
                                        {
                                            "kind": "WhitespaceTrivia",
                                            "text": "  "
                                        }
                                    ],
                                    "trailingTrivia": [
                                        {
                                            "kind": "WhitespaceTrivia",
                                            "text": " "
                                        }
                                    ]
                                },
                                "variableDeclarators": [
                                    {
                                        "kind": "VariableDeclarator",
                                        "fullStart": 771,
                                        "fullEnd": 784,
                                        "start": 771,
                                        "end": 784,
                                        "fullWidth": 13,
<<<<<<< HEAD
                                        "width": 13,
                                        "identifier": {
=======
                                        "propertyName": {
>>>>>>> 85e84683
                                            "kind": "IdentifierName",
                                            "fullStart": 771,
                                            "fullEnd": 773,
                                            "start": 771,
                                            "end": 772,
                                            "fullWidth": 2,
                                            "width": 1,
                                            "text": "f",
                                            "value": "f",
                                            "valueText": "f",
                                            "hasTrailingTrivia": true,
                                            "trailingTrivia": [
                                                {
                                                    "kind": "WhitespaceTrivia",
                                                    "text": " "
                                                }
                                            ]
                                        },
                                        "equalsValueClause": {
                                            "kind": "EqualsValueClause",
                                            "fullStart": 773,
                                            "fullEnd": 784,
                                            "start": 773,
                                            "end": 784,
                                            "fullWidth": 11,
                                            "width": 11,
                                            "equalsToken": {
                                                "kind": "EqualsToken",
                                                "fullStart": 773,
                                                "fullEnd": 775,
                                                "start": 773,
                                                "end": 774,
                                                "fullWidth": 2,
                                                "width": 1,
                                                "text": "=",
                                                "value": "=",
                                                "valueText": "=",
                                                "hasTrailingTrivia": true,
                                                "trailingTrivia": [
                                                    {
                                                        "kind": "WhitespaceTrivia",
                                                        "text": " "
                                                    }
                                                ]
                                            },
                                            "value": {
                                                "kind": "ObjectCreationExpression",
                                                "fullStart": 775,
                                                "fullEnd": 784,
                                                "start": 775,
                                                "end": 784,
                                                "fullWidth": 9,
                                                "width": 9,
                                                "newKeyword": {
                                                    "kind": "NewKeyword",
                                                    "fullStart": 775,
                                                    "fullEnd": 779,
                                                    "start": 775,
                                                    "end": 778,
                                                    "fullWidth": 4,
                                                    "width": 3,
                                                    "text": "new",
                                                    "value": "new",
                                                    "valueText": "new",
                                                    "hasTrailingTrivia": true,
                                                    "trailingTrivia": [
                                                        {
                                                            "kind": "WhitespaceTrivia",
                                                            "text": " "
                                                        }
                                                    ]
                                                },
                                                "expression": {
                                                    "kind": "IdentifierName",
                                                    "fullStart": 779,
                                                    "fullEnd": 782,
                                                    "start": 779,
                                                    "end": 782,
                                                    "fullWidth": 3,
                                                    "width": 3,
                                                    "text": "foo",
                                                    "value": "foo",
                                                    "valueText": "foo"
                                                },
                                                "argumentList": {
                                                    "kind": "ArgumentList",
                                                    "fullStart": 782,
                                                    "fullEnd": 784,
                                                    "start": 782,
                                                    "end": 784,
                                                    "fullWidth": 2,
                                                    "width": 2,
                                                    "openParenToken": {
                                                        "kind": "OpenParenToken",
                                                        "fullStart": 782,
                                                        "fullEnd": 783,
                                                        "start": 782,
                                                        "end": 783,
                                                        "fullWidth": 1,
                                                        "width": 1,
                                                        "text": "(",
                                                        "value": "(",
                                                        "valueText": "("
                                                    },
                                                    "arguments": [],
                                                    "closeParenToken": {
                                                        "kind": "CloseParenToken",
                                                        "fullStart": 783,
                                                        "fullEnd": 784,
                                                        "start": 783,
                                                        "end": 784,
                                                        "fullWidth": 1,
                                                        "width": 1,
                                                        "text": ")",
                                                        "value": ")",
                                                        "valueText": ")"
                                                    }
                                                }
                                            }
                                        }
                                    }
                                ]
                            },
                            "semicolonToken": {
                                "kind": "SemicolonToken",
                                "fullStart": 784,
                                "fullEnd": 787,
                                "start": 784,
                                "end": 785,
                                "fullWidth": 3,
                                "width": 1,
                                "text": ";",
                                "value": ";",
                                "valueText": ";",
                                "hasTrailingTrivia": true,
                                "hasTrailingNewLine": true,
                                "trailingTrivia": [
                                    {
                                        "kind": "NewLineTrivia",
                                        "text": "\r\n"
                                    }
                                ]
                            }
                        },
                        {
                            "kind": "TryStatement",
                            "fullStart": 787,
                            "fullEnd": 900,
                            "start": 791,
                            "end": 898,
                            "fullWidth": 113,
                            "width": 107,
                            "tryKeyword": {
                                "kind": "TryKeyword",
                                "fullStart": 787,
                                "fullEnd": 795,
                                "start": 791,
                                "end": 794,
                                "fullWidth": 8,
                                "width": 3,
                                "text": "try",
                                "value": "try",
                                "valueText": "try",
                                "hasLeadingTrivia": true,
                                "hasLeadingNewLine": true,
                                "hasTrailingTrivia": true,
                                "leadingTrivia": [
                                    {
                                        "kind": "NewLineTrivia",
                                        "text": "\r\n"
                                    },
                                    {
                                        "kind": "WhitespaceTrivia",
                                        "text": "  "
                                    }
                                ],
                                "trailingTrivia": [
                                    {
                                        "kind": "WhitespaceTrivia",
                                        "text": " "
                                    }
                                ]
                            },
                            "block": {
                                "kind": "Block",
                                "fullStart": 795,
                                "fullEnd": 818,
                                "start": 795,
                                "end": 816,
                                "fullWidth": 23,
                                "width": 21,
                                "openBraceToken": {
                                    "kind": "OpenBraceToken",
                                    "fullStart": 795,
                                    "fullEnd": 798,
                                    "start": 795,
                                    "end": 796,
                                    "fullWidth": 3,
                                    "width": 1,
                                    "text": "{",
                                    "value": "{",
                                    "valueText": "{",
                                    "hasTrailingTrivia": true,
                                    "hasTrailingNewLine": true,
                                    "trailingTrivia": [
                                        {
                                            "kind": "NewLineTrivia",
                                            "text": "\r\n"
                                        }
                                    ]
                                },
                                "statements": [
                                    {
                                        "kind": "ExpressionStatement",
                                        "fullStart": 798,
                                        "fullEnd": 813,
                                        "start": 802,
                                        "end": 811,
                                        "fullWidth": 15,
                                        "width": 9,
                                        "expression": {
                                            "kind": "InvocationExpression",
                                            "fullStart": 798,
                                            "fullEnd": 810,
                                            "start": 802,
                                            "end": 810,
                                            "fullWidth": 12,
                                            "width": 8,
                                            "expression": {
                                                "kind": "MemberAccessExpression",
                                                "fullStart": 798,
                                                "fullEnd": 808,
                                                "start": 802,
                                                "end": 808,
                                                "fullWidth": 10,
                                                "width": 6,
                                                "expression": {
                                                    "kind": "IdentifierName",
                                                    "fullStart": 798,
                                                    "fullEnd": 803,
                                                    "start": 802,
                                                    "end": 803,
                                                    "fullWidth": 5,
                                                    "width": 1,
                                                    "text": "f",
                                                    "value": "f",
                                                    "valueText": "f",
                                                    "hasLeadingTrivia": true,
                                                    "leadingTrivia": [
                                                        {
                                                            "kind": "WhitespaceTrivia",
                                                            "text": "    "
                                                        }
                                                    ]
                                                },
                                                "dotToken": {
                                                    "kind": "DotToken",
                                                    "fullStart": 803,
                                                    "fullEnd": 804,
                                                    "start": 803,
                                                    "end": 804,
                                                    "fullWidth": 1,
                                                    "width": 1,
                                                    "text": ".",
                                                    "value": ".",
                                                    "valueText": "."
                                                },
                                                "name": {
                                                    "kind": "IdentifierName",
                                                    "fullStart": 804,
                                                    "fullEnd": 808,
                                                    "start": 804,
                                                    "end": 808,
                                                    "fullWidth": 4,
                                                    "width": 4,
                                                    "text": "bind",
                                                    "value": "bind",
                                                    "valueText": "bind"
                                                }
                                            },
                                            "argumentList": {
                                                "kind": "ArgumentList",
                                                "fullStart": 808,
                                                "fullEnd": 810,
                                                "start": 808,
                                                "end": 810,
                                                "fullWidth": 2,
                                                "width": 2,
                                                "openParenToken": {
                                                    "kind": "OpenParenToken",
                                                    "fullStart": 808,
                                                    "fullEnd": 809,
                                                    "start": 808,
                                                    "end": 809,
                                                    "fullWidth": 1,
                                                    "width": 1,
                                                    "text": "(",
                                                    "value": "(",
                                                    "valueText": "("
                                                },
                                                "arguments": [],
                                                "closeParenToken": {
                                                    "kind": "CloseParenToken",
                                                    "fullStart": 809,
                                                    "fullEnd": 810,
                                                    "start": 809,
                                                    "end": 810,
                                                    "fullWidth": 1,
                                                    "width": 1,
                                                    "text": ")",
                                                    "value": ")",
                                                    "valueText": ")"
                                                }
                                            }
                                        },
                                        "semicolonToken": {
                                            "kind": "SemicolonToken",
                                            "fullStart": 810,
                                            "fullEnd": 813,
                                            "start": 810,
                                            "end": 811,
                                            "fullWidth": 3,
                                            "width": 1,
                                            "text": ";",
                                            "value": ";",
                                            "valueText": ";",
                                            "hasTrailingTrivia": true,
                                            "hasTrailingNewLine": true,
                                            "trailingTrivia": [
                                                {
                                                    "kind": "NewLineTrivia",
                                                    "text": "\r\n"
                                                }
                                            ]
                                        }
                                    }
                                ],
                                "closeBraceToken": {
                                    "kind": "CloseBraceToken",
                                    "fullStart": 813,
                                    "fullEnd": 818,
                                    "start": 815,
                                    "end": 816,
                                    "fullWidth": 5,
                                    "width": 1,
                                    "text": "}",
                                    "value": "}",
                                    "valueText": "}",
                                    "hasLeadingTrivia": true,
                                    "hasTrailingTrivia": true,
                                    "hasTrailingNewLine": true,
                                    "leadingTrivia": [
                                        {
                                            "kind": "WhitespaceTrivia",
                                            "text": "  "
                                        }
                                    ],
                                    "trailingTrivia": [
                                        {
                                            "kind": "NewLineTrivia",
                                            "text": "\r\n"
                                        }
                                    ]
                                }
                            },
                            "catchClause": {
                                "kind": "CatchClause",
                                "fullStart": 818,
                                "fullEnd": 900,
                                "start": 820,
                                "end": 898,
                                "fullWidth": 82,
                                "width": 78,
                                "catchKeyword": {
                                    "kind": "CatchKeyword",
                                    "fullStart": 818,
                                    "fullEnd": 826,
                                    "start": 820,
                                    "end": 825,
                                    "fullWidth": 8,
                                    "width": 5,
                                    "text": "catch",
                                    "value": "catch",
                                    "valueText": "catch",
                                    "hasLeadingTrivia": true,
                                    "hasTrailingTrivia": true,
                                    "leadingTrivia": [
                                        {
                                            "kind": "WhitespaceTrivia",
                                            "text": "  "
                                        }
                                    ],
                                    "trailingTrivia": [
                                        {
                                            "kind": "WhitespaceTrivia",
                                            "text": " "
                                        }
                                    ]
                                },
                                "openParenToken": {
                                    "kind": "OpenParenToken",
                                    "fullStart": 826,
                                    "fullEnd": 827,
                                    "start": 826,
                                    "end": 827,
                                    "fullWidth": 1,
                                    "width": 1,
                                    "text": "(",
                                    "value": "(",
                                    "valueText": "("
                                },
                                "identifier": {
                                    "kind": "IdentifierName",
                                    "fullStart": 827,
                                    "fullEnd": 828,
                                    "start": 827,
                                    "end": 828,
                                    "fullWidth": 1,
                                    "width": 1,
                                    "text": "e",
                                    "value": "e",
                                    "valueText": "e"
                                },
                                "closeParenToken": {
                                    "kind": "CloseParenToken",
                                    "fullStart": 828,
                                    "fullEnd": 830,
                                    "start": 828,
                                    "end": 829,
                                    "fullWidth": 2,
                                    "width": 1,
                                    "text": ")",
                                    "value": ")",
                                    "valueText": ")",
                                    "hasTrailingTrivia": true,
                                    "trailingTrivia": [
                                        {
                                            "kind": "WhitespaceTrivia",
                                            "text": " "
                                        }
                                    ]
                                },
                                "block": {
                                    "kind": "Block",
                                    "fullStart": 830,
                                    "fullEnd": 900,
                                    "start": 830,
                                    "end": 898,
                                    "fullWidth": 70,
                                    "width": 68,
                                    "openBraceToken": {
                                        "kind": "OpenBraceToken",
                                        "fullStart": 830,
                                        "fullEnd": 833,
                                        "start": 830,
                                        "end": 831,
                                        "fullWidth": 3,
                                        "width": 1,
                                        "text": "{",
                                        "value": "{",
                                        "valueText": "{",
                                        "hasTrailingTrivia": true,
                                        "hasTrailingNewLine": true,
                                        "trailingTrivia": [
                                            {
                                                "kind": "NewLineTrivia",
                                                "text": "\r\n"
                                            }
                                        ]
                                    },
                                    "statements": [
                                        {
                                            "kind": "IfStatement",
                                            "fullStart": 833,
                                            "fullEnd": 895,
                                            "start": 837,
                                            "end": 893,
                                            "fullWidth": 62,
                                            "width": 56,
                                            "ifKeyword": {
                                                "kind": "IfKeyword",
                                                "fullStart": 833,
                                                "fullEnd": 840,
                                                "start": 837,
                                                "end": 839,
                                                "fullWidth": 7,
                                                "width": 2,
                                                "text": "if",
                                                "value": "if",
                                                "valueText": "if",
                                                "hasLeadingTrivia": true,
                                                "hasTrailingTrivia": true,
                                                "leadingTrivia": [
                                                    {
                                                        "kind": "WhitespaceTrivia",
                                                        "text": "    "
                                                    }
                                                ],
                                                "trailingTrivia": [
                                                    {
                                                        "kind": "WhitespaceTrivia",
                                                        "text": " "
                                                    }
                                                ]
                                            },
                                            "openParenToken": {
                                                "kind": "OpenParenToken",
                                                "fullStart": 840,
                                                "fullEnd": 841,
                                                "start": 840,
                                                "end": 841,
                                                "fullWidth": 1,
                                                "width": 1,
                                                "text": "(",
                                                "value": "(",
                                                "valueText": "("
                                            },
                                            "condition": {
                                                "kind": "InstanceOfExpression",
                                                "fullStart": 841,
                                                "fullEnd": 863,
                                                "start": 841,
                                                "end": 863,
                                                "fullWidth": 22,
                                                "width": 22,
                                                "left": {
                                                    "kind": "IdentifierName",
                                                    "fullStart": 841,
                                                    "fullEnd": 843,
                                                    "start": 841,
                                                    "end": 842,
                                                    "fullWidth": 2,
                                                    "width": 1,
                                                    "text": "e",
                                                    "value": "e",
                                                    "valueText": "e",
                                                    "hasTrailingTrivia": true,
                                                    "trailingTrivia": [
                                                        {
                                                            "kind": "WhitespaceTrivia",
                                                            "text": " "
                                                        }
                                                    ]
                                                },
                                                "operatorToken": {
                                                    "kind": "InstanceOfKeyword",
                                                    "fullStart": 843,
                                                    "fullEnd": 854,
                                                    "start": 843,
                                                    "end": 853,
                                                    "fullWidth": 11,
                                                    "width": 10,
                                                    "text": "instanceof",
                                                    "value": "instanceof",
                                                    "valueText": "instanceof",
                                                    "hasTrailingTrivia": true,
                                                    "trailingTrivia": [
                                                        {
                                                            "kind": "WhitespaceTrivia",
                                                            "text": " "
                                                        }
                                                    ]
                                                },
                                                "right": {
                                                    "kind": "IdentifierName",
                                                    "fullStart": 854,
                                                    "fullEnd": 863,
                                                    "start": 854,
                                                    "end": 863,
                                                    "fullWidth": 9,
                                                    "width": 9,
                                                    "text": "TypeError",
                                                    "value": "TypeError",
                                                    "valueText": "TypeError"
                                                }
                                            },
                                            "closeParenToken": {
                                                "kind": "CloseParenToken",
                                                "fullStart": 863,
                                                "fullEnd": 865,
                                                "start": 863,
                                                "end": 864,
                                                "fullWidth": 2,
                                                "width": 1,
                                                "text": ")",
                                                "value": ")",
                                                "valueText": ")",
                                                "hasTrailingTrivia": true,
                                                "trailingTrivia": [
                                                    {
                                                        "kind": "WhitespaceTrivia",
                                                        "text": " "
                                                    }
                                                ]
                                            },
                                            "statement": {
                                                "kind": "Block",
                                                "fullStart": 865,
                                                "fullEnd": 895,
                                                "start": 865,
                                                "end": 893,
                                                "fullWidth": 30,
                                                "width": 28,
                                                "openBraceToken": {
                                                    "kind": "OpenBraceToken",
                                                    "fullStart": 865,
                                                    "fullEnd": 868,
                                                    "start": 865,
                                                    "end": 866,
                                                    "fullWidth": 3,
                                                    "width": 1,
                                                    "text": "{",
                                                    "value": "{",
                                                    "valueText": "{",
                                                    "hasTrailingTrivia": true,
                                                    "hasTrailingNewLine": true,
                                                    "trailingTrivia": [
                                                        {
                                                            "kind": "NewLineTrivia",
                                                            "text": "\r\n"
                                                        }
                                                    ]
                                                },
                                                "statements": [
                                                    {
                                                        "kind": "ReturnStatement",
                                                        "fullStart": 868,
                                                        "fullEnd": 888,
                                                        "start": 874,
                                                        "end": 886,
                                                        "fullWidth": 20,
                                                        "width": 12,
                                                        "returnKeyword": {
                                                            "kind": "ReturnKeyword",
                                                            "fullStart": 868,
                                                            "fullEnd": 881,
                                                            "start": 874,
                                                            "end": 880,
                                                            "fullWidth": 13,
                                                            "width": 6,
                                                            "text": "return",
                                                            "value": "return",
                                                            "valueText": "return",
                                                            "hasLeadingTrivia": true,
                                                            "hasTrailingTrivia": true,
                                                            "leadingTrivia": [
                                                                {
                                                                    "kind": "WhitespaceTrivia",
                                                                    "text": "      "
                                                                }
                                                            ],
                                                            "trailingTrivia": [
                                                                {
                                                                    "kind": "WhitespaceTrivia",
                                                                    "text": " "
                                                                }
                                                            ]
                                                        },
                                                        "expression": {
                                                            "kind": "TrueKeyword",
                                                            "fullStart": 881,
                                                            "fullEnd": 885,
                                                            "start": 881,
                                                            "end": 885,
                                                            "fullWidth": 4,
                                                            "width": 4,
                                                            "text": "true",
                                                            "value": true,
                                                            "valueText": "true"
                                                        },
                                                        "semicolonToken": {
                                                            "kind": "SemicolonToken",
                                                            "fullStart": 885,
                                                            "fullEnd": 888,
                                                            "start": 885,
                                                            "end": 886,
                                                            "fullWidth": 3,
                                                            "width": 1,
                                                            "text": ";",
                                                            "value": ";",
                                                            "valueText": ";",
                                                            "hasTrailingTrivia": true,
                                                            "hasTrailingNewLine": true,
                                                            "trailingTrivia": [
                                                                {
                                                                    "kind": "NewLineTrivia",
                                                                    "text": "\r\n"
                                                                }
                                                            ]
                                                        }
                                                    }
                                                ],
                                                "closeBraceToken": {
                                                    "kind": "CloseBraceToken",
                                                    "fullStart": 888,
                                                    "fullEnd": 895,
                                                    "start": 892,
                                                    "end": 893,
                                                    "fullWidth": 7,
                                                    "width": 1,
                                                    "text": "}",
                                                    "value": "}",
                                                    "valueText": "}",
                                                    "hasLeadingTrivia": true,
                                                    "hasTrailingTrivia": true,
                                                    "hasTrailingNewLine": true,
                                                    "leadingTrivia": [
                                                        {
                                                            "kind": "WhitespaceTrivia",
                                                            "text": "    "
                                                        }
                                                    ],
                                                    "trailingTrivia": [
                                                        {
                                                            "kind": "NewLineTrivia",
                                                            "text": "\r\n"
                                                        }
                                                    ]
                                                }
                                            }
                                        }
                                    ],
                                    "closeBraceToken": {
                                        "kind": "CloseBraceToken",
                                        "fullStart": 895,
                                        "fullEnd": 900,
                                        "start": 897,
                                        "end": 898,
                                        "fullWidth": 5,
                                        "width": 1,
                                        "text": "}",
                                        "value": "}",
                                        "valueText": "}",
                                        "hasLeadingTrivia": true,
                                        "hasTrailingTrivia": true,
                                        "hasTrailingNewLine": true,
                                        "leadingTrivia": [
                                            {
                                                "kind": "WhitespaceTrivia",
                                                "text": "  "
                                            }
                                        ],
                                        "trailingTrivia": [
                                            {
                                                "kind": "NewLineTrivia",
                                                "text": "\r\n"
                                            }
                                        ]
                                    }
                                }
                            }
                        }
                    ],
                    "closeBraceToken": {
                        "kind": "CloseBraceToken",
                        "fullStart": 900,
                        "fullEnd": 904,
                        "start": 901,
                        "end": 902,
                        "fullWidth": 4,
                        "width": 1,
                        "text": "}",
                        "value": "}",
                        "valueText": "}",
                        "hasLeadingTrivia": true,
                        "hasTrailingTrivia": true,
                        "hasTrailingNewLine": true,
                        "leadingTrivia": [
                            {
                                "kind": "WhitespaceTrivia",
                                "text": " "
                            }
                        ],
                        "trailingTrivia": [
                            {
                                "kind": "NewLineTrivia",
                                "text": "\r\n"
                            }
                        ]
                    }
                }
            },
            {
                "kind": "ExpressionStatement",
                "fullStart": 904,
                "fullEnd": 928,
                "start": 904,
                "end": 926,
                "fullWidth": 24,
                "width": 22,
                "expression": {
                    "kind": "InvocationExpression",
                    "fullStart": 904,
                    "fullEnd": 925,
                    "start": 904,
                    "end": 925,
                    "fullWidth": 21,
                    "width": 21,
                    "expression": {
                        "kind": "IdentifierName",
                        "fullStart": 904,
                        "fullEnd": 915,
                        "start": 904,
                        "end": 915,
                        "fullWidth": 11,
                        "width": 11,
                        "text": "runTestCase",
                        "value": "runTestCase",
                        "valueText": "runTestCase"
                    },
                    "argumentList": {
                        "kind": "ArgumentList",
                        "fullStart": 915,
                        "fullEnd": 925,
                        "start": 915,
                        "end": 925,
                        "fullWidth": 10,
                        "width": 10,
                        "openParenToken": {
                            "kind": "OpenParenToken",
                            "fullStart": 915,
                            "fullEnd": 916,
                            "start": 915,
                            "end": 916,
                            "fullWidth": 1,
                            "width": 1,
                            "text": "(",
                            "value": "(",
                            "valueText": "("
                        },
                        "arguments": [
                            {
                                "kind": "IdentifierName",
                                "fullStart": 916,
                                "fullEnd": 924,
                                "start": 916,
                                "end": 924,
                                "fullWidth": 8,
                                "width": 8,
                                "text": "testcase",
                                "value": "testcase",
                                "valueText": "testcase"
                            }
                        ],
                        "closeParenToken": {
                            "kind": "CloseParenToken",
                            "fullStart": 924,
                            "fullEnd": 925,
                            "start": 924,
                            "end": 925,
                            "fullWidth": 1,
                            "width": 1,
                            "text": ")",
                            "value": ")",
                            "valueText": ")"
                        }
                    }
                },
                "semicolonToken": {
                    "kind": "SemicolonToken",
                    "fullStart": 925,
                    "fullEnd": 928,
                    "start": 925,
                    "end": 926,
                    "fullWidth": 3,
                    "width": 1,
                    "text": ";",
                    "value": ";",
                    "valueText": ";",
                    "hasTrailingTrivia": true,
                    "hasTrailingNewLine": true,
                    "trailingTrivia": [
                        {
                            "kind": "NewLineTrivia",
                            "text": "\r\n"
                        }
                    ]
                }
            }
        ],
        "endOfFileToken": {
            "kind": "EndOfFileToken",
            "fullStart": 928,
            "fullEnd": 928,
            "start": 928,
            "end": 928,
            "fullWidth": 0,
            "width": 0,
            "text": ""
        }
    },
    "lineMap": {
        "lineStarts": [
            0,
            67,
            152,
            232,
            308,
            380,
            385,
            478,
            482,
            534,
            652,
            657,
            659,
            661,
            684,
            723,
            744,
            765,
            787,
            789,
            798,
            813,
            818,
            833,
            868,
            888,
            895,
            900,
            904,
            928
        ],
        "length": 928
    }
}<|MERGE_RESOLUTION|>--- conflicted
+++ resolved
@@ -560,12 +560,8 @@
                                         "start": 771,
                                         "end": 784,
                                         "fullWidth": 13,
-<<<<<<< HEAD
                                         "width": 13,
-                                        "identifier": {
-=======
                                         "propertyName": {
->>>>>>> 85e84683
                                             "kind": "IdentifierName",
                                             "fullStart": 771,
                                             "fullEnd": 773,
