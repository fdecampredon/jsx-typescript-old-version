{
    "isDeclaration": false,
    "languageVersion": "EcmaScript5",
    "parseOptions": {
        "allowAutomaticSemicolonInsertion": true
    },
    "sourceUnit": {
        "kind": "SourceUnit",
        "fullStart": 0,
        "fullEnd": 934,
        "start": 480,
        "end": 934,
        "fullWidth": 934,
        "width": 454,
        "moduleElements": [
            {
                "kind": "FunctionDeclaration",
                "fullStart": 0,
                "fullEnd": 602,
                "start": 480,
                "end": 601,
                "fullWidth": 602,
                "width": 121,
                "modifiers": [],
                "functionKeyword": {
                    "kind": "FunctionKeyword",
                    "fullStart": 0,
                    "fullEnd": 489,
                    "start": 480,
                    "end": 488,
                    "fullWidth": 489,
                    "width": 8,
                    "text": "function",
                    "value": "function",
                    "valueText": "function",
                    "hasLeadingTrivia": true,
                    "hasLeadingComment": true,
                    "hasLeadingNewLine": true,
                    "hasTrailingTrivia": true,
                    "leadingTrivia": [
                        {
                            "kind": "SingleLineCommentTrivia",
                            "text": "// Copyright 2009 the Sputnik authors.  All rights reserved."
                        },
                        {
                            "kind": "NewLineTrivia",
                            "text": "\n"
                        },
                        {
                            "kind": "SingleLineCommentTrivia",
                            "text": "// This code is governed by the BSD license found in the LICENSE file."
                        },
                        {
                            "kind": "NewLineTrivia",
                            "text": "\n"
                        },
                        {
                            "kind": "NewLineTrivia",
                            "text": "\n"
                        },
                        {
                            "kind": "MultiLineCommentTrivia",
                            "text": "/**\n * If argArray is either an array or an arguments object,\n * the function is passed the (ToUint32(argArray.length)) arguments argArray[0], argArray[1],...,argArray[ToUint32(argArray.length)-1]\n *\n * @path ch15/15.3/15.3.4/15.3.4.3/S15.3.4.3_A7_T9.js\n * @description argArray is (empty object, arguments), inside function declaration used\n */"
                        },
                        {
                            "kind": "NewLineTrivia",
                            "text": "\n"
                        },
                        {
                            "kind": "NewLineTrivia",
                            "text": "\n"
                        }
                    ],
                    "trailingTrivia": [
                        {
                            "kind": "WhitespaceTrivia",
                            "text": " "
                        }
                    ]
                },
                "identifier": {
                    "kind": "IdentifierName",
                    "fullStart": 489,
                    "fullEnd": 496,
                    "start": 489,
                    "end": 496,
                    "fullWidth": 7,
                    "width": 7,
                    "text": "FACTORY",
                    "value": "FACTORY",
                    "valueText": "FACTORY"
                },
                "callSignature": {
                    "kind": "CallSignature",
                    "fullStart": 496,
                    "fullEnd": 498,
                    "start": 496,
                    "end": 498,
                    "fullWidth": 2,
                    "width": 2,
                    "parameterList": {
                        "kind": "ParameterList",
                        "fullStart": 496,
                        "fullEnd": 498,
                        "start": 496,
                        "end": 498,
                        "fullWidth": 2,
                        "width": 2,
                        "openParenToken": {
                            "kind": "OpenParenToken",
                            "fullStart": 496,
                            "fullEnd": 497,
                            "start": 496,
                            "end": 497,
                            "fullWidth": 1,
                            "width": 1,
                            "text": "(",
                            "value": "(",
                            "valueText": "("
                        },
                        "parameters": [],
                        "closeParenToken": {
                            "kind": "CloseParenToken",
                            "fullStart": 497,
                            "fullEnd": 498,
                            "start": 497,
                            "end": 498,
                            "fullWidth": 1,
                            "width": 1,
                            "text": ")",
                            "value": ")",
                            "valueText": ")"
                        }
                    }
                },
                "block": {
                    "kind": "Block",
                    "fullStart": 498,
                    "fullEnd": 602,
                    "start": 498,
                    "end": 601,
                    "fullWidth": 104,
                    "width": 103,
                    "openBraceToken": {
                        "kind": "OpenBraceToken",
                        "fullStart": 498,
                        "fullEnd": 500,
                        "start": 498,
                        "end": 499,
                        "fullWidth": 2,
                        "width": 1,
                        "text": "{",
                        "value": "{",
                        "valueText": "{",
                        "hasTrailingTrivia": true,
                        "hasTrailingNewLine": true,
                        "trailingTrivia": [
                            {
                                "kind": "NewLineTrivia",
                                "text": "\n"
                            }
                        ]
                    },
                    "statements": [
                        {
                            "kind": "VariableStatement",
                            "fullStart": 500,
                            "fullEnd": 516,
                            "start": 502,
                            "end": 515,
                            "fullWidth": 16,
                            "width": 13,
                            "modifiers": [],
                            "variableDeclaration": {
                                "kind": "VariableDeclaration",
                                "fullStart": 500,
                                "fullEnd": 514,
                                "start": 502,
                                "end": 514,
                                "fullWidth": 14,
                                "width": 12,
                                "varKeyword": {
                                    "kind": "VarKeyword",
                                    "fullStart": 500,
                                    "fullEnd": 506,
                                    "start": 502,
                                    "end": 505,
                                    "fullWidth": 6,
                                    "width": 3,
                                    "text": "var",
                                    "value": "var",
                                    "valueText": "var",
                                    "hasLeadingTrivia": true,
                                    "hasTrailingTrivia": true,
                                    "leadingTrivia": [
                                        {
                                            "kind": "WhitespaceTrivia",
                                            "text": "  "
                                        }
                                    ],
                                    "trailingTrivia": [
                                        {
                                            "kind": "WhitespaceTrivia",
                                            "text": " "
                                        }
                                    ]
                                },
                                "variableDeclarators": [
                                    {
                                        "kind": "VariableDeclarator",
                                        "fullStart": 506,
                                        "fullEnd": 514,
                                        "start": 506,
                                        "end": 514,
                                        "fullWidth": 8,
<<<<<<< HEAD
                                        "width": 8,
                                        "identifier": {
=======
                                        "propertyName": {
>>>>>>> 85e84683
                                            "kind": "IdentifierName",
                                            "fullStart": 506,
                                            "fullEnd": 510,
                                            "start": 506,
                                            "end": 509,
                                            "fullWidth": 4,
                                            "width": 3,
                                            "text": "obj",
                                            "value": "obj",
                                            "valueText": "obj",
                                            "hasTrailingTrivia": true,
                                            "trailingTrivia": [
                                                {
                                                    "kind": "WhitespaceTrivia",
                                                    "text": " "
                                                }
                                            ]
                                        },
                                        "equalsValueClause": {
                                            "kind": "EqualsValueClause",
                                            "fullStart": 510,
                                            "fullEnd": 514,
                                            "start": 510,
                                            "end": 514,
                                            "fullWidth": 4,
                                            "width": 4,
                                            "equalsToken": {
                                                "kind": "EqualsToken",
                                                "fullStart": 510,
                                                "fullEnd": 512,
                                                "start": 510,
                                                "end": 511,
                                                "fullWidth": 2,
                                                "width": 1,
                                                "text": "=",
                                                "value": "=",
                                                "valueText": "=",
                                                "hasTrailingTrivia": true,
                                                "trailingTrivia": [
                                                    {
                                                        "kind": "WhitespaceTrivia",
                                                        "text": " "
                                                    }
                                                ]
                                            },
                                            "value": {
                                                "kind": "ObjectLiteralExpression",
                                                "fullStart": 512,
                                                "fullEnd": 514,
                                                "start": 512,
                                                "end": 514,
                                                "fullWidth": 2,
                                                "width": 2,
                                                "openBraceToken": {
                                                    "kind": "OpenBraceToken",
                                                    "fullStart": 512,
                                                    "fullEnd": 513,
                                                    "start": 512,
                                                    "end": 513,
                                                    "fullWidth": 1,
                                                    "width": 1,
                                                    "text": "{",
                                                    "value": "{",
                                                    "valueText": "{"
                                                },
                                                "propertyAssignments": [],
                                                "closeBraceToken": {
                                                    "kind": "CloseBraceToken",
                                                    "fullStart": 513,
                                                    "fullEnd": 514,
                                                    "start": 513,
                                                    "end": 514,
                                                    "fullWidth": 1,
                                                    "width": 1,
                                                    "text": "}",
                                                    "value": "}",
                                                    "valueText": "}"
                                                }
                                            }
                                        }
                                    }
                                ]
                            },
                            "semicolonToken": {
                                "kind": "SemicolonToken",
                                "fullStart": 514,
                                "fullEnd": 516,
                                "start": 514,
                                "end": 515,
                                "fullWidth": 2,
                                "width": 1,
                                "text": ";",
                                "value": ";",
                                "valueText": ";",
                                "hasTrailingTrivia": true,
                                "hasTrailingNewLine": true,
                                "trailingTrivia": [
                                    {
                                        "kind": "NewLineTrivia",
                                        "text": "\n"
                                    }
                                ]
                            }
                        },
                        {
                            "kind": "ExpressionStatement",
                            "fullStart": 516,
                            "fullEnd": 586,
                            "start": 518,
                            "end": 585,
                            "fullWidth": 70,
                            "width": 67,
                            "expression": {
                                "kind": "InvocationExpression",
                                "fullStart": 516,
                                "fullEnd": 584,
                                "start": 518,
                                "end": 584,
                                "fullWidth": 68,
                                "width": 66,
                                "expression": {
                                    "kind": "MemberAccessExpression",
                                    "fullStart": 516,
                                    "fullEnd": 569,
                                    "start": 518,
                                    "end": 569,
                                    "fullWidth": 53,
                                    "width": 51,
                                    "expression": {
                                        "kind": "InvocationExpression",
                                        "fullStart": 516,
                                        "fullEnd": 563,
                                        "start": 518,
                                        "end": 563,
                                        "fullWidth": 47,
                                        "width": 45,
                                        "expression": {
                                            "kind": "IdentifierName",
                                            "fullStart": 516,
                                            "fullEnd": 526,
                                            "start": 518,
                                            "end": 526,
                                            "fullWidth": 10,
                                            "width": 8,
                                            "text": "Function",
                                            "value": "Function",
                                            "valueText": "Function",
                                            "hasLeadingTrivia": true,
                                            "leadingTrivia": [
                                                {
                                                    "kind": "WhitespaceTrivia",
                                                    "text": "  "
                                                }
                                            ]
                                        },
                                        "argumentList": {
                                            "kind": "ArgumentList",
                                            "fullStart": 526,
                                            "fullEnd": 563,
                                            "start": 526,
                                            "end": 563,
                                            "fullWidth": 37,
                                            "width": 37,
                                            "openParenToken": {
                                                "kind": "OpenParenToken",
                                                "fullStart": 526,
                                                "fullEnd": 527,
                                                "start": 526,
                                                "end": 527,
                                                "fullWidth": 1,
                                                "width": 1,
                                                "text": "(",
                                                "value": "(",
                                                "valueText": "("
                                            },
                                            "arguments": [
                                                {
                                                    "kind": "StringLiteral",
                                                    "fullStart": 527,
                                                    "fullEnd": 537,
                                                    "start": 527,
                                                    "end": 537,
                                                    "fullWidth": 10,
                                                    "width": 10,
                                                    "text": "\"a1,a2,a3\"",
                                                    "value": "a1,a2,a3",
                                                    "valueText": "a1,a2,a3"
                                                },
                                                {
                                                    "kind": "CommaToken",
                                                    "fullStart": 537,
                                                    "fullEnd": 538,
                                                    "start": 537,
                                                    "end": 538,
                                                    "fullWidth": 1,
                                                    "width": 1,
                                                    "text": ",",
                                                    "value": ",",
                                                    "valueText": ","
                                                },
                                                {
                                                    "kind": "StringLiteral",
                                                    "fullStart": 538,
                                                    "fullEnd": 562,
                                                    "start": 538,
                                                    "end": 562,
                                                    "fullWidth": 24,
                                                    "width": 24,
                                                    "text": "\"this.shifted=a1+a2+a3;\"",
                                                    "value": "this.shifted=a1+a2+a3;",
                                                    "valueText": "this.shifted=a1+a2+a3;"
                                                }
                                            ],
                                            "closeParenToken": {
                                                "kind": "CloseParenToken",
                                                "fullStart": 562,
                                                "fullEnd": 563,
                                                "start": 562,
                                                "end": 563,
                                                "fullWidth": 1,
                                                "width": 1,
                                                "text": ")",
                                                "value": ")",
                                                "valueText": ")"
                                            }
                                        }
                                    },
                                    "dotToken": {
                                        "kind": "DotToken",
                                        "fullStart": 563,
                                        "fullEnd": 564,
                                        "start": 563,
                                        "end": 564,
                                        "fullWidth": 1,
                                        "width": 1,
                                        "text": ".",
                                        "value": ".",
                                        "valueText": "."
                                    },
                                    "name": {
                                        "kind": "IdentifierName",
                                        "fullStart": 564,
                                        "fullEnd": 569,
                                        "start": 564,
                                        "end": 569,
                                        "fullWidth": 5,
                                        "width": 5,
                                        "text": "apply",
                                        "value": "apply",
                                        "valueText": "apply"
                                    }
                                },
                                "argumentList": {
                                    "kind": "ArgumentList",
                                    "fullStart": 569,
                                    "fullEnd": 584,
                                    "start": 569,
                                    "end": 584,
                                    "fullWidth": 15,
                                    "width": 15,
                                    "openParenToken": {
                                        "kind": "OpenParenToken",
                                        "fullStart": 569,
                                        "fullEnd": 570,
                                        "start": 569,
                                        "end": 570,
                                        "fullWidth": 1,
                                        "width": 1,
                                        "text": "(",
                                        "value": "(",
                                        "valueText": "("
                                    },
                                    "arguments": [
                                        {
                                            "kind": "IdentifierName",
                                            "fullStart": 570,
                                            "fullEnd": 573,
                                            "start": 570,
                                            "end": 573,
                                            "fullWidth": 3,
                                            "width": 3,
                                            "text": "obj",
                                            "value": "obj",
                                            "valueText": "obj"
                                        },
                                        {
                                            "kind": "CommaToken",
                                            "fullStart": 573,
                                            "fullEnd": 574,
                                            "start": 573,
                                            "end": 574,
                                            "fullWidth": 1,
                                            "width": 1,
                                            "text": ",",
                                            "value": ",",
                                            "valueText": ","
                                        },
                                        {
                                            "kind": "IdentifierName",
                                            "fullStart": 574,
                                            "fullEnd": 583,
                                            "start": 574,
                                            "end": 583,
                                            "fullWidth": 9,
                                            "width": 9,
                                            "text": "arguments",
                                            "value": "arguments",
                                            "valueText": "arguments"
                                        }
                                    ],
                                    "closeParenToken": {
                                        "kind": "CloseParenToken",
                                        "fullStart": 583,
                                        "fullEnd": 584,
                                        "start": 583,
                                        "end": 584,
                                        "fullWidth": 1,
                                        "width": 1,
                                        "text": ")",
                                        "value": ")",
                                        "valueText": ")"
                                    }
                                }
                            },
                            "semicolonToken": {
                                "kind": "SemicolonToken",
                                "fullStart": 584,
                                "fullEnd": 586,
                                "start": 584,
                                "end": 585,
                                "fullWidth": 2,
                                "width": 1,
                                "text": ";",
                                "value": ";",
                                "valueText": ";",
                                "hasTrailingTrivia": true,
                                "hasTrailingNewLine": true,
                                "trailingTrivia": [
                                    {
                                        "kind": "NewLineTrivia",
                                        "text": "\n"
                                    }
                                ]
                            }
                        },
                        {
                            "kind": "ReturnStatement",
                            "fullStart": 586,
                            "fullEnd": 600,
                            "start": 588,
                            "end": 599,
                            "fullWidth": 14,
                            "width": 11,
                            "returnKeyword": {
                                "kind": "ReturnKeyword",
                                "fullStart": 586,
                                "fullEnd": 595,
                                "start": 588,
                                "end": 594,
                                "fullWidth": 9,
                                "width": 6,
                                "text": "return",
                                "value": "return",
                                "valueText": "return",
                                "hasLeadingTrivia": true,
                                "hasTrailingTrivia": true,
                                "leadingTrivia": [
                                    {
                                        "kind": "WhitespaceTrivia",
                                        "text": "  "
                                    }
                                ],
                                "trailingTrivia": [
                                    {
                                        "kind": "WhitespaceTrivia",
                                        "text": " "
                                    }
                                ]
                            },
                            "expression": {
                                "kind": "IdentifierName",
                                "fullStart": 595,
                                "fullEnd": 598,
                                "start": 595,
                                "end": 598,
                                "fullWidth": 3,
                                "width": 3,
                                "text": "obj",
                                "value": "obj",
                                "valueText": "obj"
                            },
                            "semicolonToken": {
                                "kind": "SemicolonToken",
                                "fullStart": 598,
                                "fullEnd": 600,
                                "start": 598,
                                "end": 599,
                                "fullWidth": 2,
                                "width": 1,
                                "text": ";",
                                "value": ";",
                                "valueText": ";",
                                "hasTrailingTrivia": true,
                                "hasTrailingNewLine": true,
                                "trailingTrivia": [
                                    {
                                        "kind": "NewLineTrivia",
                                        "text": "\n"
                                    }
                                ]
                            }
                        }
                    ],
                    "closeBraceToken": {
                        "kind": "CloseBraceToken",
                        "fullStart": 600,
                        "fullEnd": 602,
                        "start": 600,
                        "end": 601,
                        "fullWidth": 2,
                        "width": 1,
                        "text": "}",
                        "value": "}",
                        "valueText": "}",
                        "hasTrailingTrivia": true,
                        "hasTrailingNewLine": true,
                        "trailingTrivia": [
                            {
                                "kind": "NewLineTrivia",
                                "text": "\n"
                            }
                        ]
                    }
                }
            },
            {
                "kind": "ExpressionStatement",
                "fullStart": 602,
                "fullEnd": 628,
                "start": 603,
                "end": 627,
                "fullWidth": 26,
                "width": 24,
                "expression": {
                    "kind": "AssignmentExpression",
                    "fullStart": 602,
                    "fullEnd": 626,
                    "start": 603,
                    "end": 626,
                    "fullWidth": 24,
                    "width": 23,
                    "left": {
                        "kind": "IdentifierName",
                        "fullStart": 602,
                        "fullEnd": 606,
                        "start": 603,
                        "end": 606,
                        "fullWidth": 4,
                        "width": 3,
                        "text": "obj",
                        "value": "obj",
                        "valueText": "obj",
                        "hasLeadingTrivia": true,
                        "hasLeadingNewLine": true,
                        "leadingTrivia": [
                            {
                                "kind": "NewLineTrivia",
                                "text": "\n"
                            }
                        ]
                    },
                    "operatorToken": {
                        "kind": "EqualsToken",
                        "fullStart": 606,
                        "fullEnd": 607,
                        "start": 606,
                        "end": 607,
                        "fullWidth": 1,
                        "width": 1,
                        "text": "=",
                        "value": "=",
                        "valueText": "="
                    },
                    "right": {
                        "kind": "ObjectCreationExpression",
                        "fullStart": 607,
                        "fullEnd": 626,
                        "start": 607,
                        "end": 626,
                        "fullWidth": 19,
                        "width": 19,
                        "newKeyword": {
                            "kind": "NewKeyword",
                            "fullStart": 607,
                            "fullEnd": 611,
                            "start": 607,
                            "end": 610,
                            "fullWidth": 4,
                            "width": 3,
                            "text": "new",
                            "value": "new",
                            "valueText": "new",
                            "hasTrailingTrivia": true,
                            "trailingTrivia": [
                                {
                                    "kind": "WhitespaceTrivia",
                                    "text": " "
                                }
                            ]
                        },
                        "expression": {
                            "kind": "IdentifierName",
                            "fullStart": 611,
                            "fullEnd": 618,
                            "start": 611,
                            "end": 618,
                            "fullWidth": 7,
                            "width": 7,
                            "text": "FACTORY",
                            "value": "FACTORY",
                            "valueText": "FACTORY"
                        },
                        "argumentList": {
                            "kind": "ArgumentList",
                            "fullStart": 618,
                            "fullEnd": 626,
                            "start": 618,
                            "end": 626,
                            "fullWidth": 8,
                            "width": 8,
                            "openParenToken": {
                                "kind": "OpenParenToken",
                                "fullStart": 618,
                                "fullEnd": 619,
                                "start": 618,
                                "end": 619,
                                "fullWidth": 1,
                                "width": 1,
                                "text": "(",
                                "value": "(",
                                "valueText": "("
                            },
                            "arguments": [
                                {
                                    "kind": "StringLiteral",
                                    "fullStart": 619,
                                    "fullEnd": 621,
                                    "start": 619,
                                    "end": 621,
                                    "fullWidth": 2,
                                    "width": 2,
                                    "text": "\"\"",
                                    "value": "",
                                    "valueText": ""
                                },
                                {
                                    "kind": "CommaToken",
                                    "fullStart": 621,
                                    "fullEnd": 622,
                                    "start": 621,
                                    "end": 622,
                                    "fullWidth": 1,
                                    "width": 1,
                                    "text": ",",
                                    "value": ",",
                                    "valueText": ","
                                },
                                {
                                    "kind": "NumericLiteral",
                                    "fullStart": 622,
                                    "fullEnd": 623,
                                    "start": 622,
                                    "end": 623,
                                    "fullWidth": 1,
                                    "width": 1,
                                    "text": "1",
                                    "value": 1,
                                    "valueText": "1"
                                },
                                {
                                    "kind": "CommaToken",
                                    "fullStart": 623,
                                    "fullEnd": 624,
                                    "start": 623,
                                    "end": 624,
                                    "fullWidth": 1,
                                    "width": 1,
                                    "text": ",",
                                    "value": ",",
                                    "valueText": ","
                                },
                                {
                                    "kind": "NumericLiteral",
                                    "fullStart": 624,
                                    "fullEnd": 625,
                                    "start": 624,
                                    "end": 625,
                                    "fullWidth": 1,
                                    "width": 1,
                                    "text": "2",
                                    "value": 2,
                                    "valueText": "2"
                                }
                            ],
                            "closeParenToken": {
                                "kind": "CloseParenToken",
                                "fullStart": 625,
                                "fullEnd": 626,
                                "start": 625,
                                "end": 626,
                                "fullWidth": 1,
                                "width": 1,
                                "text": ")",
                                "value": ")",
                                "valueText": ")"
                            }
                        }
                    }
                },
                "semicolonToken": {
                    "kind": "SemicolonToken",
                    "fullStart": 626,
                    "fullEnd": 628,
                    "start": 626,
                    "end": 627,
                    "fullWidth": 2,
                    "width": 1,
                    "text": ";",
                    "value": ";",
                    "valueText": ";",
                    "hasTrailingTrivia": true,
                    "hasTrailingNewLine": true,
                    "trailingTrivia": [
                        {
                            "kind": "NewLineTrivia",
                            "text": "\n"
                        }
                    ]
                }
            },
            {
                "kind": "IfStatement",
                "fullStart": 628,
                "fullEnd": 789,
                "start": 639,
                "end": 788,
                "fullWidth": 161,
                "width": 149,
                "ifKeyword": {
                    "kind": "IfKeyword",
                    "fullStart": 628,
                    "fullEnd": 642,
                    "start": 639,
                    "end": 641,
                    "fullWidth": 14,
                    "width": 2,
                    "text": "if",
                    "value": "if",
                    "valueText": "if",
                    "hasLeadingTrivia": true,
                    "hasLeadingComment": true,
                    "hasLeadingNewLine": true,
                    "hasTrailingTrivia": true,
                    "leadingTrivia": [
                        {
                            "kind": "NewLineTrivia",
                            "text": "\n"
                        },
                        {
                            "kind": "SingleLineCommentTrivia",
                            "text": "//CHECK#1"
                        },
                        {
                            "kind": "NewLineTrivia",
                            "text": "\n"
                        }
                    ],
                    "trailingTrivia": [
                        {
                            "kind": "WhitespaceTrivia",
                            "text": " "
                        }
                    ]
                },
                "openParenToken": {
                    "kind": "OpenParenToken",
                    "fullStart": 642,
                    "fullEnd": 643,
                    "start": 642,
                    "end": 643,
                    "fullWidth": 1,
                    "width": 1,
                    "text": "(",
                    "value": "(",
                    "valueText": "("
                },
                "condition": {
                    "kind": "NotEqualsExpression",
                    "fullStart": 643,
                    "fullEnd": 681,
                    "start": 643,
                    "end": 681,
                    "fullWidth": 38,
                    "width": 38,
                    "left": {
                        "kind": "TypeOfExpression",
                        "fullStart": 643,
                        "fullEnd": 666,
                        "start": 643,
                        "end": 665,
                        "fullWidth": 23,
                        "width": 22,
                        "typeOfKeyword": {
                            "kind": "TypeOfKeyword",
                            "fullStart": 643,
                            "fullEnd": 650,
                            "start": 643,
                            "end": 649,
                            "fullWidth": 7,
                            "width": 6,
                            "text": "typeof",
                            "value": "typeof",
                            "valueText": "typeof",
                            "hasTrailingTrivia": true,
                            "trailingTrivia": [
                                {
                                    "kind": "WhitespaceTrivia",
                                    "text": " "
                                }
                            ]
                        },
                        "expression": {
                            "kind": "ElementAccessExpression",
                            "fullStart": 650,
                            "fullEnd": 666,
                            "start": 650,
                            "end": 665,
                            "fullWidth": 16,
                            "width": 15,
                            "expression": {
                                "kind": "ThisKeyword",
                                "fullStart": 650,
                                "fullEnd": 654,
                                "start": 650,
                                "end": 654,
                                "fullWidth": 4,
                                "width": 4,
                                "text": "this",
                                "value": "this",
                                "valueText": "this"
                            },
                            "openBracketToken": {
                                "kind": "OpenBracketToken",
                                "fullStart": 654,
                                "fullEnd": 655,
                                "start": 654,
                                "end": 655,
                                "fullWidth": 1,
                                "width": 1,
                                "text": "[",
                                "value": "[",
                                "valueText": "["
                            },
                            "argumentExpression": {
                                "kind": "StringLiteral",
                                "fullStart": 655,
                                "fullEnd": 664,
                                "start": 655,
                                "end": 664,
                                "fullWidth": 9,
                                "width": 9,
                                "text": "\"shifted\"",
                                "value": "shifted",
                                "valueText": "shifted"
                            },
                            "closeBracketToken": {
                                "kind": "CloseBracketToken",
                                "fullStart": 664,
                                "fullEnd": 666,
                                "start": 664,
                                "end": 665,
                                "fullWidth": 2,
                                "width": 1,
                                "text": "]",
                                "value": "]",
                                "valueText": "]",
                                "hasTrailingTrivia": true,
                                "trailingTrivia": [
                                    {
                                        "kind": "WhitespaceTrivia",
                                        "text": " "
                                    }
                                ]
                            }
                        }
                    },
                    "operatorToken": {
                        "kind": "ExclamationEqualsEqualsToken",
                        "fullStart": 666,
                        "fullEnd": 670,
                        "start": 666,
                        "end": 669,
                        "fullWidth": 4,
                        "width": 3,
                        "text": "!==",
                        "value": "!==",
                        "valueText": "!==",
                        "hasTrailingTrivia": true,
                        "trailingTrivia": [
                            {
                                "kind": "WhitespaceTrivia",
                                "text": " "
                            }
                        ]
                    },
                    "right": {
                        "kind": "StringLiteral",
                        "fullStart": 670,
                        "fullEnd": 681,
                        "start": 670,
                        "end": 681,
                        "fullWidth": 11,
                        "width": 11,
                        "text": "\"undefined\"",
                        "value": "undefined",
                        "valueText": "undefined"
                    }
                },
                "closeParenToken": {
                    "kind": "CloseParenToken",
                    "fullStart": 681,
                    "fullEnd": 683,
                    "start": 681,
                    "end": 682,
                    "fullWidth": 2,
                    "width": 1,
                    "text": ")",
                    "value": ")",
                    "valueText": ")",
                    "hasTrailingTrivia": true,
                    "trailingTrivia": [
                        {
                            "kind": "WhitespaceTrivia",
                            "text": " "
                        }
                    ]
                },
                "statement": {
                    "kind": "Block",
                    "fullStart": 683,
                    "fullEnd": 789,
                    "start": 683,
                    "end": 788,
                    "fullWidth": 106,
                    "width": 105,
                    "openBraceToken": {
                        "kind": "OpenBraceToken",
                        "fullStart": 683,
                        "fullEnd": 685,
                        "start": 683,
                        "end": 684,
                        "fullWidth": 2,
                        "width": 1,
                        "text": "{",
                        "value": "{",
                        "valueText": "{",
                        "hasTrailingTrivia": true,
                        "hasTrailingNewLine": true,
                        "trailingTrivia": [
                            {
                                "kind": "NewLineTrivia",
                                "text": "\n"
                            }
                        ]
                    },
                    "statements": [
                        {
                            "kind": "ExpressionStatement",
                            "fullStart": 685,
                            "fullEnd": 787,
                            "start": 687,
                            "end": 786,
                            "fullWidth": 102,
                            "width": 99,
                            "expression": {
                                "kind": "InvocationExpression",
                                "fullStart": 685,
                                "fullEnd": 785,
                                "start": 687,
                                "end": 785,
                                "fullWidth": 100,
                                "width": 98,
                                "expression": {
                                    "kind": "IdentifierName",
                                    "fullStart": 685,
                                    "fullEnd": 693,
                                    "start": 687,
                                    "end": 693,
                                    "fullWidth": 8,
                                    "width": 6,
                                    "text": "$ERROR",
                                    "value": "$ERROR",
                                    "valueText": "$ERROR",
                                    "hasLeadingTrivia": true,
                                    "leadingTrivia": [
                                        {
                                            "kind": "WhitespaceTrivia",
                                            "text": "  "
                                        }
                                    ]
                                },
                                "argumentList": {
                                    "kind": "ArgumentList",
                                    "fullStart": 693,
                                    "fullEnd": 785,
                                    "start": 693,
                                    "end": 785,
                                    "fullWidth": 92,
                                    "width": 92,
                                    "openParenToken": {
                                        "kind": "OpenParenToken",
                                        "fullStart": 693,
                                        "fullEnd": 694,
                                        "start": 693,
                                        "end": 694,
                                        "fullWidth": 1,
                                        "width": 1,
                                        "text": "(",
                                        "value": "(",
                                        "valueText": "("
                                    },
                                    "arguments": [
                                        {
                                            "kind": "StringLiteral",
                                            "fullStart": 694,
                                            "fullEnd": 784,
                                            "start": 694,
                                            "end": 784,
                                            "fullWidth": 90,
                                            "width": 90,
                                            "text": "'#1: If argArray is either an array or an arguments object, the function is passed the...'",
                                            "value": "#1: If argArray is either an array or an arguments object, the function is passed the...",
                                            "valueText": "#1: If argArray is either an array or an arguments object, the function is passed the..."
                                        }
                                    ],
                                    "closeParenToken": {
                                        "kind": "CloseParenToken",
                                        "fullStart": 784,
                                        "fullEnd": 785,
                                        "start": 784,
                                        "end": 785,
                                        "fullWidth": 1,
                                        "width": 1,
                                        "text": ")",
                                        "value": ")",
                                        "valueText": ")"
                                    }
                                }
                            },
                            "semicolonToken": {
                                "kind": "SemicolonToken",
                                "fullStart": 785,
                                "fullEnd": 787,
                                "start": 785,
                                "end": 786,
                                "fullWidth": 2,
                                "width": 1,
                                "text": ";",
                                "value": ";",
                                "valueText": ";",
                                "hasTrailingTrivia": true,
                                "hasTrailingNewLine": true,
                                "trailingTrivia": [
                                    {
                                        "kind": "NewLineTrivia",
                                        "text": "\n"
                                    }
                                ]
                            }
                        }
                    ],
                    "closeBraceToken": {
                        "kind": "CloseBraceToken",
                        "fullStart": 787,
                        "fullEnd": 789,
                        "start": 787,
                        "end": 788,
                        "fullWidth": 2,
                        "width": 1,
                        "text": "}",
                        "value": "}",
                        "valueText": "}",
                        "hasTrailingTrivia": true,
                        "hasTrailingNewLine": true,
                        "trailingTrivia": [
                            {
                                "kind": "NewLineTrivia",
                                "text": "\n"
                            }
                        ]
                    }
                }
            },
            {
                "kind": "IfStatement",
                "fullStart": 789,
                "fullEnd": 932,
                "start": 800,
                "end": 931,
                "fullWidth": 143,
                "width": 131,
                "ifKeyword": {
                    "kind": "IfKeyword",
                    "fullStart": 789,
                    "fullEnd": 803,
                    "start": 800,
                    "end": 802,
                    "fullWidth": 14,
                    "width": 2,
                    "text": "if",
                    "value": "if",
                    "valueText": "if",
                    "hasLeadingTrivia": true,
                    "hasLeadingComment": true,
                    "hasLeadingNewLine": true,
                    "hasTrailingTrivia": true,
                    "leadingTrivia": [
                        {
                            "kind": "NewLineTrivia",
                            "text": "\n"
                        },
                        {
                            "kind": "SingleLineCommentTrivia",
                            "text": "//CHECK#2"
                        },
                        {
                            "kind": "NewLineTrivia",
                            "text": "\n"
                        }
                    ],
                    "trailingTrivia": [
                        {
                            "kind": "WhitespaceTrivia",
                            "text": " "
                        }
                    ]
                },
                "openParenToken": {
                    "kind": "OpenParenToken",
                    "fullStart": 803,
                    "fullEnd": 804,
                    "start": 803,
                    "end": 804,
                    "fullWidth": 1,
                    "width": 1,
                    "text": "(",
                    "value": "(",
                    "valueText": "("
                },
                "condition": {
                    "kind": "NotEqualsExpression",
                    "fullStart": 804,
                    "fullEnd": 824,
                    "start": 804,
                    "end": 824,
                    "fullWidth": 20,
                    "width": 20,
                    "left": {
                        "kind": "MemberAccessExpression",
                        "fullStart": 804,
                        "fullEnd": 816,
                        "start": 804,
                        "end": 815,
                        "fullWidth": 12,
                        "width": 11,
                        "expression": {
                            "kind": "IdentifierName",
                            "fullStart": 804,
                            "fullEnd": 807,
                            "start": 804,
                            "end": 807,
                            "fullWidth": 3,
                            "width": 3,
                            "text": "obj",
                            "value": "obj",
                            "valueText": "obj"
                        },
                        "dotToken": {
                            "kind": "DotToken",
                            "fullStart": 807,
                            "fullEnd": 808,
                            "start": 807,
                            "end": 808,
                            "fullWidth": 1,
                            "width": 1,
                            "text": ".",
                            "value": ".",
                            "valueText": "."
                        },
                        "name": {
                            "kind": "IdentifierName",
                            "fullStart": 808,
                            "fullEnd": 816,
                            "start": 808,
                            "end": 815,
                            "fullWidth": 8,
                            "width": 7,
                            "text": "shifted",
                            "value": "shifted",
                            "valueText": "shifted",
                            "hasTrailingTrivia": true,
                            "trailingTrivia": [
                                {
                                    "kind": "WhitespaceTrivia",
                                    "text": " "
                                }
                            ]
                        }
                    },
                    "operatorToken": {
                        "kind": "ExclamationEqualsEqualsToken",
                        "fullStart": 816,
                        "fullEnd": 820,
                        "start": 816,
                        "end": 819,
                        "fullWidth": 4,
                        "width": 3,
                        "text": "!==",
                        "value": "!==",
                        "valueText": "!==",
                        "hasTrailingTrivia": true,
                        "trailingTrivia": [
                            {
                                "kind": "WhitespaceTrivia",
                                "text": " "
                            }
                        ]
                    },
                    "right": {
                        "kind": "StringLiteral",
                        "fullStart": 820,
                        "fullEnd": 824,
                        "start": 820,
                        "end": 824,
                        "fullWidth": 4,
                        "width": 4,
                        "text": "\"12\"",
                        "value": "12",
                        "valueText": "12"
                    }
                },
                "closeParenToken": {
                    "kind": "CloseParenToken",
                    "fullStart": 824,
                    "fullEnd": 826,
                    "start": 824,
                    "end": 825,
                    "fullWidth": 2,
                    "width": 1,
                    "text": ")",
                    "value": ")",
                    "valueText": ")",
                    "hasTrailingTrivia": true,
                    "trailingTrivia": [
                        {
                            "kind": "WhitespaceTrivia",
                            "text": " "
                        }
                    ]
                },
                "statement": {
                    "kind": "Block",
                    "fullStart": 826,
                    "fullEnd": 932,
                    "start": 826,
                    "end": 931,
                    "fullWidth": 106,
                    "width": 105,
                    "openBraceToken": {
                        "kind": "OpenBraceToken",
                        "fullStart": 826,
                        "fullEnd": 828,
                        "start": 826,
                        "end": 827,
                        "fullWidth": 2,
                        "width": 1,
                        "text": "{",
                        "value": "{",
                        "valueText": "{",
                        "hasTrailingTrivia": true,
                        "hasTrailingNewLine": true,
                        "trailingTrivia": [
                            {
                                "kind": "NewLineTrivia",
                                "text": "\n"
                            }
                        ]
                    },
                    "statements": [
                        {
                            "kind": "ExpressionStatement",
                            "fullStart": 828,
                            "fullEnd": 930,
                            "start": 830,
                            "end": 929,
                            "fullWidth": 102,
                            "width": 99,
                            "expression": {
                                "kind": "InvocationExpression",
                                "fullStart": 828,
                                "fullEnd": 928,
                                "start": 830,
                                "end": 928,
                                "fullWidth": 100,
                                "width": 98,
                                "expression": {
                                    "kind": "IdentifierName",
                                    "fullStart": 828,
                                    "fullEnd": 836,
                                    "start": 830,
                                    "end": 836,
                                    "fullWidth": 8,
                                    "width": 6,
                                    "text": "$ERROR",
                                    "value": "$ERROR",
                                    "valueText": "$ERROR",
                                    "hasLeadingTrivia": true,
                                    "leadingTrivia": [
                                        {
                                            "kind": "WhitespaceTrivia",
                                            "text": "  "
                                        }
                                    ]
                                },
                                "argumentList": {
                                    "kind": "ArgumentList",
                                    "fullStart": 836,
                                    "fullEnd": 928,
                                    "start": 836,
                                    "end": 928,
                                    "fullWidth": 92,
                                    "width": 92,
                                    "openParenToken": {
                                        "kind": "OpenParenToken",
                                        "fullStart": 836,
                                        "fullEnd": 837,
                                        "start": 836,
                                        "end": 837,
                                        "fullWidth": 1,
                                        "width": 1,
                                        "text": "(",
                                        "value": "(",
                                        "valueText": "("
                                    },
                                    "arguments": [
                                        {
                                            "kind": "StringLiteral",
                                            "fullStart": 837,
                                            "fullEnd": 927,
                                            "start": 837,
                                            "end": 927,
                                            "fullWidth": 90,
                                            "width": 90,
                                            "text": "'#2: If argArray is either an array or an arguments object, the function is passed the...'",
                                            "value": "#2: If argArray is either an array or an arguments object, the function is passed the...",
                                            "valueText": "#2: If argArray is either an array or an arguments object, the function is passed the..."
                                        }
                                    ],
                                    "closeParenToken": {
                                        "kind": "CloseParenToken",
                                        "fullStart": 927,
                                        "fullEnd": 928,
                                        "start": 927,
                                        "end": 928,
                                        "fullWidth": 1,
                                        "width": 1,
                                        "text": ")",
                                        "value": ")",
                                        "valueText": ")"
                                    }
                                }
                            },
                            "semicolonToken": {
                                "kind": "SemicolonToken",
                                "fullStart": 928,
                                "fullEnd": 930,
                                "start": 928,
                                "end": 929,
                                "fullWidth": 2,
                                "width": 1,
                                "text": ";",
                                "value": ";",
                                "valueText": ";",
                                "hasTrailingTrivia": true,
                                "hasTrailingNewLine": true,
                                "trailingTrivia": [
                                    {
                                        "kind": "NewLineTrivia",
                                        "text": "\n"
                                    }
                                ]
                            }
                        }
                    ],
                    "closeBraceToken": {
                        "kind": "CloseBraceToken",
                        "fullStart": 930,
                        "fullEnd": 932,
                        "start": 930,
                        "end": 931,
                        "fullWidth": 2,
                        "width": 1,
                        "text": "}",
                        "value": "}",
                        "valueText": "}",
                        "hasTrailingTrivia": true,
                        "hasTrailingNewLine": true,
                        "trailingTrivia": [
                            {
                                "kind": "NewLineTrivia",
                                "text": "\n"
                            }
                        ]
                    }
                }
            }
        ],
        "endOfFileToken": {
            "kind": "EndOfFileToken",
            "fullStart": 932,
            "fullEnd": 934,
            "start": 934,
            "end": 934,
            "fullWidth": 2,
            "width": 0,
            "text": "",
            "hasLeadingTrivia": true,
            "hasLeadingNewLine": true,
            "leadingTrivia": [
                {
                    "kind": "NewLineTrivia",
                    "text": "\n"
                },
                {
                    "kind": "NewLineTrivia",
                    "text": "\n"
                }
            ]
        }
    },
    "lineMap": {
        "lineStarts": [
            0,
            61,
            132,
            133,
            137,
            195,
            330,
            333,
            387,
            475,
            479,
            480,
            500,
            516,
            586,
            600,
            602,
            603,
            628,
            629,
            639,
            685,
            787,
            789,
            790,
            800,
            828,
            930,
            932,
            933,
            934
        ],
        "length": 934
    }
}<|MERGE_RESOLUTION|>--- conflicted
+++ resolved
@@ -213,12 +213,8 @@
                                         "start": 506,
                                         "end": 514,
                                         "fullWidth": 8,
-<<<<<<< HEAD
                                         "width": 8,
-                                        "identifier": {
-=======
                                         "propertyName": {
->>>>>>> 85e84683
                                             "kind": "IdentifierName",
                                             "fullStart": 506,
                                             "fullEnd": 510,
