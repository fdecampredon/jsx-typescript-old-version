--- conflicted
+++ resolved
@@ -986,12 +986,8 @@
                             "start": 691,
                             "end": 692,
                             "fullWidth": 2,
-<<<<<<< HEAD
                             "width": 1,
-                            "identifier": {
-=======
                             "propertyName": {
->>>>>>> 85e84683
                                 "kind": "IdentifierName",
                                 "fullStart": 691,
                                 "fullEnd": 693,
