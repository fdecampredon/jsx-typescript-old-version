{
    "isDeclaration": false,
    "languageVersion": "EcmaScript5",
    "parseOptions": {
        "allowAutomaticSemicolonInsertion": true
    },
    "sourceUnit": {
        "kind": "SourceUnit",
        "fullStart": 0,
        "fullEnd": 904,
        "start": 676,
        "end": 904,
        "fullWidth": 904,
        "width": 228,
        "isIncrementallyUnusable": true,
        "moduleElements": [
            {
                "kind": "VariableStatement",
                "fullStart": 0,
                "fullEnd": 796,
                "start": 676,
                "end": 794,
                "fullWidth": 796,
                "width": 118,
                "isIncrementallyUnusable": true,
                "modifiers": [],
                "variableDeclaration": {
                    "kind": "VariableDeclaration",
                    "fullStart": 0,
                    "fullEnd": 796,
                    "start": 676,
                    "end": 794,
                    "fullWidth": 796,
                    "width": 118,
                    "varKeyword": {
                        "kind": "VarKeyword",
                        "fullStart": 0,
                        "fullEnd": 680,
                        "start": 676,
                        "end": 679,
                        "fullWidth": 680,
                        "width": 3,
                        "text": "var",
                        "value": "var",
                        "valueText": "var",
                        "hasLeadingTrivia": true,
                        "hasLeadingComment": true,
                        "hasLeadingNewLine": true,
                        "hasTrailingTrivia": true,
                        "leadingTrivia": [
                            {
                                "kind": "SingleLineCommentTrivia",
                                "text": "/// Copyright (c) 2012 Ecma International.  All rights reserved. "
                            },
                            {
                                "kind": "NewLineTrivia",
                                "text": "\r\n"
                            },
                            {
                                "kind": "SingleLineCommentTrivia",
                                "text": "/// Ecma International makes this code available under the terms and conditions set"
                            },
                            {
                                "kind": "NewLineTrivia",
                                "text": "\r\n"
                            },
                            {
                                "kind": "SingleLineCommentTrivia",
                                "text": "/// forth on http://hg.ecmascript.org/tests/test262/raw-file/tip/LICENSE (the "
                            },
                            {
                                "kind": "NewLineTrivia",
                                "text": "\r\n"
                            },
                            {
                                "kind": "SingleLineCommentTrivia",
                                "text": "/// \"Use Terms\").   Any redistribution of this code must retain the above "
                            },
                            {
                                "kind": "NewLineTrivia",
                                "text": "\r\n"
                            },
                            {
                                "kind": "SingleLineCommentTrivia",
                                "text": "/// copyright and this notice and otherwise comply with the Use Terms."
                            },
                            {
                                "kind": "NewLineTrivia",
                                "text": "\r\n"
                            },
                            {
                                "kind": "MultiLineCommentTrivia",
                                "text": "/**\r\n * @path ch15/15.3/15.3.5/15.3.5.4/15.3.5.4_2-33gs.js\r\n * @description Strict mode - checking access to strict function caller from non-strict function (FunctionDeclaration defined within a FunctionExpression with a strict directive prologue)\r\n * @noStrict\r\n * @negative TypeError\r\n */"
                            },
                            {
                                "kind": "NewLineTrivia",
                                "text": "\r\n"
                            },
                            {
                                "kind": "NewLineTrivia",
                                "text": "\r\n"
                            },
                            {
                                "kind": "NewLineTrivia",
                                "text": "\r\n"
                            }
                        ],
                        "trailingTrivia": [
                            {
                                "kind": "WhitespaceTrivia",
                                "text": " "
                            }
                        ]
                    },
                    "variableDeclarators": [
                        {
                            "kind": "VariableDeclarator",
                            "fullStart": 680,
                            "fullEnd": 796,
                            "start": 680,
                            "end": 794,
                            "fullWidth": 116,
<<<<<<< HEAD
                            "width": 114,
                            "identifier": {
=======
                            "propertyName": {
>>>>>>> 85e84683
                                "kind": "IdentifierName",
                                "fullStart": 680,
                                "fullEnd": 683,
                                "start": 680,
                                "end": 682,
                                "fullWidth": 3,
                                "width": 2,
                                "text": "f1",
                                "value": "f1",
                                "valueText": "f1",
                                "hasTrailingTrivia": true,
                                "trailingTrivia": [
                                    {
                                        "kind": "WhitespaceTrivia",
                                        "text": " "
                                    }
                                ]
                            },
                            "equalsValueClause": {
                                "kind": "EqualsValueClause",
                                "fullStart": 683,
                                "fullEnd": 796,
                                "start": 683,
                                "end": 794,
                                "fullWidth": 113,
                                "width": 111,
                                "equalsToken": {
                                    "kind": "EqualsToken",
                                    "fullStart": 683,
                                    "fullEnd": 685,
                                    "start": 683,
                                    "end": 684,
                                    "fullWidth": 2,
                                    "width": 1,
                                    "text": "=",
                                    "value": "=",
                                    "valueText": "=",
                                    "hasTrailingTrivia": true,
                                    "trailingTrivia": [
                                        {
                                            "kind": "WhitespaceTrivia",
                                            "text": " "
                                        }
                                    ]
                                },
                                "value": {
                                    "kind": "FunctionExpression",
                                    "fullStart": 685,
                                    "fullEnd": 796,
                                    "start": 685,
                                    "end": 794,
                                    "fullWidth": 111,
                                    "width": 109,
                                    "functionKeyword": {
                                        "kind": "FunctionKeyword",
                                        "fullStart": 685,
                                        "fullEnd": 694,
                                        "start": 685,
                                        "end": 693,
                                        "fullWidth": 9,
                                        "width": 8,
                                        "text": "function",
                                        "value": "function",
                                        "valueText": "function",
                                        "hasTrailingTrivia": true,
                                        "trailingTrivia": [
                                            {
                                                "kind": "WhitespaceTrivia",
                                                "text": " "
                                            }
                                        ]
                                    },
                                    "callSignature": {
                                        "kind": "CallSignature",
                                        "fullStart": 694,
                                        "fullEnd": 697,
                                        "start": 694,
                                        "end": 696,
                                        "fullWidth": 3,
                                        "width": 2,
                                        "parameterList": {
                                            "kind": "ParameterList",
                                            "fullStart": 694,
                                            "fullEnd": 697,
                                            "start": 694,
                                            "end": 696,
                                            "fullWidth": 3,
                                            "width": 2,
                                            "openParenToken": {
                                                "kind": "OpenParenToken",
                                                "fullStart": 694,
                                                "fullEnd": 695,
                                                "start": 694,
                                                "end": 695,
                                                "fullWidth": 1,
                                                "width": 1,
                                                "text": "(",
                                                "value": "(",
                                                "valueText": "("
                                            },
                                            "parameters": [],
                                            "closeParenToken": {
                                                "kind": "CloseParenToken",
                                                "fullStart": 695,
                                                "fullEnd": 697,
                                                "start": 695,
                                                "end": 696,
                                                "fullWidth": 2,
                                                "width": 1,
                                                "text": ")",
                                                "value": ")",
                                                "valueText": ")",
                                                "hasTrailingTrivia": true,
                                                "trailingTrivia": [
                                                    {
                                                        "kind": "WhitespaceTrivia",
                                                        "text": " "
                                                    }
                                                ]
                                            }
                                        }
                                    },
                                    "block": {
                                        "kind": "Block",
                                        "fullStart": 697,
                                        "fullEnd": 796,
                                        "start": 697,
                                        "end": 794,
                                        "fullWidth": 99,
                                        "width": 97,
                                        "openBraceToken": {
                                            "kind": "OpenBraceToken",
                                            "fullStart": 697,
                                            "fullEnd": 700,
                                            "start": 697,
                                            "end": 698,
                                            "fullWidth": 3,
                                            "width": 1,
                                            "text": "{",
                                            "value": "{",
                                            "valueText": "{",
                                            "hasTrailingTrivia": true,
                                            "hasTrailingNewLine": true,
                                            "trailingTrivia": [
                                                {
                                                    "kind": "NewLineTrivia",
                                                    "text": "\r\n"
                                                }
                                            ]
                                        },
                                        "statements": [
                                            {
                                                "kind": "ExpressionStatement",
                                                "fullStart": 700,
                                                "fullEnd": 719,
                                                "start": 704,
                                                "end": 717,
                                                "fullWidth": 19,
                                                "width": 13,
                                                "expression": {
                                                    "kind": "StringLiteral",
                                                    "fullStart": 700,
                                                    "fullEnd": 716,
                                                    "start": 704,
                                                    "end": 716,
                                                    "fullWidth": 16,
                                                    "width": 12,
                                                    "text": "\"use strict\"",
                                                    "value": "use strict",
                                                    "valueText": "use strict",
                                                    "hasLeadingTrivia": true,
                                                    "leadingTrivia": [
                                                        {
                                                            "kind": "WhitespaceTrivia",
                                                            "text": "    "
                                                        }
                                                    ]
                                                },
                                                "semicolonToken": {
                                                    "kind": "SemicolonToken",
                                                    "fullStart": 716,
                                                    "fullEnd": 719,
                                                    "start": 716,
                                                    "end": 717,
                                                    "fullWidth": 3,
                                                    "width": 1,
                                                    "text": ";",
                                                    "value": ";",
                                                    "valueText": ";",
                                                    "hasTrailingTrivia": true,
                                                    "hasTrailingNewLine": true,
                                                    "trailingTrivia": [
                                                        {
                                                            "kind": "NewLineTrivia",
                                                            "text": "\r\n"
                                                        }
                                                    ]
                                                }
                                            },
                                            {
                                                "kind": "FunctionDeclaration",
                                                "fullStart": 719,
                                                "fullEnd": 776,
                                                "start": 723,
                                                "end": 774,
                                                "fullWidth": 57,
                                                "width": 51,
                                                "parsedInStrictMode": true,
                                                "modifiers": [],
                                                "functionKeyword": {
                                                    "kind": "FunctionKeyword",
                                                    "fullStart": 719,
                                                    "fullEnd": 732,
                                                    "start": 723,
                                                    "end": 731,
                                                    "fullWidth": 13,
                                                    "width": 8,
                                                    "text": "function",
                                                    "value": "function",
                                                    "valueText": "function",
                                                    "hasLeadingTrivia": true,
                                                    "hasTrailingTrivia": true,
                                                    "leadingTrivia": [
                                                        {
                                                            "kind": "WhitespaceTrivia",
                                                            "text": "    "
                                                        }
                                                    ],
                                                    "trailingTrivia": [
                                                        {
                                                            "kind": "WhitespaceTrivia",
                                                            "text": " "
                                                        }
                                                    ]
                                                },
                                                "identifier": {
                                                    "kind": "IdentifierName",
                                                    "fullStart": 732,
                                                    "fullEnd": 733,
                                                    "start": 732,
                                                    "end": 733,
                                                    "fullWidth": 1,
                                                    "width": 1,
                                                    "text": "f",
                                                    "value": "f",
                                                    "valueText": "f"
                                                },
                                                "callSignature": {
                                                    "kind": "CallSignature",
                                                    "fullStart": 733,
                                                    "fullEnd": 736,
                                                    "start": 733,
                                                    "end": 735,
                                                    "fullWidth": 3,
                                                    "width": 2,
                                                    "parsedInStrictMode": true,
                                                    "parameterList": {
                                                        "kind": "ParameterList",
                                                        "fullStart": 733,
                                                        "fullEnd": 736,
                                                        "start": 733,
                                                        "end": 735,
                                                        "fullWidth": 3,
                                                        "width": 2,
                                                        "parsedInStrictMode": true,
                                                        "openParenToken": {
                                                            "kind": "OpenParenToken",
                                                            "fullStart": 733,
                                                            "fullEnd": 734,
                                                            "start": 733,
                                                            "end": 734,
                                                            "fullWidth": 1,
                                                            "width": 1,
                                                            "text": "(",
                                                            "value": "(",
                                                            "valueText": "("
                                                        },
                                                        "parameters": [],
                                                        "closeParenToken": {
                                                            "kind": "CloseParenToken",
                                                            "fullStart": 734,
                                                            "fullEnd": 736,
                                                            "start": 734,
                                                            "end": 735,
                                                            "fullWidth": 2,
                                                            "width": 1,
                                                            "text": ")",
                                                            "value": ")",
                                                            "valueText": ")",
                                                            "hasTrailingTrivia": true,
                                                            "trailingTrivia": [
                                                                {
                                                                    "kind": "WhitespaceTrivia",
                                                                    "text": " "
                                                                }
                                                            ]
                                                        }
                                                    }
                                                },
                                                "block": {
                                                    "kind": "Block",
                                                    "fullStart": 736,
                                                    "fullEnd": 776,
                                                    "start": 736,
                                                    "end": 774,
                                                    "fullWidth": 40,
                                                    "width": 38,
                                                    "parsedInStrictMode": true,
                                                    "openBraceToken": {
                                                        "kind": "OpenBraceToken",
                                                        "fullStart": 736,
                                                        "fullEnd": 739,
                                                        "start": 736,
                                                        "end": 737,
                                                        "fullWidth": 3,
                                                        "width": 1,
                                                        "text": "{",
                                                        "value": "{",
                                                        "valueText": "{",
                                                        "hasTrailingTrivia": true,
                                                        "hasTrailingNewLine": true,
                                                        "trailingTrivia": [
                                                            {
                                                                "kind": "NewLineTrivia",
                                                                "text": "\r\n"
                                                            }
                                                        ]
                                                    },
                                                    "statements": [
                                                        {
                                                            "kind": "ReturnStatement",
                                                            "fullStart": 739,
                                                            "fullEnd": 769,
                                                            "start": 747,
                                                            "end": 767,
                                                            "fullWidth": 30,
                                                            "width": 20,
                                                            "parsedInStrictMode": true,
                                                            "returnKeyword": {
                                                                "kind": "ReturnKeyword",
                                                                "fullStart": 739,
                                                                "fullEnd": 754,
                                                                "start": 747,
                                                                "end": 753,
                                                                "fullWidth": 15,
                                                                "width": 6,
                                                                "text": "return",
                                                                "value": "return",
                                                                "valueText": "return",
                                                                "hasLeadingTrivia": true,
                                                                "hasTrailingTrivia": true,
                                                                "leadingTrivia": [
                                                                    {
                                                                        "kind": "WhitespaceTrivia",
                                                                        "text": "        "
                                                                    }
                                                                ],
                                                                "trailingTrivia": [
                                                                    {
                                                                        "kind": "WhitespaceTrivia",
                                                                        "text": " "
                                                                    }
                                                                ]
                                                            },
                                                            "expression": {
                                                                "kind": "InvocationExpression",
                                                                "fullStart": 754,
                                                                "fullEnd": 766,
                                                                "start": 754,
                                                                "end": 766,
                                                                "fullWidth": 12,
                                                                "width": 12,
                                                                "parsedInStrictMode": true,
                                                                "expression": {
                                                                    "kind": "IdentifierName",
                                                                    "fullStart": 754,
                                                                    "fullEnd": 764,
                                                                    "start": 754,
                                                                    "end": 764,
                                                                    "fullWidth": 10,
                                                                    "width": 10,
                                                                    "text": "gNonStrict",
                                                                    "value": "gNonStrict",
                                                                    "valueText": "gNonStrict"
                                                                },
                                                                "argumentList": {
                                                                    "kind": "ArgumentList",
                                                                    "fullStart": 764,
                                                                    "fullEnd": 766,
                                                                    "start": 764,
                                                                    "end": 766,
                                                                    "fullWidth": 2,
                                                                    "width": 2,
                                                                    "parsedInStrictMode": true,
                                                                    "openParenToken": {
                                                                        "kind": "OpenParenToken",
                                                                        "fullStart": 764,
                                                                        "fullEnd": 765,
                                                                        "start": 764,
                                                                        "end": 765,
                                                                        "fullWidth": 1,
                                                                        "width": 1,
                                                                        "text": "(",
                                                                        "value": "(",
                                                                        "valueText": "("
                                                                    },
                                                                    "arguments": [],
                                                                    "closeParenToken": {
                                                                        "kind": "CloseParenToken",
                                                                        "fullStart": 765,
                                                                        "fullEnd": 766,
                                                                        "start": 765,
                                                                        "end": 766,
                                                                        "fullWidth": 1,
                                                                        "width": 1,
                                                                        "text": ")",
                                                                        "value": ")",
                                                                        "valueText": ")"
                                                                    }
                                                                }
                                                            },
                                                            "semicolonToken": {
                                                                "kind": "SemicolonToken",
                                                                "fullStart": 766,
                                                                "fullEnd": 769,
                                                                "start": 766,
                                                                "end": 767,
                                                                "fullWidth": 3,
                                                                "width": 1,
                                                                "text": ";",
                                                                "value": ";",
                                                                "valueText": ";",
                                                                "hasTrailingTrivia": true,
                                                                "hasTrailingNewLine": true,
                                                                "trailingTrivia": [
                                                                    {
                                                                        "kind": "NewLineTrivia",
                                                                        "text": "\r\n"
                                                                    }
                                                                ]
                                                            }
                                                        }
                                                    ],
                                                    "closeBraceToken": {
                                                        "kind": "CloseBraceToken",
                                                        "fullStart": 769,
                                                        "fullEnd": 776,
                                                        "start": 773,
                                                        "end": 774,
                                                        "fullWidth": 7,
                                                        "width": 1,
                                                        "text": "}",
                                                        "value": "}",
                                                        "valueText": "}",
                                                        "hasLeadingTrivia": true,
                                                        "hasTrailingTrivia": true,
                                                        "hasTrailingNewLine": true,
                                                        "leadingTrivia": [
                                                            {
                                                                "kind": "WhitespaceTrivia",
                                                                "text": "    "
                                                            }
                                                        ],
                                                        "trailingTrivia": [
                                                            {
                                                                "kind": "NewLineTrivia",
                                                                "text": "\r\n"
                                                            }
                                                        ]
                                                    }
                                                }
                                            },
                                            {
                                                "kind": "ReturnStatement",
                                                "fullStart": 776,
                                                "fullEnd": 793,
                                                "start": 780,
                                                "end": 791,
                                                "fullWidth": 17,
                                                "width": 11,
                                                "parsedInStrictMode": true,
                                                "returnKeyword": {
                                                    "kind": "ReturnKeyword",
                                                    "fullStart": 776,
                                                    "fullEnd": 787,
                                                    "start": 780,
                                                    "end": 786,
                                                    "fullWidth": 11,
                                                    "width": 6,
                                                    "text": "return",
                                                    "value": "return",
                                                    "valueText": "return",
                                                    "hasLeadingTrivia": true,
                                                    "hasTrailingTrivia": true,
                                                    "leadingTrivia": [
                                                        {
                                                            "kind": "WhitespaceTrivia",
                                                            "text": "    "
                                                        }
                                                    ],
                                                    "trailingTrivia": [
                                                        {
                                                            "kind": "WhitespaceTrivia",
                                                            "text": " "
                                                        }
                                                    ]
                                                },
                                                "expression": {
                                                    "kind": "InvocationExpression",
                                                    "fullStart": 787,
                                                    "fullEnd": 790,
                                                    "start": 787,
                                                    "end": 790,
                                                    "fullWidth": 3,
                                                    "width": 3,
                                                    "parsedInStrictMode": true,
                                                    "expression": {
                                                        "kind": "IdentifierName",
                                                        "fullStart": 787,
                                                        "fullEnd": 788,
                                                        "start": 787,
                                                        "end": 788,
                                                        "fullWidth": 1,
                                                        "width": 1,
                                                        "text": "f",
                                                        "value": "f",
                                                        "valueText": "f"
                                                    },
                                                    "argumentList": {
                                                        "kind": "ArgumentList",
                                                        "fullStart": 788,
                                                        "fullEnd": 790,
                                                        "start": 788,
                                                        "end": 790,
                                                        "fullWidth": 2,
                                                        "width": 2,
                                                        "parsedInStrictMode": true,
                                                        "openParenToken": {
                                                            "kind": "OpenParenToken",
                                                            "fullStart": 788,
                                                            "fullEnd": 789,
                                                            "start": 788,
                                                            "end": 789,
                                                            "fullWidth": 1,
                                                            "width": 1,
                                                            "text": "(",
                                                            "value": "(",
                                                            "valueText": "("
                                                        },
                                                        "arguments": [],
                                                        "closeParenToken": {
                                                            "kind": "CloseParenToken",
                                                            "fullStart": 789,
                                                            "fullEnd": 790,
                                                            "start": 789,
                                                            "end": 790,
                                                            "fullWidth": 1,
                                                            "width": 1,
                                                            "text": ")",
                                                            "value": ")",
                                                            "valueText": ")"
                                                        }
                                                    }
                                                },
                                                "semicolonToken": {
                                                    "kind": "SemicolonToken",
                                                    "fullStart": 790,
                                                    "fullEnd": 793,
                                                    "start": 790,
                                                    "end": 791,
                                                    "fullWidth": 3,
                                                    "width": 1,
                                                    "text": ";",
                                                    "value": ";",
                                                    "valueText": ";",
                                                    "hasTrailingTrivia": true,
                                                    "hasTrailingNewLine": true,
                                                    "trailingTrivia": [
                                                        {
                                                            "kind": "NewLineTrivia",
                                                            "text": "\r\n"
                                                        }
                                                    ]
                                                }
                                            }
                                        ],
                                        "closeBraceToken": {
                                            "kind": "CloseBraceToken",
                                            "fullStart": 793,
                                            "fullEnd": 796,
                                            "start": 793,
                                            "end": 794,
                                            "fullWidth": 3,
                                            "width": 1,
                                            "text": "}",
                                            "value": "}",
                                            "valueText": "}",
                                            "hasTrailingTrivia": true,
                                            "hasTrailingNewLine": true,
                                            "trailingTrivia": [
                                                {
                                                    "kind": "NewLineTrivia",
                                                    "text": "\r\n"
                                                }
                                            ]
                                        }
                                    }
                                }
                            }
                        }
                    ]
                },
                "semicolonToken": {
                    "kind": "SemicolonToken",
                    "fullStart": -1,
                    "fullEnd": -1,
                    "start": -1,
                    "end": -1,
                    "fullWidth": 0,
                    "width": 0,
                    "text": ""
                }
            },
            {
                "kind": "ExpressionStatement",
                "fullStart": 796,
                "fullEnd": 803,
                "start": 796,
                "end": 801,
                "fullWidth": 7,
                "width": 5,
                "expression": {
                    "kind": "InvocationExpression",
                    "fullStart": 796,
                    "fullEnd": 800,
                    "start": 796,
                    "end": 800,
                    "fullWidth": 4,
                    "width": 4,
                    "expression": {
                        "kind": "IdentifierName",
                        "fullStart": 796,
                        "fullEnd": 798,
                        "start": 796,
                        "end": 798,
                        "fullWidth": 2,
                        "width": 2,
                        "text": "f1",
                        "value": "f1",
                        "valueText": "f1"
                    },
                    "argumentList": {
                        "kind": "ArgumentList",
                        "fullStart": 798,
                        "fullEnd": 800,
                        "start": 798,
                        "end": 800,
                        "fullWidth": 2,
                        "width": 2,
                        "openParenToken": {
                            "kind": "OpenParenToken",
                            "fullStart": 798,
                            "fullEnd": 799,
                            "start": 798,
                            "end": 799,
                            "fullWidth": 1,
                            "width": 1,
                            "text": "(",
                            "value": "(",
                            "valueText": "("
                        },
                        "arguments": [],
                        "closeParenToken": {
                            "kind": "CloseParenToken",
                            "fullStart": 799,
                            "fullEnd": 800,
                            "start": 799,
                            "end": 800,
                            "fullWidth": 1,
                            "width": 1,
                            "text": ")",
                            "value": ")",
                            "valueText": ")"
                        }
                    }
                },
                "semicolonToken": {
                    "kind": "SemicolonToken",
                    "fullStart": 800,
                    "fullEnd": 803,
                    "start": 800,
                    "end": 801,
                    "fullWidth": 3,
                    "width": 1,
                    "text": ";",
                    "value": ";",
                    "valueText": ";",
                    "hasTrailingTrivia": true,
                    "hasTrailingNewLine": true,
                    "trailingTrivia": [
                        {
                            "kind": "NewLineTrivia",
                            "text": "\r\n"
                        }
                    ]
                }
            },
            {
                "kind": "FunctionDeclaration",
                "fullStart": 803,
                "fullEnd": 902,
                "start": 807,
                "end": 900,
                "fullWidth": 99,
                "width": 93,
                "modifiers": [],
                "functionKeyword": {
                    "kind": "FunctionKeyword",
                    "fullStart": 803,
                    "fullEnd": 816,
                    "start": 807,
                    "end": 815,
                    "fullWidth": 13,
                    "width": 8,
                    "text": "function",
                    "value": "function",
                    "valueText": "function",
                    "hasLeadingTrivia": true,
                    "hasLeadingNewLine": true,
                    "hasTrailingTrivia": true,
                    "leadingTrivia": [
                        {
                            "kind": "NewLineTrivia",
                            "text": "\r\n"
                        },
                        {
                            "kind": "NewLineTrivia",
                            "text": "\r\n"
                        }
                    ],
                    "trailingTrivia": [
                        {
                            "kind": "WhitespaceTrivia",
                            "text": " "
                        }
                    ]
                },
                "identifier": {
                    "kind": "IdentifierName",
                    "fullStart": 816,
                    "fullEnd": 826,
                    "start": 816,
                    "end": 826,
                    "fullWidth": 10,
                    "width": 10,
                    "text": "gNonStrict",
                    "value": "gNonStrict",
                    "valueText": "gNonStrict"
                },
                "callSignature": {
                    "kind": "CallSignature",
                    "fullStart": 826,
                    "fullEnd": 829,
                    "start": 826,
                    "end": 828,
                    "fullWidth": 3,
                    "width": 2,
                    "parameterList": {
                        "kind": "ParameterList",
                        "fullStart": 826,
                        "fullEnd": 829,
                        "start": 826,
                        "end": 828,
                        "fullWidth": 3,
                        "width": 2,
                        "openParenToken": {
                            "kind": "OpenParenToken",
                            "fullStart": 826,
                            "fullEnd": 827,
                            "start": 826,
                            "end": 827,
                            "fullWidth": 1,
                            "width": 1,
                            "text": "(",
                            "value": "(",
                            "valueText": "("
                        },
                        "parameters": [],
                        "closeParenToken": {
                            "kind": "CloseParenToken",
                            "fullStart": 827,
                            "fullEnd": 829,
                            "start": 827,
                            "end": 828,
                            "fullWidth": 2,
                            "width": 1,
                            "text": ")",
                            "value": ")",
                            "valueText": ")",
                            "hasTrailingTrivia": true,
                            "trailingTrivia": [
                                {
                                    "kind": "WhitespaceTrivia",
                                    "text": " "
                                }
                            ]
                        }
                    }
                },
                "block": {
                    "kind": "Block",
                    "fullStart": 829,
                    "fullEnd": 902,
                    "start": 829,
                    "end": 900,
                    "fullWidth": 73,
                    "width": 71,
                    "openBraceToken": {
                        "kind": "OpenBraceToken",
                        "fullStart": 829,
                        "fullEnd": 832,
                        "start": 829,
                        "end": 830,
                        "fullWidth": 3,
                        "width": 1,
                        "text": "{",
                        "value": "{",
                        "valueText": "{",
                        "hasTrailingTrivia": true,
                        "hasTrailingNewLine": true,
                        "trailingTrivia": [
                            {
                                "kind": "NewLineTrivia",
                                "text": "\r\n"
                            }
                        ]
                    },
                    "statements": [
                        {
                            "kind": "ReturnStatement",
                            "fullStart": 832,
                            "fullEnd": 899,
                            "start": 836,
                            "end": 897,
                            "fullWidth": 67,
                            "width": 61,
                            "returnKeyword": {
                                "kind": "ReturnKeyword",
                                "fullStart": 832,
                                "fullEnd": 843,
                                "start": 836,
                                "end": 842,
                                "fullWidth": 11,
                                "width": 6,
                                "text": "return",
                                "value": "return",
                                "valueText": "return",
                                "hasLeadingTrivia": true,
                                "hasTrailingTrivia": true,
                                "leadingTrivia": [
                                    {
                                        "kind": "WhitespaceTrivia",
                                        "text": "    "
                                    }
                                ],
                                "trailingTrivia": [
                                    {
                                        "kind": "WhitespaceTrivia",
                                        "text": " "
                                    }
                                ]
                            },
                            "expression": {
                                "kind": "LogicalOrExpression",
                                "fullStart": 843,
                                "fullEnd": 896,
                                "start": 843,
                                "end": 896,
                                "fullWidth": 53,
                                "width": 53,
                                "left": {
                                    "kind": "MemberAccessExpression",
                                    "fullStart": 843,
                                    "fullEnd": 861,
                                    "start": 843,
                                    "end": 860,
                                    "fullWidth": 18,
                                    "width": 17,
                                    "expression": {
                                        "kind": "IdentifierName",
                                        "fullStart": 843,
                                        "fullEnd": 853,
                                        "start": 843,
                                        "end": 853,
                                        "fullWidth": 10,
                                        "width": 10,
                                        "text": "gNonStrict",
                                        "value": "gNonStrict",
                                        "valueText": "gNonStrict"
                                    },
                                    "dotToken": {
                                        "kind": "DotToken",
                                        "fullStart": 853,
                                        "fullEnd": 854,
                                        "start": 853,
                                        "end": 854,
                                        "fullWidth": 1,
                                        "width": 1,
                                        "text": ".",
                                        "value": ".",
                                        "valueText": "."
                                    },
                                    "name": {
                                        "kind": "IdentifierName",
                                        "fullStart": 854,
                                        "fullEnd": 861,
                                        "start": 854,
                                        "end": 860,
                                        "fullWidth": 7,
                                        "width": 6,
                                        "text": "caller",
                                        "value": "caller",
                                        "valueText": "caller",
                                        "hasTrailingTrivia": true,
                                        "trailingTrivia": [
                                            {
                                                "kind": "WhitespaceTrivia",
                                                "text": " "
                                            }
                                        ]
                                    }
                                },
                                "operatorToken": {
                                    "kind": "BarBarToken",
                                    "fullStart": 861,
                                    "fullEnd": 864,
                                    "start": 861,
                                    "end": 863,
                                    "fullWidth": 3,
                                    "width": 2,
                                    "text": "||",
                                    "value": "||",
                                    "valueText": "||",
                                    "hasTrailingTrivia": true,
                                    "trailingTrivia": [
                                        {
                                            "kind": "WhitespaceTrivia",
                                            "text": " "
                                        }
                                    ]
                                },
                                "right": {
                                    "kind": "MemberAccessExpression",
                                    "fullStart": 864,
                                    "fullEnd": 896,
                                    "start": 864,
                                    "end": 896,
                                    "fullWidth": 32,
                                    "width": 32,
                                    "expression": {
                                        "kind": "MemberAccessExpression",
                                        "fullStart": 864,
                                        "fullEnd": 881,
                                        "start": 864,
                                        "end": 881,
                                        "fullWidth": 17,
                                        "width": 17,
                                        "expression": {
                                            "kind": "IdentifierName",
                                            "fullStart": 864,
                                            "fullEnd": 874,
                                            "start": 864,
                                            "end": 874,
                                            "fullWidth": 10,
                                            "width": 10,
                                            "text": "gNonStrict",
                                            "value": "gNonStrict",
                                            "valueText": "gNonStrict"
                                        },
                                        "dotToken": {
                                            "kind": "DotToken",
                                            "fullStart": 874,
                                            "fullEnd": 875,
                                            "start": 874,
                                            "end": 875,
                                            "fullWidth": 1,
                                            "width": 1,
                                            "text": ".",
                                            "value": ".",
                                            "valueText": "."
                                        },
                                        "name": {
                                            "kind": "IdentifierName",
                                            "fullStart": 875,
                                            "fullEnd": 881,
                                            "start": 875,
                                            "end": 881,
                                            "fullWidth": 6,
                                            "width": 6,
                                            "text": "caller",
                                            "value": "caller",
                                            "valueText": "caller"
                                        }
                                    },
                                    "dotToken": {
                                        "kind": "DotToken",
                                        "fullStart": 881,
                                        "fullEnd": 882,
                                        "start": 881,
                                        "end": 882,
                                        "fullWidth": 1,
                                        "width": 1,
                                        "text": ".",
                                        "value": ".",
                                        "valueText": "."
                                    },
                                    "name": {
                                        "kind": "IdentifierName",
                                        "fullStart": 882,
                                        "fullEnd": 896,
                                        "start": 882,
                                        "end": 896,
                                        "fullWidth": 14,
                                        "width": 14,
                                        "text": "throwTypeError",
                                        "value": "throwTypeError",
                                        "valueText": "throwTypeError"
                                    }
                                }
                            },
                            "semicolonToken": {
                                "kind": "SemicolonToken",
                                "fullStart": 896,
                                "fullEnd": 899,
                                "start": 896,
                                "end": 897,
                                "fullWidth": 3,
                                "width": 1,
                                "text": ";",
                                "value": ";",
                                "valueText": ";",
                                "hasTrailingTrivia": true,
                                "hasTrailingNewLine": true,
                                "trailingTrivia": [
                                    {
                                        "kind": "NewLineTrivia",
                                        "text": "\r\n"
                                    }
                                ]
                            }
                        }
                    ],
                    "closeBraceToken": {
                        "kind": "CloseBraceToken",
                        "fullStart": 899,
                        "fullEnd": 902,
                        "start": 899,
                        "end": 900,
                        "fullWidth": 3,
                        "width": 1,
                        "text": "}",
                        "value": "}",
                        "valueText": "}",
                        "hasTrailingTrivia": true,
                        "hasTrailingNewLine": true,
                        "trailingTrivia": [
                            {
                                "kind": "NewLineTrivia",
                                "text": "\r\n"
                            }
                        ]
                    }
                }
            }
        ],
        "endOfFileToken": {
            "kind": "EndOfFileToken",
            "fullStart": 902,
            "fullEnd": 904,
            "start": 904,
            "end": 904,
            "fullWidth": 2,
            "width": 0,
            "text": "",
            "hasLeadingTrivia": true,
            "hasLeadingNewLine": true,
            "leadingTrivia": [
                {
                    "kind": "NewLineTrivia",
                    "text": "\r\n"
                }
            ]
        }
    },
    "lineMap": {
        "lineStarts": [
            0,
            67,
            152,
            232,
            308,
            380,
            385,
            440,
            629,
            643,
            667,
            672,
            674,
            676,
            700,
            719,
            739,
            769,
            776,
            793,
            796,
            803,
            805,
            807,
            832,
            899,
            902,
            904
        ],
        "length": 904
    }
}<|MERGE_RESOLUTION|>--- conflicted
+++ resolved
@@ -120,12 +120,8 @@
                             "start": 680,
                             "end": 794,
                             "fullWidth": 116,
-<<<<<<< HEAD
                             "width": 114,
-                            "identifier": {
-=======
                             "propertyName": {
->>>>>>> 85e84683
                                 "kind": "IdentifierName",
                                 "fullStart": 680,
                                 "fullEnd": 683,
