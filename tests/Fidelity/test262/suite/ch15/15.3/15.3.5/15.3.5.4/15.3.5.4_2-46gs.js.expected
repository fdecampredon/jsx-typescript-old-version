{
    "isDeclaration": false,
    "languageVersion": "EcmaScript5",
    "parseOptions": {
        "allowAutomaticSemicolonInsertion": true
    },
    "sourceUnit": {
        "kind": "SourceUnit",
        "fullStart": 0,
        "fullEnd": 914,
        "start": 686,
        "end": 914,
        "fullWidth": 914,
        "width": 228,
        "isIncrementallyUnusable": true,
        "moduleElements": [
            {
                "kind": "ExpressionStatement",
                "fullStart": 0,
                "fullEnd": 813,
                "start": 686,
                "end": 811,
                "fullWidth": 813,
                "width": 125,
                "isIncrementallyUnusable": true,
                "expression": {
                    "kind": "InvocationExpression",
                    "fullStart": 0,
                    "fullEnd": 810,
                    "start": 686,
                    "end": 810,
                    "fullWidth": 810,
                    "width": 124,
                    "isIncrementallyUnusable": true,
                    "expression": {
                        "kind": "ParenthesizedExpression",
                        "fullStart": 0,
                        "fullEnd": 808,
                        "start": 686,
                        "end": 808,
                        "fullWidth": 808,
                        "width": 122,
                        "isIncrementallyUnusable": true,
                        "openParenToken": {
                            "kind": "OpenParenToken",
                            "fullStart": 0,
                            "fullEnd": 687,
                            "start": 686,
                            "end": 687,
                            "fullWidth": 687,
                            "width": 1,
                            "text": "(",
                            "value": "(",
                            "valueText": "(",
                            "hasLeadingTrivia": true,
                            "hasLeadingComment": true,
                            "hasLeadingNewLine": true,
                            "leadingTrivia": [
                                {
                                    "kind": "SingleLineCommentTrivia",
                                    "text": "/// Copyright (c) 2012 Ecma International.  All rights reserved. "
                                },
                                {
                                    "kind": "NewLineTrivia",
                                    "text": "\r\n"
                                },
                                {
                                    "kind": "SingleLineCommentTrivia",
                                    "text": "/// Ecma International makes this code available under the terms and conditions set"
                                },
                                {
                                    "kind": "NewLineTrivia",
                                    "text": "\r\n"
                                },
                                {
                                    "kind": "SingleLineCommentTrivia",
                                    "text": "/// forth on http://hg.ecmascript.org/tests/test262/raw-file/tip/LICENSE (the "
                                },
                                {
                                    "kind": "NewLineTrivia",
                                    "text": "\r\n"
                                },
                                {
                                    "kind": "SingleLineCommentTrivia",
                                    "text": "/// \"Use Terms\").   Any redistribution of this code must retain the above "
                                },
                                {
                                    "kind": "NewLineTrivia",
                                    "text": "\r\n"
                                },
                                {
                                    "kind": "SingleLineCommentTrivia",
                                    "text": "/// copyright and this notice and otherwise comply with the Use Terms."
                                },
                                {
                                    "kind": "NewLineTrivia",
                                    "text": "\r\n"
                                },
                                {
                                    "kind": "MultiLineCommentTrivia",
                                    "text": "/**\r\n * @path ch15/15.3/15.3.5/15.3.5.4/15.3.5.4_2-46gs.js\r\n * @description Strict mode - checking access to strict function caller from non-strict function (FunctionExpression with a strict directive prologue defined within an Anonymous FunctionExpression)\r\n * @noStrict\r\n * @negative TypeError\r\n */"
                                },
                                {
                                    "kind": "NewLineTrivia",
                                    "text": "\r\n"
                                },
                                {
                                    "kind": "NewLineTrivia",
                                    "text": "\r\n"
                                },
                                {
                                    "kind": "NewLineTrivia",
                                    "text": "\r\n"
                                }
                            ]
                        },
                        "expression": {
                            "kind": "FunctionExpression",
                            "fullStart": 687,
                            "fullEnd": 807,
                            "start": 687,
                            "end": 807,
                            "fullWidth": 120,
                            "width": 120,
                            "isIncrementallyUnusable": true,
                            "functionKeyword": {
                                "kind": "FunctionKeyword",
                                "fullStart": 687,
                                "fullEnd": 696,
                                "start": 687,
                                "end": 695,
                                "fullWidth": 9,
                                "width": 8,
                                "text": "function",
                                "value": "function",
                                "valueText": "function",
                                "hasTrailingTrivia": true,
                                "trailingTrivia": [
                                    {
                                        "kind": "WhitespaceTrivia",
                                        "text": " "
                                    }
                                ]
                            },
                            "callSignature": {
                                "kind": "CallSignature",
                                "fullStart": 696,
                                "fullEnd": 699,
                                "start": 696,
                                "end": 698,
                                "fullWidth": 3,
                                "width": 2,
                                "parameterList": {
                                    "kind": "ParameterList",
                                    "fullStart": 696,
                                    "fullEnd": 699,
                                    "start": 696,
                                    "end": 698,
                                    "fullWidth": 3,
                                    "width": 2,
                                    "openParenToken": {
                                        "kind": "OpenParenToken",
                                        "fullStart": 696,
                                        "fullEnd": 697,
                                        "start": 696,
                                        "end": 697,
                                        "fullWidth": 1,
                                        "width": 1,
                                        "text": "(",
                                        "value": "(",
                                        "valueText": "("
                                    },
                                    "parameters": [],
                                    "closeParenToken": {
                                        "kind": "CloseParenToken",
                                        "fullStart": 697,
                                        "fullEnd": 699,
                                        "start": 697,
                                        "end": 698,
                                        "fullWidth": 2,
                                        "width": 1,
                                        "text": ")",
                                        "value": ")",
                                        "valueText": ")",
                                        "hasTrailingTrivia": true,
                                        "trailingTrivia": [
                                            {
                                                "kind": "WhitespaceTrivia",
                                                "text": " "
                                            }
                                        ]
                                    }
                                }
                            },
                            "block": {
                                "kind": "Block",
                                "fullStart": 699,
                                "fullEnd": 807,
                                "start": 699,
                                "end": 807,
                                "fullWidth": 108,
                                "width": 108,
                                "isIncrementallyUnusable": true,
                                "openBraceToken": {
                                    "kind": "OpenBraceToken",
                                    "fullStart": 699,
                                    "fullEnd": 702,
                                    "start": 699,
                                    "end": 700,
                                    "fullWidth": 3,
                                    "width": 1,
                                    "text": "{",
                                    "value": "{",
                                    "valueText": "{",
                                    "hasTrailingTrivia": true,
                                    "hasTrailingNewLine": true,
                                    "trailingTrivia": [
                                        {
                                            "kind": "NewLineTrivia",
                                            "text": "\r\n"
                                        }
                                    ]
                                },
                                "statements": [
                                    {
                                        "kind": "VariableStatement",
                                        "fullStart": 702,
                                        "fullEnd": 789,
                                        "start": 706,
                                        "end": 787,
                                        "fullWidth": 87,
                                        "width": 81,
                                        "isIncrementallyUnusable": true,
                                        "modifiers": [],
                                        "variableDeclaration": {
                                            "kind": "VariableDeclaration",
                                            "fullStart": 702,
                                            "fullEnd": 789,
                                            "start": 706,
                                            "end": 787,
                                            "fullWidth": 87,
                                            "width": 81,
                                            "varKeyword": {
                                                "kind": "VarKeyword",
                                                "fullStart": 702,
                                                "fullEnd": 710,
                                                "start": 706,
                                                "end": 709,
                                                "fullWidth": 8,
                                                "width": 3,
                                                "text": "var",
                                                "value": "var",
                                                "valueText": "var",
                                                "hasLeadingTrivia": true,
                                                "hasTrailingTrivia": true,
                                                "leadingTrivia": [
                                                    {
                                                        "kind": "WhitespaceTrivia",
                                                        "text": "    "
                                                    }
                                                ],
                                                "trailingTrivia": [
                                                    {
                                                        "kind": "WhitespaceTrivia",
                                                        "text": " "
                                                    }
                                                ]
                                            },
                                            "variableDeclarators": [
                                                {
                                                    "kind": "VariableDeclarator",
                                                    "fullStart": 710,
                                                    "fullEnd": 789,
                                                    "start": 710,
                                                    "end": 787,
                                                    "fullWidth": 79,
<<<<<<< HEAD
                                                    "width": 77,
                                                    "identifier": {
=======
                                                    "propertyName": {
>>>>>>> 85e84683
                                                        "kind": "IdentifierName",
                                                        "fullStart": 710,
                                                        "fullEnd": 712,
                                                        "start": 710,
                                                        "end": 711,
                                                        "fullWidth": 2,
                                                        "width": 1,
                                                        "text": "f",
                                                        "value": "f",
                                                        "valueText": "f",
                                                        "hasTrailingTrivia": true,
                                                        "trailingTrivia": [
                                                            {
                                                                "kind": "WhitespaceTrivia",
                                                                "text": " "
                                                            }
                                                        ]
                                                    },
                                                    "equalsValueClause": {
                                                        "kind": "EqualsValueClause",
                                                        "fullStart": 712,
                                                        "fullEnd": 789,
                                                        "start": 712,
                                                        "end": 787,
                                                        "fullWidth": 77,
                                                        "width": 75,
                                                        "equalsToken": {
                                                            "kind": "EqualsToken",
                                                            "fullStart": 712,
                                                            "fullEnd": 714,
                                                            "start": 712,
                                                            "end": 713,
                                                            "fullWidth": 2,
                                                            "width": 1,
                                                            "text": "=",
                                                            "value": "=",
                                                            "valueText": "=",
                                                            "hasTrailingTrivia": true,
                                                            "trailingTrivia": [
                                                                {
                                                                    "kind": "WhitespaceTrivia",
                                                                    "text": " "
                                                                }
                                                            ]
                                                        },
                                                        "value": {
                                                            "kind": "FunctionExpression",
                                                            "fullStart": 714,
                                                            "fullEnd": 789,
                                                            "start": 714,
                                                            "end": 787,
                                                            "fullWidth": 75,
                                                            "width": 73,
                                                            "functionKeyword": {
                                                                "kind": "FunctionKeyword",
                                                                "fullStart": 714,
                                                                "fullEnd": 723,
                                                                "start": 714,
                                                                "end": 722,
                                                                "fullWidth": 9,
                                                                "width": 8,
                                                                "text": "function",
                                                                "value": "function",
                                                                "valueText": "function",
                                                                "hasTrailingTrivia": true,
                                                                "trailingTrivia": [
                                                                    {
                                                                        "kind": "WhitespaceTrivia",
                                                                        "text": " "
                                                                    }
                                                                ]
                                                            },
                                                            "callSignature": {
                                                                "kind": "CallSignature",
                                                                "fullStart": 723,
                                                                "fullEnd": 726,
                                                                "start": 723,
                                                                "end": 725,
                                                                "fullWidth": 3,
                                                                "width": 2,
                                                                "parameterList": {
                                                                    "kind": "ParameterList",
                                                                    "fullStart": 723,
                                                                    "fullEnd": 726,
                                                                    "start": 723,
                                                                    "end": 725,
                                                                    "fullWidth": 3,
                                                                    "width": 2,
                                                                    "openParenToken": {
                                                                        "kind": "OpenParenToken",
                                                                        "fullStart": 723,
                                                                        "fullEnd": 724,
                                                                        "start": 723,
                                                                        "end": 724,
                                                                        "fullWidth": 1,
                                                                        "width": 1,
                                                                        "text": "(",
                                                                        "value": "(",
                                                                        "valueText": "("
                                                                    },
                                                                    "parameters": [],
                                                                    "closeParenToken": {
                                                                        "kind": "CloseParenToken",
                                                                        "fullStart": 724,
                                                                        "fullEnd": 726,
                                                                        "start": 724,
                                                                        "end": 725,
                                                                        "fullWidth": 2,
                                                                        "width": 1,
                                                                        "text": ")",
                                                                        "value": ")",
                                                                        "valueText": ")",
                                                                        "hasTrailingTrivia": true,
                                                                        "trailingTrivia": [
                                                                            {
                                                                                "kind": "WhitespaceTrivia",
                                                                                "text": " "
                                                                            }
                                                                        ]
                                                                    }
                                                                }
                                                            },
                                                            "block": {
                                                                "kind": "Block",
                                                                "fullStart": 726,
                                                                "fullEnd": 789,
                                                                "start": 726,
                                                                "end": 787,
                                                                "fullWidth": 63,
                                                                "width": 61,
                                                                "openBraceToken": {
                                                                    "kind": "OpenBraceToken",
                                                                    "fullStart": 726,
                                                                    "fullEnd": 729,
                                                                    "start": 726,
                                                                    "end": 727,
                                                                    "fullWidth": 3,
                                                                    "width": 1,
                                                                    "text": "{",
                                                                    "value": "{",
                                                                    "valueText": "{",
                                                                    "hasTrailingTrivia": true,
                                                                    "hasTrailingNewLine": true,
                                                                    "trailingTrivia": [
                                                                        {
                                                                            "kind": "NewLineTrivia",
                                                                            "text": "\r\n"
                                                                        }
                                                                    ]
                                                                },
                                                                "statements": [
                                                                    {
                                                                        "kind": "ExpressionStatement",
                                                                        "fullStart": 729,
                                                                        "fullEnd": 752,
                                                                        "start": 737,
                                                                        "end": 750,
                                                                        "fullWidth": 23,
                                                                        "width": 13,
                                                                        "expression": {
                                                                            "kind": "StringLiteral",
                                                                            "fullStart": 729,
                                                                            "fullEnd": 749,
                                                                            "start": 737,
                                                                            "end": 749,
                                                                            "fullWidth": 20,
                                                                            "width": 12,
                                                                            "text": "\"use strict\"",
                                                                            "value": "use strict",
                                                                            "valueText": "use strict",
                                                                            "hasLeadingTrivia": true,
                                                                            "leadingTrivia": [
                                                                                {
                                                                                    "kind": "WhitespaceTrivia",
                                                                                    "text": "        "
                                                                                }
                                                                            ]
                                                                        },
                                                                        "semicolonToken": {
                                                                            "kind": "SemicolonToken",
                                                                            "fullStart": 749,
                                                                            "fullEnd": 752,
                                                                            "start": 749,
                                                                            "end": 750,
                                                                            "fullWidth": 3,
                                                                            "width": 1,
                                                                            "text": ";",
                                                                            "value": ";",
                                                                            "valueText": ";",
                                                                            "hasTrailingTrivia": true,
                                                                            "hasTrailingNewLine": true,
                                                                            "trailingTrivia": [
                                                                                {
                                                                                    "kind": "NewLineTrivia",
                                                                                    "text": "\r\n"
                                                                                }
                                                                            ]
                                                                        }
                                                                    },
                                                                    {
                                                                        "kind": "ReturnStatement",
                                                                        "fullStart": 752,
                                                                        "fullEnd": 782,
                                                                        "start": 760,
                                                                        "end": 780,
                                                                        "fullWidth": 30,
                                                                        "width": 20,
                                                                        "parsedInStrictMode": true,
                                                                        "returnKeyword": {
                                                                            "kind": "ReturnKeyword",
                                                                            "fullStart": 752,
                                                                            "fullEnd": 767,
                                                                            "start": 760,
                                                                            "end": 766,
                                                                            "fullWidth": 15,
                                                                            "width": 6,
                                                                            "text": "return",
                                                                            "value": "return",
                                                                            "valueText": "return",
                                                                            "hasLeadingTrivia": true,
                                                                            "hasTrailingTrivia": true,
                                                                            "leadingTrivia": [
                                                                                {
                                                                                    "kind": "WhitespaceTrivia",
                                                                                    "text": "        "
                                                                                }
                                                                            ],
                                                                            "trailingTrivia": [
                                                                                {
                                                                                    "kind": "WhitespaceTrivia",
                                                                                    "text": " "
                                                                                }
                                                                            ]
                                                                        },
                                                                        "expression": {
                                                                            "kind": "InvocationExpression",
                                                                            "fullStart": 767,
                                                                            "fullEnd": 779,
                                                                            "start": 767,
                                                                            "end": 779,
                                                                            "fullWidth": 12,
                                                                            "width": 12,
                                                                            "parsedInStrictMode": true,
                                                                            "expression": {
                                                                                "kind": "IdentifierName",
                                                                                "fullStart": 767,
                                                                                "fullEnd": 777,
                                                                                "start": 767,
                                                                                "end": 777,
                                                                                "fullWidth": 10,
                                                                                "width": 10,
                                                                                "text": "gNonStrict",
                                                                                "value": "gNonStrict",
                                                                                "valueText": "gNonStrict"
                                                                            },
                                                                            "argumentList": {
                                                                                "kind": "ArgumentList",
                                                                                "fullStart": 777,
                                                                                "fullEnd": 779,
                                                                                "start": 777,
                                                                                "end": 779,
                                                                                "fullWidth": 2,
                                                                                "width": 2,
                                                                                "parsedInStrictMode": true,
                                                                                "openParenToken": {
                                                                                    "kind": "OpenParenToken",
                                                                                    "fullStart": 777,
                                                                                    "fullEnd": 778,
                                                                                    "start": 777,
                                                                                    "end": 778,
                                                                                    "fullWidth": 1,
                                                                                    "width": 1,
                                                                                    "text": "(",
                                                                                    "value": "(",
                                                                                    "valueText": "("
                                                                                },
                                                                                "arguments": [],
                                                                                "closeParenToken": {
                                                                                    "kind": "CloseParenToken",
                                                                                    "fullStart": 778,
                                                                                    "fullEnd": 779,
                                                                                    "start": 778,
                                                                                    "end": 779,
                                                                                    "fullWidth": 1,
                                                                                    "width": 1,
                                                                                    "text": ")",
                                                                                    "value": ")",
                                                                                    "valueText": ")"
                                                                                }
                                                                            }
                                                                        },
                                                                        "semicolonToken": {
                                                                            "kind": "SemicolonToken",
                                                                            "fullStart": 779,
                                                                            "fullEnd": 782,
                                                                            "start": 779,
                                                                            "end": 780,
                                                                            "fullWidth": 3,
                                                                            "width": 1,
                                                                            "text": ";",
                                                                            "value": ";",
                                                                            "valueText": ";",
                                                                            "hasTrailingTrivia": true,
                                                                            "hasTrailingNewLine": true,
                                                                            "trailingTrivia": [
                                                                                {
                                                                                    "kind": "NewLineTrivia",
                                                                                    "text": "\r\n"
                                                                                }
                                                                            ]
                                                                        }
                                                                    }
                                                                ],
                                                                "closeBraceToken": {
                                                                    "kind": "CloseBraceToken",
                                                                    "fullStart": 782,
                                                                    "fullEnd": 789,
                                                                    "start": 786,
                                                                    "end": 787,
                                                                    "fullWidth": 7,
                                                                    "width": 1,
                                                                    "text": "}",
                                                                    "value": "}",
                                                                    "valueText": "}",
                                                                    "hasLeadingTrivia": true,
                                                                    "hasTrailingTrivia": true,
                                                                    "hasTrailingNewLine": true,
                                                                    "leadingTrivia": [
                                                                        {
                                                                            "kind": "WhitespaceTrivia",
                                                                            "text": "    "
                                                                        }
                                                                    ],
                                                                    "trailingTrivia": [
                                                                        {
                                                                            "kind": "NewLineTrivia",
                                                                            "text": "\r\n"
                                                                        }
                                                                    ]
                                                                }
                                                            }
                                                        }
                                                    }
                                                }
                                            ]
                                        },
                                        "semicolonToken": {
                                            "kind": "SemicolonToken",
                                            "fullStart": -1,
                                            "fullEnd": -1,
                                            "start": -1,
                                            "end": -1,
                                            "fullWidth": 0,
                                            "width": 0,
                                            "text": ""
                                        }
                                    },
                                    {
                                        "kind": "ReturnStatement",
                                        "fullStart": 789,
                                        "fullEnd": 806,
                                        "start": 793,
                                        "end": 804,
                                        "fullWidth": 17,
                                        "width": 11,
                                        "returnKeyword": {
                                            "kind": "ReturnKeyword",
                                            "fullStart": 789,
                                            "fullEnd": 800,
                                            "start": 793,
                                            "end": 799,
                                            "fullWidth": 11,
                                            "width": 6,
                                            "text": "return",
                                            "value": "return",
                                            "valueText": "return",
                                            "hasLeadingTrivia": true,
                                            "hasTrailingTrivia": true,
                                            "leadingTrivia": [
                                                {
                                                    "kind": "WhitespaceTrivia",
                                                    "text": "    "
                                                }
                                            ],
                                            "trailingTrivia": [
                                                {
                                                    "kind": "WhitespaceTrivia",
                                                    "text": " "
                                                }
                                            ]
                                        },
                                        "expression": {
                                            "kind": "InvocationExpression",
                                            "fullStart": 800,
                                            "fullEnd": 803,
                                            "start": 800,
                                            "end": 803,
                                            "fullWidth": 3,
                                            "width": 3,
                                            "expression": {
                                                "kind": "IdentifierName",
                                                "fullStart": 800,
                                                "fullEnd": 801,
                                                "start": 800,
                                                "end": 801,
                                                "fullWidth": 1,
                                                "width": 1,
                                                "text": "f",
                                                "value": "f",
                                                "valueText": "f"
                                            },
                                            "argumentList": {
                                                "kind": "ArgumentList",
                                                "fullStart": 801,
                                                "fullEnd": 803,
                                                "start": 801,
                                                "end": 803,
                                                "fullWidth": 2,
                                                "width": 2,
                                                "openParenToken": {
                                                    "kind": "OpenParenToken",
                                                    "fullStart": 801,
                                                    "fullEnd": 802,
                                                    "start": 801,
                                                    "end": 802,
                                                    "fullWidth": 1,
                                                    "width": 1,
                                                    "text": "(",
                                                    "value": "(",
                                                    "valueText": "("
                                                },
                                                "arguments": [],
                                                "closeParenToken": {
                                                    "kind": "CloseParenToken",
                                                    "fullStart": 802,
                                                    "fullEnd": 803,
                                                    "start": 802,
                                                    "end": 803,
                                                    "fullWidth": 1,
                                                    "width": 1,
                                                    "text": ")",
                                                    "value": ")",
                                                    "valueText": ")"
                                                }
                                            }
                                        },
                                        "semicolonToken": {
                                            "kind": "SemicolonToken",
                                            "fullStart": 803,
                                            "fullEnd": 806,
                                            "start": 803,
                                            "end": 804,
                                            "fullWidth": 3,
                                            "width": 1,
                                            "text": ";",
                                            "value": ";",
                                            "valueText": ";",
                                            "hasTrailingTrivia": true,
                                            "hasTrailingNewLine": true,
                                            "trailingTrivia": [
                                                {
                                                    "kind": "NewLineTrivia",
                                                    "text": "\r\n"
                                                }
                                            ]
                                        }
                                    }
                                ],
                                "closeBraceToken": {
                                    "kind": "CloseBraceToken",
                                    "fullStart": 806,
                                    "fullEnd": 807,
                                    "start": 806,
                                    "end": 807,
                                    "fullWidth": 1,
                                    "width": 1,
                                    "text": "}",
                                    "value": "}",
                                    "valueText": "}"
                                }
                            }
                        },
                        "closeParenToken": {
                            "kind": "CloseParenToken",
                            "fullStart": 807,
                            "fullEnd": 808,
                            "start": 807,
                            "end": 808,
                            "fullWidth": 1,
                            "width": 1,
                            "text": ")",
                            "value": ")",
                            "valueText": ")"
                        }
                    },
                    "argumentList": {
                        "kind": "ArgumentList",
                        "fullStart": 808,
                        "fullEnd": 810,
                        "start": 808,
                        "end": 810,
                        "fullWidth": 2,
                        "width": 2,
                        "openParenToken": {
                            "kind": "OpenParenToken",
                            "fullStart": 808,
                            "fullEnd": 809,
                            "start": 808,
                            "end": 809,
                            "fullWidth": 1,
                            "width": 1,
                            "text": "(",
                            "value": "(",
                            "valueText": "("
                        },
                        "arguments": [],
                        "closeParenToken": {
                            "kind": "CloseParenToken",
                            "fullStart": 809,
                            "fullEnd": 810,
                            "start": 809,
                            "end": 810,
                            "fullWidth": 1,
                            "width": 1,
                            "text": ")",
                            "value": ")",
                            "valueText": ")"
                        }
                    }
                },
                "semicolonToken": {
                    "kind": "SemicolonToken",
                    "fullStart": 810,
                    "fullEnd": 813,
                    "start": 810,
                    "end": 811,
                    "fullWidth": 3,
                    "width": 1,
                    "text": ";",
                    "value": ";",
                    "valueText": ";",
                    "hasTrailingTrivia": true,
                    "hasTrailingNewLine": true,
                    "trailingTrivia": [
                        {
                            "kind": "NewLineTrivia",
                            "text": "\r\n"
                        }
                    ]
                }
            },
            {
                "kind": "FunctionDeclaration",
                "fullStart": 813,
                "fullEnd": 912,
                "start": 817,
                "end": 910,
                "fullWidth": 99,
                "width": 93,
                "modifiers": [],
                "functionKeyword": {
                    "kind": "FunctionKeyword",
                    "fullStart": 813,
                    "fullEnd": 826,
                    "start": 817,
                    "end": 825,
                    "fullWidth": 13,
                    "width": 8,
                    "text": "function",
                    "value": "function",
                    "valueText": "function",
                    "hasLeadingTrivia": true,
                    "hasLeadingNewLine": true,
                    "hasTrailingTrivia": true,
                    "leadingTrivia": [
                        {
                            "kind": "NewLineTrivia",
                            "text": "\r\n"
                        },
                        {
                            "kind": "NewLineTrivia",
                            "text": "\r\n"
                        }
                    ],
                    "trailingTrivia": [
                        {
                            "kind": "WhitespaceTrivia",
                            "text": " "
                        }
                    ]
                },
                "identifier": {
                    "kind": "IdentifierName",
                    "fullStart": 826,
                    "fullEnd": 836,
                    "start": 826,
                    "end": 836,
                    "fullWidth": 10,
                    "width": 10,
                    "text": "gNonStrict",
                    "value": "gNonStrict",
                    "valueText": "gNonStrict"
                },
                "callSignature": {
                    "kind": "CallSignature",
                    "fullStart": 836,
                    "fullEnd": 839,
                    "start": 836,
                    "end": 838,
                    "fullWidth": 3,
                    "width": 2,
                    "parameterList": {
                        "kind": "ParameterList",
                        "fullStart": 836,
                        "fullEnd": 839,
                        "start": 836,
                        "end": 838,
                        "fullWidth": 3,
                        "width": 2,
                        "openParenToken": {
                            "kind": "OpenParenToken",
                            "fullStart": 836,
                            "fullEnd": 837,
                            "start": 836,
                            "end": 837,
                            "fullWidth": 1,
                            "width": 1,
                            "text": "(",
                            "value": "(",
                            "valueText": "("
                        },
                        "parameters": [],
                        "closeParenToken": {
                            "kind": "CloseParenToken",
                            "fullStart": 837,
                            "fullEnd": 839,
                            "start": 837,
                            "end": 838,
                            "fullWidth": 2,
                            "width": 1,
                            "text": ")",
                            "value": ")",
                            "valueText": ")",
                            "hasTrailingTrivia": true,
                            "trailingTrivia": [
                                {
                                    "kind": "WhitespaceTrivia",
                                    "text": " "
                                }
                            ]
                        }
                    }
                },
                "block": {
                    "kind": "Block",
                    "fullStart": 839,
                    "fullEnd": 912,
                    "start": 839,
                    "end": 910,
                    "fullWidth": 73,
                    "width": 71,
                    "openBraceToken": {
                        "kind": "OpenBraceToken",
                        "fullStart": 839,
                        "fullEnd": 842,
                        "start": 839,
                        "end": 840,
                        "fullWidth": 3,
                        "width": 1,
                        "text": "{",
                        "value": "{",
                        "valueText": "{",
                        "hasTrailingTrivia": true,
                        "hasTrailingNewLine": true,
                        "trailingTrivia": [
                            {
                                "kind": "NewLineTrivia",
                                "text": "\r\n"
                            }
                        ]
                    },
                    "statements": [
                        {
                            "kind": "ReturnStatement",
                            "fullStart": 842,
                            "fullEnd": 909,
                            "start": 846,
                            "end": 907,
                            "fullWidth": 67,
                            "width": 61,
                            "returnKeyword": {
                                "kind": "ReturnKeyword",
                                "fullStart": 842,
                                "fullEnd": 853,
                                "start": 846,
                                "end": 852,
                                "fullWidth": 11,
                                "width": 6,
                                "text": "return",
                                "value": "return",
                                "valueText": "return",
                                "hasLeadingTrivia": true,
                                "hasTrailingTrivia": true,
                                "leadingTrivia": [
                                    {
                                        "kind": "WhitespaceTrivia",
                                        "text": "    "
                                    }
                                ],
                                "trailingTrivia": [
                                    {
                                        "kind": "WhitespaceTrivia",
                                        "text": " "
                                    }
                                ]
                            },
                            "expression": {
                                "kind": "LogicalOrExpression",
                                "fullStart": 853,
                                "fullEnd": 906,
                                "start": 853,
                                "end": 906,
                                "fullWidth": 53,
                                "width": 53,
                                "left": {
                                    "kind": "MemberAccessExpression",
                                    "fullStart": 853,
                                    "fullEnd": 871,
                                    "start": 853,
                                    "end": 870,
                                    "fullWidth": 18,
                                    "width": 17,
                                    "expression": {
                                        "kind": "IdentifierName",
                                        "fullStart": 853,
                                        "fullEnd": 863,
                                        "start": 853,
                                        "end": 863,
                                        "fullWidth": 10,
                                        "width": 10,
                                        "text": "gNonStrict",
                                        "value": "gNonStrict",
                                        "valueText": "gNonStrict"
                                    },
                                    "dotToken": {
                                        "kind": "DotToken",
                                        "fullStart": 863,
                                        "fullEnd": 864,
                                        "start": 863,
                                        "end": 864,
                                        "fullWidth": 1,
                                        "width": 1,
                                        "text": ".",
                                        "value": ".",
                                        "valueText": "."
                                    },
                                    "name": {
                                        "kind": "IdentifierName",
                                        "fullStart": 864,
                                        "fullEnd": 871,
                                        "start": 864,
                                        "end": 870,
                                        "fullWidth": 7,
                                        "width": 6,
                                        "text": "caller",
                                        "value": "caller",
                                        "valueText": "caller",
                                        "hasTrailingTrivia": true,
                                        "trailingTrivia": [
                                            {
                                                "kind": "WhitespaceTrivia",
                                                "text": " "
                                            }
                                        ]
                                    }
                                },
                                "operatorToken": {
                                    "kind": "BarBarToken",
                                    "fullStart": 871,
                                    "fullEnd": 874,
                                    "start": 871,
                                    "end": 873,
                                    "fullWidth": 3,
                                    "width": 2,
                                    "text": "||",
                                    "value": "||",
                                    "valueText": "||",
                                    "hasTrailingTrivia": true,
                                    "trailingTrivia": [
                                        {
                                            "kind": "WhitespaceTrivia",
                                            "text": " "
                                        }
                                    ]
                                },
                                "right": {
                                    "kind": "MemberAccessExpression",
                                    "fullStart": 874,
                                    "fullEnd": 906,
                                    "start": 874,
                                    "end": 906,
                                    "fullWidth": 32,
                                    "width": 32,
                                    "expression": {
                                        "kind": "MemberAccessExpression",
                                        "fullStart": 874,
                                        "fullEnd": 891,
                                        "start": 874,
                                        "end": 891,
                                        "fullWidth": 17,
                                        "width": 17,
                                        "expression": {
                                            "kind": "IdentifierName",
                                            "fullStart": 874,
                                            "fullEnd": 884,
                                            "start": 874,
                                            "end": 884,
                                            "fullWidth": 10,
                                            "width": 10,
                                            "text": "gNonStrict",
                                            "value": "gNonStrict",
                                            "valueText": "gNonStrict"
                                        },
                                        "dotToken": {
                                            "kind": "DotToken",
                                            "fullStart": 884,
                                            "fullEnd": 885,
                                            "start": 884,
                                            "end": 885,
                                            "fullWidth": 1,
                                            "width": 1,
                                            "text": ".",
                                            "value": ".",
                                            "valueText": "."
                                        },
                                        "name": {
                                            "kind": "IdentifierName",
                                            "fullStart": 885,
                                            "fullEnd": 891,
                                            "start": 885,
                                            "end": 891,
                                            "fullWidth": 6,
                                            "width": 6,
                                            "text": "caller",
                                            "value": "caller",
                                            "valueText": "caller"
                                        }
                                    },
                                    "dotToken": {
                                        "kind": "DotToken",
                                        "fullStart": 891,
                                        "fullEnd": 892,
                                        "start": 891,
                                        "end": 892,
                                        "fullWidth": 1,
                                        "width": 1,
                                        "text": ".",
                                        "value": ".",
                                        "valueText": "."
                                    },
                                    "name": {
                                        "kind": "IdentifierName",
                                        "fullStart": 892,
                                        "fullEnd": 906,
                                        "start": 892,
                                        "end": 906,
                                        "fullWidth": 14,
                                        "width": 14,
                                        "text": "throwTypeError",
                                        "value": "throwTypeError",
                                        "valueText": "throwTypeError"
                                    }
                                }
                            },
                            "semicolonToken": {
                                "kind": "SemicolonToken",
                                "fullStart": 906,
                                "fullEnd": 909,
                                "start": 906,
                                "end": 907,
                                "fullWidth": 3,
                                "width": 1,
                                "text": ";",
                                "value": ";",
                                "valueText": ";",
                                "hasTrailingTrivia": true,
                                "hasTrailingNewLine": true,
                                "trailingTrivia": [
                                    {
                                        "kind": "NewLineTrivia",
                                        "text": "\r\n"
                                    }
                                ]
                            }
                        }
                    ],
                    "closeBraceToken": {
                        "kind": "CloseBraceToken",
                        "fullStart": 909,
                        "fullEnd": 912,
                        "start": 909,
                        "end": 910,
                        "fullWidth": 3,
                        "width": 1,
                        "text": "}",
                        "value": "}",
                        "valueText": "}",
                        "hasTrailingTrivia": true,
                        "hasTrailingNewLine": true,
                        "trailingTrivia": [
                            {
                                "kind": "NewLineTrivia",
                                "text": "\r\n"
                            }
                        ]
                    }
                }
            }
        ],
        "endOfFileToken": {
            "kind": "EndOfFileToken",
            "fullStart": 912,
            "fullEnd": 914,
            "start": 914,
            "end": 914,
            "fullWidth": 2,
            "width": 0,
            "text": "",
            "hasLeadingTrivia": true,
            "hasLeadingNewLine": true,
            "leadingTrivia": [
                {
                    "kind": "NewLineTrivia",
                    "text": "\r\n"
                }
            ]
        }
    },
    "lineMap": {
        "lineStarts": [
            0,
            67,
            152,
            232,
            308,
            380,
            385,
            440,
            639,
            653,
            677,
            682,
            684,
            686,
            702,
            729,
            752,
            782,
            789,
            806,
            813,
            815,
            817,
            842,
            909,
            912,
            914
        ],
        "length": 914
    }
}<|MERGE_RESOLUTION|>--- conflicted
+++ resolved
@@ -274,12 +274,8 @@
                                                     "start": 710,
                                                     "end": 787,
                                                     "fullWidth": 79,
-<<<<<<< HEAD
                                                     "width": 77,
-                                                    "identifier": {
-=======
                                                     "propertyName": {
->>>>>>> 85e84683
                                                         "kind": "IdentifierName",
                                                         "fullStart": 710,
                                                         "fullEnd": 712,
