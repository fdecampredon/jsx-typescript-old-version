--- conflicted
+++ resolved
@@ -118,12 +118,8 @@
                             "start": 620,
                             "end": 634,
                             "fullWidth": 14,
-<<<<<<< HEAD
                             "width": 14,
-                            "identifier": {
-=======
                             "propertyName": {
->>>>>>> 85e84683
                                 "kind": "IdentifierName",
                                 "fullStart": 620,
                                 "fullEnd": 628,
