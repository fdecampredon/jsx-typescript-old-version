--- conflicted
+++ resolved
@@ -250,12 +250,8 @@
                                         "start": 537,
                                         "end": 594,
                                         "fullWidth": 57,
-<<<<<<< HEAD
                                         "width": 57,
-                                        "identifier": {
-=======
                                         "propertyName": {
->>>>>>> 85e84683
                                             "kind": "IdentifierName",
                                             "fullStart": 537,
                                             "fullEnd": 542,
