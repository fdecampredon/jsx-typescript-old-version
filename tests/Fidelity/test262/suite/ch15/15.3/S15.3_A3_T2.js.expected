--- conflicted
+++ resolved
@@ -201,12 +201,8 @@
                             "start": 396,
                             "end": 407,
                             "fullWidth": 11,
-<<<<<<< HEAD
                             "width": 11,
-                            "identifier": {
-=======
                             "propertyName": {
->>>>>>> 85e84683
                                 "kind": "IdentifierName",
                                 "fullStart": 396,
                                 "fullEnd": 400,
@@ -327,12 +323,8 @@
                             "start": 414,
                             "end": 469,
                             "fullWidth": 55,
-<<<<<<< HEAD
                             "width": 55,
-                            "identifier": {
-=======
                             "propertyName": {
->>>>>>> 85e84683
                                 "kind": "IdentifierName",
                                 "fullStart": 414,
                                 "fullEnd": 416,
@@ -920,12 +912,8 @@
                             "start": 528,
                             "end": 572,
                             "fullWidth": 44,
-<<<<<<< HEAD
                             "width": 44,
-                            "identifier": {
-=======
                             "propertyName": {
->>>>>>> 85e84683
                                 "kind": "IdentifierName",
                                 "fullStart": 528,
                                 "fullEnd": 530,
