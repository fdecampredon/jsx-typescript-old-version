--- conflicted
+++ resolved
@@ -96,12 +96,8 @@
                             "start": 877,
                             "end": 915,
                             "fullWidth": 39,
-<<<<<<< HEAD
                             "width": 38,
-                            "identifier": {
-=======
                             "propertyName": {
->>>>>>> 85e84683
                                 "kind": "IdentifierName",
                                 "fullStart": 877,
                                 "fullEnd": 882,
@@ -513,12 +509,8 @@
                                         "start": 939,
                                         "end": 961,
                                         "fullWidth": 22,
-<<<<<<< HEAD
                                         "width": 22,
-                                        "identifier": {
-=======
                                         "propertyName": {
->>>>>>> 85e84683
                                             "kind": "IdentifierName",
                                             "fullStart": 939,
                                             "fullEnd": 941,
