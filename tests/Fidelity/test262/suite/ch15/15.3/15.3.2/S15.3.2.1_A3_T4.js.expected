{
    "isDeclaration": false,
    "languageVersion": "EcmaScript5",
    "parseOptions": {
        "allowAutomaticSemicolonInsertion": true
    },
    "sourceUnit": {
        "kind": "SourceUnit",
        "fullStart": 0,
        "fullEnd": 1464,
        "start": 954,
        "end": 1464,
        "fullWidth": 1464,
        "width": 510,
        "isIncrementallyUnusable": true,
        "moduleElements": [
            {
                "kind": "VariableStatement",
                "fullStart": 0,
                "fullEnd": 980,
                "start": 954,
                "end": 979,
                "fullWidth": 980,
                "width": 25,
                "modifiers": [],
                "variableDeclaration": {
                    "kind": "VariableDeclaration",
                    "fullStart": 0,
                    "fullEnd": 978,
                    "start": 954,
                    "end": 978,
                    "fullWidth": 978,
                    "width": 24,
                    "varKeyword": {
                        "kind": "VarKeyword",
                        "fullStart": 0,
                        "fullEnd": 958,
                        "start": 954,
                        "end": 957,
                        "fullWidth": 958,
                        "width": 3,
                        "text": "var",
                        "value": "var",
                        "valueText": "var",
                        "hasLeadingTrivia": true,
                        "hasLeadingComment": true,
                        "hasLeadingNewLine": true,
                        "hasTrailingTrivia": true,
                        "leadingTrivia": [
                            {
                                "kind": "SingleLineCommentTrivia",
                                "text": "// Copyright 2009 the Sputnik authors.  All rights reserved."
                            },
                            {
                                "kind": "NewLineTrivia",
                                "text": "\n"
                            },
                            {
                                "kind": "SingleLineCommentTrivia",
                                "text": "// This code is governed by the BSD license found in the LICENSE file."
                            },
                            {
                                "kind": "NewLineTrivia",
                                "text": "\n"
                            },
                            {
                                "kind": "NewLineTrivia",
                                "text": "\n"
                            },
                            {
                                "kind": "MultiLineCommentTrivia",
                                "text": "/**\n * When the Function constructor is called with arguments p, body the following steps are taken:\n * i) Let Result(i) be the first argument\n * ii) Let P be ToString(Result(i))\n * iii) Call ToString(body)\n * iv) If P is not parsable as a FormalParameterList_opt then throw a SyntaxError exception\n * v) If body is not parsable as FunctionBody then throw a SyntaxError exception\n * vi) Create a new Function object as specified in 13.2 with parameters specified by parsing P as a FormalParameterListopt and body specified by parsing body as a FunctionBody\n * Pass in a scope chain consisting of the global object as the Scope parameter\n * vii) Return Result(vi)\n *\n * @path ch15/15.3/15.3.2/S15.3.2.1_A3_T4.js\n * @description Values of the function constructor arguments are an undefined variable and \"return 1.1;\"\n */"
                            },
                            {
                                "kind": "NewLineTrivia",
                                "text": "\n"
                            },
                            {
                                "kind": "NewLineTrivia",
                                "text": "\n"
                            }
                        ],
                        "trailingTrivia": [
                            {
                                "kind": "WhitespaceTrivia",
                                "text": " "
                            }
                        ]
                    },
                    "variableDeclarators": [
                        {
                            "kind": "VariableDeclarator",
                            "fullStart": 958,
                            "fullEnd": 978,
                            "start": 958,
                            "end": 978,
                            "fullWidth": 20,
<<<<<<< HEAD
                            "width": 20,
                            "identifier": {
=======
                            "propertyName": {
>>>>>>> 85e84683
                                "kind": "IdentifierName",
                                "fullStart": 958,
                                "fullEnd": 963,
                                "start": 958,
                                "end": 962,
                                "fullWidth": 5,
                                "width": 4,
                                "text": "body",
                                "value": "body",
                                "valueText": "body",
                                "hasTrailingTrivia": true,
                                "trailingTrivia": [
                                    {
                                        "kind": "WhitespaceTrivia",
                                        "text": " "
                                    }
                                ]
                            },
                            "equalsValueClause": {
                                "kind": "EqualsValueClause",
                                "fullStart": 963,
                                "fullEnd": 978,
                                "start": 963,
                                "end": 978,
                                "fullWidth": 15,
                                "width": 15,
                                "equalsToken": {
                                    "kind": "EqualsToken",
                                    "fullStart": 963,
                                    "fullEnd": 965,
                                    "start": 963,
                                    "end": 964,
                                    "fullWidth": 2,
                                    "width": 1,
                                    "text": "=",
                                    "value": "=",
                                    "valueText": "=",
                                    "hasTrailingTrivia": true,
                                    "trailingTrivia": [
                                        {
                                            "kind": "WhitespaceTrivia",
                                            "text": " "
                                        }
                                    ]
                                },
                                "value": {
                                    "kind": "StringLiteral",
                                    "fullStart": 965,
                                    "fullEnd": 978,
                                    "start": 965,
                                    "end": 978,
                                    "fullWidth": 13,
                                    "width": 13,
                                    "text": "\"return 1.1;\"",
                                    "value": "return 1.1;",
                                    "valueText": "return 1.1;"
                                }
                            }
                        }
                    ]
                },
                "semicolonToken": {
                    "kind": "SemicolonToken",
                    "fullStart": 978,
                    "fullEnd": 980,
                    "start": 978,
                    "end": 979,
                    "fullWidth": 2,
                    "width": 1,
                    "text": ";",
                    "value": ";",
                    "valueText": ";",
                    "hasTrailingTrivia": true,
                    "hasTrailingNewLine": true,
                    "trailingTrivia": [
                        {
                            "kind": "NewLineTrivia",
                            "text": "\n"
                        }
                    ]
                }
            },
            {
                "kind": "TryStatement",
                "fullStart": 980,
                "fullEnd": 1087,
                "start": 991,
                "end": 1086,
                "fullWidth": 107,
                "width": 95,
                "tryKeyword": {
                    "kind": "TryKeyword",
                    "fullStart": 980,
                    "fullEnd": 995,
                    "start": 991,
                    "end": 994,
                    "fullWidth": 15,
                    "width": 3,
                    "text": "try",
                    "value": "try",
                    "valueText": "try",
                    "hasLeadingTrivia": true,
                    "hasLeadingComment": true,
                    "hasLeadingNewLine": true,
                    "hasTrailingTrivia": true,
                    "leadingTrivia": [
                        {
                            "kind": "NewLineTrivia",
                            "text": "\n"
                        },
                        {
                            "kind": "SingleLineCommentTrivia",
                            "text": "//CHECK#1"
                        },
                        {
                            "kind": "NewLineTrivia",
                            "text": "\n"
                        }
                    ],
                    "trailingTrivia": [
                        {
                            "kind": "WhitespaceTrivia",
                            "text": " "
                        }
                    ]
                },
                "block": {
                    "kind": "Block",
                    "fullStart": 995,
                    "fullEnd": 1031,
                    "start": 995,
                    "end": 1030,
                    "fullWidth": 36,
                    "width": 35,
                    "openBraceToken": {
                        "kind": "OpenBraceToken",
                        "fullStart": 995,
                        "fullEnd": 997,
                        "start": 995,
                        "end": 996,
                        "fullWidth": 2,
                        "width": 1,
                        "text": "{",
                        "value": "{",
                        "valueText": "{",
                        "hasTrailingTrivia": true,
                        "hasTrailingNewLine": true,
                        "trailingTrivia": [
                            {
                                "kind": "NewLineTrivia",
                                "text": "\n"
                            }
                        ]
                    },
                    "statements": [
                        {
                            "kind": "VariableStatement",
                            "fullStart": 997,
                            "fullEnd": 1029,
                            "start": 999,
                            "end": 1028,
                            "fullWidth": 32,
                            "width": 29,
                            "modifiers": [],
                            "variableDeclaration": {
                                "kind": "VariableDeclaration",
                                "fullStart": 997,
                                "fullEnd": 1027,
                                "start": 999,
                                "end": 1027,
                                "fullWidth": 30,
                                "width": 28,
                                "varKeyword": {
                                    "kind": "VarKeyword",
                                    "fullStart": 997,
                                    "fullEnd": 1003,
                                    "start": 999,
                                    "end": 1002,
                                    "fullWidth": 6,
                                    "width": 3,
                                    "text": "var",
                                    "value": "var",
                                    "valueText": "var",
                                    "hasLeadingTrivia": true,
                                    "hasTrailingTrivia": true,
                                    "leadingTrivia": [
                                        {
                                            "kind": "WhitespaceTrivia",
                                            "text": "  "
                                        }
                                    ],
                                    "trailingTrivia": [
                                        {
                                            "kind": "WhitespaceTrivia",
                                            "text": " "
                                        }
                                    ]
                                },
                                "variableDeclarators": [
                                    {
                                        "kind": "VariableDeclarator",
                                        "fullStart": 1003,
                                        "fullEnd": 1027,
                                        "start": 1003,
                                        "end": 1027,
                                        "fullWidth": 24,
<<<<<<< HEAD
                                        "width": 24,
                                        "identifier": {
=======
                                        "propertyName": {
>>>>>>> 85e84683
                                            "kind": "IdentifierName",
                                            "fullStart": 1003,
                                            "fullEnd": 1005,
                                            "start": 1003,
                                            "end": 1004,
                                            "fullWidth": 2,
                                            "width": 1,
                                            "text": "f",
                                            "value": "f",
                                            "valueText": "f",
                                            "hasTrailingTrivia": true,
                                            "trailingTrivia": [
                                                {
                                                    "kind": "WhitespaceTrivia",
                                                    "text": " "
                                                }
                                            ]
                                        },
                                        "equalsValueClause": {
                                            "kind": "EqualsValueClause",
                                            "fullStart": 1005,
                                            "fullEnd": 1027,
                                            "start": 1005,
                                            "end": 1027,
                                            "fullWidth": 22,
                                            "width": 22,
                                            "equalsToken": {
                                                "kind": "EqualsToken",
                                                "fullStart": 1005,
                                                "fullEnd": 1007,
                                                "start": 1005,
                                                "end": 1006,
                                                "fullWidth": 2,
                                                "width": 1,
                                                "text": "=",
                                                "value": "=",
                                                "valueText": "=",
                                                "hasTrailingTrivia": true,
                                                "trailingTrivia": [
                                                    {
                                                        "kind": "WhitespaceTrivia",
                                                        "text": " "
                                                    }
                                                ]
                                            },
                                            "value": {
                                                "kind": "ObjectCreationExpression",
                                                "fullStart": 1007,
                                                "fullEnd": 1027,
                                                "start": 1007,
                                                "end": 1027,
                                                "fullWidth": 20,
                                                "width": 20,
                                                "newKeyword": {
                                                    "kind": "NewKeyword",
                                                    "fullStart": 1007,
                                                    "fullEnd": 1011,
                                                    "start": 1007,
                                                    "end": 1010,
                                                    "fullWidth": 4,
                                                    "width": 3,
                                                    "text": "new",
                                                    "value": "new",
                                                    "valueText": "new",
                                                    "hasTrailingTrivia": true,
                                                    "trailingTrivia": [
                                                        {
                                                            "kind": "WhitespaceTrivia",
                                                            "text": " "
                                                        }
                                                    ]
                                                },
                                                "expression": {
                                                    "kind": "IdentifierName",
                                                    "fullStart": 1011,
                                                    "fullEnd": 1019,
                                                    "start": 1011,
                                                    "end": 1019,
                                                    "fullWidth": 8,
                                                    "width": 8,
                                                    "text": "Function",
                                                    "value": "Function",
                                                    "valueText": "Function"
                                                },
                                                "argumentList": {
                                                    "kind": "ArgumentList",
                                                    "fullStart": 1019,
                                                    "fullEnd": 1027,
                                                    "start": 1019,
                                                    "end": 1027,
                                                    "fullWidth": 8,
                                                    "width": 8,
                                                    "openParenToken": {
                                                        "kind": "OpenParenToken",
                                                        "fullStart": 1019,
                                                        "fullEnd": 1020,
                                                        "start": 1019,
                                                        "end": 1020,
                                                        "fullWidth": 1,
                                                        "width": 1,
                                                        "text": "(",
                                                        "value": "(",
                                                        "valueText": "("
                                                    },
                                                    "arguments": [
                                                        {
                                                            "kind": "IdentifierName",
                                                            "fullStart": 1020,
                                                            "fullEnd": 1021,
                                                            "start": 1020,
                                                            "end": 1021,
                                                            "fullWidth": 1,
                                                            "width": 1,
                                                            "text": "p",
                                                            "value": "p",
                                                            "valueText": "p"
                                                        },
                                                        {
                                                            "kind": "CommaToken",
                                                            "fullStart": 1021,
                                                            "fullEnd": 1022,
                                                            "start": 1021,
                                                            "end": 1022,
                                                            "fullWidth": 1,
                                                            "width": 1,
                                                            "text": ",",
                                                            "value": ",",
                                                            "valueText": ","
                                                        },
                                                        {
                                                            "kind": "IdentifierName",
                                                            "fullStart": 1022,
                                                            "fullEnd": 1026,
                                                            "start": 1022,
                                                            "end": 1026,
                                                            "fullWidth": 4,
                                                            "width": 4,
                                                            "text": "body",
                                                            "value": "body",
                                                            "valueText": "body"
                                                        }
                                                    ],
                                                    "closeParenToken": {
                                                        "kind": "CloseParenToken",
                                                        "fullStart": 1026,
                                                        "fullEnd": 1027,
                                                        "start": 1026,
                                                        "end": 1027,
                                                        "fullWidth": 1,
                                                        "width": 1,
                                                        "text": ")",
                                                        "value": ")",
                                                        "valueText": ")"
                                                    }
                                                }
                                            }
                                        }
                                    }
                                ]
                            },
                            "semicolonToken": {
                                "kind": "SemicolonToken",
                                "fullStart": 1027,
                                "fullEnd": 1029,
                                "start": 1027,
                                "end": 1028,
                                "fullWidth": 2,
                                "width": 1,
                                "text": ";",
                                "value": ";",
                                "valueText": ";",
                                "hasTrailingTrivia": true,
                                "hasTrailingNewLine": true,
                                "trailingTrivia": [
                                    {
                                        "kind": "NewLineTrivia",
                                        "text": "\n"
                                    }
                                ]
                            }
                        }
                    ],
                    "closeBraceToken": {
                        "kind": "CloseBraceToken",
                        "fullStart": 1029,
                        "fullEnd": 1031,
                        "start": 1029,
                        "end": 1030,
                        "fullWidth": 2,
                        "width": 1,
                        "text": "}",
                        "value": "}",
                        "valueText": "}",
                        "hasTrailingTrivia": true,
                        "trailingTrivia": [
                            {
                                "kind": "WhitespaceTrivia",
                                "text": " "
                            }
                        ]
                    }
                },
                "catchClause": {
                    "kind": "CatchClause",
                    "fullStart": 1031,
                    "fullEnd": 1087,
                    "start": 1031,
                    "end": 1086,
                    "fullWidth": 56,
                    "width": 55,
                    "catchKeyword": {
                        "kind": "CatchKeyword",
                        "fullStart": 1031,
                        "fullEnd": 1037,
                        "start": 1031,
                        "end": 1036,
                        "fullWidth": 6,
                        "width": 5,
                        "text": "catch",
                        "value": "catch",
                        "valueText": "catch",
                        "hasTrailingTrivia": true,
                        "trailingTrivia": [
                            {
                                "kind": "WhitespaceTrivia",
                                "text": " "
                            }
                        ]
                    },
                    "openParenToken": {
                        "kind": "OpenParenToken",
                        "fullStart": 1037,
                        "fullEnd": 1038,
                        "start": 1037,
                        "end": 1038,
                        "fullWidth": 1,
                        "width": 1,
                        "text": "(",
                        "value": "(",
                        "valueText": "("
                    },
                    "identifier": {
                        "kind": "IdentifierName",
                        "fullStart": 1038,
                        "fullEnd": 1039,
                        "start": 1038,
                        "end": 1039,
                        "fullWidth": 1,
                        "width": 1,
                        "text": "e",
                        "value": "e",
                        "valueText": "e"
                    },
                    "closeParenToken": {
                        "kind": "CloseParenToken",
                        "fullStart": 1039,
                        "fullEnd": 1041,
                        "start": 1039,
                        "end": 1040,
                        "fullWidth": 2,
                        "width": 1,
                        "text": ")",
                        "value": ")",
                        "valueText": ")",
                        "hasTrailingTrivia": true,
                        "trailingTrivia": [
                            {
                                "kind": "WhitespaceTrivia",
                                "text": " "
                            }
                        ]
                    },
                    "block": {
                        "kind": "Block",
                        "fullStart": 1041,
                        "fullEnd": 1087,
                        "start": 1041,
                        "end": 1086,
                        "fullWidth": 46,
                        "width": 45,
                        "openBraceToken": {
                            "kind": "OpenBraceToken",
                            "fullStart": 1041,
                            "fullEnd": 1043,
                            "start": 1041,
                            "end": 1042,
                            "fullWidth": 2,
                            "width": 1,
                            "text": "{",
                            "value": "{",
                            "valueText": "{",
                            "hasTrailingTrivia": true,
                            "hasTrailingNewLine": true,
                            "trailingTrivia": [
                                {
                                    "kind": "NewLineTrivia",
                                    "text": "\n"
                                }
                            ]
                        },
                        "statements": [
                            {
                                "kind": "ExpressionStatement",
                                "fullStart": 1043,
                                "fullEnd": 1085,
                                "start": 1045,
                                "end": 1084,
                                "fullWidth": 42,
                                "width": 39,
                                "expression": {
                                    "kind": "InvocationExpression",
                                    "fullStart": 1043,
                                    "fullEnd": 1083,
                                    "start": 1045,
                                    "end": 1083,
                                    "fullWidth": 40,
                                    "width": 38,
                                    "expression": {
                                        "kind": "IdentifierName",
                                        "fullStart": 1043,
                                        "fullEnd": 1050,
                                        "start": 1045,
                                        "end": 1050,
                                        "fullWidth": 7,
                                        "width": 5,
                                        "text": "$FAIL",
                                        "value": "$FAIL",
                                        "valueText": "$FAIL",
                                        "hasLeadingTrivia": true,
                                        "leadingTrivia": [
                                            {
                                                "kind": "WhitespaceTrivia",
                                                "text": "  "
                                            }
                                        ]
                                    },
                                    "argumentList": {
                                        "kind": "ArgumentList",
                                        "fullStart": 1050,
                                        "fullEnd": 1083,
                                        "start": 1050,
                                        "end": 1083,
                                        "fullWidth": 33,
                                        "width": 33,
                                        "openParenToken": {
                                            "kind": "OpenParenToken",
                                            "fullStart": 1050,
                                            "fullEnd": 1051,
                                            "start": 1050,
                                            "end": 1051,
                                            "fullWidth": 1,
                                            "width": 1,
                                            "text": "(",
                                            "value": "(",
                                            "valueText": "("
                                        },
                                        "arguments": [
                                            {
                                                "kind": "AddExpression",
                                                "fullStart": 1051,
                                                "fullEnd": 1082,
                                                "start": 1051,
                                                "end": 1082,
                                                "fullWidth": 31,
                                                "width": 31,
                                                "left": {
                                                    "kind": "StringLiteral",
                                                    "fullStart": 1051,
                                                    "fullEnd": 1080,
                                                    "start": 1051,
                                                    "end": 1080,
                                                    "fullWidth": 29,
                                                    "width": 29,
                                                    "text": "'#1: test failed with error '",
                                                    "value": "#1: test failed with error ",
                                                    "valueText": "#1: test failed with error "
                                                },
                                                "operatorToken": {
                                                    "kind": "PlusToken",
                                                    "fullStart": 1080,
                                                    "fullEnd": 1081,
                                                    "start": 1080,
                                                    "end": 1081,
                                                    "fullWidth": 1,
                                                    "width": 1,
                                                    "text": "+",
                                                    "value": "+",
                                                    "valueText": "+"
                                                },
                                                "right": {
                                                    "kind": "IdentifierName",
                                                    "fullStart": 1081,
                                                    "fullEnd": 1082,
                                                    "start": 1081,
                                                    "end": 1082,
                                                    "fullWidth": 1,
                                                    "width": 1,
                                                    "text": "e",
                                                    "value": "e",
                                                    "valueText": "e"
                                                }
                                            }
                                        ],
                                        "closeParenToken": {
                                            "kind": "CloseParenToken",
                                            "fullStart": 1082,
                                            "fullEnd": 1083,
                                            "start": 1082,
                                            "end": 1083,
                                            "fullWidth": 1,
                                            "width": 1,
                                            "text": ")",
                                            "value": ")",
                                            "valueText": ")"
                                        }
                                    }
                                },
                                "semicolonToken": {
                                    "kind": "SemicolonToken",
                                    "fullStart": 1083,
                                    "fullEnd": 1085,
                                    "start": 1083,
                                    "end": 1084,
                                    "fullWidth": 2,
                                    "width": 1,
                                    "text": ";",
                                    "value": ";",
                                    "valueText": ";",
                                    "hasTrailingTrivia": true,
                                    "hasTrailingNewLine": true,
                                    "trailingTrivia": [
                                        {
                                            "kind": "NewLineTrivia",
                                            "text": "\n"
                                        }
                                    ]
                                }
                            }
                        ],
                        "closeBraceToken": {
                            "kind": "CloseBraceToken",
                            "fullStart": 1085,
                            "fullEnd": 1087,
                            "start": 1085,
                            "end": 1086,
                            "fullWidth": 2,
                            "width": 1,
                            "text": "}",
                            "value": "}",
                            "valueText": "}",
                            "hasTrailingTrivia": true,
                            "hasTrailingNewLine": true,
                            "trailingTrivia": [
                                {
                                    "kind": "NewLineTrivia",
                                    "text": "\n"
                                }
                            ]
                        }
                    }
                }
            },
            {
                "kind": "IfStatement",
                "fullStart": 1087,
                "fullEnd": 1291,
                "start": 1098,
                "end": 1290,
                "fullWidth": 204,
                "width": 192,
                "isIncrementallyUnusable": true,
                "ifKeyword": {
                    "kind": "IfKeyword",
                    "fullStart": 1087,
                    "fullEnd": 1101,
                    "start": 1098,
                    "end": 1100,
                    "fullWidth": 14,
                    "width": 2,
                    "text": "if",
                    "value": "if",
                    "valueText": "if",
                    "hasLeadingTrivia": true,
                    "hasLeadingComment": true,
                    "hasLeadingNewLine": true,
                    "hasTrailingTrivia": true,
                    "leadingTrivia": [
                        {
                            "kind": "NewLineTrivia",
                            "text": "\n"
                        },
                        {
                            "kind": "SingleLineCommentTrivia",
                            "text": "//CHECK#2"
                        },
                        {
                            "kind": "NewLineTrivia",
                            "text": "\n"
                        }
                    ],
                    "trailingTrivia": [
                        {
                            "kind": "WhitespaceTrivia",
                            "text": " "
                        }
                    ]
                },
                "openParenToken": {
                    "kind": "OpenParenToken",
                    "fullStart": 1101,
                    "fullEnd": 1102,
                    "start": 1101,
                    "end": 1102,
                    "fullWidth": 1,
                    "width": 1,
                    "text": "(",
                    "value": "(",
                    "valueText": "("
                },
                "condition": {
                    "kind": "NotEqualsExpression",
                    "fullStart": 1102,
                    "fullEnd": 1128,
                    "start": 1102,
                    "end": 1128,
                    "fullWidth": 26,
                    "width": 26,
                    "isIncrementallyUnusable": true,
                    "left": {
                        "kind": "MemberAccessExpression",
                        "fullStart": 1102,
                        "fullEnd": 1116,
                        "start": 1102,
                        "end": 1115,
                        "fullWidth": 14,
                        "width": 13,
                        "isIncrementallyUnusable": true,
                        "expression": {
                            "kind": "IdentifierName",
                            "fullStart": 1102,
                            "fullEnd": 1103,
                            "start": 1102,
                            "end": 1103,
                            "fullWidth": 1,
                            "width": 1,
                            "text": "f",
                            "value": "f",
                            "valueText": "f"
                        },
                        "dotToken": {
                            "kind": "DotToken",
                            "fullStart": 1103,
                            "fullEnd": 1104,
                            "start": 1103,
                            "end": 1104,
                            "fullWidth": 1,
                            "width": 1,
                            "text": ".",
                            "value": ".",
                            "valueText": "."
                        },
                        "name": {
                            "kind": "IdentifierName",
                            "fullStart": 1104,
                            "fullEnd": 1116,
                            "start": 1104,
                            "end": 1115,
                            "fullWidth": 12,
                            "width": 11,
                            "text": "constructor",
                            "value": "constructor",
                            "valueText": "constructor",
                            "hasTrailingTrivia": true,
                            "trailingTrivia": [
                                {
                                    "kind": "WhitespaceTrivia",
                                    "text": " "
                                }
                            ]
                        }
                    },
                    "operatorToken": {
                        "kind": "ExclamationEqualsEqualsToken",
                        "fullStart": 1116,
                        "fullEnd": 1120,
                        "start": 1116,
                        "end": 1119,
                        "fullWidth": 4,
                        "width": 3,
                        "text": "!==",
                        "value": "!==",
                        "valueText": "!==",
                        "hasTrailingTrivia": true,
                        "trailingTrivia": [
                            {
                                "kind": "WhitespaceTrivia",
                                "text": " "
                            }
                        ]
                    },
                    "right": {
                        "kind": "IdentifierName",
                        "fullStart": 1120,
                        "fullEnd": 1128,
                        "start": 1120,
                        "end": 1128,
                        "fullWidth": 8,
                        "width": 8,
                        "text": "Function",
                        "value": "Function",
                        "valueText": "Function"
                    }
                },
                "closeParenToken": {
                    "kind": "CloseParenToken",
                    "fullStart": 1128,
                    "fullEnd": 1130,
                    "start": 1128,
                    "end": 1129,
                    "fullWidth": 2,
                    "width": 1,
                    "text": ")",
                    "value": ")",
                    "valueText": ")",
                    "hasTrailingTrivia": true,
                    "trailingTrivia": [
                        {
                            "kind": "WhitespaceTrivia",
                            "text": " "
                        }
                    ]
                },
                "statement": {
                    "kind": "Block",
                    "fullStart": 1130,
                    "fullEnd": 1291,
                    "start": 1130,
                    "end": 1290,
                    "fullWidth": 161,
                    "width": 160,
                    "openBraceToken": {
                        "kind": "OpenBraceToken",
                        "fullStart": 1130,
                        "fullEnd": 1132,
                        "start": 1130,
                        "end": 1131,
                        "fullWidth": 2,
                        "width": 1,
                        "text": "{",
                        "value": "{",
                        "valueText": "{",
                        "hasTrailingTrivia": true,
                        "hasTrailingNewLine": true,
                        "trailingTrivia": [
                            {
                                "kind": "NewLineTrivia",
                                "text": "\n"
                            }
                        ]
                    },
                    "statements": [
                        {
                            "kind": "ExpressionStatement",
                            "fullStart": 1132,
                            "fullEnd": 1289,
                            "start": 1134,
                            "end": 1288,
                            "fullWidth": 157,
                            "width": 154,
                            "expression": {
                                "kind": "InvocationExpression",
                                "fullStart": 1132,
                                "fullEnd": 1287,
                                "start": 1134,
                                "end": 1287,
                                "fullWidth": 155,
                                "width": 153,
                                "expression": {
                                    "kind": "IdentifierName",
                                    "fullStart": 1132,
                                    "fullEnd": 1140,
                                    "start": 1134,
                                    "end": 1140,
                                    "fullWidth": 8,
                                    "width": 6,
                                    "text": "$ERROR",
                                    "value": "$ERROR",
                                    "valueText": "$ERROR",
                                    "hasLeadingTrivia": true,
                                    "leadingTrivia": [
                                        {
                                            "kind": "WhitespaceTrivia",
                                            "text": "  "
                                        }
                                    ]
                                },
                                "argumentList": {
                                    "kind": "ArgumentList",
                                    "fullStart": 1140,
                                    "fullEnd": 1287,
                                    "start": 1140,
                                    "end": 1287,
                                    "fullWidth": 147,
                                    "width": 147,
                                    "openParenToken": {
                                        "kind": "OpenParenToken",
                                        "fullStart": 1140,
                                        "fullEnd": 1141,
                                        "start": 1140,
                                        "end": 1141,
                                        "fullWidth": 1,
                                        "width": 1,
                                        "text": "(",
                                        "value": "(",
                                        "valueText": "("
                                    },
                                    "arguments": [
                                        {
                                            "kind": "StringLiteral",
                                            "fullStart": 1141,
                                            "fullEnd": 1286,
                                            "start": 1141,
                                            "end": 1286,
                                            "fullWidth": 145,
                                            "width": 145,
                                            "text": "'#2: When the Function constructor is called with one argument then body be that argument and creates a new Function object as specified in 13.2'",
                                            "value": "#2: When the Function constructor is called with one argument then body be that argument and creates a new Function object as specified in 13.2",
                                            "valueText": "#2: When the Function constructor is called with one argument then body be that argument and creates a new Function object as specified in 13.2"
                                        }
                                    ],
                                    "closeParenToken": {
                                        "kind": "CloseParenToken",
                                        "fullStart": 1286,
                                        "fullEnd": 1287,
                                        "start": 1286,
                                        "end": 1287,
                                        "fullWidth": 1,
                                        "width": 1,
                                        "text": ")",
                                        "value": ")",
                                        "valueText": ")"
                                    }
                                }
                            },
                            "semicolonToken": {
                                "kind": "SemicolonToken",
                                "fullStart": 1287,
                                "fullEnd": 1289,
                                "start": 1287,
                                "end": 1288,
                                "fullWidth": 2,
                                "width": 1,
                                "text": ";",
                                "value": ";",
                                "valueText": ";",
                                "hasTrailingTrivia": true,
                                "hasTrailingNewLine": true,
                                "trailingTrivia": [
                                    {
                                        "kind": "NewLineTrivia",
                                        "text": "\n"
                                    }
                                ]
                            }
                        }
                    ],
                    "closeBraceToken": {
                        "kind": "CloseBraceToken",
                        "fullStart": 1289,
                        "fullEnd": 1291,
                        "start": 1289,
                        "end": 1290,
                        "fullWidth": 2,
                        "width": 1,
                        "text": "}",
                        "value": "}",
                        "valueText": "}",
                        "hasTrailingTrivia": true,
                        "hasTrailingNewLine": true,
                        "trailingTrivia": [
                            {
                                "kind": "NewLineTrivia",
                                "text": "\n"
                            }
                        ]
                    }
                }
            },
            {
                "kind": "IfStatement",
                "fullStart": 1291,
                "fullEnd": 1456,
                "start": 1302,
                "end": 1455,
                "fullWidth": 165,
                "width": 153,
                "ifKeyword": {
                    "kind": "IfKeyword",
                    "fullStart": 1291,
                    "fullEnd": 1305,
                    "start": 1302,
                    "end": 1304,
                    "fullWidth": 14,
                    "width": 2,
                    "text": "if",
                    "value": "if",
                    "valueText": "if",
                    "hasLeadingTrivia": true,
                    "hasLeadingComment": true,
                    "hasLeadingNewLine": true,
                    "hasTrailingTrivia": true,
                    "leadingTrivia": [
                        {
                            "kind": "NewLineTrivia",
                            "text": "\n"
                        },
                        {
                            "kind": "SingleLineCommentTrivia",
                            "text": "//CHECK#3"
                        },
                        {
                            "kind": "NewLineTrivia",
                            "text": "\n"
                        }
                    ],
                    "trailingTrivia": [
                        {
                            "kind": "WhitespaceTrivia",
                            "text": " "
                        }
                    ]
                },
                "openParenToken": {
                    "kind": "OpenParenToken",
                    "fullStart": 1305,
                    "fullEnd": 1306,
                    "start": 1305,
                    "end": 1306,
                    "fullWidth": 1,
                    "width": 1,
                    "text": "(",
                    "value": "(",
                    "valueText": "("
                },
                "condition": {
                    "kind": "NotEqualsExpression",
                    "fullStart": 1306,
                    "fullEnd": 1315,
                    "start": 1306,
                    "end": 1315,
                    "fullWidth": 9,
                    "width": 9,
                    "left": {
                        "kind": "InvocationExpression",
                        "fullStart": 1306,
                        "fullEnd": 1309,
                        "start": 1306,
                        "end": 1309,
                        "fullWidth": 3,
                        "width": 3,
                        "expression": {
                            "kind": "IdentifierName",
                            "fullStart": 1306,
                            "fullEnd": 1307,
                            "start": 1306,
                            "end": 1307,
                            "fullWidth": 1,
                            "width": 1,
                            "text": "f",
                            "value": "f",
                            "valueText": "f"
                        },
                        "argumentList": {
                            "kind": "ArgumentList",
                            "fullStart": 1307,
                            "fullEnd": 1309,
                            "start": 1307,
                            "end": 1309,
                            "fullWidth": 2,
                            "width": 2,
                            "openParenToken": {
                                "kind": "OpenParenToken",
                                "fullStart": 1307,
                                "fullEnd": 1308,
                                "start": 1307,
                                "end": 1308,
                                "fullWidth": 1,
                                "width": 1,
                                "text": "(",
                                "value": "(",
                                "valueText": "("
                            },
                            "arguments": [],
                            "closeParenToken": {
                                "kind": "CloseParenToken",
                                "fullStart": 1308,
                                "fullEnd": 1309,
                                "start": 1308,
                                "end": 1309,
                                "fullWidth": 1,
                                "width": 1,
                                "text": ")",
                                "value": ")",
                                "valueText": ")"
                            }
                        }
                    },
                    "operatorToken": {
                        "kind": "ExclamationEqualsEqualsToken",
                        "fullStart": 1309,
                        "fullEnd": 1312,
                        "start": 1309,
                        "end": 1312,
                        "fullWidth": 3,
                        "width": 3,
                        "text": "!==",
                        "value": "!==",
                        "valueText": "!=="
                    },
                    "right": {
                        "kind": "NumericLiteral",
                        "fullStart": 1312,
                        "fullEnd": 1315,
                        "start": 1312,
                        "end": 1315,
                        "fullWidth": 3,
                        "width": 3,
                        "text": "1.1",
                        "value": 1.1,
                        "valueText": "1.1"
                    }
                },
                "closeParenToken": {
                    "kind": "CloseParenToken",
                    "fullStart": 1315,
                    "fullEnd": 1317,
                    "start": 1315,
                    "end": 1316,
                    "fullWidth": 2,
                    "width": 1,
                    "text": ")",
                    "value": ")",
                    "valueText": ")",
                    "hasTrailingTrivia": true,
                    "trailingTrivia": [
                        {
                            "kind": "WhitespaceTrivia",
                            "text": " "
                        }
                    ]
                },
                "statement": {
                    "kind": "Block",
                    "fullStart": 1317,
                    "fullEnd": 1456,
                    "start": 1317,
                    "end": 1455,
                    "fullWidth": 139,
                    "width": 138,
                    "openBraceToken": {
                        "kind": "OpenBraceToken",
                        "fullStart": 1317,
                        "fullEnd": 1319,
                        "start": 1317,
                        "end": 1318,
                        "fullWidth": 2,
                        "width": 1,
                        "text": "{",
                        "value": "{",
                        "valueText": "{",
                        "hasTrailingTrivia": true,
                        "hasTrailingNewLine": true,
                        "trailingTrivia": [
                            {
                                "kind": "NewLineTrivia",
                                "text": "\n"
                            }
                        ]
                    },
                    "statements": [
                        {
                            "kind": "ExpressionStatement",
                            "fullStart": 1319,
                            "fullEnd": 1454,
                            "start": 1321,
                            "end": 1453,
                            "fullWidth": 135,
                            "width": 132,
                            "expression": {
                                "kind": "InvocationExpression",
                                "fullStart": 1319,
                                "fullEnd": 1452,
                                "start": 1321,
                                "end": 1452,
                                "fullWidth": 133,
                                "width": 131,
                                "expression": {
                                    "kind": "IdentifierName",
                                    "fullStart": 1319,
                                    "fullEnd": 1327,
                                    "start": 1321,
                                    "end": 1327,
                                    "fullWidth": 8,
                                    "width": 6,
                                    "text": "$ERROR",
                                    "value": "$ERROR",
                                    "valueText": "$ERROR",
                                    "hasLeadingTrivia": true,
                                    "leadingTrivia": [
                                        {
                                            "kind": "WhitespaceTrivia",
                                            "text": "  "
                                        }
                                    ]
                                },
                                "argumentList": {
                                    "kind": "ArgumentList",
                                    "fullStart": 1327,
                                    "fullEnd": 1452,
                                    "start": 1327,
                                    "end": 1452,
                                    "fullWidth": 125,
                                    "width": 125,
                                    "openParenToken": {
                                        "kind": "OpenParenToken",
                                        "fullStart": 1327,
                                        "fullEnd": 1328,
                                        "start": 1327,
                                        "end": 1328,
                                        "fullWidth": 1,
                                        "width": 1,
                                        "text": "(",
                                        "value": "(",
                                        "valueText": "("
                                    },
                                    "arguments": [
                                        {
                                            "kind": "StringLiteral",
                                            "fullStart": 1328,
                                            "fullEnd": 1451,
                                            "start": 1328,
                                            "end": 1451,
                                            "fullWidth": 123,
                                            "width": 123,
                                            "text": "'#3: When the Function constructor is called with one argument then body be that argument the following steps are taken...'",
                                            "value": "#3: When the Function constructor is called with one argument then body be that argument the following steps are taken...",
                                            "valueText": "#3: When the Function constructor is called with one argument then body be that argument the following steps are taken..."
                                        }
                                    ],
                                    "closeParenToken": {
                                        "kind": "CloseParenToken",
                                        "fullStart": 1451,
                                        "fullEnd": 1452,
                                        "start": 1451,
                                        "end": 1452,
                                        "fullWidth": 1,
                                        "width": 1,
                                        "text": ")",
                                        "value": ")",
                                        "valueText": ")"
                                    }
                                }
                            },
                            "semicolonToken": {
                                "kind": "SemicolonToken",
                                "fullStart": 1452,
                                "fullEnd": 1454,
                                "start": 1452,
                                "end": 1453,
                                "fullWidth": 2,
                                "width": 1,
                                "text": ";",
                                "value": ";",
                                "valueText": ";",
                                "hasTrailingTrivia": true,
                                "hasTrailingNewLine": true,
                                "trailingTrivia": [
                                    {
                                        "kind": "NewLineTrivia",
                                        "text": "\n"
                                    }
                                ]
                            }
                        }
                    ],
                    "closeBraceToken": {
                        "kind": "CloseBraceToken",
                        "fullStart": 1454,
                        "fullEnd": 1456,
                        "start": 1454,
                        "end": 1455,
                        "fullWidth": 2,
                        "width": 1,
                        "text": "}",
                        "value": "}",
                        "valueText": "}",
                        "hasTrailingTrivia": true,
                        "hasTrailingNewLine": true,
                        "trailingTrivia": [
                            {
                                "kind": "NewLineTrivia",
                                "text": "\n"
                            }
                        ]
                    }
                }
            },
            {
                "kind": "VariableStatement",
                "fullStart": 1456,
                "fullEnd": 1464,
                "start": 1457,
                "end": 1463,
                "fullWidth": 8,
                "width": 6,
                "modifiers": [],
                "variableDeclaration": {
                    "kind": "VariableDeclaration",
                    "fullStart": 1456,
                    "fullEnd": 1462,
                    "start": 1457,
                    "end": 1462,
                    "fullWidth": 6,
                    "width": 5,
                    "varKeyword": {
                        "kind": "VarKeyword",
                        "fullStart": 1456,
                        "fullEnd": 1461,
                        "start": 1457,
                        "end": 1460,
                        "fullWidth": 5,
                        "width": 3,
                        "text": "var",
                        "value": "var",
                        "valueText": "var",
                        "hasLeadingTrivia": true,
                        "hasLeadingNewLine": true,
                        "hasTrailingTrivia": true,
                        "leadingTrivia": [
                            {
                                "kind": "NewLineTrivia",
                                "text": "\n"
                            }
                        ],
                        "trailingTrivia": [
                            {
                                "kind": "WhitespaceTrivia",
                                "text": " "
                            }
                        ]
                    },
                    "variableDeclarators": [
                        {
                            "kind": "VariableDeclarator",
                            "fullStart": 1461,
                            "fullEnd": 1462,
                            "start": 1461,
                            "end": 1462,
                            "fullWidth": 1,
<<<<<<< HEAD
                            "width": 1,
                            "identifier": {
=======
                            "propertyName": {
>>>>>>> 85e84683
                                "kind": "IdentifierName",
                                "fullStart": 1461,
                                "fullEnd": 1462,
                                "start": 1461,
                                "end": 1462,
                                "fullWidth": 1,
                                "width": 1,
                                "text": "p",
                                "value": "p",
                                "valueText": "p"
                            }
                        }
                    ]
                },
                "semicolonToken": {
                    "kind": "SemicolonToken",
                    "fullStart": 1462,
                    "fullEnd": 1464,
                    "start": 1462,
                    "end": 1463,
                    "fullWidth": 2,
                    "width": 1,
                    "text": ";",
                    "value": ";",
                    "valueText": ";",
                    "hasTrailingTrivia": true,
                    "hasTrailingNewLine": true,
                    "trailingTrivia": [
                        {
                            "kind": "NewLineTrivia",
                            "text": "\n"
                        }
                    ]
                }
            }
        ],
        "endOfFileToken": {
            "kind": "EndOfFileToken",
            "fullStart": 1464,
            "fullEnd": 1464,
            "start": 1464,
            "end": 1464,
            "fullWidth": 0,
            "width": 0,
            "text": ""
        }
    },
    "lineMap": {
        "lineStarts": [
            0,
            61,
            132,
            133,
            137,
            234,
            276,
            312,
            340,
            432,
            513,
            690,
            770,
            796,
            799,
            844,
            949,
            953,
            954,
            980,
            981,
            991,
            997,
            1029,
            1043,
            1085,
            1087,
            1088,
            1098,
            1132,
            1289,
            1291,
            1292,
            1302,
            1319,
            1454,
            1456,
            1457,
            1464
        ],
        "length": 1464
    }
}<|MERGE_RESOLUTION|>--- conflicted
+++ resolved
@@ -95,12 +95,8 @@
                             "start": 958,
                             "end": 978,
                             "fullWidth": 20,
-<<<<<<< HEAD
                             "width": 20,
-                            "identifier": {
-=======
                             "propertyName": {
->>>>>>> 85e84683
                                 "kind": "IdentifierName",
                                 "fullStart": 958,
                                 "fullEnd": 963,
@@ -307,12 +303,8 @@
                                         "start": 1003,
                                         "end": 1027,
                                         "fullWidth": 24,
-<<<<<<< HEAD
                                         "width": 24,
-                                        "identifier": {
-=======
                                         "propertyName": {
->>>>>>> 85e84683
                                             "kind": "IdentifierName",
                                             "fullStart": 1003,
                                             "fullEnd": 1005,
@@ -1472,12 +1464,8 @@
                             "start": 1461,
                             "end": 1462,
                             "fullWidth": 1,
-<<<<<<< HEAD
                             "width": 1,
-                            "identifier": {
-=======
                             "propertyName": {
->>>>>>> 85e84683
                                 "kind": "IdentifierName",
                                 "fullStart": 1461,
                                 "fullEnd": 1462,
