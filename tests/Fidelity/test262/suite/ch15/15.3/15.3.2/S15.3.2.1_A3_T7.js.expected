{
    "isDeclaration": false,
    "languageVersion": "EcmaScript5",
    "parseOptions": {
        "allowAutomaticSemicolonInsertion": true
    },
    "sourceUnit": {
        "kind": "SourceUnit",
        "fullStart": 0,
        "fullEnd": 1464,
        "start": 944,
        "end": 1464,
        "fullWidth": 1464,
        "width": 520,
        "isIncrementallyUnusable": true,
        "moduleElements": [
            {
                "kind": "VariableStatement",
                "fullStart": 0,
                "fullEnd": 968,
                "start": 944,
                "end": 967,
                "fullWidth": 968,
                "width": 23,
                "modifiers": [],
                "variableDeclaration": {
                    "kind": "VariableDeclaration",
                    "fullStart": 0,
                    "fullEnd": 966,
                    "start": 944,
                    "end": 966,
                    "fullWidth": 966,
                    "width": 22,
                    "varKeyword": {
                        "kind": "VarKeyword",
                        "fullStart": 0,
                        "fullEnd": 948,
                        "start": 944,
                        "end": 947,
                        "fullWidth": 948,
                        "width": 3,
                        "text": "var",
                        "value": "var",
                        "valueText": "var",
                        "hasLeadingTrivia": true,
                        "hasLeadingComment": true,
                        "hasLeadingNewLine": true,
                        "hasTrailingTrivia": true,
                        "leadingTrivia": [
                            {
                                "kind": "SingleLineCommentTrivia",
                                "text": "// Copyright 2009 the Sputnik authors.  All rights reserved."
                            },
                            {
                                "kind": "NewLineTrivia",
                                "text": "\n"
                            },
                            {
                                "kind": "SingleLineCommentTrivia",
                                "text": "// This code is governed by the BSD license found in the LICENSE file."
                            },
                            {
                                "kind": "NewLineTrivia",
                                "text": "\n"
                            },
                            {
                                "kind": "NewLineTrivia",
                                "text": "\n"
                            },
                            {
                                "kind": "MultiLineCommentTrivia",
                                "text": "/**\n * When the Function constructor is called with arguments p, body the following steps are taken:\n * i) Let Result(i) be the first argument\n * ii) Let P be ToString(Result(i))\n * iii) Call ToString(body)\n * iv) If P is not parsable as a FormalParameterList_opt then throw a SyntaxError exception\n * v) If body is not parsable as FunctionBody then throw a SyntaxError exception\n * vi) Create a new Function object as specified in 13.2 with parameters specified by parsing P as a FormalParameterListopt and body specified by parsing body as a FunctionBody\n * Pass in a scope chain consisting of the global object as the Scope parameter\n * vii) Return Result(vi)\n *\n * @path ch15/15.3/15.3.2/S15.3.2.1_A3_T7.js\n * @description Values of the function constructor arguments are \"Object(\"a\")\" and \"return a;\"\n */"
                            },
                            {
                                "kind": "NewLineTrivia",
                                "text": "\n"
                            },
                            {
                                "kind": "NewLineTrivia",
                                "text": "\n"
                            }
                        ],
                        "trailingTrivia": [
                            {
                                "kind": "WhitespaceTrivia",
                                "text": " "
                            }
                        ]
                    },
                    "variableDeclarators": [
                        {
                            "kind": "VariableDeclarator",
                            "fullStart": 948,
                            "fullEnd": 966,
                            "start": 948,
                            "end": 966,
                            "fullWidth": 18,
<<<<<<< HEAD
                            "width": 18,
                            "identifier": {
=======
                            "propertyName": {
>>>>>>> 85e84683
                                "kind": "IdentifierName",
                                "fullStart": 948,
                                "fullEnd": 953,
                                "start": 948,
                                "end": 952,
                                "fullWidth": 5,
                                "width": 4,
                                "text": "body",
                                "value": "body",
                                "valueText": "body",
                                "hasTrailingTrivia": true,
                                "trailingTrivia": [
                                    {
                                        "kind": "WhitespaceTrivia",
                                        "text": " "
                                    }
                                ]
                            },
                            "equalsValueClause": {
                                "kind": "EqualsValueClause",
                                "fullStart": 953,
                                "fullEnd": 966,
                                "start": 953,
                                "end": 966,
                                "fullWidth": 13,
                                "width": 13,
                                "equalsToken": {
                                    "kind": "EqualsToken",
                                    "fullStart": 953,
                                    "fullEnd": 955,
                                    "start": 953,
                                    "end": 954,
                                    "fullWidth": 2,
                                    "width": 1,
                                    "text": "=",
                                    "value": "=",
                                    "valueText": "=",
                                    "hasTrailingTrivia": true,
                                    "trailingTrivia": [
                                        {
                                            "kind": "WhitespaceTrivia",
                                            "text": " "
                                        }
                                    ]
                                },
                                "value": {
                                    "kind": "StringLiteral",
                                    "fullStart": 955,
                                    "fullEnd": 966,
                                    "start": 955,
                                    "end": 966,
                                    "fullWidth": 11,
                                    "width": 11,
                                    "text": "\"return a;\"",
                                    "value": "return a;",
                                    "valueText": "return a;"
                                }
                            }
                        }
                    ]
                },
                "semicolonToken": {
                    "kind": "SemicolonToken",
                    "fullStart": 966,
                    "fullEnd": 968,
                    "start": 966,
                    "end": 967,
                    "fullWidth": 2,
                    "width": 1,
                    "text": ";",
                    "value": ";",
                    "valueText": ";",
                    "hasTrailingTrivia": true,
                    "hasTrailingNewLine": true,
                    "trailingTrivia": [
                        {
                            "kind": "NewLineTrivia",
                            "text": "\n"
                        }
                    ]
                }
            },
            {
                "kind": "VariableStatement",
                "fullStart": 968,
                "fullEnd": 988,
                "start": 969,
                "end": 987,
                "fullWidth": 20,
                "width": 18,
                "modifiers": [],
                "variableDeclaration": {
                    "kind": "VariableDeclaration",
                    "fullStart": 968,
                    "fullEnd": 986,
                    "start": 969,
                    "end": 986,
                    "fullWidth": 18,
                    "width": 17,
                    "varKeyword": {
                        "kind": "VarKeyword",
                        "fullStart": 968,
                        "fullEnd": 973,
                        "start": 969,
                        "end": 972,
                        "fullWidth": 5,
                        "width": 3,
                        "text": "var",
                        "value": "var",
                        "valueText": "var",
                        "hasLeadingTrivia": true,
                        "hasLeadingNewLine": true,
                        "hasTrailingTrivia": true,
                        "leadingTrivia": [
                            {
                                "kind": "NewLineTrivia",
                                "text": "\n"
                            }
                        ],
                        "trailingTrivia": [
                            {
                                "kind": "WhitespaceTrivia",
                                "text": " "
                            }
                        ]
                    },
                    "variableDeclarators": [
                        {
                            "kind": "VariableDeclarator",
                            "fullStart": 973,
                            "fullEnd": 986,
                            "start": 973,
                            "end": 986,
                            "fullWidth": 13,
<<<<<<< HEAD
                            "width": 13,
                            "identifier": {
=======
                            "propertyName": {
>>>>>>> 85e84683
                                "kind": "IdentifierName",
                                "fullStart": 973,
                                "fullEnd": 974,
                                "start": 973,
                                "end": 974,
                                "fullWidth": 1,
                                "width": 1,
                                "text": "p",
                                "value": "p",
                                "valueText": "p"
                            },
                            "equalsValueClause": {
                                "kind": "EqualsValueClause",
                                "fullStart": 974,
                                "fullEnd": 986,
                                "start": 974,
                                "end": 986,
                                "fullWidth": 12,
                                "width": 12,
                                "equalsToken": {
                                    "kind": "EqualsToken",
                                    "fullStart": 974,
                                    "fullEnd": 975,
                                    "start": 974,
                                    "end": 975,
                                    "fullWidth": 1,
                                    "width": 1,
                                    "text": "=",
                                    "value": "=",
                                    "valueText": "="
                                },
                                "value": {
                                    "kind": "InvocationExpression",
                                    "fullStart": 975,
                                    "fullEnd": 986,
                                    "start": 975,
                                    "end": 986,
                                    "fullWidth": 11,
                                    "width": 11,
                                    "expression": {
                                        "kind": "IdentifierName",
                                        "fullStart": 975,
                                        "fullEnd": 981,
                                        "start": 975,
                                        "end": 981,
                                        "fullWidth": 6,
                                        "width": 6,
                                        "text": "Object",
                                        "value": "Object",
                                        "valueText": "Object"
                                    },
                                    "argumentList": {
                                        "kind": "ArgumentList",
                                        "fullStart": 981,
                                        "fullEnd": 986,
                                        "start": 981,
                                        "end": 986,
                                        "fullWidth": 5,
                                        "width": 5,
                                        "openParenToken": {
                                            "kind": "OpenParenToken",
                                            "fullStart": 981,
                                            "fullEnd": 982,
                                            "start": 981,
                                            "end": 982,
                                            "fullWidth": 1,
                                            "width": 1,
                                            "text": "(",
                                            "value": "(",
                                            "valueText": "("
                                        },
                                        "arguments": [
                                            {
                                                "kind": "StringLiteral",
                                                "fullStart": 982,
                                                "fullEnd": 985,
                                                "start": 982,
                                                "end": 985,
                                                "fullWidth": 3,
                                                "width": 3,
                                                "text": "\"a\"",
                                                "value": "a",
                                                "valueText": "a"
                                            }
                                        ],
                                        "closeParenToken": {
                                            "kind": "CloseParenToken",
                                            "fullStart": 985,
                                            "fullEnd": 986,
                                            "start": 985,
                                            "end": 986,
                                            "fullWidth": 1,
                                            "width": 1,
                                            "text": ")",
                                            "value": ")",
                                            "valueText": ")"
                                        }
                                    }
                                }
                            }
                        }
                    ]
                },
                "semicolonToken": {
                    "kind": "SemicolonToken",
                    "fullStart": 986,
                    "fullEnd": 988,
                    "start": 986,
                    "end": 987,
                    "fullWidth": 2,
                    "width": 1,
                    "text": ";",
                    "value": ";",
                    "valueText": ";",
                    "hasTrailingTrivia": true,
                    "hasTrailingNewLine": true,
                    "trailingTrivia": [
                        {
                            "kind": "NewLineTrivia",
                            "text": "\n"
                        }
                    ]
                }
            },
            {
                "kind": "TryStatement",
                "fullStart": 988,
                "fullEnd": 1096,
                "start": 999,
                "end": 1095,
                "fullWidth": 108,
                "width": 96,
                "tryKeyword": {
                    "kind": "TryKeyword",
                    "fullStart": 988,
                    "fullEnd": 1003,
                    "start": 999,
                    "end": 1002,
                    "fullWidth": 15,
                    "width": 3,
                    "text": "try",
                    "value": "try",
                    "valueText": "try",
                    "hasLeadingTrivia": true,
                    "hasLeadingComment": true,
                    "hasLeadingNewLine": true,
                    "hasTrailingTrivia": true,
                    "leadingTrivia": [
                        {
                            "kind": "NewLineTrivia",
                            "text": "\n"
                        },
                        {
                            "kind": "SingleLineCommentTrivia",
                            "text": "//CHECK#1"
                        },
                        {
                            "kind": "NewLineTrivia",
                            "text": "\n"
                        }
                    ],
                    "trailingTrivia": [
                        {
                            "kind": "WhitespaceTrivia",
                            "text": " "
                        }
                    ]
                },
                "block": {
                    "kind": "Block",
                    "fullStart": 1003,
                    "fullEnd": 1040,
                    "start": 1003,
                    "end": 1039,
                    "fullWidth": 37,
                    "width": 36,
                    "openBraceToken": {
                        "kind": "OpenBraceToken",
                        "fullStart": 1003,
                        "fullEnd": 1005,
                        "start": 1003,
                        "end": 1004,
                        "fullWidth": 2,
                        "width": 1,
                        "text": "{",
                        "value": "{",
                        "valueText": "{",
                        "hasTrailingTrivia": true,
                        "hasTrailingNewLine": true,
                        "trailingTrivia": [
                            {
                                "kind": "NewLineTrivia",
                                "text": "\n"
                            }
                        ]
                    },
                    "statements": [
                        {
                            "kind": "VariableStatement",
                            "fullStart": 1005,
                            "fullEnd": 1038,
                            "start": 1007,
                            "end": 1037,
                            "fullWidth": 33,
                            "width": 30,
                            "modifiers": [],
                            "variableDeclaration": {
                                "kind": "VariableDeclaration",
                                "fullStart": 1005,
                                "fullEnd": 1036,
                                "start": 1007,
                                "end": 1036,
                                "fullWidth": 31,
                                "width": 29,
                                "varKeyword": {
                                    "kind": "VarKeyword",
                                    "fullStart": 1005,
                                    "fullEnd": 1011,
                                    "start": 1007,
                                    "end": 1010,
                                    "fullWidth": 6,
                                    "width": 3,
                                    "text": "var",
                                    "value": "var",
                                    "valueText": "var",
                                    "hasLeadingTrivia": true,
                                    "hasTrailingTrivia": true,
                                    "leadingTrivia": [
                                        {
                                            "kind": "WhitespaceTrivia",
                                            "text": "  "
                                        }
                                    ],
                                    "trailingTrivia": [
                                        {
                                            "kind": "WhitespaceTrivia",
                                            "text": " "
                                        }
                                    ]
                                },
                                "variableDeclarators": [
                                    {
                                        "kind": "VariableDeclarator",
                                        "fullStart": 1011,
                                        "fullEnd": 1036,
                                        "start": 1011,
                                        "end": 1036,
                                        "fullWidth": 25,
<<<<<<< HEAD
                                        "width": 25,
                                        "identifier": {
=======
                                        "propertyName": {
>>>>>>> 85e84683
                                            "kind": "IdentifierName",
                                            "fullStart": 1011,
                                            "fullEnd": 1013,
                                            "start": 1011,
                                            "end": 1012,
                                            "fullWidth": 2,
                                            "width": 1,
                                            "text": "f",
                                            "value": "f",
                                            "valueText": "f",
                                            "hasTrailingTrivia": true,
                                            "trailingTrivia": [
                                                {
                                                    "kind": "WhitespaceTrivia",
                                                    "text": " "
                                                }
                                            ]
                                        },
                                        "equalsValueClause": {
                                            "kind": "EqualsValueClause",
                                            "fullStart": 1013,
                                            "fullEnd": 1036,
                                            "start": 1013,
                                            "end": 1036,
                                            "fullWidth": 23,
                                            "width": 23,
                                            "equalsToken": {
                                                "kind": "EqualsToken",
                                                "fullStart": 1013,
                                                "fullEnd": 1015,
                                                "start": 1013,
                                                "end": 1014,
                                                "fullWidth": 2,
                                                "width": 1,
                                                "text": "=",
                                                "value": "=",
                                                "valueText": "=",
                                                "hasTrailingTrivia": true,
                                                "trailingTrivia": [
                                                    {
                                                        "kind": "WhitespaceTrivia",
                                                        "text": " "
                                                    }
                                                ]
                                            },
                                            "value": {
                                                "kind": "ObjectCreationExpression",
                                                "fullStart": 1015,
                                                "fullEnd": 1036,
                                                "start": 1015,
                                                "end": 1036,
                                                "fullWidth": 21,
                                                "width": 21,
                                                "newKeyword": {
                                                    "kind": "NewKeyword",
                                                    "fullStart": 1015,
                                                    "fullEnd": 1019,
                                                    "start": 1015,
                                                    "end": 1018,
                                                    "fullWidth": 4,
                                                    "width": 3,
                                                    "text": "new",
                                                    "value": "new",
                                                    "valueText": "new",
                                                    "hasTrailingTrivia": true,
                                                    "trailingTrivia": [
                                                        {
                                                            "kind": "WhitespaceTrivia",
                                                            "text": " "
                                                        }
                                                    ]
                                                },
                                                "expression": {
                                                    "kind": "IdentifierName",
                                                    "fullStart": 1019,
                                                    "fullEnd": 1027,
                                                    "start": 1019,
                                                    "end": 1027,
                                                    "fullWidth": 8,
                                                    "width": 8,
                                                    "text": "Function",
                                                    "value": "Function",
                                                    "valueText": "Function"
                                                },
                                                "argumentList": {
                                                    "kind": "ArgumentList",
                                                    "fullStart": 1027,
                                                    "fullEnd": 1036,
                                                    "start": 1027,
                                                    "end": 1036,
                                                    "fullWidth": 9,
                                                    "width": 9,
                                                    "openParenToken": {
                                                        "kind": "OpenParenToken",
                                                        "fullStart": 1027,
                                                        "fullEnd": 1028,
                                                        "start": 1027,
                                                        "end": 1028,
                                                        "fullWidth": 1,
                                                        "width": 1,
                                                        "text": "(",
                                                        "value": "(",
                                                        "valueText": "("
                                                    },
                                                    "arguments": [
                                                        {
                                                            "kind": "IdentifierName",
                                                            "fullStart": 1028,
                                                            "fullEnd": 1029,
                                                            "start": 1028,
                                                            "end": 1029,
                                                            "fullWidth": 1,
                                                            "width": 1,
                                                            "text": "p",
                                                            "value": "p",
                                                            "valueText": "p"
                                                        },
                                                        {
                                                            "kind": "CommaToken",
                                                            "fullStart": 1029,
                                                            "fullEnd": 1031,
                                                            "start": 1029,
                                                            "end": 1030,
                                                            "fullWidth": 2,
                                                            "width": 1,
                                                            "text": ",",
                                                            "value": ",",
                                                            "valueText": ",",
                                                            "hasTrailingTrivia": true,
                                                            "trailingTrivia": [
                                                                {
                                                                    "kind": "WhitespaceTrivia",
                                                                    "text": " "
                                                                }
                                                            ]
                                                        },
                                                        {
                                                            "kind": "IdentifierName",
                                                            "fullStart": 1031,
                                                            "fullEnd": 1035,
                                                            "start": 1031,
                                                            "end": 1035,
                                                            "fullWidth": 4,
                                                            "width": 4,
                                                            "text": "body",
                                                            "value": "body",
                                                            "valueText": "body"
                                                        }
                                                    ],
                                                    "closeParenToken": {
                                                        "kind": "CloseParenToken",
                                                        "fullStart": 1035,
                                                        "fullEnd": 1036,
                                                        "start": 1035,
                                                        "end": 1036,
                                                        "fullWidth": 1,
                                                        "width": 1,
                                                        "text": ")",
                                                        "value": ")",
                                                        "valueText": ")"
                                                    }
                                                }
                                            }
                                        }
                                    }
                                ]
                            },
                            "semicolonToken": {
                                "kind": "SemicolonToken",
                                "fullStart": 1036,
                                "fullEnd": 1038,
                                "start": 1036,
                                "end": 1037,
                                "fullWidth": 2,
                                "width": 1,
                                "text": ";",
                                "value": ";",
                                "valueText": ";",
                                "hasTrailingTrivia": true,
                                "hasTrailingNewLine": true,
                                "trailingTrivia": [
                                    {
                                        "kind": "NewLineTrivia",
                                        "text": "\n"
                                    }
                                ]
                            }
                        }
                    ],
                    "closeBraceToken": {
                        "kind": "CloseBraceToken",
                        "fullStart": 1038,
                        "fullEnd": 1040,
                        "start": 1038,
                        "end": 1039,
                        "fullWidth": 2,
                        "width": 1,
                        "text": "}",
                        "value": "}",
                        "valueText": "}",
                        "hasTrailingTrivia": true,
                        "trailingTrivia": [
                            {
                                "kind": "WhitespaceTrivia",
                                "text": " "
                            }
                        ]
                    }
                },
                "catchClause": {
                    "kind": "CatchClause",
                    "fullStart": 1040,
                    "fullEnd": 1096,
                    "start": 1040,
                    "end": 1095,
                    "fullWidth": 56,
                    "width": 55,
                    "catchKeyword": {
                        "kind": "CatchKeyword",
                        "fullStart": 1040,
                        "fullEnd": 1046,
                        "start": 1040,
                        "end": 1045,
                        "fullWidth": 6,
                        "width": 5,
                        "text": "catch",
                        "value": "catch",
                        "valueText": "catch",
                        "hasTrailingTrivia": true,
                        "trailingTrivia": [
                            {
                                "kind": "WhitespaceTrivia",
                                "text": " "
                            }
                        ]
                    },
                    "openParenToken": {
                        "kind": "OpenParenToken",
                        "fullStart": 1046,
                        "fullEnd": 1047,
                        "start": 1046,
                        "end": 1047,
                        "fullWidth": 1,
                        "width": 1,
                        "text": "(",
                        "value": "(",
                        "valueText": "("
                    },
                    "identifier": {
                        "kind": "IdentifierName",
                        "fullStart": 1047,
                        "fullEnd": 1048,
                        "start": 1047,
                        "end": 1048,
                        "fullWidth": 1,
                        "width": 1,
                        "text": "e",
                        "value": "e",
                        "valueText": "e"
                    },
                    "closeParenToken": {
                        "kind": "CloseParenToken",
                        "fullStart": 1048,
                        "fullEnd": 1050,
                        "start": 1048,
                        "end": 1049,
                        "fullWidth": 2,
                        "width": 1,
                        "text": ")",
                        "value": ")",
                        "valueText": ")",
                        "hasTrailingTrivia": true,
                        "trailingTrivia": [
                            {
                                "kind": "WhitespaceTrivia",
                                "text": " "
                            }
                        ]
                    },
                    "block": {
                        "kind": "Block",
                        "fullStart": 1050,
                        "fullEnd": 1096,
                        "start": 1050,
                        "end": 1095,
                        "fullWidth": 46,
                        "width": 45,
                        "openBraceToken": {
                            "kind": "OpenBraceToken",
                            "fullStart": 1050,
                            "fullEnd": 1052,
                            "start": 1050,
                            "end": 1051,
                            "fullWidth": 2,
                            "width": 1,
                            "text": "{",
                            "value": "{",
                            "valueText": "{",
                            "hasTrailingTrivia": true,
                            "hasTrailingNewLine": true,
                            "trailingTrivia": [
                                {
                                    "kind": "NewLineTrivia",
                                    "text": "\n"
                                }
                            ]
                        },
                        "statements": [
                            {
                                "kind": "ExpressionStatement",
                                "fullStart": 1052,
                                "fullEnd": 1094,
                                "start": 1054,
                                "end": 1093,
                                "fullWidth": 42,
                                "width": 39,
                                "expression": {
                                    "kind": "InvocationExpression",
                                    "fullStart": 1052,
                                    "fullEnd": 1092,
                                    "start": 1054,
                                    "end": 1092,
                                    "fullWidth": 40,
                                    "width": 38,
                                    "expression": {
                                        "kind": "IdentifierName",
                                        "fullStart": 1052,
                                        "fullEnd": 1059,
                                        "start": 1054,
                                        "end": 1059,
                                        "fullWidth": 7,
                                        "width": 5,
                                        "text": "$FAIL",
                                        "value": "$FAIL",
                                        "valueText": "$FAIL",
                                        "hasLeadingTrivia": true,
                                        "leadingTrivia": [
                                            {
                                                "kind": "WhitespaceTrivia",
                                                "text": "  "
                                            }
                                        ]
                                    },
                                    "argumentList": {
                                        "kind": "ArgumentList",
                                        "fullStart": 1059,
                                        "fullEnd": 1092,
                                        "start": 1059,
                                        "end": 1092,
                                        "fullWidth": 33,
                                        "width": 33,
                                        "openParenToken": {
                                            "kind": "OpenParenToken",
                                            "fullStart": 1059,
                                            "fullEnd": 1060,
                                            "start": 1059,
                                            "end": 1060,
                                            "fullWidth": 1,
                                            "width": 1,
                                            "text": "(",
                                            "value": "(",
                                            "valueText": "("
                                        },
                                        "arguments": [
                                            {
                                                "kind": "AddExpression",
                                                "fullStart": 1060,
                                                "fullEnd": 1091,
                                                "start": 1060,
                                                "end": 1091,
                                                "fullWidth": 31,
                                                "width": 31,
                                                "left": {
                                                    "kind": "StringLiteral",
                                                    "fullStart": 1060,
                                                    "fullEnd": 1089,
                                                    "start": 1060,
                                                    "end": 1089,
                                                    "fullWidth": 29,
                                                    "width": 29,
                                                    "text": "'#1: test failed with error '",
                                                    "value": "#1: test failed with error ",
                                                    "valueText": "#1: test failed with error "
                                                },
                                                "operatorToken": {
                                                    "kind": "PlusToken",
                                                    "fullStart": 1089,
                                                    "fullEnd": 1090,
                                                    "start": 1089,
                                                    "end": 1090,
                                                    "fullWidth": 1,
                                                    "width": 1,
                                                    "text": "+",
                                                    "value": "+",
                                                    "valueText": "+"
                                                },
                                                "right": {
                                                    "kind": "IdentifierName",
                                                    "fullStart": 1090,
                                                    "fullEnd": 1091,
                                                    "start": 1090,
                                                    "end": 1091,
                                                    "fullWidth": 1,
                                                    "width": 1,
                                                    "text": "e",
                                                    "value": "e",
                                                    "valueText": "e"
                                                }
                                            }
                                        ],
                                        "closeParenToken": {
                                            "kind": "CloseParenToken",
                                            "fullStart": 1091,
                                            "fullEnd": 1092,
                                            "start": 1091,
                                            "end": 1092,
                                            "fullWidth": 1,
                                            "width": 1,
                                            "text": ")",
                                            "value": ")",
                                            "valueText": ")"
                                        }
                                    }
                                },
                                "semicolonToken": {
                                    "kind": "SemicolonToken",
                                    "fullStart": 1092,
                                    "fullEnd": 1094,
                                    "start": 1092,
                                    "end": 1093,
                                    "fullWidth": 2,
                                    "width": 1,
                                    "text": ";",
                                    "value": ";",
                                    "valueText": ";",
                                    "hasTrailingTrivia": true,
                                    "hasTrailingNewLine": true,
                                    "trailingTrivia": [
                                        {
                                            "kind": "NewLineTrivia",
                                            "text": "\n"
                                        }
                                    ]
                                }
                            }
                        ],
                        "closeBraceToken": {
                            "kind": "CloseBraceToken",
                            "fullStart": 1094,
                            "fullEnd": 1096,
                            "start": 1094,
                            "end": 1095,
                            "fullWidth": 2,
                            "width": 1,
                            "text": "}",
                            "value": "}",
                            "valueText": "}",
                            "hasTrailingTrivia": true,
                            "hasTrailingNewLine": true,
                            "trailingTrivia": [
                                {
                                    "kind": "NewLineTrivia",
                                    "text": "\n"
                                }
                            ]
                        }
                    }
                }
            },
            {
                "kind": "IfStatement",
                "fullStart": 1096,
                "fullEnd": 1300,
                "start": 1107,
                "end": 1299,
                "fullWidth": 204,
                "width": 192,
                "isIncrementallyUnusable": true,
                "ifKeyword": {
                    "kind": "IfKeyword",
                    "fullStart": 1096,
                    "fullEnd": 1110,
                    "start": 1107,
                    "end": 1109,
                    "fullWidth": 14,
                    "width": 2,
                    "text": "if",
                    "value": "if",
                    "valueText": "if",
                    "hasLeadingTrivia": true,
                    "hasLeadingComment": true,
                    "hasLeadingNewLine": true,
                    "hasTrailingTrivia": true,
                    "leadingTrivia": [
                        {
                            "kind": "NewLineTrivia",
                            "text": "\n"
                        },
                        {
                            "kind": "SingleLineCommentTrivia",
                            "text": "//CHECK#2"
                        },
                        {
                            "kind": "NewLineTrivia",
                            "text": "\n"
                        }
                    ],
                    "trailingTrivia": [
                        {
                            "kind": "WhitespaceTrivia",
                            "text": " "
                        }
                    ]
                },
                "openParenToken": {
                    "kind": "OpenParenToken",
                    "fullStart": 1110,
                    "fullEnd": 1111,
                    "start": 1110,
                    "end": 1111,
                    "fullWidth": 1,
                    "width": 1,
                    "text": "(",
                    "value": "(",
                    "valueText": "("
                },
                "condition": {
                    "kind": "NotEqualsExpression",
                    "fullStart": 1111,
                    "fullEnd": 1137,
                    "start": 1111,
                    "end": 1137,
                    "fullWidth": 26,
                    "width": 26,
                    "isIncrementallyUnusable": true,
                    "left": {
                        "kind": "MemberAccessExpression",
                        "fullStart": 1111,
                        "fullEnd": 1125,
                        "start": 1111,
                        "end": 1124,
                        "fullWidth": 14,
                        "width": 13,
                        "isIncrementallyUnusable": true,
                        "expression": {
                            "kind": "IdentifierName",
                            "fullStart": 1111,
                            "fullEnd": 1112,
                            "start": 1111,
                            "end": 1112,
                            "fullWidth": 1,
                            "width": 1,
                            "text": "f",
                            "value": "f",
                            "valueText": "f"
                        },
                        "dotToken": {
                            "kind": "DotToken",
                            "fullStart": 1112,
                            "fullEnd": 1113,
                            "start": 1112,
                            "end": 1113,
                            "fullWidth": 1,
                            "width": 1,
                            "text": ".",
                            "value": ".",
                            "valueText": "."
                        },
                        "name": {
                            "kind": "IdentifierName",
                            "fullStart": 1113,
                            "fullEnd": 1125,
                            "start": 1113,
                            "end": 1124,
                            "fullWidth": 12,
                            "width": 11,
                            "text": "constructor",
                            "value": "constructor",
                            "valueText": "constructor",
                            "hasTrailingTrivia": true,
                            "trailingTrivia": [
                                {
                                    "kind": "WhitespaceTrivia",
                                    "text": " "
                                }
                            ]
                        }
                    },
                    "operatorToken": {
                        "kind": "ExclamationEqualsEqualsToken",
                        "fullStart": 1125,
                        "fullEnd": 1129,
                        "start": 1125,
                        "end": 1128,
                        "fullWidth": 4,
                        "width": 3,
                        "text": "!==",
                        "value": "!==",
                        "valueText": "!==",
                        "hasTrailingTrivia": true,
                        "trailingTrivia": [
                            {
                                "kind": "WhitespaceTrivia",
                                "text": " "
                            }
                        ]
                    },
                    "right": {
                        "kind": "IdentifierName",
                        "fullStart": 1129,
                        "fullEnd": 1137,
                        "start": 1129,
                        "end": 1137,
                        "fullWidth": 8,
                        "width": 8,
                        "text": "Function",
                        "value": "Function",
                        "valueText": "Function"
                    }
                },
                "closeParenToken": {
                    "kind": "CloseParenToken",
                    "fullStart": 1137,
                    "fullEnd": 1139,
                    "start": 1137,
                    "end": 1138,
                    "fullWidth": 2,
                    "width": 1,
                    "text": ")",
                    "value": ")",
                    "valueText": ")",
                    "hasTrailingTrivia": true,
                    "trailingTrivia": [
                        {
                            "kind": "WhitespaceTrivia",
                            "text": " "
                        }
                    ]
                },
                "statement": {
                    "kind": "Block",
                    "fullStart": 1139,
                    "fullEnd": 1300,
                    "start": 1139,
                    "end": 1299,
                    "fullWidth": 161,
                    "width": 160,
                    "openBraceToken": {
                        "kind": "OpenBraceToken",
                        "fullStart": 1139,
                        "fullEnd": 1141,
                        "start": 1139,
                        "end": 1140,
                        "fullWidth": 2,
                        "width": 1,
                        "text": "{",
                        "value": "{",
                        "valueText": "{",
                        "hasTrailingTrivia": true,
                        "hasTrailingNewLine": true,
                        "trailingTrivia": [
                            {
                                "kind": "NewLineTrivia",
                                "text": "\n"
                            }
                        ]
                    },
                    "statements": [
                        {
                            "kind": "ExpressionStatement",
                            "fullStart": 1141,
                            "fullEnd": 1298,
                            "start": 1143,
                            "end": 1297,
                            "fullWidth": 157,
                            "width": 154,
                            "expression": {
                                "kind": "InvocationExpression",
                                "fullStart": 1141,
                                "fullEnd": 1296,
                                "start": 1143,
                                "end": 1296,
                                "fullWidth": 155,
                                "width": 153,
                                "expression": {
                                    "kind": "IdentifierName",
                                    "fullStart": 1141,
                                    "fullEnd": 1149,
                                    "start": 1143,
                                    "end": 1149,
                                    "fullWidth": 8,
                                    "width": 6,
                                    "text": "$ERROR",
                                    "value": "$ERROR",
                                    "valueText": "$ERROR",
                                    "hasLeadingTrivia": true,
                                    "leadingTrivia": [
                                        {
                                            "kind": "WhitespaceTrivia",
                                            "text": "  "
                                        }
                                    ]
                                },
                                "argumentList": {
                                    "kind": "ArgumentList",
                                    "fullStart": 1149,
                                    "fullEnd": 1296,
                                    "start": 1149,
                                    "end": 1296,
                                    "fullWidth": 147,
                                    "width": 147,
                                    "openParenToken": {
                                        "kind": "OpenParenToken",
                                        "fullStart": 1149,
                                        "fullEnd": 1150,
                                        "start": 1149,
                                        "end": 1150,
                                        "fullWidth": 1,
                                        "width": 1,
                                        "text": "(",
                                        "value": "(",
                                        "valueText": "("
                                    },
                                    "arguments": [
                                        {
                                            "kind": "StringLiteral",
                                            "fullStart": 1150,
                                            "fullEnd": 1295,
                                            "start": 1150,
                                            "end": 1295,
                                            "fullWidth": 145,
                                            "width": 145,
                                            "text": "'#2: When the Function constructor is called with one argument then body be that argument and creates a new Function object as specified in 13.2'",
                                            "value": "#2: When the Function constructor is called with one argument then body be that argument and creates a new Function object as specified in 13.2",
                                            "valueText": "#2: When the Function constructor is called with one argument then body be that argument and creates a new Function object as specified in 13.2"
                                        }
                                    ],
                                    "closeParenToken": {
                                        "kind": "CloseParenToken",
                                        "fullStart": 1295,
                                        "fullEnd": 1296,
                                        "start": 1295,
                                        "end": 1296,
                                        "fullWidth": 1,
                                        "width": 1,
                                        "text": ")",
                                        "value": ")",
                                        "valueText": ")"
                                    }
                                }
                            },
                            "semicolonToken": {
                                "kind": "SemicolonToken",
                                "fullStart": 1296,
                                "fullEnd": 1298,
                                "start": 1296,
                                "end": 1297,
                                "fullWidth": 2,
                                "width": 1,
                                "text": ";",
                                "value": ";",
                                "valueText": ";",
                                "hasTrailingTrivia": true,
                                "hasTrailingNewLine": true,
                                "trailingTrivia": [
                                    {
                                        "kind": "NewLineTrivia",
                                        "text": "\n"
                                    }
                                ]
                            }
                        }
                    ],
                    "closeBraceToken": {
                        "kind": "CloseBraceToken",
                        "fullStart": 1298,
                        "fullEnd": 1300,
                        "start": 1298,
                        "end": 1299,
                        "fullWidth": 2,
                        "width": 1,
                        "text": "}",
                        "value": "}",
                        "valueText": "}",
                        "hasTrailingTrivia": true,
                        "hasTrailingNewLine": true,
                        "trailingTrivia": [
                            {
                                "kind": "NewLineTrivia",
                                "text": "\n"
                            }
                        ]
                    }
                }
            },
            {
                "kind": "IfStatement",
                "fullStart": 1300,
                "fullEnd": 1464,
                "start": 1311,
                "end": 1463,
                "fullWidth": 164,
                "width": 152,
                "ifKeyword": {
                    "kind": "IfKeyword",
                    "fullStart": 1300,
                    "fullEnd": 1314,
                    "start": 1311,
                    "end": 1313,
                    "fullWidth": 14,
                    "width": 2,
                    "text": "if",
                    "value": "if",
                    "valueText": "if",
                    "hasLeadingTrivia": true,
                    "hasLeadingComment": true,
                    "hasLeadingNewLine": true,
                    "hasTrailingTrivia": true,
                    "leadingTrivia": [
                        {
                            "kind": "NewLineTrivia",
                            "text": "\n"
                        },
                        {
                            "kind": "SingleLineCommentTrivia",
                            "text": "//CHECK#3"
                        },
                        {
                            "kind": "NewLineTrivia",
                            "text": "\n"
                        }
                    ],
                    "trailingTrivia": [
                        {
                            "kind": "WhitespaceTrivia",
                            "text": " "
                        }
                    ]
                },
                "openParenToken": {
                    "kind": "OpenParenToken",
                    "fullStart": 1314,
                    "fullEnd": 1315,
                    "start": 1314,
                    "end": 1315,
                    "fullWidth": 1,
                    "width": 1,
                    "text": "(",
                    "value": "(",
                    "valueText": "("
                },
                "condition": {
                    "kind": "NotEqualsExpression",
                    "fullStart": 1315,
                    "fullEnd": 1323,
                    "start": 1315,
                    "end": 1323,
                    "fullWidth": 8,
                    "width": 8,
                    "left": {
                        "kind": "InvocationExpression",
                        "fullStart": 1315,
                        "fullEnd": 1319,
                        "start": 1315,
                        "end": 1319,
                        "fullWidth": 4,
                        "width": 4,
                        "expression": {
                            "kind": "IdentifierName",
                            "fullStart": 1315,
                            "fullEnd": 1316,
                            "start": 1315,
                            "end": 1316,
                            "fullWidth": 1,
                            "width": 1,
                            "text": "f",
                            "value": "f",
                            "valueText": "f"
                        },
                        "argumentList": {
                            "kind": "ArgumentList",
                            "fullStart": 1316,
                            "fullEnd": 1319,
                            "start": 1316,
                            "end": 1319,
                            "fullWidth": 3,
                            "width": 3,
                            "openParenToken": {
                                "kind": "OpenParenToken",
                                "fullStart": 1316,
                                "fullEnd": 1317,
                                "start": 1316,
                                "end": 1317,
                                "fullWidth": 1,
                                "width": 1,
                                "text": "(",
                                "value": "(",
                                "valueText": "("
                            },
                            "arguments": [
                                {
                                    "kind": "NumericLiteral",
                                    "fullStart": 1317,
                                    "fullEnd": 1318,
                                    "start": 1317,
                                    "end": 1318,
                                    "fullWidth": 1,
                                    "width": 1,
                                    "text": "1",
                                    "value": 1,
                                    "valueText": "1"
                                }
                            ],
                            "closeParenToken": {
                                "kind": "CloseParenToken",
                                "fullStart": 1318,
                                "fullEnd": 1319,
                                "start": 1318,
                                "end": 1319,
                                "fullWidth": 1,
                                "width": 1,
                                "text": ")",
                                "value": ")",
                                "valueText": ")"
                            }
                        }
                    },
                    "operatorToken": {
                        "kind": "ExclamationEqualsEqualsToken",
                        "fullStart": 1319,
                        "fullEnd": 1322,
                        "start": 1319,
                        "end": 1322,
                        "fullWidth": 3,
                        "width": 3,
                        "text": "!==",
                        "value": "!==",
                        "valueText": "!=="
                    },
                    "right": {
                        "kind": "NumericLiteral",
                        "fullStart": 1322,
                        "fullEnd": 1323,
                        "start": 1322,
                        "end": 1323,
                        "fullWidth": 1,
                        "width": 1,
                        "text": "1",
                        "value": 1,
                        "valueText": "1"
                    }
                },
                "closeParenToken": {
                    "kind": "CloseParenToken",
                    "fullStart": 1323,
                    "fullEnd": 1325,
                    "start": 1323,
                    "end": 1324,
                    "fullWidth": 2,
                    "width": 1,
                    "text": ")",
                    "value": ")",
                    "valueText": ")",
                    "hasTrailingTrivia": true,
                    "trailingTrivia": [
                        {
                            "kind": "WhitespaceTrivia",
                            "text": " "
                        }
                    ]
                },
                "statement": {
                    "kind": "Block",
                    "fullStart": 1325,
                    "fullEnd": 1464,
                    "start": 1325,
                    "end": 1463,
                    "fullWidth": 139,
                    "width": 138,
                    "openBraceToken": {
                        "kind": "OpenBraceToken",
                        "fullStart": 1325,
                        "fullEnd": 1327,
                        "start": 1325,
                        "end": 1326,
                        "fullWidth": 2,
                        "width": 1,
                        "text": "{",
                        "value": "{",
                        "valueText": "{",
                        "hasTrailingTrivia": true,
                        "hasTrailingNewLine": true,
                        "trailingTrivia": [
                            {
                                "kind": "NewLineTrivia",
                                "text": "\n"
                            }
                        ]
                    },
                    "statements": [
                        {
                            "kind": "ExpressionStatement",
                            "fullStart": 1327,
                            "fullEnd": 1462,
                            "start": 1329,
                            "end": 1461,
                            "fullWidth": 135,
                            "width": 132,
                            "expression": {
                                "kind": "InvocationExpression",
                                "fullStart": 1327,
                                "fullEnd": 1460,
                                "start": 1329,
                                "end": 1460,
                                "fullWidth": 133,
                                "width": 131,
                                "expression": {
                                    "kind": "IdentifierName",
                                    "fullStart": 1327,
                                    "fullEnd": 1335,
                                    "start": 1329,
                                    "end": 1335,
                                    "fullWidth": 8,
                                    "width": 6,
                                    "text": "$ERROR",
                                    "value": "$ERROR",
                                    "valueText": "$ERROR",
                                    "hasLeadingTrivia": true,
                                    "leadingTrivia": [
                                        {
                                            "kind": "WhitespaceTrivia",
                                            "text": "  "
                                        }
                                    ]
                                },
                                "argumentList": {
                                    "kind": "ArgumentList",
                                    "fullStart": 1335,
                                    "fullEnd": 1460,
                                    "start": 1335,
                                    "end": 1460,
                                    "fullWidth": 125,
                                    "width": 125,
                                    "openParenToken": {
                                        "kind": "OpenParenToken",
                                        "fullStart": 1335,
                                        "fullEnd": 1336,
                                        "start": 1335,
                                        "end": 1336,
                                        "fullWidth": 1,
                                        "width": 1,
                                        "text": "(",
                                        "value": "(",
                                        "valueText": "("
                                    },
                                    "arguments": [
                                        {
                                            "kind": "StringLiteral",
                                            "fullStart": 1336,
                                            "fullEnd": 1459,
                                            "start": 1336,
                                            "end": 1459,
                                            "fullWidth": 123,
                                            "width": 123,
                                            "text": "'#3: When the Function constructor is called with one argument then body be that argument the following steps are taken...'",
                                            "value": "#3: When the Function constructor is called with one argument then body be that argument the following steps are taken...",
                                            "valueText": "#3: When the Function constructor is called with one argument then body be that argument the following steps are taken..."
                                        }
                                    ],
                                    "closeParenToken": {
                                        "kind": "CloseParenToken",
                                        "fullStart": 1459,
                                        "fullEnd": 1460,
                                        "start": 1459,
                                        "end": 1460,
                                        "fullWidth": 1,
                                        "width": 1,
                                        "text": ")",
                                        "value": ")",
                                        "valueText": ")"
                                    }
                                }
                            },
                            "semicolonToken": {
                                "kind": "SemicolonToken",
                                "fullStart": 1460,
                                "fullEnd": 1462,
                                "start": 1460,
                                "end": 1461,
                                "fullWidth": 2,
                                "width": 1,
                                "text": ";",
                                "value": ";",
                                "valueText": ";",
                                "hasTrailingTrivia": true,
                                "hasTrailingNewLine": true,
                                "trailingTrivia": [
                                    {
                                        "kind": "NewLineTrivia",
                                        "text": "\n"
                                    }
                                ]
                            }
                        }
                    ],
                    "closeBraceToken": {
                        "kind": "CloseBraceToken",
                        "fullStart": 1462,
                        "fullEnd": 1464,
                        "start": 1462,
                        "end": 1463,
                        "fullWidth": 2,
                        "width": 1,
                        "text": "}",
                        "value": "}",
                        "valueText": "}",
                        "hasTrailingTrivia": true,
                        "hasTrailingNewLine": true,
                        "trailingTrivia": [
                            {
                                "kind": "NewLineTrivia",
                                "text": "\n"
                            }
                        ]
                    }
                }
            }
        ],
        "endOfFileToken": {
            "kind": "EndOfFileToken",
            "fullStart": 1464,
            "fullEnd": 1464,
            "start": 1464,
            "end": 1464,
            "fullWidth": 0,
            "width": 0,
            "text": ""
        }
    },
    "lineMap": {
        "lineStarts": [
            0,
            61,
            132,
            133,
            137,
            234,
            276,
            312,
            340,
            432,
            513,
            690,
            770,
            796,
            799,
            844,
            939,
            943,
            944,
            968,
            969,
            988,
            989,
            999,
            1005,
            1038,
            1052,
            1094,
            1096,
            1097,
            1107,
            1141,
            1298,
            1300,
            1301,
            1311,
            1327,
            1462,
            1464
        ],
        "length": 1464
    }
}<|MERGE_RESOLUTION|>--- conflicted
+++ resolved
@@ -95,12 +95,8 @@
                             "start": 948,
                             "end": 966,
                             "fullWidth": 18,
-<<<<<<< HEAD
                             "width": 18,
-                            "identifier": {
-=======
                             "propertyName": {
->>>>>>> 85e84683
                                 "kind": "IdentifierName",
                                 "fullStart": 948,
                                 "fullEnd": 953,
@@ -235,12 +231,8 @@
                             "start": 973,
                             "end": 986,
                             "fullWidth": 13,
-<<<<<<< HEAD
                             "width": 13,
-                            "identifier": {
-=======
                             "propertyName": {
->>>>>>> 85e84683
                                 "kind": "IdentifierName",
                                 "fullStart": 973,
                                 "fullEnd": 974,
@@ -489,12 +481,8 @@
                                         "start": 1011,
                                         "end": 1036,
                                         "fullWidth": 25,
-<<<<<<< HEAD
                                         "width": 25,
-                                        "identifier": {
-=======
                                         "propertyName": {
->>>>>>> 85e84683
                                             "kind": "IdentifierName",
                                             "fullStart": 1011,
                                             "fullEnd": 1013,
