{
    "isDeclaration": false,
    "languageVersion": "EcmaScript5",
    "parseOptions": {
        "allowAutomaticSemicolonInsertion": true
    },
    "sourceUnit": {
        "kind": "SourceUnit",
        "fullStart": 0,
        "fullEnd": 1355,
        "start": 972,
        "end": 1355,
        "fullWidth": 1355,
        "width": 383,
        "isIncrementallyUnusable": true,
        "moduleElements": [
            {
                "kind": "VariableStatement",
                "fullStart": 0,
                "fullEnd": 999,
                "start": 972,
                "end": 998,
                "fullWidth": 999,
                "width": 26,
                "modifiers": [],
                "variableDeclaration": {
                    "kind": "VariableDeclaration",
                    "fullStart": 0,
                    "fullEnd": 997,
                    "start": 972,
                    "end": 997,
                    "fullWidth": 997,
                    "width": 25,
                    "varKeyword": {
                        "kind": "VarKeyword",
                        "fullStart": 0,
                        "fullEnd": 976,
                        "start": 972,
                        "end": 975,
                        "fullWidth": 976,
                        "width": 3,
                        "text": "var",
                        "value": "var",
                        "valueText": "var",
                        "hasLeadingTrivia": true,
                        "hasLeadingComment": true,
                        "hasLeadingNewLine": true,
                        "hasTrailingTrivia": true,
                        "leadingTrivia": [
                            {
                                "kind": "SingleLineCommentTrivia",
                                "text": "// Copyright 2009 the Sputnik authors.  All rights reserved."
                            },
                            {
                                "kind": "NewLineTrivia",
                                "text": "\n"
                            },
                            {
                                "kind": "SingleLineCommentTrivia",
                                "text": "// This code is governed by the BSD license found in the LICENSE file."
                            },
                            {
                                "kind": "NewLineTrivia",
                                "text": "\n"
                            },
                            {
                                "kind": "NewLineTrivia",
                                "text": "\n"
                            },
                            {
                                "kind": "MultiLineCommentTrivia",
                                "text": "/**\n * When the Function constructor is called with arguments p, body the following steps are taken:\n * i) Let Result(i) be the first argument\n * ii) Let P be ToString(Result(i))\n * iii) Call ToString(body)\n * iv) If P is not parsable as a FormalParameterList_opt then throw a SyntaxError exception\n * v) If body is not parsable as FunctionBody then throw a SyntaxError exception\n * vi) Create a new Function object as specified in 13.2 with parameters specified by parsing P as a FormalParameterListopt and body specified by parsing body as a FunctionBody\n * Pass in a scope chain consisting of the global object as the Scope parameter\n * vii) Return Result(vi)\n *\n * @path ch15/15.3/15.3.2/S15.3.2.1_A3_T10.js\n * @description Values of the function constructor arguments are \"{toString:function(){return \"z;x\"}}\" and \"return this;\"\n */"
                            },
                            {
                                "kind": "NewLineTrivia",
                                "text": "\n"
                            },
                            {
                                "kind": "NewLineTrivia",
                                "text": "\n"
                            }
                        ],
                        "trailingTrivia": [
                            {
                                "kind": "WhitespaceTrivia",
                                "text": " "
                            }
                        ]
                    },
                    "variableDeclarators": [
                        {
                            "kind": "VariableDeclarator",
                            "fullStart": 976,
                            "fullEnd": 997,
                            "start": 976,
                            "end": 997,
                            "fullWidth": 21,
<<<<<<< HEAD
                            "width": 21,
                            "identifier": {
=======
                            "propertyName": {
>>>>>>> 85e84683
                                "kind": "IdentifierName",
                                "fullStart": 976,
                                "fullEnd": 981,
                                "start": 976,
                                "end": 980,
                                "fullWidth": 5,
                                "width": 4,
                                "text": "body",
                                "value": "body",
                                "valueText": "body",
                                "hasTrailingTrivia": true,
                                "trailingTrivia": [
                                    {
                                        "kind": "WhitespaceTrivia",
                                        "text": " "
                                    }
                                ]
                            },
                            "equalsValueClause": {
                                "kind": "EqualsValueClause",
                                "fullStart": 981,
                                "fullEnd": 997,
                                "start": 981,
                                "end": 997,
                                "fullWidth": 16,
                                "width": 16,
                                "equalsToken": {
                                    "kind": "EqualsToken",
                                    "fullStart": 981,
                                    "fullEnd": 983,
                                    "start": 981,
                                    "end": 982,
                                    "fullWidth": 2,
                                    "width": 1,
                                    "text": "=",
                                    "value": "=",
                                    "valueText": "=",
                                    "hasTrailingTrivia": true,
                                    "trailingTrivia": [
                                        {
                                            "kind": "WhitespaceTrivia",
                                            "text": " "
                                        }
                                    ]
                                },
                                "value": {
                                    "kind": "StringLiteral",
                                    "fullStart": 983,
                                    "fullEnd": 997,
                                    "start": 983,
                                    "end": 997,
                                    "fullWidth": 14,
                                    "width": 14,
                                    "text": "\"return this;\"",
                                    "value": "return this;",
                                    "valueText": "return this;"
                                }
                            }
                        }
                    ]
                },
                "semicolonToken": {
                    "kind": "SemicolonToken",
                    "fullStart": 997,
                    "fullEnd": 999,
                    "start": 997,
                    "end": 998,
                    "fullWidth": 2,
                    "width": 1,
                    "text": ";",
                    "value": ";",
                    "valueText": ";",
                    "hasTrailingTrivia": true,
                    "hasTrailingNewLine": true,
                    "trailingTrivia": [
                        {
                            "kind": "NewLineTrivia",
                            "text": "\n"
                        }
                    ]
                }
            },
            {
                "kind": "VariableStatement",
                "fullStart": 999,
                "fullEnd": 1042,
                "start": 999,
                "end": 1041,
                "fullWidth": 43,
                "width": 42,
                "isIncrementallyUnusable": true,
                "modifiers": [],
                "variableDeclaration": {
                    "kind": "VariableDeclaration",
                    "fullStart": 999,
                    "fullEnd": 1040,
                    "start": 999,
                    "end": 1040,
                    "fullWidth": 41,
                    "width": 41,
                    "isIncrementallyUnusable": true,
                    "varKeyword": {
                        "kind": "VarKeyword",
                        "fullStart": 999,
                        "fullEnd": 1003,
                        "start": 999,
                        "end": 1002,
                        "fullWidth": 4,
                        "width": 3,
                        "text": "var",
                        "value": "var",
                        "valueText": "var",
                        "hasTrailingTrivia": true,
                        "trailingTrivia": [
                            {
                                "kind": "WhitespaceTrivia",
                                "text": " "
                            }
                        ]
                    },
                    "variableDeclarators": [
                        {
                            "kind": "VariableDeclarator",
                            "fullStart": 1003,
                            "fullEnd": 1040,
                            "start": 1003,
                            "end": 1040,
                            "fullWidth": 37,
                            "width": 37,
                            "isIncrementallyUnusable": true,
                            "propertyName": {
                                "kind": "IdentifierName",
                                "fullStart": 1003,
                                "fullEnd": 1004,
                                "start": 1003,
                                "end": 1004,
                                "fullWidth": 1,
                                "width": 1,
                                "text": "p",
                                "value": "p",
                                "valueText": "p"
                            },
                            "equalsValueClause": {
                                "kind": "EqualsValueClause",
                                "fullStart": 1004,
                                "fullEnd": 1040,
                                "start": 1004,
                                "end": 1040,
                                "fullWidth": 36,
                                "width": 36,
                                "isIncrementallyUnusable": true,
                                "equalsToken": {
                                    "kind": "EqualsToken",
                                    "fullStart": 1004,
                                    "fullEnd": 1005,
                                    "start": 1004,
                                    "end": 1005,
                                    "fullWidth": 1,
                                    "width": 1,
                                    "text": "=",
                                    "value": "=",
                                    "valueText": "="
                                },
                                "value": {
                                    "kind": "ObjectLiteralExpression",
                                    "fullStart": 1005,
                                    "fullEnd": 1040,
                                    "start": 1005,
                                    "end": 1040,
                                    "fullWidth": 35,
                                    "width": 35,
                                    "isIncrementallyUnusable": true,
                                    "openBraceToken": {
                                        "kind": "OpenBraceToken",
                                        "fullStart": 1005,
                                        "fullEnd": 1006,
                                        "start": 1005,
                                        "end": 1006,
                                        "fullWidth": 1,
                                        "width": 1,
                                        "text": "{",
                                        "value": "{",
                                        "valueText": "{"
                                    },
                                    "propertyAssignments": [
                                        {
                                            "kind": "SimplePropertyAssignment",
                                            "fullStart": 1006,
                                            "fullEnd": 1039,
                                            "start": 1006,
                                            "end": 1039,
                                            "fullWidth": 33,
                                            "width": 33,
                                            "isIncrementallyUnusable": true,
                                            "propertyName": {
                                                "kind": "IdentifierName",
                                                "fullStart": 1006,
                                                "fullEnd": 1014,
                                                "start": 1006,
                                                "end": 1014,
                                                "fullWidth": 8,
                                                "width": 8,
                                                "text": "toString",
                                                "value": "toString",
                                                "valueText": "toString"
                                            },
                                            "colonToken": {
                                                "kind": "ColonToken",
                                                "fullStart": 1014,
                                                "fullEnd": 1015,
                                                "start": 1014,
                                                "end": 1015,
                                                "fullWidth": 1,
                                                "width": 1,
                                                "text": ":",
                                                "value": ":",
                                                "valueText": ":"
                                            },
                                            "expression": {
                                                "kind": "FunctionExpression",
                                                "fullStart": 1015,
                                                "fullEnd": 1039,
                                                "start": 1015,
                                                "end": 1039,
                                                "fullWidth": 24,
                                                "width": 24,
                                                "isIncrementallyUnusable": true,
                                                "functionKeyword": {
                                                    "kind": "FunctionKeyword",
                                                    "fullStart": 1015,
                                                    "fullEnd": 1023,
                                                    "start": 1015,
                                                    "end": 1023,
                                                    "fullWidth": 8,
                                                    "width": 8,
                                                    "text": "function",
                                                    "value": "function",
                                                    "valueText": "function"
                                                },
                                                "callSignature": {
                                                    "kind": "CallSignature",
                                                    "fullStart": 1023,
                                                    "fullEnd": 1025,
                                                    "start": 1023,
                                                    "end": 1025,
                                                    "fullWidth": 2,
                                                    "width": 2,
                                                    "parameterList": {
                                                        "kind": "ParameterList",
                                                        "fullStart": 1023,
                                                        "fullEnd": 1025,
                                                        "start": 1023,
                                                        "end": 1025,
                                                        "fullWidth": 2,
                                                        "width": 2,
                                                        "openParenToken": {
                                                            "kind": "OpenParenToken",
                                                            "fullStart": 1023,
                                                            "fullEnd": 1024,
                                                            "start": 1023,
                                                            "end": 1024,
                                                            "fullWidth": 1,
                                                            "width": 1,
                                                            "text": "(",
                                                            "value": "(",
                                                            "valueText": "("
                                                        },
                                                        "parameters": [],
                                                        "closeParenToken": {
                                                            "kind": "CloseParenToken",
                                                            "fullStart": 1024,
                                                            "fullEnd": 1025,
                                                            "start": 1024,
                                                            "end": 1025,
                                                            "fullWidth": 1,
                                                            "width": 1,
                                                            "text": ")",
                                                            "value": ")",
                                                            "valueText": ")"
                                                        }
                                                    }
                                                },
                                                "block": {
                                                    "kind": "Block",
                                                    "fullStart": 1025,
                                                    "fullEnd": 1039,
                                                    "start": 1025,
                                                    "end": 1039,
                                                    "fullWidth": 14,
                                                    "width": 14,
                                                    "isIncrementallyUnusable": true,
                                                    "openBraceToken": {
                                                        "kind": "OpenBraceToken",
                                                        "fullStart": 1025,
                                                        "fullEnd": 1026,
                                                        "start": 1025,
                                                        "end": 1026,
                                                        "fullWidth": 1,
                                                        "width": 1,
                                                        "text": "{",
                                                        "value": "{",
                                                        "valueText": "{"
                                                    },
                                                    "statements": [
                                                        {
                                                            "kind": "ReturnStatement",
                                                            "fullStart": 1026,
                                                            "fullEnd": 1038,
                                                            "start": 1026,
                                                            "end": 1038,
                                                            "fullWidth": 12,
                                                            "width": 12,
                                                            "isIncrementallyUnusable": true,
                                                            "returnKeyword": {
                                                                "kind": "ReturnKeyword",
                                                                "fullStart": 1026,
                                                                "fullEnd": 1033,
                                                                "start": 1026,
                                                                "end": 1032,
                                                                "fullWidth": 7,
                                                                "width": 6,
                                                                "text": "return",
                                                                "value": "return",
                                                                "valueText": "return",
                                                                "hasTrailingTrivia": true,
                                                                "trailingTrivia": [
                                                                    {
                                                                        "kind": "WhitespaceTrivia",
                                                                        "text": " "
                                                                    }
                                                                ]
                                                            },
                                                            "expression": {
                                                                "kind": "StringLiteral",
                                                                "fullStart": 1033,
                                                                "fullEnd": 1038,
                                                                "start": 1033,
                                                                "end": 1038,
                                                                "fullWidth": 5,
                                                                "width": 5,
                                                                "text": "\"z;x\"",
                                                                "value": "z;x",
                                                                "valueText": "z;x"
                                                            },
                                                            "semicolonToken": {
                                                                "kind": "SemicolonToken",
                                                                "fullStart": -1,
                                                                "fullEnd": -1,
                                                                "start": -1,
                                                                "end": -1,
                                                                "fullWidth": 0,
                                                                "width": 0,
                                                                "text": ""
                                                            }
                                                        }
                                                    ],
                                                    "closeBraceToken": {
                                                        "kind": "CloseBraceToken",
                                                        "fullStart": 1038,
                                                        "fullEnd": 1039,
                                                        "start": 1038,
                                                        "end": 1039,
                                                        "fullWidth": 1,
                                                        "width": 1,
                                                        "text": "}",
                                                        "value": "}",
                                                        "valueText": "}"
                                                    }
                                                }
                                            }
                                        }
                                    ],
                                    "closeBraceToken": {
                                        "kind": "CloseBraceToken",
                                        "fullStart": 1039,
                                        "fullEnd": 1040,
                                        "start": 1039,
                                        "end": 1040,
                                        "fullWidth": 1,
                                        "width": 1,
                                        "text": "}",
                                        "value": "}",
                                        "valueText": "}"
                                    }
                                }
                            }
                        }
                    ]
                },
                "semicolonToken": {
                    "kind": "SemicolonToken",
                    "fullStart": 1040,
                    "fullEnd": 1042,
                    "start": 1040,
                    "end": 1041,
                    "fullWidth": 2,
                    "width": 1,
                    "text": ";",
                    "value": ";",
                    "valueText": ";",
                    "hasTrailingTrivia": true,
                    "hasTrailingNewLine": true,
                    "trailingTrivia": [
                        {
                            "kind": "NewLineTrivia",
                            "text": "\n"
                        }
                    ]
                }
            },
            {
                "kind": "TryStatement",
                "fullStart": 1042,
                "fullEnd": 1354,
                "start": 1053,
                "end": 1353,
                "fullWidth": 312,
                "width": 300,
                "tryKeyword": {
                    "kind": "TryKeyword",
                    "fullStart": 1042,
                    "fullEnd": 1057,
                    "start": 1053,
                    "end": 1056,
                    "fullWidth": 15,
                    "width": 3,
                    "text": "try",
                    "value": "try",
                    "valueText": "try",
                    "hasLeadingTrivia": true,
                    "hasLeadingComment": true,
                    "hasLeadingNewLine": true,
                    "hasTrailingTrivia": true,
                    "leadingTrivia": [
                        {
                            "kind": "NewLineTrivia",
                            "text": "\n"
                        },
                        {
                            "kind": "SingleLineCommentTrivia",
                            "text": "//CHECK#1"
                        },
                        {
                            "kind": "NewLineTrivia",
                            "text": "\n"
                        }
                    ],
                    "trailingTrivia": [
                        {
                            "kind": "WhitespaceTrivia",
                            "text": " "
                        }
                    ]
                },
                "block": {
                    "kind": "Block",
                    "fullStart": 1057,
                    "fullEnd": 1194,
                    "start": 1057,
                    "end": 1193,
                    "fullWidth": 137,
                    "width": 136,
                    "openBraceToken": {
                        "kind": "OpenBraceToken",
                        "fullStart": 1057,
                        "fullEnd": 1059,
                        "start": 1057,
                        "end": 1058,
                        "fullWidth": 2,
                        "width": 1,
                        "text": "{",
                        "value": "{",
                        "valueText": "{",
                        "hasTrailingTrivia": true,
                        "hasTrailingNewLine": true,
                        "trailingTrivia": [
                            {
                                "kind": "NewLineTrivia",
                                "text": "\n"
                            }
                        ]
                    },
                    "statements": [
                        {
                            "kind": "VariableStatement",
                            "fullStart": 1059,
                            "fullEnd": 1091,
                            "start": 1061,
                            "end": 1090,
                            "fullWidth": 32,
                            "width": 29,
                            "modifiers": [],
                            "variableDeclaration": {
                                "kind": "VariableDeclaration",
                                "fullStart": 1059,
                                "fullEnd": 1089,
                                "start": 1061,
                                "end": 1089,
                                "fullWidth": 30,
                                "width": 28,
                                "varKeyword": {
                                    "kind": "VarKeyword",
                                    "fullStart": 1059,
                                    "fullEnd": 1065,
                                    "start": 1061,
                                    "end": 1064,
                                    "fullWidth": 6,
                                    "width": 3,
                                    "text": "var",
                                    "value": "var",
                                    "valueText": "var",
                                    "hasLeadingTrivia": true,
                                    "hasTrailingTrivia": true,
                                    "leadingTrivia": [
                                        {
                                            "kind": "WhitespaceTrivia",
                                            "text": "  "
                                        }
                                    ],
                                    "trailingTrivia": [
                                        {
                                            "kind": "WhitespaceTrivia",
                                            "text": " "
                                        }
                                    ]
                                },
                                "variableDeclarators": [
                                    {
                                        "kind": "VariableDeclarator",
                                        "fullStart": 1065,
                                        "fullEnd": 1089,
                                        "start": 1065,
                                        "end": 1089,
                                        "fullWidth": 24,
<<<<<<< HEAD
                                        "width": 24,
                                        "identifier": {
=======
                                        "propertyName": {
>>>>>>> 85e84683
                                            "kind": "IdentifierName",
                                            "fullStart": 1065,
                                            "fullEnd": 1067,
                                            "start": 1065,
                                            "end": 1066,
                                            "fullWidth": 2,
                                            "width": 1,
                                            "text": "f",
                                            "value": "f",
                                            "valueText": "f",
                                            "hasTrailingTrivia": true,
                                            "trailingTrivia": [
                                                {
                                                    "kind": "WhitespaceTrivia",
                                                    "text": " "
                                                }
                                            ]
                                        },
                                        "equalsValueClause": {
                                            "kind": "EqualsValueClause",
                                            "fullStart": 1067,
                                            "fullEnd": 1089,
                                            "start": 1067,
                                            "end": 1089,
                                            "fullWidth": 22,
                                            "width": 22,
                                            "equalsToken": {
                                                "kind": "EqualsToken",
                                                "fullStart": 1067,
                                                "fullEnd": 1069,
                                                "start": 1067,
                                                "end": 1068,
                                                "fullWidth": 2,
                                                "width": 1,
                                                "text": "=",
                                                "value": "=",
                                                "valueText": "=",
                                                "hasTrailingTrivia": true,
                                                "trailingTrivia": [
                                                    {
                                                        "kind": "WhitespaceTrivia",
                                                        "text": " "
                                                    }
                                                ]
                                            },
                                            "value": {
                                                "kind": "ObjectCreationExpression",
                                                "fullStart": 1069,
                                                "fullEnd": 1089,
                                                "start": 1069,
                                                "end": 1089,
                                                "fullWidth": 20,
                                                "width": 20,
                                                "newKeyword": {
                                                    "kind": "NewKeyword",
                                                    "fullStart": 1069,
                                                    "fullEnd": 1073,
                                                    "start": 1069,
                                                    "end": 1072,
                                                    "fullWidth": 4,
                                                    "width": 3,
                                                    "text": "new",
                                                    "value": "new",
                                                    "valueText": "new",
                                                    "hasTrailingTrivia": true,
                                                    "trailingTrivia": [
                                                        {
                                                            "kind": "WhitespaceTrivia",
                                                            "text": " "
                                                        }
                                                    ]
                                                },
                                                "expression": {
                                                    "kind": "IdentifierName",
                                                    "fullStart": 1073,
                                                    "fullEnd": 1081,
                                                    "start": 1073,
                                                    "end": 1081,
                                                    "fullWidth": 8,
                                                    "width": 8,
                                                    "text": "Function",
                                                    "value": "Function",
                                                    "valueText": "Function"
                                                },
                                                "argumentList": {
                                                    "kind": "ArgumentList",
                                                    "fullStart": 1081,
                                                    "fullEnd": 1089,
                                                    "start": 1081,
                                                    "end": 1089,
                                                    "fullWidth": 8,
                                                    "width": 8,
                                                    "openParenToken": {
                                                        "kind": "OpenParenToken",
                                                        "fullStart": 1081,
                                                        "fullEnd": 1082,
                                                        "start": 1081,
                                                        "end": 1082,
                                                        "fullWidth": 1,
                                                        "width": 1,
                                                        "text": "(",
                                                        "value": "(",
                                                        "valueText": "("
                                                    },
                                                    "arguments": [
                                                        {
                                                            "kind": "IdentifierName",
                                                            "fullStart": 1082,
                                                            "fullEnd": 1083,
                                                            "start": 1082,
                                                            "end": 1083,
                                                            "fullWidth": 1,
                                                            "width": 1,
                                                            "text": "p",
                                                            "value": "p",
                                                            "valueText": "p"
                                                        },
                                                        {
                                                            "kind": "CommaToken",
                                                            "fullStart": 1083,
                                                            "fullEnd": 1084,
                                                            "start": 1083,
                                                            "end": 1084,
                                                            "fullWidth": 1,
                                                            "width": 1,
                                                            "text": ",",
                                                            "value": ",",
                                                            "valueText": ","
                                                        },
                                                        {
                                                            "kind": "IdentifierName",
                                                            "fullStart": 1084,
                                                            "fullEnd": 1088,
                                                            "start": 1084,
                                                            "end": 1088,
                                                            "fullWidth": 4,
                                                            "width": 4,
                                                            "text": "body",
                                                            "value": "body",
                                                            "valueText": "body"
                                                        }
                                                    ],
                                                    "closeParenToken": {
                                                        "kind": "CloseParenToken",
                                                        "fullStart": 1088,
                                                        "fullEnd": 1089,
                                                        "start": 1088,
                                                        "end": 1089,
                                                        "fullWidth": 1,
                                                        "width": 1,
                                                        "text": ")",
                                                        "value": ")",
                                                        "valueText": ")"
                                                    }
                                                }
                                            }
                                        }
                                    }
                                ]
                            },
                            "semicolonToken": {
                                "kind": "SemicolonToken",
                                "fullStart": 1089,
                                "fullEnd": 1091,
                                "start": 1089,
                                "end": 1090,
                                "fullWidth": 2,
                                "width": 1,
                                "text": ";",
                                "value": ";",
                                "valueText": ";",
                                "hasTrailingTrivia": true,
                                "hasTrailingNewLine": true,
                                "trailingTrivia": [
                                    {
                                        "kind": "NewLineTrivia",
                                        "text": "\n"
                                    }
                                ]
                            }
                        },
                        {
                            "kind": "ExpressionStatement",
                            "fullStart": 1091,
                            "fullEnd": 1192,
                            "start": 1093,
                            "end": 1191,
                            "fullWidth": 101,
                            "width": 98,
                            "expression": {
                                "kind": "InvocationExpression",
                                "fullStart": 1091,
                                "fullEnd": 1190,
                                "start": 1093,
                                "end": 1190,
                                "fullWidth": 99,
                                "width": 97,
                                "expression": {
                                    "kind": "IdentifierName",
                                    "fullStart": 1091,
                                    "fullEnd": 1098,
                                    "start": 1093,
                                    "end": 1098,
                                    "fullWidth": 7,
                                    "width": 5,
                                    "text": "$FAIL",
                                    "value": "$FAIL",
                                    "valueText": "$FAIL",
                                    "hasLeadingTrivia": true,
                                    "leadingTrivia": [
                                        {
                                            "kind": "WhitespaceTrivia",
                                            "text": "  "
                                        }
                                    ]
                                },
                                "argumentList": {
                                    "kind": "ArgumentList",
                                    "fullStart": 1098,
                                    "fullEnd": 1190,
                                    "start": 1098,
                                    "end": 1190,
                                    "fullWidth": 92,
                                    "width": 92,
                                    "openParenToken": {
                                        "kind": "OpenParenToken",
                                        "fullStart": 1098,
                                        "fullEnd": 1099,
                                        "start": 1098,
                                        "end": 1099,
                                        "fullWidth": 1,
                                        "width": 1,
                                        "text": "(",
                                        "value": "(",
                                        "valueText": "("
                                    },
                                    "arguments": [
                                        {
                                            "kind": "StringLiteral",
                                            "fullStart": 1099,
                                            "fullEnd": 1189,
                                            "start": 1099,
                                            "end": 1189,
                                            "fullWidth": 90,
                                            "width": 90,
                                            "text": "'#1: If P is not parsable as a FormalParameterList_opt then throw a SyntaxError exception'",
                                            "value": "#1: If P is not parsable as a FormalParameterList_opt then throw a SyntaxError exception",
                                            "valueText": "#1: If P is not parsable as a FormalParameterList_opt then throw a SyntaxError exception"
                                        }
                                    ],
                                    "closeParenToken": {
                                        "kind": "CloseParenToken",
                                        "fullStart": 1189,
                                        "fullEnd": 1190,
                                        "start": 1189,
                                        "end": 1190,
                                        "fullWidth": 1,
                                        "width": 1,
                                        "text": ")",
                                        "value": ")",
                                        "valueText": ")"
                                    }
                                }
                            },
                            "semicolonToken": {
                                "kind": "SemicolonToken",
                                "fullStart": 1190,
                                "fullEnd": 1192,
                                "start": 1190,
                                "end": 1191,
                                "fullWidth": 2,
                                "width": 1,
                                "text": ";",
                                "value": ";",
                                "valueText": ";",
                                "hasTrailingTrivia": true,
                                "hasTrailingNewLine": true,
                                "trailingTrivia": [
                                    {
                                        "kind": "NewLineTrivia",
                                        "text": "\n"
                                    }
                                ]
                            }
                        }
                    ],
                    "closeBraceToken": {
                        "kind": "CloseBraceToken",
                        "fullStart": 1192,
                        "fullEnd": 1194,
                        "start": 1192,
                        "end": 1193,
                        "fullWidth": 2,
                        "width": 1,
                        "text": "}",
                        "value": "}",
                        "valueText": "}",
                        "hasTrailingTrivia": true,
                        "trailingTrivia": [
                            {
                                "kind": "WhitespaceTrivia",
                                "text": " "
                            }
                        ]
                    }
                },
                "catchClause": {
                    "kind": "CatchClause",
                    "fullStart": 1194,
                    "fullEnd": 1354,
                    "start": 1194,
                    "end": 1353,
                    "fullWidth": 160,
                    "width": 159,
                    "catchKeyword": {
                        "kind": "CatchKeyword",
                        "fullStart": 1194,
                        "fullEnd": 1200,
                        "start": 1194,
                        "end": 1199,
                        "fullWidth": 6,
                        "width": 5,
                        "text": "catch",
                        "value": "catch",
                        "valueText": "catch",
                        "hasTrailingTrivia": true,
                        "trailingTrivia": [
                            {
                                "kind": "WhitespaceTrivia",
                                "text": " "
                            }
                        ]
                    },
                    "openParenToken": {
                        "kind": "OpenParenToken",
                        "fullStart": 1200,
                        "fullEnd": 1201,
                        "start": 1200,
                        "end": 1201,
                        "fullWidth": 1,
                        "width": 1,
                        "text": "(",
                        "value": "(",
                        "valueText": "("
                    },
                    "identifier": {
                        "kind": "IdentifierName",
                        "fullStart": 1201,
                        "fullEnd": 1202,
                        "start": 1201,
                        "end": 1202,
                        "fullWidth": 1,
                        "width": 1,
                        "text": "e",
                        "value": "e",
                        "valueText": "e"
                    },
                    "closeParenToken": {
                        "kind": "CloseParenToken",
                        "fullStart": 1202,
                        "fullEnd": 1204,
                        "start": 1202,
                        "end": 1203,
                        "fullWidth": 2,
                        "width": 1,
                        "text": ")",
                        "value": ")",
                        "valueText": ")",
                        "hasTrailingTrivia": true,
                        "trailingTrivia": [
                            {
                                "kind": "WhitespaceTrivia",
                                "text": " "
                            }
                        ]
                    },
                    "block": {
                        "kind": "Block",
                        "fullStart": 1204,
                        "fullEnd": 1354,
                        "start": 1204,
                        "end": 1353,
                        "fullWidth": 150,
                        "width": 149,
                        "openBraceToken": {
                            "kind": "OpenBraceToken",
                            "fullStart": 1204,
                            "fullEnd": 1206,
                            "start": 1204,
                            "end": 1205,
                            "fullWidth": 2,
                            "width": 1,
                            "text": "{",
                            "value": "{",
                            "valueText": "{",
                            "hasTrailingTrivia": true,
                            "hasTrailingNewLine": true,
                            "trailingTrivia": [
                                {
                                    "kind": "NewLineTrivia",
                                    "text": "\n"
                                }
                            ]
                        },
                        "statements": [
                            {
                                "kind": "IfStatement",
                                "fullStart": 1206,
                                "fullEnd": 1352,
                                "start": 1208,
                                "end": 1351,
                                "fullWidth": 146,
                                "width": 143,
                                "ifKeyword": {
                                    "kind": "IfKeyword",
                                    "fullStart": 1206,
                                    "fullEnd": 1211,
                                    "start": 1208,
                                    "end": 1210,
                                    "fullWidth": 5,
                                    "width": 2,
                                    "text": "if",
                                    "value": "if",
                                    "valueText": "if",
                                    "hasLeadingTrivia": true,
                                    "hasTrailingTrivia": true,
                                    "leadingTrivia": [
                                        {
                                            "kind": "WhitespaceTrivia",
                                            "text": "  "
                                        }
                                    ],
                                    "trailingTrivia": [
                                        {
                                            "kind": "WhitespaceTrivia",
                                            "text": " "
                                        }
                                    ]
                                },
                                "openParenToken": {
                                    "kind": "OpenParenToken",
                                    "fullStart": 1211,
                                    "fullEnd": 1212,
                                    "start": 1211,
                                    "end": 1212,
                                    "fullWidth": 1,
                                    "width": 1,
                                    "text": "(",
                                    "value": "(",
                                    "valueText": "("
                                },
                                "condition": {
                                    "kind": "LogicalNotExpression",
                                    "fullStart": 1212,
                                    "fullEnd": 1239,
                                    "start": 1212,
                                    "end": 1239,
                                    "fullWidth": 27,
                                    "width": 27,
                                    "operatorToken": {
                                        "kind": "ExclamationToken",
                                        "fullStart": 1212,
                                        "fullEnd": 1213,
                                        "start": 1212,
                                        "end": 1213,
                                        "fullWidth": 1,
                                        "width": 1,
                                        "text": "!",
                                        "value": "!",
                                        "valueText": "!"
                                    },
                                    "operand": {
                                        "kind": "ParenthesizedExpression",
                                        "fullStart": 1213,
                                        "fullEnd": 1239,
                                        "start": 1213,
                                        "end": 1239,
                                        "fullWidth": 26,
                                        "width": 26,
                                        "openParenToken": {
                                            "kind": "OpenParenToken",
                                            "fullStart": 1213,
                                            "fullEnd": 1214,
                                            "start": 1213,
                                            "end": 1214,
                                            "fullWidth": 1,
                                            "width": 1,
                                            "text": "(",
                                            "value": "(",
                                            "valueText": "("
                                        },
                                        "expression": {
                                            "kind": "InstanceOfExpression",
                                            "fullStart": 1214,
                                            "fullEnd": 1238,
                                            "start": 1214,
                                            "end": 1238,
                                            "fullWidth": 24,
                                            "width": 24,
                                            "left": {
                                                "kind": "IdentifierName",
                                                "fullStart": 1214,
                                                "fullEnd": 1216,
                                                "start": 1214,
                                                "end": 1215,
                                                "fullWidth": 2,
                                                "width": 1,
                                                "text": "e",
                                                "value": "e",
                                                "valueText": "e",
                                                "hasTrailingTrivia": true,
                                                "trailingTrivia": [
                                                    {
                                                        "kind": "WhitespaceTrivia",
                                                        "text": " "
                                                    }
                                                ]
                                            },
                                            "operatorToken": {
                                                "kind": "InstanceOfKeyword",
                                                "fullStart": 1216,
                                                "fullEnd": 1227,
                                                "start": 1216,
                                                "end": 1226,
                                                "fullWidth": 11,
                                                "width": 10,
                                                "text": "instanceof",
                                                "value": "instanceof",
                                                "valueText": "instanceof",
                                                "hasTrailingTrivia": true,
                                                "trailingTrivia": [
                                                    {
                                                        "kind": "WhitespaceTrivia",
                                                        "text": " "
                                                    }
                                                ]
                                            },
                                            "right": {
                                                "kind": "IdentifierName",
                                                "fullStart": 1227,
                                                "fullEnd": 1238,
                                                "start": 1227,
                                                "end": 1238,
                                                "fullWidth": 11,
                                                "width": 11,
                                                "text": "SyntaxError",
                                                "value": "SyntaxError",
                                                "valueText": "SyntaxError"
                                            }
                                        },
                                        "closeParenToken": {
                                            "kind": "CloseParenToken",
                                            "fullStart": 1238,
                                            "fullEnd": 1239,
                                            "start": 1238,
                                            "end": 1239,
                                            "fullWidth": 1,
                                            "width": 1,
                                            "text": ")",
                                            "value": ")",
                                            "valueText": ")"
                                        }
                                    }
                                },
                                "closeParenToken": {
                                    "kind": "CloseParenToken",
                                    "fullStart": 1239,
                                    "fullEnd": 1241,
                                    "start": 1239,
                                    "end": 1240,
                                    "fullWidth": 2,
                                    "width": 1,
                                    "text": ")",
                                    "value": ")",
                                    "valueText": ")",
                                    "hasTrailingTrivia": true,
                                    "trailingTrivia": [
                                        {
                                            "kind": "WhitespaceTrivia",
                                            "text": " "
                                        }
                                    ]
                                },
                                "statement": {
                                    "kind": "Block",
                                    "fullStart": 1241,
                                    "fullEnd": 1352,
                                    "start": 1241,
                                    "end": 1351,
                                    "fullWidth": 111,
                                    "width": 110,
                                    "openBraceToken": {
                                        "kind": "OpenBraceToken",
                                        "fullStart": 1241,
                                        "fullEnd": 1243,
                                        "start": 1241,
                                        "end": 1242,
                                        "fullWidth": 2,
                                        "width": 1,
                                        "text": "{",
                                        "value": "{",
                                        "valueText": "{",
                                        "hasTrailingTrivia": true,
                                        "hasTrailingNewLine": true,
                                        "trailingTrivia": [
                                            {
                                                "kind": "NewLineTrivia",
                                                "text": "\n"
                                            }
                                        ]
                                    },
                                    "statements": [
                                        {
                                            "kind": "ExpressionStatement",
                                            "fullStart": 1243,
                                            "fullEnd": 1348,
                                            "start": 1246,
                                            "end": 1347,
                                            "fullWidth": 105,
                                            "width": 101,
                                            "expression": {
                                                "kind": "InvocationExpression",
                                                "fullStart": 1243,
                                                "fullEnd": 1346,
                                                "start": 1246,
                                                "end": 1346,
                                                "fullWidth": 103,
                                                "width": 100,
                                                "expression": {
                                                    "kind": "IdentifierName",
                                                    "fullStart": 1243,
                                                    "fullEnd": 1252,
                                                    "start": 1246,
                                                    "end": 1252,
                                                    "fullWidth": 9,
                                                    "width": 6,
                                                    "text": "$ERROR",
                                                    "value": "$ERROR",
                                                    "valueText": "$ERROR",
                                                    "hasLeadingTrivia": true,
                                                    "leadingTrivia": [
                                                        {
                                                            "kind": "WhitespaceTrivia",
                                                            "text": "  \t"
                                                        }
                                                    ]
                                                },
                                                "argumentList": {
                                                    "kind": "ArgumentList",
                                                    "fullStart": 1252,
                                                    "fullEnd": 1346,
                                                    "start": 1252,
                                                    "end": 1346,
                                                    "fullWidth": 94,
                                                    "width": 94,
                                                    "openParenToken": {
                                                        "kind": "OpenParenToken",
                                                        "fullStart": 1252,
                                                        "fullEnd": 1253,
                                                        "start": 1252,
                                                        "end": 1253,
                                                        "fullWidth": 1,
                                                        "width": 1,
                                                        "text": "(",
                                                        "value": "(",
                                                        "valueText": "("
                                                    },
                                                    "arguments": [
                                                        {
                                                            "kind": "StringLiteral",
                                                            "fullStart": 1253,
                                                            "fullEnd": 1345,
                                                            "start": 1253,
                                                            "end": 1345,
                                                            "fullWidth": 92,
                                                            "width": 92,
                                                            "text": "'#1.1: If P is not parsable as a FormalParameterList_opt then throw a SyntaxError exception'",
                                                            "value": "#1.1: If P is not parsable as a FormalParameterList_opt then throw a SyntaxError exception",
                                                            "valueText": "#1.1: If P is not parsable as a FormalParameterList_opt then throw a SyntaxError exception"
                                                        }
                                                    ],
                                                    "closeParenToken": {
                                                        "kind": "CloseParenToken",
                                                        "fullStart": 1345,
                                                        "fullEnd": 1346,
                                                        "start": 1345,
                                                        "end": 1346,
                                                        "fullWidth": 1,
                                                        "width": 1,
                                                        "text": ")",
                                                        "value": ")",
                                                        "valueText": ")"
                                                    }
                                                }
                                            },
                                            "semicolonToken": {
                                                "kind": "SemicolonToken",
                                                "fullStart": 1346,
                                                "fullEnd": 1348,
                                                "start": 1346,
                                                "end": 1347,
                                                "fullWidth": 2,
                                                "width": 1,
                                                "text": ";",
                                                "value": ";",
                                                "valueText": ";",
                                                "hasTrailingTrivia": true,
                                                "hasTrailingNewLine": true,
                                                "trailingTrivia": [
                                                    {
                                                        "kind": "NewLineTrivia",
                                                        "text": "\n"
                                                    }
                                                ]
                                            }
                                        }
                                    ],
                                    "closeBraceToken": {
                                        "kind": "CloseBraceToken",
                                        "fullStart": 1348,
                                        "fullEnd": 1352,
                                        "start": 1350,
                                        "end": 1351,
                                        "fullWidth": 4,
                                        "width": 1,
                                        "text": "}",
                                        "value": "}",
                                        "valueText": "}",
                                        "hasLeadingTrivia": true,
                                        "hasTrailingTrivia": true,
                                        "hasTrailingNewLine": true,
                                        "leadingTrivia": [
                                            {
                                                "kind": "WhitespaceTrivia",
                                                "text": "  "
                                            }
                                        ],
                                        "trailingTrivia": [
                                            {
                                                "kind": "NewLineTrivia",
                                                "text": "\n"
                                            }
                                        ]
                                    }
                                }
                            }
                        ],
                        "closeBraceToken": {
                            "kind": "CloseBraceToken",
                            "fullStart": 1352,
                            "fullEnd": 1354,
                            "start": 1352,
                            "end": 1353,
                            "fullWidth": 2,
                            "width": 1,
                            "text": "}",
                            "value": "}",
                            "valueText": "}",
                            "hasTrailingTrivia": true,
                            "hasTrailingNewLine": true,
                            "trailingTrivia": [
                                {
                                    "kind": "NewLineTrivia",
                                    "text": "\n"
                                }
                            ]
                        }
                    }
                }
            }
        ],
        "endOfFileToken": {
            "kind": "EndOfFileToken",
            "fullStart": 1354,
            "fullEnd": 1355,
            "start": 1355,
            "end": 1355,
            "fullWidth": 1,
            "width": 0,
            "text": "",
            "hasLeadingTrivia": true,
            "hasLeadingNewLine": true,
            "leadingTrivia": [
                {
                    "kind": "NewLineTrivia",
                    "text": "\n"
                }
            ]
        }
    },
    "lineMap": {
        "lineStarts": [
            0,
            61,
            132,
            133,
            137,
            234,
            276,
            312,
            340,
            432,
            513,
            690,
            770,
            796,
            799,
            845,
            967,
            971,
            972,
            999,
            1042,
            1043,
            1053,
            1059,
            1091,
            1192,
            1206,
            1243,
            1348,
            1352,
            1354,
            1355
        ],
        "length": 1355
    }
}<|MERGE_RESOLUTION|>--- conflicted
+++ resolved
@@ -95,12 +95,8 @@
                             "start": 976,
                             "end": 997,
                             "fullWidth": 21,
-<<<<<<< HEAD
                             "width": 21,
-                            "identifier": {
-=======
                             "propertyName": {
->>>>>>> 85e84683
                                 "kind": "IdentifierName",
                                 "fullStart": 976,
                                 "fullEnd": 981,
@@ -635,12 +631,8 @@
                                         "start": 1065,
                                         "end": 1089,
                                         "fullWidth": 24,
-<<<<<<< HEAD
                                         "width": 24,
-                                        "identifier": {
-=======
                                         "propertyName": {
->>>>>>> 85e84683
                                             "kind": "IdentifierName",
                                             "fullStart": 1065,
                                             "fullEnd": 1067,
