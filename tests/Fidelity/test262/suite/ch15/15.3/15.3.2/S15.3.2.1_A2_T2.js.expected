{
    "isDeclaration": false,
    "languageVersion": "EcmaScript5",
    "parseOptions": {
        "allowAutomaticSemicolonInsertion": true
    },
    "sourceUnit": {
        "kind": "SourceUnit",
        "fullStart": 0,
        "fullEnd": 856,
        "start": 414,
        "end": 856,
        "fullWidth": 856,
        "width": 442,
        "moduleElements": [
            {
                "kind": "TryStatement",
                "fullStart": 0,
                "fullEnd": 532,
                "start": 414,
                "end": 531,
                "fullWidth": 532,
                "width": 117,
                "tryKeyword": {
                    "kind": "TryKeyword",
                    "fullStart": 0,
                    "fullEnd": 418,
                    "start": 414,
                    "end": 417,
                    "fullWidth": 418,
                    "width": 3,
                    "text": "try",
                    "value": "try",
                    "valueText": "try",
                    "hasLeadingTrivia": true,
                    "hasLeadingComment": true,
                    "hasLeadingNewLine": true,
                    "hasTrailingTrivia": true,
                    "leadingTrivia": [
                        {
                            "kind": "SingleLineCommentTrivia",
                            "text": "// Copyright 2009 the Sputnik authors.  All rights reserved."
                        },
                        {
                            "kind": "NewLineTrivia",
                            "text": "\n"
                        },
                        {
                            "kind": "SingleLineCommentTrivia",
                            "text": "// This code is governed by the BSD license found in the LICENSE file."
                        },
                        {
                            "kind": "NewLineTrivia",
                            "text": "\n"
                        },
                        {
                            "kind": "NewLineTrivia",
                            "text": "\n"
                        },
                        {
                            "kind": "MultiLineCommentTrivia",
                            "text": "/**\n * It is permissible but not necessary to have one argument for each formal parameter to be specified\n *\n * @path ch15/15.3/15.3.2/S15.3.2.1_A2_T2.js\n * @description Values of the function constructor arguments are \"arg1, arg2\", \"arg3\", \"return arg1+arg2+arg3;\"\n */"
                        },
                        {
                            "kind": "NewLineTrivia",
                            "text": "\n"
                        },
                        {
                            "kind": "NewLineTrivia",
                            "text": "\n"
                        },
                        {
                            "kind": "SingleLineCommentTrivia",
                            "text": "//CHECK#1"
                        },
                        {
                            "kind": "NewLineTrivia",
                            "text": "\n"
                        }
                    ],
                    "trailingTrivia": [
                        {
                            "kind": "WhitespaceTrivia",
                            "text": " "
                        }
                    ]
                },
                "block": {
                    "kind": "Block",
                    "fullStart": 418,
                    "fullEnd": 490,
                    "start": 418,
                    "end": 489,
                    "fullWidth": 72,
                    "width": 71,
                    "openBraceToken": {
                        "kind": "OpenBraceToken",
                        "fullStart": 418,
                        "fullEnd": 420,
                        "start": 418,
                        "end": 419,
                        "fullWidth": 2,
                        "width": 1,
                        "text": "{",
                        "value": "{",
                        "valueText": "{",
                        "hasTrailingTrivia": true,
                        "hasTrailingNewLine": true,
                        "trailingTrivia": [
                            {
                                "kind": "NewLineTrivia",
                                "text": "\n"
                            }
                        ]
                    },
                    "statements": [
                        {
                            "kind": "VariableStatement",
                            "fullStart": 420,
                            "fullEnd": 488,
                            "start": 422,
                            "end": 487,
                            "fullWidth": 68,
                            "width": 65,
                            "modifiers": [],
                            "variableDeclaration": {
                                "kind": "VariableDeclaration",
                                "fullStart": 420,
                                "fullEnd": 486,
                                "start": 422,
                                "end": 486,
                                "fullWidth": 66,
                                "width": 64,
                                "varKeyword": {
                                    "kind": "VarKeyword",
                                    "fullStart": 420,
                                    "fullEnd": 426,
                                    "start": 422,
                                    "end": 425,
                                    "fullWidth": 6,
                                    "width": 3,
                                    "text": "var",
                                    "value": "var",
                                    "valueText": "var",
                                    "hasLeadingTrivia": true,
                                    "hasTrailingTrivia": true,
                                    "leadingTrivia": [
                                        {
                                            "kind": "WhitespaceTrivia",
                                            "text": "  "
                                        }
                                    ],
                                    "trailingTrivia": [
                                        {
                                            "kind": "WhitespaceTrivia",
                                            "text": " "
                                        }
                                    ]
                                },
                                "variableDeclarators": [
                                    {
                                        "kind": "VariableDeclarator",
                                        "fullStart": 426,
                                        "fullEnd": 486,
                                        "start": 426,
                                        "end": 486,
                                        "fullWidth": 60,
<<<<<<< HEAD
                                        "width": 60,
                                        "identifier": {
=======
                                        "propertyName": {
>>>>>>> 85e84683
                                            "kind": "IdentifierName",
                                            "fullStart": 426,
                                            "fullEnd": 428,
                                            "start": 426,
                                            "end": 427,
                                            "fullWidth": 2,
                                            "width": 1,
                                            "text": "f",
                                            "value": "f",
                                            "valueText": "f",
                                            "hasTrailingTrivia": true,
                                            "trailingTrivia": [
                                                {
                                                    "kind": "WhitespaceTrivia",
                                                    "text": " "
                                                }
                                            ]
                                        },
                                        "equalsValueClause": {
                                            "kind": "EqualsValueClause",
                                            "fullStart": 428,
                                            "fullEnd": 486,
                                            "start": 428,
                                            "end": 486,
                                            "fullWidth": 58,
                                            "width": 58,
                                            "equalsToken": {
                                                "kind": "EqualsToken",
                                                "fullStart": 428,
                                                "fullEnd": 430,
                                                "start": 428,
                                                "end": 429,
                                                "fullWidth": 2,
                                                "width": 1,
                                                "text": "=",
                                                "value": "=",
                                                "valueText": "=",
                                                "hasTrailingTrivia": true,
                                                "trailingTrivia": [
                                                    {
                                                        "kind": "WhitespaceTrivia",
                                                        "text": " "
                                                    }
                                                ]
                                            },
                                            "value": {
                                                "kind": "InvocationExpression",
                                                "fullStart": 430,
                                                "fullEnd": 486,
                                                "start": 430,
                                                "end": 486,
                                                "fullWidth": 56,
                                                "width": 56,
                                                "expression": {
                                                    "kind": "IdentifierName",
                                                    "fullStart": 430,
                                                    "fullEnd": 438,
                                                    "start": 430,
                                                    "end": 438,
                                                    "fullWidth": 8,
                                                    "width": 8,
                                                    "text": "Function",
                                                    "value": "Function",
                                                    "valueText": "Function"
                                                },
                                                "argumentList": {
                                                    "kind": "ArgumentList",
                                                    "fullStart": 438,
                                                    "fullEnd": 486,
                                                    "start": 438,
                                                    "end": 486,
                                                    "fullWidth": 48,
                                                    "width": 48,
                                                    "openParenToken": {
                                                        "kind": "OpenParenToken",
                                                        "fullStart": 438,
                                                        "fullEnd": 439,
                                                        "start": 438,
                                                        "end": 439,
                                                        "fullWidth": 1,
                                                        "width": 1,
                                                        "text": "(",
                                                        "value": "(",
                                                        "valueText": "("
                                                    },
                                                    "arguments": [
                                                        {
                                                            "kind": "StringLiteral",
                                                            "fullStart": 439,
                                                            "fullEnd": 451,
                                                            "start": 439,
                                                            "end": 451,
                                                            "fullWidth": 12,
                                                            "width": 12,
                                                            "text": "\"arg1, arg2\"",
                                                            "value": "arg1, arg2",
                                                            "valueText": "arg1, arg2"
                                                        },
                                                        {
                                                            "kind": "CommaToken",
                                                            "fullStart": 451,
                                                            "fullEnd": 453,
                                                            "start": 451,
                                                            "end": 452,
                                                            "fullWidth": 2,
                                                            "width": 1,
                                                            "text": ",",
                                                            "value": ",",
                                                            "valueText": ",",
                                                            "hasTrailingTrivia": true,
                                                            "trailingTrivia": [
                                                                {
                                                                    "kind": "WhitespaceTrivia",
                                                                    "text": " "
                                                                }
                                                            ]
                                                        },
                                                        {
                                                            "kind": "StringLiteral",
                                                            "fullStart": 453,
                                                            "fullEnd": 459,
                                                            "start": 453,
                                                            "end": 459,
                                                            "fullWidth": 6,
                                                            "width": 6,
                                                            "text": "\"arg3\"",
                                                            "value": "arg3",
                                                            "valueText": "arg3"
                                                        },
                                                        {
                                                            "kind": "CommaToken",
                                                            "fullStart": 459,
                                                            "fullEnd": 461,
                                                            "start": 459,
                                                            "end": 460,
                                                            "fullWidth": 2,
                                                            "width": 1,
                                                            "text": ",",
                                                            "value": ",",
                                                            "valueText": ",",
                                                            "hasTrailingTrivia": true,
                                                            "trailingTrivia": [
                                                                {
                                                                    "kind": "WhitespaceTrivia",
                                                                    "text": " "
                                                                }
                                                            ]
                                                        },
                                                        {
                                                            "kind": "StringLiteral",
                                                            "fullStart": 461,
                                                            "fullEnd": 485,
                                                            "start": 461,
                                                            "end": 485,
                                                            "fullWidth": 24,
                                                            "width": 24,
                                                            "text": "\"return arg1+arg2+arg3;\"",
                                                            "value": "return arg1+arg2+arg3;",
                                                            "valueText": "return arg1+arg2+arg3;"
                                                        }
                                                    ],
                                                    "closeParenToken": {
                                                        "kind": "CloseParenToken",
                                                        "fullStart": 485,
                                                        "fullEnd": 486,
                                                        "start": 485,
                                                        "end": 486,
                                                        "fullWidth": 1,
                                                        "width": 1,
                                                        "text": ")",
                                                        "value": ")",
                                                        "valueText": ")"
                                                    }
                                                }
                                            }
                                        }
                                    }
                                ]
                            },
                            "semicolonToken": {
                                "kind": "SemicolonToken",
                                "fullStart": 486,
                                "fullEnd": 488,
                                "start": 486,
                                "end": 487,
                                "fullWidth": 2,
                                "width": 1,
                                "text": ";",
                                "value": ";",
                                "valueText": ";",
                                "hasTrailingTrivia": true,
                                "hasTrailingNewLine": true,
                                "trailingTrivia": [
                                    {
                                        "kind": "NewLineTrivia",
                                        "text": "\n"
                                    }
                                ]
                            }
                        }
                    ],
                    "closeBraceToken": {
                        "kind": "CloseBraceToken",
                        "fullStart": 488,
                        "fullEnd": 490,
                        "start": 488,
                        "end": 489,
                        "fullWidth": 2,
                        "width": 1,
                        "text": "}",
                        "value": "}",
                        "valueText": "}",
                        "hasTrailingTrivia": true,
                        "trailingTrivia": [
                            {
                                "kind": "WhitespaceTrivia",
                                "text": " "
                            }
                        ]
                    }
                },
                "catchClause": {
                    "kind": "CatchClause",
                    "fullStart": 490,
                    "fullEnd": 532,
                    "start": 490,
                    "end": 531,
                    "fullWidth": 42,
                    "width": 41,
                    "catchKeyword": {
                        "kind": "CatchKeyword",
                        "fullStart": 490,
                        "fullEnd": 496,
                        "start": 490,
                        "end": 495,
                        "fullWidth": 6,
                        "width": 5,
                        "text": "catch",
                        "value": "catch",
                        "valueText": "catch",
                        "hasTrailingTrivia": true,
                        "trailingTrivia": [
                            {
                                "kind": "WhitespaceTrivia",
                                "text": " "
                            }
                        ]
                    },
                    "openParenToken": {
                        "kind": "OpenParenToken",
                        "fullStart": 496,
                        "fullEnd": 497,
                        "start": 496,
                        "end": 497,
                        "fullWidth": 1,
                        "width": 1,
                        "text": "(",
                        "value": "(",
                        "valueText": "("
                    },
                    "identifier": {
                        "kind": "IdentifierName",
                        "fullStart": 497,
                        "fullEnd": 498,
                        "start": 497,
                        "end": 498,
                        "fullWidth": 1,
                        "width": 1,
                        "text": "e",
                        "value": "e",
                        "valueText": "e"
                    },
                    "closeParenToken": {
                        "kind": "CloseParenToken",
                        "fullStart": 498,
                        "fullEnd": 500,
                        "start": 498,
                        "end": 499,
                        "fullWidth": 2,
                        "width": 1,
                        "text": ")",
                        "value": ")",
                        "valueText": ")",
                        "hasTrailingTrivia": true,
                        "trailingTrivia": [
                            {
                                "kind": "WhitespaceTrivia",
                                "text": " "
                            }
                        ]
                    },
                    "block": {
                        "kind": "Block",
                        "fullStart": 500,
                        "fullEnd": 532,
                        "start": 500,
                        "end": 531,
                        "fullWidth": 32,
                        "width": 31,
                        "openBraceToken": {
                            "kind": "OpenBraceToken",
                            "fullStart": 500,
                            "fullEnd": 502,
                            "start": 500,
                            "end": 501,
                            "fullWidth": 2,
                            "width": 1,
                            "text": "{",
                            "value": "{",
                            "valueText": "{",
                            "hasTrailingTrivia": true,
                            "hasTrailingNewLine": true,
                            "trailingTrivia": [
                                {
                                    "kind": "NewLineTrivia",
                                    "text": "\n"
                                }
                            ]
                        },
                        "statements": [
                            {
                                "kind": "ExpressionStatement",
                                "fullStart": 502,
                                "fullEnd": 530,
                                "start": 504,
                                "end": 529,
                                "fullWidth": 28,
                                "width": 25,
                                "expression": {
                                    "kind": "InvocationExpression",
                                    "fullStart": 502,
                                    "fullEnd": 528,
                                    "start": 504,
                                    "end": 528,
                                    "fullWidth": 26,
                                    "width": 24,
                                    "expression": {
                                        "kind": "IdentifierName",
                                        "fullStart": 502,
                                        "fullEnd": 509,
                                        "start": 504,
                                        "end": 509,
                                        "fullWidth": 7,
                                        "width": 5,
                                        "text": "$FAIL",
                                        "value": "$FAIL",
                                        "valueText": "$FAIL",
                                        "hasLeadingTrivia": true,
                                        "leadingTrivia": [
                                            {
                                                "kind": "WhitespaceTrivia",
                                                "text": "  "
                                            }
                                        ]
                                    },
                                    "argumentList": {
                                        "kind": "ArgumentList",
                                        "fullStart": 509,
                                        "fullEnd": 528,
                                        "start": 509,
                                        "end": 528,
                                        "fullWidth": 19,
                                        "width": 19,
                                        "openParenToken": {
                                            "kind": "OpenParenToken",
                                            "fullStart": 509,
                                            "fullEnd": 510,
                                            "start": 509,
                                            "end": 510,
                                            "fullWidth": 1,
                                            "width": 1,
                                            "text": "(",
                                            "value": "(",
                                            "valueText": "("
                                        },
                                        "arguments": [
                                            {
                                                "kind": "StringLiteral",
                                                "fullStart": 510,
                                                "fullEnd": 527,
                                                "start": 510,
                                                "end": 527,
                                                "fullWidth": 17,
                                                "width": 17,
                                                "text": "'#1: test failed'",
                                                "value": "#1: test failed",
                                                "valueText": "#1: test failed"
                                            }
                                        ],
                                        "closeParenToken": {
                                            "kind": "CloseParenToken",
                                            "fullStart": 527,
                                            "fullEnd": 528,
                                            "start": 527,
                                            "end": 528,
                                            "fullWidth": 1,
                                            "width": 1,
                                            "text": ")",
                                            "value": ")",
                                            "valueText": ")"
                                        }
                                    }
                                },
                                "semicolonToken": {
                                    "kind": "SemicolonToken",
                                    "fullStart": 528,
                                    "fullEnd": 530,
                                    "start": 528,
                                    "end": 529,
                                    "fullWidth": 2,
                                    "width": 1,
                                    "text": ";",
                                    "value": ";",
                                    "valueText": ";",
                                    "hasTrailingTrivia": true,
                                    "hasTrailingNewLine": true,
                                    "trailingTrivia": [
                                        {
                                            "kind": "NewLineTrivia",
                                            "text": "\n"
                                        }
                                    ]
                                }
                            }
                        ],
                        "closeBraceToken": {
                            "kind": "CloseBraceToken",
                            "fullStart": 530,
                            "fullEnd": 532,
                            "start": 530,
                            "end": 531,
                            "fullWidth": 2,
                            "width": 1,
                            "text": "}",
                            "value": "}",
                            "valueText": "}",
                            "hasTrailingTrivia": true,
                            "hasTrailingNewLine": true,
                            "trailingTrivia": [
                                {
                                    "kind": "NewLineTrivia",
                                    "text": "\n"
                                }
                            ]
                        }
                    }
                }
            },
            {
                "kind": "IfStatement",
                "fullStart": 532,
                "fullEnd": 692,
                "start": 543,
                "end": 691,
                "fullWidth": 160,
                "width": 148,
                "ifKeyword": {
                    "kind": "IfKeyword",
                    "fullStart": 532,
                    "fullEnd": 546,
                    "start": 543,
                    "end": 545,
                    "fullWidth": 14,
                    "width": 2,
                    "text": "if",
                    "value": "if",
                    "valueText": "if",
                    "hasLeadingTrivia": true,
                    "hasLeadingComment": true,
                    "hasLeadingNewLine": true,
                    "hasTrailingTrivia": true,
                    "leadingTrivia": [
                        {
                            "kind": "NewLineTrivia",
                            "text": "\n"
                        },
                        {
                            "kind": "SingleLineCommentTrivia",
                            "text": "//CHECK#2"
                        },
                        {
                            "kind": "NewLineTrivia",
                            "text": "\n"
                        }
                    ],
                    "trailingTrivia": [
                        {
                            "kind": "WhitespaceTrivia",
                            "text": " "
                        }
                    ]
                },
                "openParenToken": {
                    "kind": "OpenParenToken",
                    "fullStart": 546,
                    "fullEnd": 547,
                    "start": 546,
                    "end": 547,
                    "fullWidth": 1,
                    "width": 1,
                    "text": "(",
                    "value": "(",
                    "valueText": "("
                },
                "condition": {
                    "kind": "LogicalNotExpression",
                    "fullStart": 547,
                    "fullEnd": 571,
                    "start": 547,
                    "end": 571,
                    "fullWidth": 24,
                    "width": 24,
                    "operatorToken": {
                        "kind": "ExclamationToken",
                        "fullStart": 547,
                        "fullEnd": 548,
                        "start": 547,
                        "end": 548,
                        "fullWidth": 1,
                        "width": 1,
                        "text": "!",
                        "value": "!",
                        "valueText": "!"
                    },
                    "operand": {
                        "kind": "ParenthesizedExpression",
                        "fullStart": 548,
                        "fullEnd": 571,
                        "start": 548,
                        "end": 571,
                        "fullWidth": 23,
                        "width": 23,
                        "openParenToken": {
                            "kind": "OpenParenToken",
                            "fullStart": 548,
                            "fullEnd": 549,
                            "start": 548,
                            "end": 549,
                            "fullWidth": 1,
                            "width": 1,
                            "text": "(",
                            "value": "(",
                            "valueText": "("
                        },
                        "expression": {
                            "kind": "InstanceOfExpression",
                            "fullStart": 549,
                            "fullEnd": 570,
                            "start": 549,
                            "end": 570,
                            "fullWidth": 21,
                            "width": 21,
                            "left": {
                                "kind": "IdentifierName",
                                "fullStart": 549,
                                "fullEnd": 551,
                                "start": 549,
                                "end": 550,
                                "fullWidth": 2,
                                "width": 1,
                                "text": "f",
                                "value": "f",
                                "valueText": "f",
                                "hasTrailingTrivia": true,
                                "trailingTrivia": [
                                    {
                                        "kind": "WhitespaceTrivia",
                                        "text": " "
                                    }
                                ]
                            },
                            "operatorToken": {
                                "kind": "InstanceOfKeyword",
                                "fullStart": 551,
                                "fullEnd": 562,
                                "start": 551,
                                "end": 561,
                                "fullWidth": 11,
                                "width": 10,
                                "text": "instanceof",
                                "value": "instanceof",
                                "valueText": "instanceof",
                                "hasTrailingTrivia": true,
                                "trailingTrivia": [
                                    {
                                        "kind": "WhitespaceTrivia",
                                        "text": " "
                                    }
                                ]
                            },
                            "right": {
                                "kind": "IdentifierName",
                                "fullStart": 562,
                                "fullEnd": 570,
                                "start": 562,
                                "end": 570,
                                "fullWidth": 8,
                                "width": 8,
                                "text": "Function",
                                "value": "Function",
                                "valueText": "Function"
                            }
                        },
                        "closeParenToken": {
                            "kind": "CloseParenToken",
                            "fullStart": 570,
                            "fullEnd": 571,
                            "start": 570,
                            "end": 571,
                            "fullWidth": 1,
                            "width": 1,
                            "text": ")",
                            "value": ")",
                            "valueText": ")"
                        }
                    }
                },
                "closeParenToken": {
                    "kind": "CloseParenToken",
                    "fullStart": 571,
                    "fullEnd": 572,
                    "start": 571,
                    "end": 572,
                    "fullWidth": 1,
                    "width": 1,
                    "text": ")",
                    "value": ")",
                    "valueText": ")"
                },
                "statement": {
                    "kind": "Block",
                    "fullStart": 572,
                    "fullEnd": 692,
                    "start": 572,
                    "end": 691,
                    "fullWidth": 120,
                    "width": 119,
                    "openBraceToken": {
                        "kind": "OpenBraceToken",
                        "fullStart": 572,
                        "fullEnd": 574,
                        "start": 572,
                        "end": 573,
                        "fullWidth": 2,
                        "width": 1,
                        "text": "{",
                        "value": "{",
                        "valueText": "{",
                        "hasTrailingTrivia": true,
                        "hasTrailingNewLine": true,
                        "trailingTrivia": [
                            {
                                "kind": "NewLineTrivia",
                                "text": "\n"
                            }
                        ]
                    },
                    "statements": [
                        {
                            "kind": "ExpressionStatement",
                            "fullStart": 574,
                            "fullEnd": 690,
                            "start": 576,
                            "end": 689,
                            "fullWidth": 116,
                            "width": 113,
                            "expression": {
                                "kind": "InvocationExpression",
                                "fullStart": 574,
                                "fullEnd": 688,
                                "start": 576,
                                "end": 688,
                                "fullWidth": 114,
                                "width": 112,
                                "expression": {
                                    "kind": "IdentifierName",
                                    "fullStart": 574,
                                    "fullEnd": 582,
                                    "start": 576,
                                    "end": 582,
                                    "fullWidth": 8,
                                    "width": 6,
                                    "text": "$ERROR",
                                    "value": "$ERROR",
                                    "valueText": "$ERROR",
                                    "hasLeadingTrivia": true,
                                    "leadingTrivia": [
                                        {
                                            "kind": "WhitespaceTrivia",
                                            "text": "  "
                                        }
                                    ]
                                },
                                "argumentList": {
                                    "kind": "ArgumentList",
                                    "fullStart": 582,
                                    "fullEnd": 688,
                                    "start": 582,
                                    "end": 688,
                                    "fullWidth": 106,
                                    "width": 106,
                                    "openParenToken": {
                                        "kind": "OpenParenToken",
                                        "fullStart": 582,
                                        "fullEnd": 583,
                                        "start": 582,
                                        "end": 583,
                                        "fullWidth": 1,
                                        "width": 1,
                                        "text": "(",
                                        "value": "(",
                                        "valueText": "("
                                    },
                                    "arguments": [
                                        {
                                            "kind": "StringLiteral",
                                            "fullStart": 583,
                                            "fullEnd": 687,
                                            "start": 583,
                                            "end": 687,
                                            "fullWidth": 104,
                                            "width": 104,
                                            "text": "'#2: It is permissible but not necessary to have one argument for each formal parameter to be specified'",
                                            "value": "#2: It is permissible but not necessary to have one argument for each formal parameter to be specified",
                                            "valueText": "#2: It is permissible but not necessary to have one argument for each formal parameter to be specified"
                                        }
                                    ],
                                    "closeParenToken": {
                                        "kind": "CloseParenToken",
                                        "fullStart": 687,
                                        "fullEnd": 688,
                                        "start": 687,
                                        "end": 688,
                                        "fullWidth": 1,
                                        "width": 1,
                                        "text": ")",
                                        "value": ")",
                                        "valueText": ")"
                                    }
                                }
                            },
                            "semicolonToken": {
                                "kind": "SemicolonToken",
                                "fullStart": 688,
                                "fullEnd": 690,
                                "start": 688,
                                "end": 689,
                                "fullWidth": 2,
                                "width": 1,
                                "text": ";",
                                "value": ";",
                                "valueText": ";",
                                "hasTrailingTrivia": true,
                                "hasTrailingNewLine": true,
                                "trailingTrivia": [
                                    {
                                        "kind": "NewLineTrivia",
                                        "text": "\n"
                                    }
                                ]
                            }
                        }
                    ],
                    "closeBraceToken": {
                        "kind": "CloseBraceToken",
                        "fullStart": 690,
                        "fullEnd": 692,
                        "start": 690,
                        "end": 691,
                        "fullWidth": 2,
                        "width": 1,
                        "text": "}",
                        "value": "}",
                        "valueText": "}",
                        "hasTrailingTrivia": true,
                        "hasTrailingNewLine": true,
                        "trailingTrivia": [
                            {
                                "kind": "NewLineTrivia",
                                "text": "\n"
                            }
                        ]
                    }
                }
            },
            {
                "kind": "IfStatement",
                "fullStart": 692,
                "fullEnd": 855,
                "start": 703,
                "end": 854,
                "fullWidth": 163,
                "width": 151,
                "ifKeyword": {
                    "kind": "IfKeyword",
                    "fullStart": 692,
                    "fullEnd": 706,
                    "start": 703,
                    "end": 705,
                    "fullWidth": 14,
                    "width": 2,
                    "text": "if",
                    "value": "if",
                    "valueText": "if",
                    "hasLeadingTrivia": true,
                    "hasLeadingComment": true,
                    "hasLeadingNewLine": true,
                    "hasTrailingTrivia": true,
                    "leadingTrivia": [
                        {
                            "kind": "NewLineTrivia",
                            "text": "\n"
                        },
                        {
                            "kind": "SingleLineCommentTrivia",
                            "text": "//CHECK#3"
                        },
                        {
                            "kind": "NewLineTrivia",
                            "text": "\n"
                        }
                    ],
                    "trailingTrivia": [
                        {
                            "kind": "WhitespaceTrivia",
                            "text": " "
                        }
                    ]
                },
                "openParenToken": {
                    "kind": "OpenParenToken",
                    "fullStart": 706,
                    "fullEnd": 707,
                    "start": 706,
                    "end": 707,
                    "fullWidth": 1,
                    "width": 1,
                    "text": "(",
                    "value": "(",
                    "valueText": "("
                },
                "condition": {
                    "kind": "NotEqualsExpression",
                    "fullStart": 707,
                    "fullEnd": 733,
                    "start": 707,
                    "end": 733,
                    "fullWidth": 26,
                    "width": 26,
                    "left": {
                        "kind": "InvocationExpression",
                        "fullStart": 707,
                        "fullEnd": 722,
                        "start": 707,
                        "end": 721,
                        "fullWidth": 15,
                        "width": 14,
                        "expression": {
                            "kind": "IdentifierName",
                            "fullStart": 707,
                            "fullEnd": 708,
                            "start": 707,
                            "end": 708,
                            "fullWidth": 1,
                            "width": 1,
                            "text": "f",
                            "value": "f",
                            "valueText": "f"
                        },
                        "argumentList": {
                            "kind": "ArgumentList",
                            "fullStart": 708,
                            "fullEnd": 722,
                            "start": 708,
                            "end": 721,
                            "fullWidth": 14,
                            "width": 13,
                            "openParenToken": {
                                "kind": "OpenParenToken",
                                "fullStart": 708,
                                "fullEnd": 709,
                                "start": 708,
                                "end": 709,
                                "fullWidth": 1,
                                "width": 1,
                                "text": "(",
                                "value": "(",
                                "valueText": "("
                            },
                            "arguments": [
                                {
                                    "kind": "StringLiteral",
                                    "fullStart": 709,
                                    "fullEnd": 713,
                                    "start": 709,
                                    "end": 713,
                                    "fullWidth": 4,
                                    "width": 4,
                                    "text": "\"AB\"",
                                    "value": "AB",
                                    "valueText": "AB"
                                },
                                {
                                    "kind": "CommaToken",
                                    "fullStart": 713,
                                    "fullEnd": 714,
                                    "start": 713,
                                    "end": 714,
                                    "fullWidth": 1,
                                    "width": 1,
                                    "text": ",",
                                    "value": ",",
                                    "valueText": ","
                                },
                                {
                                    "kind": "StringLiteral",
                                    "fullStart": 714,
                                    "fullEnd": 718,
                                    "start": 714,
                                    "end": 718,
                                    "fullWidth": 4,
                                    "width": 4,
                                    "text": "\"BA\"",
                                    "value": "BA",
                                    "valueText": "BA"
                                },
                                {
                                    "kind": "CommaToken",
                                    "fullStart": 718,
                                    "fullEnd": 719,
                                    "start": 718,
                                    "end": 719,
                                    "fullWidth": 1,
                                    "width": 1,
                                    "text": ",",
                                    "value": ",",
                                    "valueText": ","
                                },
                                {
                                    "kind": "NumericLiteral",
                                    "fullStart": 719,
                                    "fullEnd": 720,
                                    "start": 719,
                                    "end": 720,
                                    "fullWidth": 1,
                                    "width": 1,
                                    "text": "1",
                                    "value": 1,
                                    "valueText": "1"
                                }
                            ],
                            "closeParenToken": {
                                "kind": "CloseParenToken",
                                "fullStart": 720,
                                "fullEnd": 722,
                                "start": 720,
                                "end": 721,
                                "fullWidth": 2,
                                "width": 1,
                                "text": ")",
                                "value": ")",
                                "valueText": ")",
                                "hasTrailingTrivia": true,
                                "trailingTrivia": [
                                    {
                                        "kind": "WhitespaceTrivia",
                                        "text": " "
                                    }
                                ]
                            }
                        }
                    },
                    "operatorToken": {
                        "kind": "ExclamationEqualsEqualsToken",
                        "fullStart": 722,
                        "fullEnd": 726,
                        "start": 722,
                        "end": 725,
                        "fullWidth": 4,
                        "width": 3,
                        "text": "!==",
                        "value": "!==",
                        "valueText": "!==",
                        "hasTrailingTrivia": true,
                        "trailingTrivia": [
                            {
                                "kind": "WhitespaceTrivia",
                                "text": " "
                            }
                        ]
                    },
                    "right": {
                        "kind": "StringLiteral",
                        "fullStart": 726,
                        "fullEnd": 733,
                        "start": 726,
                        "end": 733,
                        "fullWidth": 7,
                        "width": 7,
                        "text": "\"ABBA1\"",
                        "value": "ABBA1",
                        "valueText": "ABBA1"
                    }
                },
                "closeParenToken": {
                    "kind": "CloseParenToken",
                    "fullStart": 733,
                    "fullEnd": 735,
                    "start": 733,
                    "end": 734,
                    "fullWidth": 2,
                    "width": 1,
                    "text": ")",
                    "value": ")",
                    "valueText": ")",
                    "hasTrailingTrivia": true,
                    "trailingTrivia": [
                        {
                            "kind": "WhitespaceTrivia",
                            "text": " "
                        }
                    ]
                },
                "statement": {
                    "kind": "Block",
                    "fullStart": 735,
                    "fullEnd": 855,
                    "start": 735,
                    "end": 854,
                    "fullWidth": 120,
                    "width": 119,
                    "openBraceToken": {
                        "kind": "OpenBraceToken",
                        "fullStart": 735,
                        "fullEnd": 737,
                        "start": 735,
                        "end": 736,
                        "fullWidth": 2,
                        "width": 1,
                        "text": "{",
                        "value": "{",
                        "valueText": "{",
                        "hasTrailingTrivia": true,
                        "hasTrailingNewLine": true,
                        "trailingTrivia": [
                            {
                                "kind": "NewLineTrivia",
                                "text": "\n"
                            }
                        ]
                    },
                    "statements": [
                        {
                            "kind": "ExpressionStatement",
                            "fullStart": 737,
                            "fullEnd": 853,
                            "start": 739,
                            "end": 852,
                            "fullWidth": 116,
                            "width": 113,
                            "expression": {
                                "kind": "InvocationExpression",
                                "fullStart": 737,
                                "fullEnd": 851,
                                "start": 739,
                                "end": 851,
                                "fullWidth": 114,
                                "width": 112,
                                "expression": {
                                    "kind": "IdentifierName",
                                    "fullStart": 737,
                                    "fullEnd": 745,
                                    "start": 739,
                                    "end": 745,
                                    "fullWidth": 8,
                                    "width": 6,
                                    "text": "$ERROR",
                                    "value": "$ERROR",
                                    "valueText": "$ERROR",
                                    "hasLeadingTrivia": true,
                                    "leadingTrivia": [
                                        {
                                            "kind": "WhitespaceTrivia",
                                            "text": "  "
                                        }
                                    ]
                                },
                                "argumentList": {
                                    "kind": "ArgumentList",
                                    "fullStart": 745,
                                    "fullEnd": 851,
                                    "start": 745,
                                    "end": 851,
                                    "fullWidth": 106,
                                    "width": 106,
                                    "openParenToken": {
                                        "kind": "OpenParenToken",
                                        "fullStart": 745,
                                        "fullEnd": 746,
                                        "start": 745,
                                        "end": 746,
                                        "fullWidth": 1,
                                        "width": 1,
                                        "text": "(",
                                        "value": "(",
                                        "valueText": "("
                                    },
                                    "arguments": [
                                        {
                                            "kind": "StringLiteral",
                                            "fullStart": 746,
                                            "fullEnd": 850,
                                            "start": 746,
                                            "end": 850,
                                            "fullWidth": 104,
                                            "width": 104,
                                            "text": "'#3: It is permissible but not necessary to have one argument for each formal parameter to be specified'",
                                            "value": "#3: It is permissible but not necessary to have one argument for each formal parameter to be specified",
                                            "valueText": "#3: It is permissible but not necessary to have one argument for each formal parameter to be specified"
                                        }
                                    ],
                                    "closeParenToken": {
                                        "kind": "CloseParenToken",
                                        "fullStart": 850,
                                        "fullEnd": 851,
                                        "start": 850,
                                        "end": 851,
                                        "fullWidth": 1,
                                        "width": 1,
                                        "text": ")",
                                        "value": ")",
                                        "valueText": ")"
                                    }
                                }
                            },
                            "semicolonToken": {
                                "kind": "SemicolonToken",
                                "fullStart": 851,
                                "fullEnd": 853,
                                "start": 851,
                                "end": 852,
                                "fullWidth": 2,
                                "width": 1,
                                "text": ";",
                                "value": ";",
                                "valueText": ";",
                                "hasTrailingTrivia": true,
                                "hasTrailingNewLine": true,
                                "trailingTrivia": [
                                    {
                                        "kind": "NewLineTrivia",
                                        "text": "\n"
                                    }
                                ]
                            }
                        }
                    ],
                    "closeBraceToken": {
                        "kind": "CloseBraceToken",
                        "fullStart": 853,
                        "fullEnd": 855,
                        "start": 853,
                        "end": 854,
                        "fullWidth": 2,
                        "width": 1,
                        "text": "}",
                        "value": "}",
                        "valueText": "}",
                        "hasTrailingTrivia": true,
                        "hasTrailingNewLine": true,
                        "trailingTrivia": [
                            {
                                "kind": "NewLineTrivia",
                                "text": "\n"
                            }
                        ]
                    }
                }
            }
        ],
        "endOfFileToken": {
            "kind": "EndOfFileToken",
            "fullStart": 855,
            "fullEnd": 856,
            "start": 856,
            "end": 856,
            "fullWidth": 1,
            "width": 0,
            "text": "",
            "hasLeadingTrivia": true,
            "hasLeadingNewLine": true,
            "leadingTrivia": [
                {
                    "kind": "NewLineTrivia",
                    "text": "\n"
                }
            ]
        }
    },
    "lineMap": {
        "lineStarts": [
            0,
            61,
            132,
            133,
            137,
            239,
            242,
            287,
            399,
            403,
            404,
            414,
            420,
            488,
            502,
            530,
            532,
            533,
            543,
            574,
            690,
            692,
            693,
            703,
            737,
            853,
            855,
            856
        ],
        "length": 856
    }
}<|MERGE_RESOLUTION|>--- conflicted
+++ resolved
@@ -165,12 +165,8 @@
                                         "start": 426,
                                         "end": 486,
                                         "fullWidth": 60,
-<<<<<<< HEAD
                                         "width": 60,
-                                        "identifier": {
-=======
                                         "propertyName": {
->>>>>>> 85e84683
                                             "kind": "IdentifierName",
                                             "fullStart": 426,
                                             "fullEnd": 428,
