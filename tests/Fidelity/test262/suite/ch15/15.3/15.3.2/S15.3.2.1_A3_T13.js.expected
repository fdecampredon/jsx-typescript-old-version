{
    "isDeclaration": false,
    "languageVersion": "EcmaScript5",
    "parseOptions": {
        "allowAutomaticSemicolonInsertion": true
    },
    "sourceUnit": {
        "kind": "SourceUnit",
        "fullStart": 0,
        "fullEnd": 1387,
        "start": 934,
        "end": 1387,
        "fullWidth": 1387,
        "width": 453,
        "isIncrementallyUnusable": true,
        "moduleElements": [
            {
                "kind": "VariableStatement",
                "fullStart": 0,
                "fullEnd": 951,
                "start": 934,
                "end": 950,
                "fullWidth": 951,
                "width": 16,
                "modifiers": [],
                "variableDeclaration": {
                    "kind": "VariableDeclaration",
                    "fullStart": 0,
                    "fullEnd": 949,
                    "start": 934,
                    "end": 949,
                    "fullWidth": 949,
                    "width": 15,
                    "varKeyword": {
                        "kind": "VarKeyword",
                        "fullStart": 0,
                        "fullEnd": 938,
                        "start": 934,
                        "end": 937,
                        "fullWidth": 938,
                        "width": 3,
                        "text": "var",
                        "value": "var",
                        "valueText": "var",
                        "hasLeadingTrivia": true,
                        "hasLeadingComment": true,
                        "hasLeadingNewLine": true,
                        "hasTrailingTrivia": true,
                        "leadingTrivia": [
                            {
                                "kind": "SingleLineCommentTrivia",
                                "text": "// Copyright 2009 the Sputnik authors.  All rights reserved."
                            },
                            {
                                "kind": "NewLineTrivia",
                                "text": "\n"
                            },
                            {
                                "kind": "SingleLineCommentTrivia",
                                "text": "// This code is governed by the BSD license found in the LICENSE file."
                            },
                            {
                                "kind": "NewLineTrivia",
                                "text": "\n"
                            },
                            {
                                "kind": "NewLineTrivia",
                                "text": "\n"
                            },
                            {
                                "kind": "MultiLineCommentTrivia",
                                "text": "/**\n * When the Function constructor is called with arguments p, body the following steps are taken:\n * i) Let Result(i) be the first argument\n * ii) Let P be ToString(Result(i))\n * iii) Call ToString(body)\n * iv) If P is not parsable as a FormalParameterList_opt then throw a SyntaxError exception\n * v) If body is not parsable as FunctionBody then throw a SyntaxError exception\n * vi) Create a new Function object as specified in 13.2 with parameters specified by parsing P as a FormalParameterListopt and body specified by parsing body as a FunctionBody\n * Pass in a scope chain consisting of the global object as the Scope parameter\n * vii) Return Result(vi)\n *\n * @path ch15/15.3/15.3.2/S15.3.2.1_A3_T13.js\n * @description Values of the function constructor arguments are \"a,b,c\" and \"null\"\n */"
                            },
                            {
                                "kind": "NewLineTrivia",
                                "text": "\n"
                            },
                            {
                                "kind": "NewLineTrivia",
                                "text": "\n"
                            }
                        ],
                        "trailingTrivia": [
                            {
                                "kind": "WhitespaceTrivia",
                                "text": " "
                            }
                        ]
                    },
                    "variableDeclarators": [
                        {
                            "kind": "VariableDeclarator",
                            "fullStart": 938,
                            "fullEnd": 949,
                            "start": 938,
                            "end": 949,
                            "fullWidth": 11,
<<<<<<< HEAD
                            "width": 11,
                            "identifier": {
=======
                            "propertyName": {
>>>>>>> 85e84683
                                "kind": "IdentifierName",
                                "fullStart": 938,
                                "fullEnd": 940,
                                "start": 938,
                                "end": 939,
                                "fullWidth": 2,
                                "width": 1,
                                "text": "p",
                                "value": "p",
                                "valueText": "p",
                                "hasTrailingTrivia": true,
                                "trailingTrivia": [
                                    {
                                        "kind": "WhitespaceTrivia",
                                        "text": " "
                                    }
                                ]
                            },
                            "equalsValueClause": {
                                "kind": "EqualsValueClause",
                                "fullStart": 940,
                                "fullEnd": 949,
                                "start": 940,
                                "end": 949,
                                "fullWidth": 9,
                                "width": 9,
                                "equalsToken": {
                                    "kind": "EqualsToken",
                                    "fullStart": 940,
                                    "fullEnd": 942,
                                    "start": 940,
                                    "end": 941,
                                    "fullWidth": 2,
                                    "width": 1,
                                    "text": "=",
                                    "value": "=",
                                    "valueText": "=",
                                    "hasTrailingTrivia": true,
                                    "trailingTrivia": [
                                        {
                                            "kind": "WhitespaceTrivia",
                                            "text": " "
                                        }
                                    ]
                                },
                                "value": {
                                    "kind": "StringLiteral",
                                    "fullStart": 942,
                                    "fullEnd": 949,
                                    "start": 942,
                                    "end": 949,
                                    "fullWidth": 7,
                                    "width": 7,
                                    "text": "\"a,b,c\"",
                                    "value": "a,b,c",
                                    "valueText": "a,b,c"
                                }
                            }
                        }
                    ]
                },
                "semicolonToken": {
                    "kind": "SemicolonToken",
                    "fullStart": 949,
                    "fullEnd": 951,
                    "start": 949,
                    "end": 950,
                    "fullWidth": 2,
                    "width": 1,
                    "text": ";",
                    "value": ";",
                    "valueText": ";",
                    "hasTrailingTrivia": true,
                    "hasTrailingNewLine": true,
                    "trailingTrivia": [
                        {
                            "kind": "NewLineTrivia",
                            "text": "\n"
                        }
                    ]
                }
            },
            {
                "kind": "TryStatement",
                "fullStart": 951,
                "fullEnd": 1059,
                "start": 962,
                "end": 1058,
                "fullWidth": 108,
                "width": 96,
                "tryKeyword": {
                    "kind": "TryKeyword",
                    "fullStart": 951,
                    "fullEnd": 966,
                    "start": 962,
                    "end": 965,
                    "fullWidth": 15,
                    "width": 3,
                    "text": "try",
                    "value": "try",
                    "valueText": "try",
                    "hasLeadingTrivia": true,
                    "hasLeadingComment": true,
                    "hasLeadingNewLine": true,
                    "hasTrailingTrivia": true,
                    "leadingTrivia": [
                        {
                            "kind": "NewLineTrivia",
                            "text": "\n"
                        },
                        {
                            "kind": "SingleLineCommentTrivia",
                            "text": "//CHECK#1"
                        },
                        {
                            "kind": "NewLineTrivia",
                            "text": "\n"
                        }
                    ],
                    "trailingTrivia": [
                        {
                            "kind": "WhitespaceTrivia",
                            "text": " "
                        }
                    ]
                },
                "block": {
                    "kind": "Block",
                    "fullStart": 966,
                    "fullEnd": 1003,
                    "start": 966,
                    "end": 1002,
                    "fullWidth": 37,
                    "width": 36,
                    "openBraceToken": {
                        "kind": "OpenBraceToken",
                        "fullStart": 966,
                        "fullEnd": 968,
                        "start": 966,
                        "end": 967,
                        "fullWidth": 2,
                        "width": 1,
                        "text": "{",
                        "value": "{",
                        "valueText": "{",
                        "hasTrailingTrivia": true,
                        "hasTrailingNewLine": true,
                        "trailingTrivia": [
                            {
                                "kind": "NewLineTrivia",
                                "text": "\n"
                            }
                        ]
                    },
                    "statements": [
                        {
                            "kind": "VariableStatement",
                            "fullStart": 968,
                            "fullEnd": 1001,
                            "start": 970,
                            "end": 1000,
                            "fullWidth": 33,
                            "width": 30,
                            "modifiers": [],
                            "variableDeclaration": {
                                "kind": "VariableDeclaration",
                                "fullStart": 968,
                                "fullEnd": 999,
                                "start": 970,
                                "end": 999,
                                "fullWidth": 31,
                                "width": 29,
                                "varKeyword": {
                                    "kind": "VarKeyword",
                                    "fullStart": 968,
                                    "fullEnd": 974,
                                    "start": 970,
                                    "end": 973,
                                    "fullWidth": 6,
                                    "width": 3,
                                    "text": "var",
                                    "value": "var",
                                    "valueText": "var",
                                    "hasLeadingTrivia": true,
                                    "hasTrailingTrivia": true,
                                    "leadingTrivia": [
                                        {
                                            "kind": "WhitespaceTrivia",
                                            "text": "  "
                                        }
                                    ],
                                    "trailingTrivia": [
                                        {
                                            "kind": "WhitespaceTrivia",
                                            "text": " "
                                        }
                                    ]
                                },
                                "variableDeclarators": [
                                    {
                                        "kind": "VariableDeclarator",
                                        "fullStart": 974,
                                        "fullEnd": 999,
                                        "start": 974,
                                        "end": 999,
                                        "fullWidth": 25,
<<<<<<< HEAD
                                        "width": 25,
                                        "identifier": {
=======
                                        "propertyName": {
>>>>>>> 85e84683
                                            "kind": "IdentifierName",
                                            "fullStart": 974,
                                            "fullEnd": 976,
                                            "start": 974,
                                            "end": 975,
                                            "fullWidth": 2,
                                            "width": 1,
                                            "text": "f",
                                            "value": "f",
                                            "valueText": "f",
                                            "hasTrailingTrivia": true,
                                            "trailingTrivia": [
                                                {
                                                    "kind": "WhitespaceTrivia",
                                                    "text": " "
                                                }
                                            ]
                                        },
                                        "equalsValueClause": {
                                            "kind": "EqualsValueClause",
                                            "fullStart": 976,
                                            "fullEnd": 999,
                                            "start": 976,
                                            "end": 999,
                                            "fullWidth": 23,
                                            "width": 23,
                                            "equalsToken": {
                                                "kind": "EqualsToken",
                                                "fullStart": 976,
                                                "fullEnd": 978,
                                                "start": 976,
                                                "end": 977,
                                                "fullWidth": 2,
                                                "width": 1,
                                                "text": "=",
                                                "value": "=",
                                                "valueText": "=",
                                                "hasTrailingTrivia": true,
                                                "trailingTrivia": [
                                                    {
                                                        "kind": "WhitespaceTrivia",
                                                        "text": " "
                                                    }
                                                ]
                                            },
                                            "value": {
                                                "kind": "ObjectCreationExpression",
                                                "fullStart": 978,
                                                "fullEnd": 999,
                                                "start": 978,
                                                "end": 999,
                                                "fullWidth": 21,
                                                "width": 21,
                                                "newKeyword": {
                                                    "kind": "NewKeyword",
                                                    "fullStart": 978,
                                                    "fullEnd": 982,
                                                    "start": 978,
                                                    "end": 981,
                                                    "fullWidth": 4,
                                                    "width": 3,
                                                    "text": "new",
                                                    "value": "new",
                                                    "valueText": "new",
                                                    "hasTrailingTrivia": true,
                                                    "trailingTrivia": [
                                                        {
                                                            "kind": "WhitespaceTrivia",
                                                            "text": " "
                                                        }
                                                    ]
                                                },
                                                "expression": {
                                                    "kind": "IdentifierName",
                                                    "fullStart": 982,
                                                    "fullEnd": 990,
                                                    "start": 982,
                                                    "end": 990,
                                                    "fullWidth": 8,
                                                    "width": 8,
                                                    "text": "Function",
                                                    "value": "Function",
                                                    "valueText": "Function"
                                                },
                                                "argumentList": {
                                                    "kind": "ArgumentList",
                                                    "fullStart": 990,
                                                    "fullEnd": 999,
                                                    "start": 990,
                                                    "end": 999,
                                                    "fullWidth": 9,
                                                    "width": 9,
                                                    "openParenToken": {
                                                        "kind": "OpenParenToken",
                                                        "fullStart": 990,
                                                        "fullEnd": 991,
                                                        "start": 990,
                                                        "end": 991,
                                                        "fullWidth": 1,
                                                        "width": 1,
                                                        "text": "(",
                                                        "value": "(",
                                                        "valueText": "("
                                                    },
                                                    "arguments": [
                                                        {
                                                            "kind": "IdentifierName",
                                                            "fullStart": 991,
                                                            "fullEnd": 992,
                                                            "start": 991,
                                                            "end": 992,
                                                            "fullWidth": 1,
                                                            "width": 1,
                                                            "text": "p",
                                                            "value": "p",
                                                            "valueText": "p"
                                                        },
                                                        {
                                                            "kind": "CommaToken",
                                                            "fullStart": 992,
                                                            "fullEnd": 994,
                                                            "start": 992,
                                                            "end": 993,
                                                            "fullWidth": 2,
                                                            "width": 1,
                                                            "text": ",",
                                                            "value": ",",
                                                            "valueText": ",",
                                                            "hasTrailingTrivia": true,
                                                            "trailingTrivia": [
                                                                {
                                                                    "kind": "WhitespaceTrivia",
                                                                    "text": " "
                                                                }
                                                            ]
                                                        },
                                                        {
                                                            "kind": "NullKeyword",
                                                            "fullStart": 994,
                                                            "fullEnd": 998,
                                                            "start": 994,
                                                            "end": 998,
                                                            "fullWidth": 4,
                                                            "width": 4,
                                                            "text": "null"
                                                        }
                                                    ],
                                                    "closeParenToken": {
                                                        "kind": "CloseParenToken",
                                                        "fullStart": 998,
                                                        "fullEnd": 999,
                                                        "start": 998,
                                                        "end": 999,
                                                        "fullWidth": 1,
                                                        "width": 1,
                                                        "text": ")",
                                                        "value": ")",
                                                        "valueText": ")"
                                                    }
                                                }
                                            }
                                        }
                                    }
                                ]
                            },
                            "semicolonToken": {
                                "kind": "SemicolonToken",
                                "fullStart": 999,
                                "fullEnd": 1001,
                                "start": 999,
                                "end": 1000,
                                "fullWidth": 2,
                                "width": 1,
                                "text": ";",
                                "value": ";",
                                "valueText": ";",
                                "hasTrailingTrivia": true,
                                "hasTrailingNewLine": true,
                                "trailingTrivia": [
                                    {
                                        "kind": "NewLineTrivia",
                                        "text": "\n"
                                    }
                                ]
                            }
                        }
                    ],
                    "closeBraceToken": {
                        "kind": "CloseBraceToken",
                        "fullStart": 1001,
                        "fullEnd": 1003,
                        "start": 1001,
                        "end": 1002,
                        "fullWidth": 2,
                        "width": 1,
                        "text": "}",
                        "value": "}",
                        "valueText": "}",
                        "hasTrailingTrivia": true,
                        "trailingTrivia": [
                            {
                                "kind": "WhitespaceTrivia",
                                "text": " "
                            }
                        ]
                    }
                },
                "catchClause": {
                    "kind": "CatchClause",
                    "fullStart": 1003,
                    "fullEnd": 1059,
                    "start": 1003,
                    "end": 1058,
                    "fullWidth": 56,
                    "width": 55,
                    "catchKeyword": {
                        "kind": "CatchKeyword",
                        "fullStart": 1003,
                        "fullEnd": 1009,
                        "start": 1003,
                        "end": 1008,
                        "fullWidth": 6,
                        "width": 5,
                        "text": "catch",
                        "value": "catch",
                        "valueText": "catch",
                        "hasTrailingTrivia": true,
                        "trailingTrivia": [
                            {
                                "kind": "WhitespaceTrivia",
                                "text": " "
                            }
                        ]
                    },
                    "openParenToken": {
                        "kind": "OpenParenToken",
                        "fullStart": 1009,
                        "fullEnd": 1010,
                        "start": 1009,
                        "end": 1010,
                        "fullWidth": 1,
                        "width": 1,
                        "text": "(",
                        "value": "(",
                        "valueText": "("
                    },
                    "identifier": {
                        "kind": "IdentifierName",
                        "fullStart": 1010,
                        "fullEnd": 1011,
                        "start": 1010,
                        "end": 1011,
                        "fullWidth": 1,
                        "width": 1,
                        "text": "e",
                        "value": "e",
                        "valueText": "e"
                    },
                    "closeParenToken": {
                        "kind": "CloseParenToken",
                        "fullStart": 1011,
                        "fullEnd": 1013,
                        "start": 1011,
                        "end": 1012,
                        "fullWidth": 2,
                        "width": 1,
                        "text": ")",
                        "value": ")",
                        "valueText": ")",
                        "hasTrailingTrivia": true,
                        "trailingTrivia": [
                            {
                                "kind": "WhitespaceTrivia",
                                "text": " "
                            }
                        ]
                    },
                    "block": {
                        "kind": "Block",
                        "fullStart": 1013,
                        "fullEnd": 1059,
                        "start": 1013,
                        "end": 1058,
                        "fullWidth": 46,
                        "width": 45,
                        "openBraceToken": {
                            "kind": "OpenBraceToken",
                            "fullStart": 1013,
                            "fullEnd": 1015,
                            "start": 1013,
                            "end": 1014,
                            "fullWidth": 2,
                            "width": 1,
                            "text": "{",
                            "value": "{",
                            "valueText": "{",
                            "hasTrailingTrivia": true,
                            "hasTrailingNewLine": true,
                            "trailingTrivia": [
                                {
                                    "kind": "NewLineTrivia",
                                    "text": "\n"
                                }
                            ]
                        },
                        "statements": [
                            {
                                "kind": "ExpressionStatement",
                                "fullStart": 1015,
                                "fullEnd": 1057,
                                "start": 1017,
                                "end": 1056,
                                "fullWidth": 42,
                                "width": 39,
                                "expression": {
                                    "kind": "InvocationExpression",
                                    "fullStart": 1015,
                                    "fullEnd": 1055,
                                    "start": 1017,
                                    "end": 1055,
                                    "fullWidth": 40,
                                    "width": 38,
                                    "expression": {
                                        "kind": "IdentifierName",
                                        "fullStart": 1015,
                                        "fullEnd": 1022,
                                        "start": 1017,
                                        "end": 1022,
                                        "fullWidth": 7,
                                        "width": 5,
                                        "text": "$FAIL",
                                        "value": "$FAIL",
                                        "valueText": "$FAIL",
                                        "hasLeadingTrivia": true,
                                        "leadingTrivia": [
                                            {
                                                "kind": "WhitespaceTrivia",
                                                "text": "  "
                                            }
                                        ]
                                    },
                                    "argumentList": {
                                        "kind": "ArgumentList",
                                        "fullStart": 1022,
                                        "fullEnd": 1055,
                                        "start": 1022,
                                        "end": 1055,
                                        "fullWidth": 33,
                                        "width": 33,
                                        "openParenToken": {
                                            "kind": "OpenParenToken",
                                            "fullStart": 1022,
                                            "fullEnd": 1023,
                                            "start": 1022,
                                            "end": 1023,
                                            "fullWidth": 1,
                                            "width": 1,
                                            "text": "(",
                                            "value": "(",
                                            "valueText": "("
                                        },
                                        "arguments": [
                                            {
                                                "kind": "AddExpression",
                                                "fullStart": 1023,
                                                "fullEnd": 1054,
                                                "start": 1023,
                                                "end": 1054,
                                                "fullWidth": 31,
                                                "width": 31,
                                                "left": {
                                                    "kind": "StringLiteral",
                                                    "fullStart": 1023,
                                                    "fullEnd": 1052,
                                                    "start": 1023,
                                                    "end": 1052,
                                                    "fullWidth": 29,
                                                    "width": 29,
                                                    "text": "'#1: test failed with error '",
                                                    "value": "#1: test failed with error ",
                                                    "valueText": "#1: test failed with error "
                                                },
                                                "operatorToken": {
                                                    "kind": "PlusToken",
                                                    "fullStart": 1052,
                                                    "fullEnd": 1053,
                                                    "start": 1052,
                                                    "end": 1053,
                                                    "fullWidth": 1,
                                                    "width": 1,
                                                    "text": "+",
                                                    "value": "+",
                                                    "valueText": "+"
                                                },
                                                "right": {
                                                    "kind": "IdentifierName",
                                                    "fullStart": 1053,
                                                    "fullEnd": 1054,
                                                    "start": 1053,
                                                    "end": 1054,
                                                    "fullWidth": 1,
                                                    "width": 1,
                                                    "text": "e",
                                                    "value": "e",
                                                    "valueText": "e"
                                                }
                                            }
                                        ],
                                        "closeParenToken": {
                                            "kind": "CloseParenToken",
                                            "fullStart": 1054,
                                            "fullEnd": 1055,
                                            "start": 1054,
                                            "end": 1055,
                                            "fullWidth": 1,
                                            "width": 1,
                                            "text": ")",
                                            "value": ")",
                                            "valueText": ")"
                                        }
                                    }
                                },
                                "semicolonToken": {
                                    "kind": "SemicolonToken",
                                    "fullStart": 1055,
                                    "fullEnd": 1057,
                                    "start": 1055,
                                    "end": 1056,
                                    "fullWidth": 2,
                                    "width": 1,
                                    "text": ";",
                                    "value": ";",
                                    "valueText": ";",
                                    "hasTrailingTrivia": true,
                                    "hasTrailingNewLine": true,
                                    "trailingTrivia": [
                                        {
                                            "kind": "NewLineTrivia",
                                            "text": "\n"
                                        }
                                    ]
                                }
                            }
                        ],
                        "closeBraceToken": {
                            "kind": "CloseBraceToken",
                            "fullStart": 1057,
                            "fullEnd": 1059,
                            "start": 1057,
                            "end": 1058,
                            "fullWidth": 2,
                            "width": 1,
                            "text": "}",
                            "value": "}",
                            "valueText": "}",
                            "hasTrailingTrivia": true,
                            "hasTrailingNewLine": true,
                            "trailingTrivia": [
                                {
                                    "kind": "NewLineTrivia",
                                    "text": "\n"
                                }
                            ]
                        }
                    }
                }
            },
            {
                "kind": "IfStatement",
                "fullStart": 1059,
                "fullEnd": 1237,
                "start": 1070,
                "end": 1236,
                "fullWidth": 178,
                "width": 166,
                "isIncrementallyUnusable": true,
                "ifKeyword": {
                    "kind": "IfKeyword",
                    "fullStart": 1059,
                    "fullEnd": 1073,
                    "start": 1070,
                    "end": 1072,
                    "fullWidth": 14,
                    "width": 2,
                    "text": "if",
                    "value": "if",
                    "valueText": "if",
                    "hasLeadingTrivia": true,
                    "hasLeadingComment": true,
                    "hasLeadingNewLine": true,
                    "hasTrailingTrivia": true,
                    "leadingTrivia": [
                        {
                            "kind": "NewLineTrivia",
                            "text": "\n"
                        },
                        {
                            "kind": "SingleLineCommentTrivia",
                            "text": "//CHECK#2"
                        },
                        {
                            "kind": "NewLineTrivia",
                            "text": "\n"
                        }
                    ],
                    "trailingTrivia": [
                        {
                            "kind": "WhitespaceTrivia",
                            "text": " "
                        }
                    ]
                },
                "openParenToken": {
                    "kind": "OpenParenToken",
                    "fullStart": 1073,
                    "fullEnd": 1074,
                    "start": 1073,
                    "end": 1074,
                    "fullWidth": 1,
                    "width": 1,
                    "text": "(",
                    "value": "(",
                    "valueText": "("
                },
                "condition": {
                    "kind": "NotEqualsExpression",
                    "fullStart": 1074,
                    "fullEnd": 1100,
                    "start": 1074,
                    "end": 1100,
                    "fullWidth": 26,
                    "width": 26,
                    "isIncrementallyUnusable": true,
                    "left": {
                        "kind": "MemberAccessExpression",
                        "fullStart": 1074,
                        "fullEnd": 1088,
                        "start": 1074,
                        "end": 1087,
                        "fullWidth": 14,
                        "width": 13,
                        "isIncrementallyUnusable": true,
                        "expression": {
                            "kind": "IdentifierName",
                            "fullStart": 1074,
                            "fullEnd": 1075,
                            "start": 1074,
                            "end": 1075,
                            "fullWidth": 1,
                            "width": 1,
                            "text": "f",
                            "value": "f",
                            "valueText": "f"
                        },
                        "dotToken": {
                            "kind": "DotToken",
                            "fullStart": 1075,
                            "fullEnd": 1076,
                            "start": 1075,
                            "end": 1076,
                            "fullWidth": 1,
                            "width": 1,
                            "text": ".",
                            "value": ".",
                            "valueText": "."
                        },
                        "name": {
                            "kind": "IdentifierName",
                            "fullStart": 1076,
                            "fullEnd": 1088,
                            "start": 1076,
                            "end": 1087,
                            "fullWidth": 12,
                            "width": 11,
                            "text": "constructor",
                            "value": "constructor",
                            "valueText": "constructor",
                            "hasTrailingTrivia": true,
                            "trailingTrivia": [
                                {
                                    "kind": "WhitespaceTrivia",
                                    "text": " "
                                }
                            ]
                        }
                    },
                    "operatorToken": {
                        "kind": "ExclamationEqualsEqualsToken",
                        "fullStart": 1088,
                        "fullEnd": 1092,
                        "start": 1088,
                        "end": 1091,
                        "fullWidth": 4,
                        "width": 3,
                        "text": "!==",
                        "value": "!==",
                        "valueText": "!==",
                        "hasTrailingTrivia": true,
                        "trailingTrivia": [
                            {
                                "kind": "WhitespaceTrivia",
                                "text": " "
                            }
                        ]
                    },
                    "right": {
                        "kind": "IdentifierName",
                        "fullStart": 1092,
                        "fullEnd": 1100,
                        "start": 1092,
                        "end": 1100,
                        "fullWidth": 8,
                        "width": 8,
                        "text": "Function",
                        "value": "Function",
                        "valueText": "Function"
                    }
                },
                "closeParenToken": {
                    "kind": "CloseParenToken",
                    "fullStart": 1100,
                    "fullEnd": 1102,
                    "start": 1100,
                    "end": 1101,
                    "fullWidth": 2,
                    "width": 1,
                    "text": ")",
                    "value": ")",
                    "valueText": ")",
                    "hasTrailingTrivia": true,
                    "trailingTrivia": [
                        {
                            "kind": "WhitespaceTrivia",
                            "text": " "
                        }
                    ]
                },
                "statement": {
                    "kind": "Block",
                    "fullStart": 1102,
                    "fullEnd": 1237,
                    "start": 1102,
                    "end": 1236,
                    "fullWidth": 135,
                    "width": 134,
                    "openBraceToken": {
                        "kind": "OpenBraceToken",
                        "fullStart": 1102,
                        "fullEnd": 1104,
                        "start": 1102,
                        "end": 1103,
                        "fullWidth": 2,
                        "width": 1,
                        "text": "{",
                        "value": "{",
                        "valueText": "{",
                        "hasTrailingTrivia": true,
                        "hasTrailingNewLine": true,
                        "trailingTrivia": [
                            {
                                "kind": "NewLineTrivia",
                                "text": "\n"
                            }
                        ]
                    },
                    "statements": [
                        {
                            "kind": "ExpressionStatement",
                            "fullStart": 1104,
                            "fullEnd": 1235,
                            "start": 1106,
                            "end": 1234,
                            "fullWidth": 131,
                            "width": 128,
                            "expression": {
                                "kind": "InvocationExpression",
                                "fullStart": 1104,
                                "fullEnd": 1233,
                                "start": 1106,
                                "end": 1233,
                                "fullWidth": 129,
                                "width": 127,
                                "expression": {
                                    "kind": "IdentifierName",
                                    "fullStart": 1104,
                                    "fullEnd": 1112,
                                    "start": 1106,
                                    "end": 1112,
                                    "fullWidth": 8,
                                    "width": 6,
                                    "text": "$ERROR",
                                    "value": "$ERROR",
                                    "valueText": "$ERROR",
                                    "hasLeadingTrivia": true,
                                    "leadingTrivia": [
                                        {
                                            "kind": "WhitespaceTrivia",
                                            "text": "  "
                                        }
                                    ]
                                },
                                "argumentList": {
                                    "kind": "ArgumentList",
                                    "fullStart": 1112,
                                    "fullEnd": 1233,
                                    "start": 1112,
                                    "end": 1233,
                                    "fullWidth": 121,
                                    "width": 121,
                                    "openParenToken": {
                                        "kind": "OpenParenToken",
                                        "fullStart": 1112,
                                        "fullEnd": 1113,
                                        "start": 1112,
                                        "end": 1113,
                                        "fullWidth": 1,
                                        "width": 1,
                                        "text": "(",
                                        "value": "(",
                                        "valueText": "("
                                    },
                                    "arguments": [
                                        {
                                            "kind": "StringLiteral",
                                            "fullStart": 1113,
                                            "fullEnd": 1232,
                                            "start": 1113,
                                            "end": 1232,
                                            "fullWidth": 119,
                                            "width": 119,
                                            "text": "'#2: When the Function constructor is called with arguments p, body creates a new Function object as specified in 13.2'",
                                            "value": "#2: When the Function constructor is called with arguments p, body creates a new Function object as specified in 13.2",
                                            "valueText": "#2: When the Function constructor is called with arguments p, body creates a new Function object as specified in 13.2"
                                        }
                                    ],
                                    "closeParenToken": {
                                        "kind": "CloseParenToken",
                                        "fullStart": 1232,
                                        "fullEnd": 1233,
                                        "start": 1232,
                                        "end": 1233,
                                        "fullWidth": 1,
                                        "width": 1,
                                        "text": ")",
                                        "value": ")",
                                        "valueText": ")"
                                    }
                                }
                            },
                            "semicolonToken": {
                                "kind": "SemicolonToken",
                                "fullStart": 1233,
                                "fullEnd": 1235,
                                "start": 1233,
                                "end": 1234,
                                "fullWidth": 2,
                                "width": 1,
                                "text": ";",
                                "value": ";",
                                "valueText": ";",
                                "hasTrailingTrivia": true,
                                "hasTrailingNewLine": true,
                                "trailingTrivia": [
                                    {
                                        "kind": "NewLineTrivia",
                                        "text": "\n"
                                    }
                                ]
                            }
                        }
                    ],
                    "closeBraceToken": {
                        "kind": "CloseBraceToken",
                        "fullStart": 1235,
                        "fullEnd": 1237,
                        "start": 1235,
                        "end": 1236,
                        "fullWidth": 2,
                        "width": 1,
                        "text": "}",
                        "value": "}",
                        "valueText": "}",
                        "hasTrailingTrivia": true,
                        "hasTrailingNewLine": true,
                        "trailingTrivia": [
                            {
                                "kind": "NewLineTrivia",
                                "text": "\n"
                            }
                        ]
                    }
                }
            },
            {
                "kind": "IfStatement",
                "fullStart": 1237,
                "fullEnd": 1386,
                "start": 1248,
                "end": 1385,
                "fullWidth": 149,
                "width": 137,
                "ifKeyword": {
                    "kind": "IfKeyword",
                    "fullStart": 1237,
                    "fullEnd": 1251,
                    "start": 1248,
                    "end": 1250,
                    "fullWidth": 14,
                    "width": 2,
                    "text": "if",
                    "value": "if",
                    "valueText": "if",
                    "hasLeadingTrivia": true,
                    "hasLeadingComment": true,
                    "hasLeadingNewLine": true,
                    "hasTrailingTrivia": true,
                    "leadingTrivia": [
                        {
                            "kind": "NewLineTrivia",
                            "text": "\n"
                        },
                        {
                            "kind": "SingleLineCommentTrivia",
                            "text": "//CHECK#3"
                        },
                        {
                            "kind": "NewLineTrivia",
                            "text": "\n"
                        }
                    ],
                    "trailingTrivia": [
                        {
                            "kind": "WhitespaceTrivia",
                            "text": " "
                        }
                    ]
                },
                "openParenToken": {
                    "kind": "OpenParenToken",
                    "fullStart": 1251,
                    "fullEnd": 1252,
                    "start": 1251,
                    "end": 1252,
                    "fullWidth": 1,
                    "width": 1,
                    "text": "(",
                    "value": "(",
                    "valueText": "("
                },
                "condition": {
                    "kind": "NotEqualsExpression",
                    "fullStart": 1252,
                    "fullEnd": 1267,
                    "start": 1252,
                    "end": 1267,
                    "fullWidth": 15,
                    "width": 15,
                    "left": {
                        "kind": "InvocationExpression",
                        "fullStart": 1252,
                        "fullEnd": 1255,
                        "start": 1252,
                        "end": 1255,
                        "fullWidth": 3,
                        "width": 3,
                        "expression": {
                            "kind": "IdentifierName",
                            "fullStart": 1252,
                            "fullEnd": 1253,
                            "start": 1252,
                            "end": 1253,
                            "fullWidth": 1,
                            "width": 1,
                            "text": "f",
                            "value": "f",
                            "valueText": "f"
                        },
                        "argumentList": {
                            "kind": "ArgumentList",
                            "fullStart": 1253,
                            "fullEnd": 1255,
                            "start": 1253,
                            "end": 1255,
                            "fullWidth": 2,
                            "width": 2,
                            "openParenToken": {
                                "kind": "OpenParenToken",
                                "fullStart": 1253,
                                "fullEnd": 1254,
                                "start": 1253,
                                "end": 1254,
                                "fullWidth": 1,
                                "width": 1,
                                "text": "(",
                                "value": "(",
                                "valueText": "("
                            },
                            "arguments": [],
                            "closeParenToken": {
                                "kind": "CloseParenToken",
                                "fullStart": 1254,
                                "fullEnd": 1255,
                                "start": 1254,
                                "end": 1255,
                                "fullWidth": 1,
                                "width": 1,
                                "text": ")",
                                "value": ")",
                                "valueText": ")"
                            }
                        }
                    },
                    "operatorToken": {
                        "kind": "ExclamationEqualsEqualsToken",
                        "fullStart": 1255,
                        "fullEnd": 1258,
                        "start": 1255,
                        "end": 1258,
                        "fullWidth": 3,
                        "width": 3,
                        "text": "!==",
                        "value": "!==",
                        "valueText": "!=="
                    },
                    "right": {
                        "kind": "IdentifierName",
                        "fullStart": 1258,
                        "fullEnd": 1267,
                        "start": 1258,
                        "end": 1267,
                        "fullWidth": 9,
                        "width": 9,
                        "text": "undefined",
                        "value": "undefined",
                        "valueText": "undefined"
                    }
                },
                "closeParenToken": {
                    "kind": "CloseParenToken",
                    "fullStart": 1267,
                    "fullEnd": 1269,
                    "start": 1267,
                    "end": 1268,
                    "fullWidth": 2,
                    "width": 1,
                    "text": ")",
                    "value": ")",
                    "valueText": ")",
                    "hasTrailingTrivia": true,
                    "trailingTrivia": [
                        {
                            "kind": "WhitespaceTrivia",
                            "text": " "
                        }
                    ]
                },
                "statement": {
                    "kind": "Block",
                    "fullStart": 1269,
                    "fullEnd": 1386,
                    "start": 1269,
                    "end": 1385,
                    "fullWidth": 117,
                    "width": 116,
                    "openBraceToken": {
                        "kind": "OpenBraceToken",
                        "fullStart": 1269,
                        "fullEnd": 1271,
                        "start": 1269,
                        "end": 1270,
                        "fullWidth": 2,
                        "width": 1,
                        "text": "{",
                        "value": "{",
                        "valueText": "{",
                        "hasTrailingTrivia": true,
                        "hasTrailingNewLine": true,
                        "trailingTrivia": [
                            {
                                "kind": "NewLineTrivia",
                                "text": "\n"
                            }
                        ]
                    },
                    "statements": [
                        {
                            "kind": "ExpressionStatement",
                            "fullStart": 1271,
                            "fullEnd": 1384,
                            "start": 1273,
                            "end": 1383,
                            "fullWidth": 113,
                            "width": 110,
                            "expression": {
                                "kind": "InvocationExpression",
                                "fullStart": 1271,
                                "fullEnd": 1382,
                                "start": 1273,
                                "end": 1382,
                                "fullWidth": 111,
                                "width": 109,
                                "expression": {
                                    "kind": "IdentifierName",
                                    "fullStart": 1271,
                                    "fullEnd": 1279,
                                    "start": 1273,
                                    "end": 1279,
                                    "fullWidth": 8,
                                    "width": 6,
                                    "text": "$ERROR",
                                    "value": "$ERROR",
                                    "valueText": "$ERROR",
                                    "hasLeadingTrivia": true,
                                    "leadingTrivia": [
                                        {
                                            "kind": "WhitespaceTrivia",
                                            "text": "  "
                                        }
                                    ]
                                },
                                "argumentList": {
                                    "kind": "ArgumentList",
                                    "fullStart": 1279,
                                    "fullEnd": 1382,
                                    "start": 1279,
                                    "end": 1382,
                                    "fullWidth": 103,
                                    "width": 103,
                                    "openParenToken": {
                                        "kind": "OpenParenToken",
                                        "fullStart": 1279,
                                        "fullEnd": 1280,
                                        "start": 1279,
                                        "end": 1280,
                                        "fullWidth": 1,
                                        "width": 1,
                                        "text": "(",
                                        "value": "(",
                                        "valueText": "("
                                    },
                                    "arguments": [
                                        {
                                            "kind": "StringLiteral",
                                            "fullStart": 1280,
                                            "fullEnd": 1381,
                                            "start": 1280,
                                            "end": 1381,
                                            "fullWidth": 101,
                                            "width": 101,
                                            "text": "'#3: When the Function constructor is called with arguments p, body the following steps are taken...'",
                                            "value": "#3: When the Function constructor is called with arguments p, body the following steps are taken...",
                                            "valueText": "#3: When the Function constructor is called with arguments p, body the following steps are taken..."
                                        }
                                    ],
                                    "closeParenToken": {
                                        "kind": "CloseParenToken",
                                        "fullStart": 1381,
                                        "fullEnd": 1382,
                                        "start": 1381,
                                        "end": 1382,
                                        "fullWidth": 1,
                                        "width": 1,
                                        "text": ")",
                                        "value": ")",
                                        "valueText": ")"
                                    }
                                }
                            },
                            "semicolonToken": {
                                "kind": "SemicolonToken",
                                "fullStart": 1382,
                                "fullEnd": 1384,
                                "start": 1382,
                                "end": 1383,
                                "fullWidth": 2,
                                "width": 1,
                                "text": ";",
                                "value": ";",
                                "valueText": ";",
                                "hasTrailingTrivia": true,
                                "hasTrailingNewLine": true,
                                "trailingTrivia": [
                                    {
                                        "kind": "NewLineTrivia",
                                        "text": "\n"
                                    }
                                ]
                            }
                        }
                    ],
                    "closeBraceToken": {
                        "kind": "CloseBraceToken",
                        "fullStart": 1384,
                        "fullEnd": 1386,
                        "start": 1384,
                        "end": 1385,
                        "fullWidth": 2,
                        "width": 1,
                        "text": "}",
                        "value": "}",
                        "valueText": "}",
                        "hasTrailingTrivia": true,
                        "hasTrailingNewLine": true,
                        "trailingTrivia": [
                            {
                                "kind": "NewLineTrivia",
                                "text": "\n"
                            }
                        ]
                    }
                }
            }
        ],
        "endOfFileToken": {
            "kind": "EndOfFileToken",
            "fullStart": 1386,
            "fullEnd": 1387,
            "start": 1387,
            "end": 1387,
            "fullWidth": 1,
            "width": 0,
            "text": "",
            "hasLeadingTrivia": true,
            "hasLeadingNewLine": true,
            "leadingTrivia": [
                {
                    "kind": "NewLineTrivia",
                    "text": "\n"
                }
            ]
        }
    },
    "lineMap": {
        "lineStarts": [
            0,
            61,
            132,
            133,
            137,
            234,
            276,
            312,
            340,
            432,
            513,
            690,
            770,
            796,
            799,
            845,
            929,
            933,
            934,
            951,
            952,
            962,
            968,
            1001,
            1015,
            1057,
            1059,
            1060,
            1070,
            1104,
            1235,
            1237,
            1238,
            1248,
            1271,
            1384,
            1386,
            1387
        ],
        "length": 1387
    }
}<|MERGE_RESOLUTION|>--- conflicted
+++ resolved
@@ -95,12 +95,8 @@
                             "start": 938,
                             "end": 949,
                             "fullWidth": 11,
-<<<<<<< HEAD
                             "width": 11,
-                            "identifier": {
-=======
                             "propertyName": {
->>>>>>> 85e84683
                                 "kind": "IdentifierName",
                                 "fullStart": 938,
                                 "fullEnd": 940,
@@ -307,12 +303,8 @@
                                         "start": 974,
                                         "end": 999,
                                         "fullWidth": 25,
-<<<<<<< HEAD
                                         "width": 25,
-                                        "identifier": {
-=======
                                         "propertyName": {
->>>>>>> 85e84683
                                             "kind": "IdentifierName",
                                             "fullStart": 974,
                                             "fullEnd": 976,
