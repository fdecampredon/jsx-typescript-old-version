--- conflicted
+++ resolved
@@ -166,12 +166,8 @@
                                         "start": 920,
                                         "end": 939,
                                         "fullWidth": 19,
-<<<<<<< HEAD
                                         "width": 19,
-                                        "identifier": {
-=======
                                         "propertyName": {
->>>>>>> 85e84683
                                             "kind": "IdentifierName",
                                             "fullStart": 920,
                                             "fullEnd": 922,
@@ -1307,12 +1303,8 @@
                             "start": 1379,
                             "end": 1380,
                             "fullWidth": 1,
-<<<<<<< HEAD
                             "width": 1,
-                            "identifier": {
-=======
                             "propertyName": {
->>>>>>> 85e84683
                                 "kind": "IdentifierName",
                                 "fullStart": 1379,
                                 "fullEnd": 1380,
