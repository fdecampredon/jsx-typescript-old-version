{
    "isDeclaration": false,
    "languageVersion": "EcmaScript5",
    "parseOptions": {
        "allowAutomaticSemicolonInsertion": true
    },
    "sourceUnit": {
        "kind": "SourceUnit",
        "fullStart": 0,
        "fullEnd": 1336,
        "start": 869,
        "end": 1336,
        "fullWidth": 1336,
        "width": 467,
        "isIncrementallyUnusable": true,
        "moduleElements": [
            {
                "kind": "TryStatement",
                "fullStart": 0,
                "fullEnd": 960,
                "start": 869,
                "end": 959,
                "fullWidth": 960,
                "width": 90,
                "tryKeyword": {
                    "kind": "TryKeyword",
                    "fullStart": 0,
                    "fullEnd": 873,
                    "start": 869,
                    "end": 872,
                    "fullWidth": 873,
                    "width": 3,
                    "text": "try",
                    "value": "try",
                    "valueText": "try",
                    "hasLeadingTrivia": true,
                    "hasLeadingComment": true,
                    "hasLeadingNewLine": true,
                    "hasTrailingTrivia": true,
                    "leadingTrivia": [
                        {
                            "kind": "SingleLineCommentTrivia",
                            "text": "// Copyright 2009 the Sputnik authors.  All rights reserved."
                        },
                        {
                            "kind": "NewLineTrivia",
                            "text": "\n"
                        },
                        {
                            "kind": "SingleLineCommentTrivia",
                            "text": "// This code is governed by the BSD license found in the LICENSE file."
                        },
                        {
                            "kind": "NewLineTrivia",
                            "text": "\n"
                        },
                        {
                            "kind": "NewLineTrivia",
                            "text": "\n"
                        },
                        {
                            "kind": "MultiLineCommentTrivia",
                            "text": "/**\n * When the Function constructor is called with one argument then body be that argument and the following steps are taken:\n * i) Call ToString(body)\n * ii) If P is not parsable as a FormalParameterListopt then throw a SyntaxError exception\n * iii) If body is not parsable as FunctionBody then throw a SyntaxError exception\n * iv) Create a new Function object as specified in 13.2 with parameters specified by parsing P as a FormalParameterListopt and body specified by parsing body as a FunctionBody.\n * Pass in a scope chain consisting of the global object as the Scope parameter\n * v) Return Result(iv)\n *\n * @path ch15/15.3/15.3.2/S15.3.2.1_A1_T3.js\n * @description Value of the function constructor argument is 1\n */"
                        },
                        {
                            "kind": "NewLineTrivia",
                            "text": "\n"
                        },
                        {
                            "kind": "NewLineTrivia",
                            "text": "\n"
                        },
                        {
                            "kind": "SingleLineCommentTrivia",
                            "text": "//CHECK#1"
                        },
                        {
                            "kind": "NewLineTrivia",
                            "text": "\n"
                        }
                    ],
                    "trailingTrivia": [
                        {
                            "kind": "WhitespaceTrivia",
                            "text": " "
                        }
                    ]
                },
                "block": {
                    "kind": "Block",
                    "fullStart": 873,
                    "fullEnd": 904,
                    "start": 873,
                    "end": 903,
                    "fullWidth": 31,
                    "width": 30,
                    "openBraceToken": {
                        "kind": "OpenBraceToken",
                        "fullStart": 873,
                        "fullEnd": 875,
                        "start": 873,
                        "end": 874,
                        "fullWidth": 2,
                        "width": 1,
                        "text": "{",
                        "value": "{",
                        "valueText": "{",
                        "hasTrailingTrivia": true,
                        "hasTrailingNewLine": true,
                        "trailingTrivia": [
                            {
                                "kind": "NewLineTrivia",
                                "text": "\n"
                            }
                        ]
                    },
                    "statements": [
                        {
                            "kind": "VariableStatement",
                            "fullStart": 875,
                            "fullEnd": 902,
                            "start": 877,
                            "end": 901,
                            "fullWidth": 27,
                            "width": 24,
                            "modifiers": [],
                            "variableDeclaration": {
                                "kind": "VariableDeclaration",
                                "fullStart": 875,
                                "fullEnd": 900,
                                "start": 877,
                                "end": 900,
                                "fullWidth": 25,
                                "width": 23,
                                "varKeyword": {
                                    "kind": "VarKeyword",
                                    "fullStart": 875,
                                    "fullEnd": 881,
                                    "start": 877,
                                    "end": 880,
                                    "fullWidth": 6,
                                    "width": 3,
                                    "text": "var",
                                    "value": "var",
                                    "valueText": "var",
                                    "hasLeadingTrivia": true,
                                    "hasTrailingTrivia": true,
                                    "leadingTrivia": [
                                        {
                                            "kind": "WhitespaceTrivia",
                                            "text": "  "
                                        }
                                    ],
                                    "trailingTrivia": [
                                        {
                                            "kind": "WhitespaceTrivia",
                                            "text": " "
                                        }
                                    ]
                                },
                                "variableDeclarators": [
                                    {
                                        "kind": "VariableDeclarator",
                                        "fullStart": 881,
                                        "fullEnd": 900,
                                        "start": 881,
                                        "end": 900,
                                        "fullWidth": 19,
<<<<<<< HEAD
                                        "width": 19,
                                        "identifier": {
=======
                                        "propertyName": {
>>>>>>> 85e84683
                                            "kind": "IdentifierName",
                                            "fullStart": 881,
                                            "fullEnd": 883,
                                            "start": 881,
                                            "end": 882,
                                            "fullWidth": 2,
                                            "width": 1,
                                            "text": "f",
                                            "value": "f",
                                            "valueText": "f",
                                            "hasTrailingTrivia": true,
                                            "trailingTrivia": [
                                                {
                                                    "kind": "WhitespaceTrivia",
                                                    "text": " "
                                                }
                                            ]
                                        },
                                        "equalsValueClause": {
                                            "kind": "EqualsValueClause",
                                            "fullStart": 883,
                                            "fullEnd": 900,
                                            "start": 883,
                                            "end": 900,
                                            "fullWidth": 17,
                                            "width": 17,
                                            "equalsToken": {
                                                "kind": "EqualsToken",
                                                "fullStart": 883,
                                                "fullEnd": 885,
                                                "start": 883,
                                                "end": 884,
                                                "fullWidth": 2,
                                                "width": 1,
                                                "text": "=",
                                                "value": "=",
                                                "valueText": "=",
                                                "hasTrailingTrivia": true,
                                                "trailingTrivia": [
                                                    {
                                                        "kind": "WhitespaceTrivia",
                                                        "text": " "
                                                    }
                                                ]
                                            },
                                            "value": {
                                                "kind": "ObjectCreationExpression",
                                                "fullStart": 885,
                                                "fullEnd": 900,
                                                "start": 885,
                                                "end": 900,
                                                "fullWidth": 15,
                                                "width": 15,
                                                "newKeyword": {
                                                    "kind": "NewKeyword",
                                                    "fullStart": 885,
                                                    "fullEnd": 889,
                                                    "start": 885,
                                                    "end": 888,
                                                    "fullWidth": 4,
                                                    "width": 3,
                                                    "text": "new",
                                                    "value": "new",
                                                    "valueText": "new",
                                                    "hasTrailingTrivia": true,
                                                    "trailingTrivia": [
                                                        {
                                                            "kind": "WhitespaceTrivia",
                                                            "text": " "
                                                        }
                                                    ]
                                                },
                                                "expression": {
                                                    "kind": "IdentifierName",
                                                    "fullStart": 889,
                                                    "fullEnd": 897,
                                                    "start": 889,
                                                    "end": 897,
                                                    "fullWidth": 8,
                                                    "width": 8,
                                                    "text": "Function",
                                                    "value": "Function",
                                                    "valueText": "Function"
                                                },
                                                "argumentList": {
                                                    "kind": "ArgumentList",
                                                    "fullStart": 897,
                                                    "fullEnd": 900,
                                                    "start": 897,
                                                    "end": 900,
                                                    "fullWidth": 3,
                                                    "width": 3,
                                                    "openParenToken": {
                                                        "kind": "OpenParenToken",
                                                        "fullStart": 897,
                                                        "fullEnd": 898,
                                                        "start": 897,
                                                        "end": 898,
                                                        "fullWidth": 1,
                                                        "width": 1,
                                                        "text": "(",
                                                        "value": "(",
                                                        "valueText": "("
                                                    },
                                                    "arguments": [
                                                        {
                                                            "kind": "NumericLiteral",
                                                            "fullStart": 898,
                                                            "fullEnd": 899,
                                                            "start": 898,
                                                            "end": 899,
                                                            "fullWidth": 1,
                                                            "width": 1,
                                                            "text": "1",
                                                            "value": 1,
                                                            "valueText": "1"
                                                        }
                                                    ],
                                                    "closeParenToken": {
                                                        "kind": "CloseParenToken",
                                                        "fullStart": 899,
                                                        "fullEnd": 900,
                                                        "start": 899,
                                                        "end": 900,
                                                        "fullWidth": 1,
                                                        "width": 1,
                                                        "text": ")",
                                                        "value": ")",
                                                        "valueText": ")"
                                                    }
                                                }
                                            }
                                        }
                                    }
                                ]
                            },
                            "semicolonToken": {
                                "kind": "SemicolonToken",
                                "fullStart": 900,
                                "fullEnd": 902,
                                "start": 900,
                                "end": 901,
                                "fullWidth": 2,
                                "width": 1,
                                "text": ";",
                                "value": ";",
                                "valueText": ";",
                                "hasTrailingTrivia": true,
                                "hasTrailingNewLine": true,
                                "trailingTrivia": [
                                    {
                                        "kind": "NewLineTrivia",
                                        "text": "\n"
                                    }
                                ]
                            }
                        }
                    ],
                    "closeBraceToken": {
                        "kind": "CloseBraceToken",
                        "fullStart": 902,
                        "fullEnd": 904,
                        "start": 902,
                        "end": 903,
                        "fullWidth": 2,
                        "width": 1,
                        "text": "}",
                        "value": "}",
                        "valueText": "}",
                        "hasTrailingTrivia": true,
                        "trailingTrivia": [
                            {
                                "kind": "WhitespaceTrivia",
                                "text": " "
                            }
                        ]
                    }
                },
                "catchClause": {
                    "kind": "CatchClause",
                    "fullStart": 904,
                    "fullEnd": 960,
                    "start": 904,
                    "end": 959,
                    "fullWidth": 56,
                    "width": 55,
                    "catchKeyword": {
                        "kind": "CatchKeyword",
                        "fullStart": 904,
                        "fullEnd": 910,
                        "start": 904,
                        "end": 909,
                        "fullWidth": 6,
                        "width": 5,
                        "text": "catch",
                        "value": "catch",
                        "valueText": "catch",
                        "hasTrailingTrivia": true,
                        "trailingTrivia": [
                            {
                                "kind": "WhitespaceTrivia",
                                "text": " "
                            }
                        ]
                    },
                    "openParenToken": {
                        "kind": "OpenParenToken",
                        "fullStart": 910,
                        "fullEnd": 911,
                        "start": 910,
                        "end": 911,
                        "fullWidth": 1,
                        "width": 1,
                        "text": "(",
                        "value": "(",
                        "valueText": "("
                    },
                    "identifier": {
                        "kind": "IdentifierName",
                        "fullStart": 911,
                        "fullEnd": 912,
                        "start": 911,
                        "end": 912,
                        "fullWidth": 1,
                        "width": 1,
                        "text": "e",
                        "value": "e",
                        "valueText": "e"
                    },
                    "closeParenToken": {
                        "kind": "CloseParenToken",
                        "fullStart": 912,
                        "fullEnd": 914,
                        "start": 912,
                        "end": 913,
                        "fullWidth": 2,
                        "width": 1,
                        "text": ")",
                        "value": ")",
                        "valueText": ")",
                        "hasTrailingTrivia": true,
                        "trailingTrivia": [
                            {
                                "kind": "WhitespaceTrivia",
                                "text": " "
                            }
                        ]
                    },
                    "block": {
                        "kind": "Block",
                        "fullStart": 914,
                        "fullEnd": 960,
                        "start": 914,
                        "end": 959,
                        "fullWidth": 46,
                        "width": 45,
                        "openBraceToken": {
                            "kind": "OpenBraceToken",
                            "fullStart": 914,
                            "fullEnd": 916,
                            "start": 914,
                            "end": 915,
                            "fullWidth": 2,
                            "width": 1,
                            "text": "{",
                            "value": "{",
                            "valueText": "{",
                            "hasTrailingTrivia": true,
                            "hasTrailingNewLine": true,
                            "trailingTrivia": [
                                {
                                    "kind": "NewLineTrivia",
                                    "text": "\n"
                                }
                            ]
                        },
                        "statements": [
                            {
                                "kind": "ExpressionStatement",
                                "fullStart": 916,
                                "fullEnd": 958,
                                "start": 918,
                                "end": 957,
                                "fullWidth": 42,
                                "width": 39,
                                "expression": {
                                    "kind": "InvocationExpression",
                                    "fullStart": 916,
                                    "fullEnd": 956,
                                    "start": 918,
                                    "end": 956,
                                    "fullWidth": 40,
                                    "width": 38,
                                    "expression": {
                                        "kind": "IdentifierName",
                                        "fullStart": 916,
                                        "fullEnd": 923,
                                        "start": 918,
                                        "end": 923,
                                        "fullWidth": 7,
                                        "width": 5,
                                        "text": "$FAIL",
                                        "value": "$FAIL",
                                        "valueText": "$FAIL",
                                        "hasLeadingTrivia": true,
                                        "leadingTrivia": [
                                            {
                                                "kind": "WhitespaceTrivia",
                                                "text": "  "
                                            }
                                        ]
                                    },
                                    "argumentList": {
                                        "kind": "ArgumentList",
                                        "fullStart": 923,
                                        "fullEnd": 956,
                                        "start": 923,
                                        "end": 956,
                                        "fullWidth": 33,
                                        "width": 33,
                                        "openParenToken": {
                                            "kind": "OpenParenToken",
                                            "fullStart": 923,
                                            "fullEnd": 924,
                                            "start": 923,
                                            "end": 924,
                                            "fullWidth": 1,
                                            "width": 1,
                                            "text": "(",
                                            "value": "(",
                                            "valueText": "("
                                        },
                                        "arguments": [
                                            {
                                                "kind": "AddExpression",
                                                "fullStart": 924,
                                                "fullEnd": 955,
                                                "start": 924,
                                                "end": 955,
                                                "fullWidth": 31,
                                                "width": 31,
                                                "left": {
                                                    "kind": "StringLiteral",
                                                    "fullStart": 924,
                                                    "fullEnd": 953,
                                                    "start": 924,
                                                    "end": 953,
                                                    "fullWidth": 29,
                                                    "width": 29,
                                                    "text": "'#1: test failed with error '",
                                                    "value": "#1: test failed with error ",
                                                    "valueText": "#1: test failed with error "
                                                },
                                                "operatorToken": {
                                                    "kind": "PlusToken",
                                                    "fullStart": 953,
                                                    "fullEnd": 954,
                                                    "start": 953,
                                                    "end": 954,
                                                    "fullWidth": 1,
                                                    "width": 1,
                                                    "text": "+",
                                                    "value": "+",
                                                    "valueText": "+"
                                                },
                                                "right": {
                                                    "kind": "IdentifierName",
                                                    "fullStart": 954,
                                                    "fullEnd": 955,
                                                    "start": 954,
                                                    "end": 955,
                                                    "fullWidth": 1,
                                                    "width": 1,
                                                    "text": "e",
                                                    "value": "e",
                                                    "valueText": "e"
                                                }
                                            }
                                        ],
                                        "closeParenToken": {
                                            "kind": "CloseParenToken",
                                            "fullStart": 955,
                                            "fullEnd": 956,
                                            "start": 955,
                                            "end": 956,
                                            "fullWidth": 1,
                                            "width": 1,
                                            "text": ")",
                                            "value": ")",
                                            "valueText": ")"
                                        }
                                    }
                                },
                                "semicolonToken": {
                                    "kind": "SemicolonToken",
                                    "fullStart": 956,
                                    "fullEnd": 958,
                                    "start": 956,
                                    "end": 957,
                                    "fullWidth": 2,
                                    "width": 1,
                                    "text": ";",
                                    "value": ";",
                                    "valueText": ";",
                                    "hasTrailingTrivia": true,
                                    "hasTrailingNewLine": true,
                                    "trailingTrivia": [
                                        {
                                            "kind": "NewLineTrivia",
                                            "text": "\n"
                                        }
                                    ]
                                }
                            }
                        ],
                        "closeBraceToken": {
                            "kind": "CloseBraceToken",
                            "fullStart": 958,
                            "fullEnd": 960,
                            "start": 958,
                            "end": 959,
                            "fullWidth": 2,
                            "width": 1,
                            "text": "}",
                            "value": "}",
                            "valueText": "}",
                            "hasTrailingTrivia": true,
                            "hasTrailingNewLine": true,
                            "trailingTrivia": [
                                {
                                    "kind": "NewLineTrivia",
                                    "text": "\n"
                                }
                            ]
                        }
                    }
                }
            },
            {
                "kind": "IfStatement",
                "fullStart": 960,
                "fullEnd": 1164,
                "start": 971,
                "end": 1163,
                "fullWidth": 204,
                "width": 192,
                "isIncrementallyUnusable": true,
                "ifKeyword": {
                    "kind": "IfKeyword",
                    "fullStart": 960,
                    "fullEnd": 974,
                    "start": 971,
                    "end": 973,
                    "fullWidth": 14,
                    "width": 2,
                    "text": "if",
                    "value": "if",
                    "valueText": "if",
                    "hasLeadingTrivia": true,
                    "hasLeadingComment": true,
                    "hasLeadingNewLine": true,
                    "hasTrailingTrivia": true,
                    "leadingTrivia": [
                        {
                            "kind": "NewLineTrivia",
                            "text": "\n"
                        },
                        {
                            "kind": "SingleLineCommentTrivia",
                            "text": "//CHECK#2"
                        },
                        {
                            "kind": "NewLineTrivia",
                            "text": "\n"
                        }
                    ],
                    "trailingTrivia": [
                        {
                            "kind": "WhitespaceTrivia",
                            "text": " "
                        }
                    ]
                },
                "openParenToken": {
                    "kind": "OpenParenToken",
                    "fullStart": 974,
                    "fullEnd": 975,
                    "start": 974,
                    "end": 975,
                    "fullWidth": 1,
                    "width": 1,
                    "text": "(",
                    "value": "(",
                    "valueText": "("
                },
                "condition": {
                    "kind": "NotEqualsExpression",
                    "fullStart": 975,
                    "fullEnd": 1001,
                    "start": 975,
                    "end": 1001,
                    "fullWidth": 26,
                    "width": 26,
                    "isIncrementallyUnusable": true,
                    "left": {
                        "kind": "MemberAccessExpression",
                        "fullStart": 975,
                        "fullEnd": 989,
                        "start": 975,
                        "end": 988,
                        "fullWidth": 14,
                        "width": 13,
                        "isIncrementallyUnusable": true,
                        "expression": {
                            "kind": "IdentifierName",
                            "fullStart": 975,
                            "fullEnd": 976,
                            "start": 975,
                            "end": 976,
                            "fullWidth": 1,
                            "width": 1,
                            "text": "f",
                            "value": "f",
                            "valueText": "f"
                        },
                        "dotToken": {
                            "kind": "DotToken",
                            "fullStart": 976,
                            "fullEnd": 977,
                            "start": 976,
                            "end": 977,
                            "fullWidth": 1,
                            "width": 1,
                            "text": ".",
                            "value": ".",
                            "valueText": "."
                        },
                        "name": {
                            "kind": "IdentifierName",
                            "fullStart": 977,
                            "fullEnd": 989,
                            "start": 977,
                            "end": 988,
                            "fullWidth": 12,
                            "width": 11,
                            "text": "constructor",
                            "value": "constructor",
                            "valueText": "constructor",
                            "hasTrailingTrivia": true,
                            "trailingTrivia": [
                                {
                                    "kind": "WhitespaceTrivia",
                                    "text": " "
                                }
                            ]
                        }
                    },
                    "operatorToken": {
                        "kind": "ExclamationEqualsEqualsToken",
                        "fullStart": 989,
                        "fullEnd": 993,
                        "start": 989,
                        "end": 992,
                        "fullWidth": 4,
                        "width": 3,
                        "text": "!==",
                        "value": "!==",
                        "valueText": "!==",
                        "hasTrailingTrivia": true,
                        "trailingTrivia": [
                            {
                                "kind": "WhitespaceTrivia",
                                "text": " "
                            }
                        ]
                    },
                    "right": {
                        "kind": "IdentifierName",
                        "fullStart": 993,
                        "fullEnd": 1001,
                        "start": 993,
                        "end": 1001,
                        "fullWidth": 8,
                        "width": 8,
                        "text": "Function",
                        "value": "Function",
                        "valueText": "Function"
                    }
                },
                "closeParenToken": {
                    "kind": "CloseParenToken",
                    "fullStart": 1001,
                    "fullEnd": 1003,
                    "start": 1001,
                    "end": 1002,
                    "fullWidth": 2,
                    "width": 1,
                    "text": ")",
                    "value": ")",
                    "valueText": ")",
                    "hasTrailingTrivia": true,
                    "trailingTrivia": [
                        {
                            "kind": "WhitespaceTrivia",
                            "text": " "
                        }
                    ]
                },
                "statement": {
                    "kind": "Block",
                    "fullStart": 1003,
                    "fullEnd": 1164,
                    "start": 1003,
                    "end": 1163,
                    "fullWidth": 161,
                    "width": 160,
                    "openBraceToken": {
                        "kind": "OpenBraceToken",
                        "fullStart": 1003,
                        "fullEnd": 1005,
                        "start": 1003,
                        "end": 1004,
                        "fullWidth": 2,
                        "width": 1,
                        "text": "{",
                        "value": "{",
                        "valueText": "{",
                        "hasTrailingTrivia": true,
                        "hasTrailingNewLine": true,
                        "trailingTrivia": [
                            {
                                "kind": "NewLineTrivia",
                                "text": "\n"
                            }
                        ]
                    },
                    "statements": [
                        {
                            "kind": "ExpressionStatement",
                            "fullStart": 1005,
                            "fullEnd": 1162,
                            "start": 1007,
                            "end": 1161,
                            "fullWidth": 157,
                            "width": 154,
                            "expression": {
                                "kind": "InvocationExpression",
                                "fullStart": 1005,
                                "fullEnd": 1160,
                                "start": 1007,
                                "end": 1160,
                                "fullWidth": 155,
                                "width": 153,
                                "expression": {
                                    "kind": "IdentifierName",
                                    "fullStart": 1005,
                                    "fullEnd": 1013,
                                    "start": 1007,
                                    "end": 1013,
                                    "fullWidth": 8,
                                    "width": 6,
                                    "text": "$ERROR",
                                    "value": "$ERROR",
                                    "valueText": "$ERROR",
                                    "hasLeadingTrivia": true,
                                    "leadingTrivia": [
                                        {
                                            "kind": "WhitespaceTrivia",
                                            "text": "  "
                                        }
                                    ]
                                },
                                "argumentList": {
                                    "kind": "ArgumentList",
                                    "fullStart": 1013,
                                    "fullEnd": 1160,
                                    "start": 1013,
                                    "end": 1160,
                                    "fullWidth": 147,
                                    "width": 147,
                                    "openParenToken": {
                                        "kind": "OpenParenToken",
                                        "fullStart": 1013,
                                        "fullEnd": 1014,
                                        "start": 1013,
                                        "end": 1014,
                                        "fullWidth": 1,
                                        "width": 1,
                                        "text": "(",
                                        "value": "(",
                                        "valueText": "("
                                    },
                                    "arguments": [
                                        {
                                            "kind": "StringLiteral",
                                            "fullStart": 1014,
                                            "fullEnd": 1159,
                                            "start": 1014,
                                            "end": 1159,
                                            "fullWidth": 145,
                                            "width": 145,
                                            "text": "'#2: When the Function constructor is called with one argument then body be that argument and creates a new Function object as specified in 13.2'",
                                            "value": "#2: When the Function constructor is called with one argument then body be that argument and creates a new Function object as specified in 13.2",
                                            "valueText": "#2: When the Function constructor is called with one argument then body be that argument and creates a new Function object as specified in 13.2"
                                        }
                                    ],
                                    "closeParenToken": {
                                        "kind": "CloseParenToken",
                                        "fullStart": 1159,
                                        "fullEnd": 1160,
                                        "start": 1159,
                                        "end": 1160,
                                        "fullWidth": 1,
                                        "width": 1,
                                        "text": ")",
                                        "value": ")",
                                        "valueText": ")"
                                    }
                                }
                            },
                            "semicolonToken": {
                                "kind": "SemicolonToken",
                                "fullStart": 1160,
                                "fullEnd": 1162,
                                "start": 1160,
                                "end": 1161,
                                "fullWidth": 2,
                                "width": 1,
                                "text": ";",
                                "value": ";",
                                "valueText": ";",
                                "hasTrailingTrivia": true,
                                "hasTrailingNewLine": true,
                                "trailingTrivia": [
                                    {
                                        "kind": "NewLineTrivia",
                                        "text": "\n"
                                    }
                                ]
                            }
                        }
                    ],
                    "closeBraceToken": {
                        "kind": "CloseBraceToken",
                        "fullStart": 1162,
                        "fullEnd": 1164,
                        "start": 1162,
                        "end": 1163,
                        "fullWidth": 2,
                        "width": 1,
                        "text": "}",
                        "value": "}",
                        "valueText": "}",
                        "hasTrailingTrivia": true,
                        "hasTrailingNewLine": true,
                        "trailingTrivia": [
                            {
                                "kind": "NewLineTrivia",
                                "text": "\n"
                            }
                        ]
                    }
                }
            },
            {
                "kind": "IfStatement",
                "fullStart": 1164,
                "fullEnd": 1335,
                "start": 1175,
                "end": 1334,
                "fullWidth": 171,
                "width": 159,
                "ifKeyword": {
                    "kind": "IfKeyword",
                    "fullStart": 1164,
                    "fullEnd": 1178,
                    "start": 1175,
                    "end": 1177,
                    "fullWidth": 14,
                    "width": 2,
                    "text": "if",
                    "value": "if",
                    "valueText": "if",
                    "hasLeadingTrivia": true,
                    "hasLeadingComment": true,
                    "hasLeadingNewLine": true,
                    "hasTrailingTrivia": true,
                    "leadingTrivia": [
                        {
                            "kind": "NewLineTrivia",
                            "text": "\n"
                        },
                        {
                            "kind": "SingleLineCommentTrivia",
                            "text": "//CHECK#3"
                        },
                        {
                            "kind": "NewLineTrivia",
                            "text": "\n"
                        }
                    ],
                    "trailingTrivia": [
                        {
                            "kind": "WhitespaceTrivia",
                            "text": " "
                        }
                    ]
                },
                "openParenToken": {
                    "kind": "OpenParenToken",
                    "fullStart": 1178,
                    "fullEnd": 1179,
                    "start": 1178,
                    "end": 1179,
                    "fullWidth": 1,
                    "width": 1,
                    "text": "(",
                    "value": "(",
                    "valueText": "("
                },
                "condition": {
                    "kind": "NotEqualsExpression",
                    "fullStart": 1179,
                    "fullEnd": 1194,
                    "start": 1179,
                    "end": 1194,
                    "fullWidth": 15,
                    "width": 15,
                    "left": {
                        "kind": "InvocationExpression",
                        "fullStart": 1179,
                        "fullEnd": 1182,
                        "start": 1179,
                        "end": 1182,
                        "fullWidth": 3,
                        "width": 3,
                        "expression": {
                            "kind": "IdentifierName",
                            "fullStart": 1179,
                            "fullEnd": 1180,
                            "start": 1179,
                            "end": 1180,
                            "fullWidth": 1,
                            "width": 1,
                            "text": "f",
                            "value": "f",
                            "valueText": "f"
                        },
                        "argumentList": {
                            "kind": "ArgumentList",
                            "fullStart": 1180,
                            "fullEnd": 1182,
                            "start": 1180,
                            "end": 1182,
                            "fullWidth": 2,
                            "width": 2,
                            "openParenToken": {
                                "kind": "OpenParenToken",
                                "fullStart": 1180,
                                "fullEnd": 1181,
                                "start": 1180,
                                "end": 1181,
                                "fullWidth": 1,
                                "width": 1,
                                "text": "(",
                                "value": "(",
                                "valueText": "("
                            },
                            "arguments": [],
                            "closeParenToken": {
                                "kind": "CloseParenToken",
                                "fullStart": 1181,
                                "fullEnd": 1182,
                                "start": 1181,
                                "end": 1182,
                                "fullWidth": 1,
                                "width": 1,
                                "text": ")",
                                "value": ")",
                                "valueText": ")"
                            }
                        }
                    },
                    "operatorToken": {
                        "kind": "ExclamationEqualsEqualsToken",
                        "fullStart": 1182,
                        "fullEnd": 1185,
                        "start": 1182,
                        "end": 1185,
                        "fullWidth": 3,
                        "width": 3,
                        "text": "!==",
                        "value": "!==",
                        "valueText": "!=="
                    },
                    "right": {
                        "kind": "IdentifierName",
                        "fullStart": 1185,
                        "fullEnd": 1194,
                        "start": 1185,
                        "end": 1194,
                        "fullWidth": 9,
                        "width": 9,
                        "text": "undefined",
                        "value": "undefined",
                        "valueText": "undefined"
                    }
                },
                "closeParenToken": {
                    "kind": "CloseParenToken",
                    "fullStart": 1194,
                    "fullEnd": 1196,
                    "start": 1194,
                    "end": 1195,
                    "fullWidth": 2,
                    "width": 1,
                    "text": ")",
                    "value": ")",
                    "valueText": ")",
                    "hasTrailingTrivia": true,
                    "trailingTrivia": [
                        {
                            "kind": "WhitespaceTrivia",
                            "text": " "
                        }
                    ]
                },
                "statement": {
                    "kind": "Block",
                    "fullStart": 1196,
                    "fullEnd": 1335,
                    "start": 1196,
                    "end": 1334,
                    "fullWidth": 139,
                    "width": 138,
                    "openBraceToken": {
                        "kind": "OpenBraceToken",
                        "fullStart": 1196,
                        "fullEnd": 1198,
                        "start": 1196,
                        "end": 1197,
                        "fullWidth": 2,
                        "width": 1,
                        "text": "{",
                        "value": "{",
                        "valueText": "{",
                        "hasTrailingTrivia": true,
                        "hasTrailingNewLine": true,
                        "trailingTrivia": [
                            {
                                "kind": "NewLineTrivia",
                                "text": "\n"
                            }
                        ]
                    },
                    "statements": [
                        {
                            "kind": "ExpressionStatement",
                            "fullStart": 1198,
                            "fullEnd": 1333,
                            "start": 1200,
                            "end": 1332,
                            "fullWidth": 135,
                            "width": 132,
                            "expression": {
                                "kind": "InvocationExpression",
                                "fullStart": 1198,
                                "fullEnd": 1331,
                                "start": 1200,
                                "end": 1331,
                                "fullWidth": 133,
                                "width": 131,
                                "expression": {
                                    "kind": "IdentifierName",
                                    "fullStart": 1198,
                                    "fullEnd": 1206,
                                    "start": 1200,
                                    "end": 1206,
                                    "fullWidth": 8,
                                    "width": 6,
                                    "text": "$ERROR",
                                    "value": "$ERROR",
                                    "valueText": "$ERROR",
                                    "hasLeadingTrivia": true,
                                    "leadingTrivia": [
                                        {
                                            "kind": "WhitespaceTrivia",
                                            "text": "  "
                                        }
                                    ]
                                },
                                "argumentList": {
                                    "kind": "ArgumentList",
                                    "fullStart": 1206,
                                    "fullEnd": 1331,
                                    "start": 1206,
                                    "end": 1331,
                                    "fullWidth": 125,
                                    "width": 125,
                                    "openParenToken": {
                                        "kind": "OpenParenToken",
                                        "fullStart": 1206,
                                        "fullEnd": 1207,
                                        "start": 1206,
                                        "end": 1207,
                                        "fullWidth": 1,
                                        "width": 1,
                                        "text": "(",
                                        "value": "(",
                                        "valueText": "("
                                    },
                                    "arguments": [
                                        {
                                            "kind": "StringLiteral",
                                            "fullStart": 1207,
                                            "fullEnd": 1330,
                                            "start": 1207,
                                            "end": 1330,
                                            "fullWidth": 123,
                                            "width": 123,
                                            "text": "'#3: When the Function constructor is called with one argument then body be that argument the following steps are taken...'",
                                            "value": "#3: When the Function constructor is called with one argument then body be that argument the following steps are taken...",
                                            "valueText": "#3: When the Function constructor is called with one argument then body be that argument the following steps are taken..."
                                        }
                                    ],
                                    "closeParenToken": {
                                        "kind": "CloseParenToken",
                                        "fullStart": 1330,
                                        "fullEnd": 1331,
                                        "start": 1330,
                                        "end": 1331,
                                        "fullWidth": 1,
                                        "width": 1,
                                        "text": ")",
                                        "value": ")",
                                        "valueText": ")"
                                    }
                                }
                            },
                            "semicolonToken": {
                                "kind": "SemicolonToken",
                                "fullStart": 1331,
                                "fullEnd": 1333,
                                "start": 1331,
                                "end": 1332,
                                "fullWidth": 2,
                                "width": 1,
                                "text": ";",
                                "value": ";",
                                "valueText": ";",
                                "hasTrailingTrivia": true,
                                "hasTrailingNewLine": true,
                                "trailingTrivia": [
                                    {
                                        "kind": "NewLineTrivia",
                                        "text": "\n"
                                    }
                                ]
                            }
                        }
                    ],
                    "closeBraceToken": {
                        "kind": "CloseBraceToken",
                        "fullStart": 1333,
                        "fullEnd": 1335,
                        "start": 1333,
                        "end": 1334,
                        "fullWidth": 2,
                        "width": 1,
                        "text": "}",
                        "value": "}",
                        "valueText": "}",
                        "hasTrailingTrivia": true,
                        "hasTrailingNewLine": true,
                        "trailingTrivia": [
                            {
                                "kind": "NewLineTrivia",
                                "text": "\n"
                            }
                        ]
                    }
                }
            }
        ],
        "endOfFileToken": {
            "kind": "EndOfFileToken",
            "fullStart": 1335,
            "fullEnd": 1336,
            "start": 1336,
            "end": 1336,
            "fullWidth": 1,
            "width": 0,
            "text": "",
            "hasLeadingTrivia": true,
            "hasLeadingNewLine": true,
            "leadingTrivia": [
                {
                    "kind": "NewLineTrivia",
                    "text": "\n"
                }
            ]
        }
    },
    "lineMap": {
        "lineStarts": [
            0,
            61,
            132,
            133,
            137,
            260,
            286,
            377,
            460,
            638,
            718,
            742,
            745,
            790,
            854,
            858,
            859,
            869,
            875,
            902,
            916,
            958,
            960,
            961,
            971,
            1005,
            1162,
            1164,
            1165,
            1175,
            1198,
            1333,
            1335,
            1336
        ],
        "length": 1336
    }
}<|MERGE_RESOLUTION|>--- conflicted
+++ resolved
@@ -166,12 +166,8 @@
                                         "start": 881,
                                         "end": 900,
                                         "fullWidth": 19,
-<<<<<<< HEAD
                                         "width": 19,
-                                        "identifier": {
-=======
                                         "propertyName": {
->>>>>>> 85e84683
                                             "kind": "IdentifierName",
                                             "fullStart": 881,
                                             "fullEnd": 883,
