{
    "isDeclaration": false,
    "languageVersion": "EcmaScript5",
    "parseOptions": {
        "allowAutomaticSemicolonInsertion": true
    },
    "sourceUnit": {
        "kind": "SourceUnit",
        "fullStart": 0,
        "fullEnd": 1364,
        "start": 893,
        "end": 1364,
        "fullWidth": 1364,
        "width": 471,
        "isIncrementallyUnusable": true,
        "moduleElements": [
            {
                "kind": "TryStatement",
                "fullStart": 0,
                "fullEnd": 997,
                "start": 893,
                "end": 996,
                "fullWidth": 997,
                "width": 103,
                "tryKeyword": {
                    "kind": "TryKeyword",
                    "fullStart": 0,
                    "fullEnd": 897,
                    "start": 893,
                    "end": 896,
                    "fullWidth": 897,
                    "width": 3,
                    "text": "try",
                    "value": "try",
                    "valueText": "try",
                    "hasLeadingTrivia": true,
                    "hasLeadingComment": true,
                    "hasLeadingNewLine": true,
                    "hasTrailingTrivia": true,
                    "leadingTrivia": [
                        {
                            "kind": "SingleLineCommentTrivia",
                            "text": "// Copyright 2009 the Sputnik authors.  All rights reserved."
                        },
                        {
                            "kind": "NewLineTrivia",
                            "text": "\n"
                        },
                        {
                            "kind": "SingleLineCommentTrivia",
                            "text": "// This code is governed by the BSD license found in the LICENSE file."
                        },
                        {
                            "kind": "NewLineTrivia",
                            "text": "\n"
                        },
                        {
                            "kind": "NewLineTrivia",
                            "text": "\n"
                        },
                        {
                            "kind": "MultiLineCommentTrivia",
                            "text": "/**\n * When the Function constructor is called with one argument then body be that argument and the following steps are taken:\n * i) Call ToString(body)\n * ii) If P is not parsable as a FormalParameterListopt then throw a SyntaxError exception\n * iii) If body is not parsable as FunctionBody then throw a SyntaxError exception\n * iv) Create a new Function object as specified in 13.2 with parameters specified by parsing P as a FormalParameterListopt and body specified by parsing body as a FunctionBody.\n * Pass in a scope chain consisting of the global object as the Scope parameter\n * v) Return Result(iv)\n *\n * @path ch15/15.3/15.3.2/S15.3.2.1_A1_T6.js\n * @description Value of the function constructor argument is the string \"return true;\"\n */"
                        },
                        {
                            "kind": "NewLineTrivia",
                            "text": "\n"
                        },
                        {
                            "kind": "NewLineTrivia",
                            "text": "\n"
                        },
                        {
                            "kind": "SingleLineCommentTrivia",
                            "text": "//CHECK#1"
                        },
                        {
                            "kind": "NewLineTrivia",
                            "text": "\n"
                        }
                    ],
                    "trailingTrivia": [
                        {
                            "kind": "WhitespaceTrivia",
                            "text": " "
                        }
                    ]
                },
                "block": {
                    "kind": "Block",
                    "fullStart": 897,
                    "fullEnd": 941,
                    "start": 897,
                    "end": 940,
                    "fullWidth": 44,
                    "width": 43,
                    "openBraceToken": {
                        "kind": "OpenBraceToken",
                        "fullStart": 897,
                        "fullEnd": 899,
                        "start": 897,
                        "end": 898,
                        "fullWidth": 2,
                        "width": 1,
                        "text": "{",
                        "value": "{",
                        "valueText": "{",
                        "hasTrailingTrivia": true,
                        "hasTrailingNewLine": true,
                        "trailingTrivia": [
                            {
                                "kind": "NewLineTrivia",
                                "text": "\n"
                            }
                        ]
                    },
                    "statements": [
                        {
                            "kind": "VariableStatement",
                            "fullStart": 899,
                            "fullEnd": 939,
                            "start": 901,
                            "end": 938,
                            "fullWidth": 40,
                            "width": 37,
                            "modifiers": [],
                            "variableDeclaration": {
                                "kind": "VariableDeclaration",
                                "fullStart": 899,
                                "fullEnd": 937,
                                "start": 901,
                                "end": 937,
                                "fullWidth": 38,
                                "width": 36,
                                "varKeyword": {
                                    "kind": "VarKeyword",
                                    "fullStart": 899,
                                    "fullEnd": 905,
                                    "start": 901,
                                    "end": 904,
                                    "fullWidth": 6,
                                    "width": 3,
                                    "text": "var",
                                    "value": "var",
                                    "valueText": "var",
                                    "hasLeadingTrivia": true,
                                    "hasTrailingTrivia": true,
                                    "leadingTrivia": [
                                        {
                                            "kind": "WhitespaceTrivia",
                                            "text": "  "
                                        }
                                    ],
                                    "trailingTrivia": [
                                        {
                                            "kind": "WhitespaceTrivia",
                                            "text": " "
                                        }
                                    ]
                                },
                                "variableDeclarators": [
                                    {
                                        "kind": "VariableDeclarator",
                                        "fullStart": 905,
                                        "fullEnd": 937,
                                        "start": 905,
                                        "end": 937,
                                        "fullWidth": 32,
<<<<<<< HEAD
                                        "width": 32,
                                        "identifier": {
=======
                                        "propertyName": {
>>>>>>> 85e84683
                                            "kind": "IdentifierName",
                                            "fullStart": 905,
                                            "fullEnd": 907,
                                            "start": 905,
                                            "end": 906,
                                            "fullWidth": 2,
                                            "width": 1,
                                            "text": "f",
                                            "value": "f",
                                            "valueText": "f",
                                            "hasTrailingTrivia": true,
                                            "trailingTrivia": [
                                                {
                                                    "kind": "WhitespaceTrivia",
                                                    "text": " "
                                                }
                                            ]
                                        },
                                        "equalsValueClause": {
                                            "kind": "EqualsValueClause",
                                            "fullStart": 907,
                                            "fullEnd": 937,
                                            "start": 907,
                                            "end": 937,
                                            "fullWidth": 30,
                                            "width": 30,
                                            "equalsToken": {
                                                "kind": "EqualsToken",
                                                "fullStart": 907,
                                                "fullEnd": 909,
                                                "start": 907,
                                                "end": 908,
                                                "fullWidth": 2,
                                                "width": 1,
                                                "text": "=",
                                                "value": "=",
                                                "valueText": "=",
                                                "hasTrailingTrivia": true,
                                                "trailingTrivia": [
                                                    {
                                                        "kind": "WhitespaceTrivia",
                                                        "text": " "
                                                    }
                                                ]
                                            },
                                            "value": {
                                                "kind": "ObjectCreationExpression",
                                                "fullStart": 909,
                                                "fullEnd": 937,
                                                "start": 909,
                                                "end": 937,
                                                "fullWidth": 28,
                                                "width": 28,
                                                "newKeyword": {
                                                    "kind": "NewKeyword",
                                                    "fullStart": 909,
                                                    "fullEnd": 913,
                                                    "start": 909,
                                                    "end": 912,
                                                    "fullWidth": 4,
                                                    "width": 3,
                                                    "text": "new",
                                                    "value": "new",
                                                    "valueText": "new",
                                                    "hasTrailingTrivia": true,
                                                    "trailingTrivia": [
                                                        {
                                                            "kind": "WhitespaceTrivia",
                                                            "text": " "
                                                        }
                                                    ]
                                                },
                                                "expression": {
                                                    "kind": "IdentifierName",
                                                    "fullStart": 913,
                                                    "fullEnd": 921,
                                                    "start": 913,
                                                    "end": 921,
                                                    "fullWidth": 8,
                                                    "width": 8,
                                                    "text": "Function",
                                                    "value": "Function",
                                                    "valueText": "Function"
                                                },
                                                "argumentList": {
                                                    "kind": "ArgumentList",
                                                    "fullStart": 921,
                                                    "fullEnd": 937,
                                                    "start": 921,
                                                    "end": 937,
                                                    "fullWidth": 16,
                                                    "width": 16,
                                                    "openParenToken": {
                                                        "kind": "OpenParenToken",
                                                        "fullStart": 921,
                                                        "fullEnd": 922,
                                                        "start": 921,
                                                        "end": 922,
                                                        "fullWidth": 1,
                                                        "width": 1,
                                                        "text": "(",
                                                        "value": "(",
                                                        "valueText": "("
                                                    },
                                                    "arguments": [
                                                        {
                                                            "kind": "StringLiteral",
                                                            "fullStart": 922,
                                                            "fullEnd": 936,
                                                            "start": 922,
                                                            "end": 936,
                                                            "fullWidth": 14,
                                                            "width": 14,
                                                            "text": "\"return true;\"",
                                                            "value": "return true;",
                                                            "valueText": "return true;"
                                                        }
                                                    ],
                                                    "closeParenToken": {
                                                        "kind": "CloseParenToken",
                                                        "fullStart": 936,
                                                        "fullEnd": 937,
                                                        "start": 936,
                                                        "end": 937,
                                                        "fullWidth": 1,
                                                        "width": 1,
                                                        "text": ")",
                                                        "value": ")",
                                                        "valueText": ")"
                                                    }
                                                }
                                            }
                                        }
                                    }
                                ]
                            },
                            "semicolonToken": {
                                "kind": "SemicolonToken",
                                "fullStart": 937,
                                "fullEnd": 939,
                                "start": 937,
                                "end": 938,
                                "fullWidth": 2,
                                "width": 1,
                                "text": ";",
                                "value": ";",
                                "valueText": ";",
                                "hasTrailingTrivia": true,
                                "hasTrailingNewLine": true,
                                "trailingTrivia": [
                                    {
                                        "kind": "NewLineTrivia",
                                        "text": "\n"
                                    }
                                ]
                            }
                        }
                    ],
                    "closeBraceToken": {
                        "kind": "CloseBraceToken",
                        "fullStart": 939,
                        "fullEnd": 941,
                        "start": 939,
                        "end": 940,
                        "fullWidth": 2,
                        "width": 1,
                        "text": "}",
                        "value": "}",
                        "valueText": "}",
                        "hasTrailingTrivia": true,
                        "trailingTrivia": [
                            {
                                "kind": "WhitespaceTrivia",
                                "text": " "
                            }
                        ]
                    }
                },
                "catchClause": {
                    "kind": "CatchClause",
                    "fullStart": 941,
                    "fullEnd": 997,
                    "start": 941,
                    "end": 996,
                    "fullWidth": 56,
                    "width": 55,
                    "catchKeyword": {
                        "kind": "CatchKeyword",
                        "fullStart": 941,
                        "fullEnd": 947,
                        "start": 941,
                        "end": 946,
                        "fullWidth": 6,
                        "width": 5,
                        "text": "catch",
                        "value": "catch",
                        "valueText": "catch",
                        "hasTrailingTrivia": true,
                        "trailingTrivia": [
                            {
                                "kind": "WhitespaceTrivia",
                                "text": " "
                            }
                        ]
                    },
                    "openParenToken": {
                        "kind": "OpenParenToken",
                        "fullStart": 947,
                        "fullEnd": 948,
                        "start": 947,
                        "end": 948,
                        "fullWidth": 1,
                        "width": 1,
                        "text": "(",
                        "value": "(",
                        "valueText": "("
                    },
                    "identifier": {
                        "kind": "IdentifierName",
                        "fullStart": 948,
                        "fullEnd": 949,
                        "start": 948,
                        "end": 949,
                        "fullWidth": 1,
                        "width": 1,
                        "text": "e",
                        "value": "e",
                        "valueText": "e"
                    },
                    "closeParenToken": {
                        "kind": "CloseParenToken",
                        "fullStart": 949,
                        "fullEnd": 951,
                        "start": 949,
                        "end": 950,
                        "fullWidth": 2,
                        "width": 1,
                        "text": ")",
                        "value": ")",
                        "valueText": ")",
                        "hasTrailingTrivia": true,
                        "trailingTrivia": [
                            {
                                "kind": "WhitespaceTrivia",
                                "text": " "
                            }
                        ]
                    },
                    "block": {
                        "kind": "Block",
                        "fullStart": 951,
                        "fullEnd": 997,
                        "start": 951,
                        "end": 996,
                        "fullWidth": 46,
                        "width": 45,
                        "openBraceToken": {
                            "kind": "OpenBraceToken",
                            "fullStart": 951,
                            "fullEnd": 953,
                            "start": 951,
                            "end": 952,
                            "fullWidth": 2,
                            "width": 1,
                            "text": "{",
                            "value": "{",
                            "valueText": "{",
                            "hasTrailingTrivia": true,
                            "hasTrailingNewLine": true,
                            "trailingTrivia": [
                                {
                                    "kind": "NewLineTrivia",
                                    "text": "\n"
                                }
                            ]
                        },
                        "statements": [
                            {
                                "kind": "ExpressionStatement",
                                "fullStart": 953,
                                "fullEnd": 995,
                                "start": 955,
                                "end": 994,
                                "fullWidth": 42,
                                "width": 39,
                                "expression": {
                                    "kind": "InvocationExpression",
                                    "fullStart": 953,
                                    "fullEnd": 993,
                                    "start": 955,
                                    "end": 993,
                                    "fullWidth": 40,
                                    "width": 38,
                                    "expression": {
                                        "kind": "IdentifierName",
                                        "fullStart": 953,
                                        "fullEnd": 960,
                                        "start": 955,
                                        "end": 960,
                                        "fullWidth": 7,
                                        "width": 5,
                                        "text": "$FAIL",
                                        "value": "$FAIL",
                                        "valueText": "$FAIL",
                                        "hasLeadingTrivia": true,
                                        "leadingTrivia": [
                                            {
                                                "kind": "WhitespaceTrivia",
                                                "text": "  "
                                            }
                                        ]
                                    },
                                    "argumentList": {
                                        "kind": "ArgumentList",
                                        "fullStart": 960,
                                        "fullEnd": 993,
                                        "start": 960,
                                        "end": 993,
                                        "fullWidth": 33,
                                        "width": 33,
                                        "openParenToken": {
                                            "kind": "OpenParenToken",
                                            "fullStart": 960,
                                            "fullEnd": 961,
                                            "start": 960,
                                            "end": 961,
                                            "fullWidth": 1,
                                            "width": 1,
                                            "text": "(",
                                            "value": "(",
                                            "valueText": "("
                                        },
                                        "arguments": [
                                            {
                                                "kind": "AddExpression",
                                                "fullStart": 961,
                                                "fullEnd": 992,
                                                "start": 961,
                                                "end": 992,
                                                "fullWidth": 31,
                                                "width": 31,
                                                "left": {
                                                    "kind": "StringLiteral",
                                                    "fullStart": 961,
                                                    "fullEnd": 990,
                                                    "start": 961,
                                                    "end": 990,
                                                    "fullWidth": 29,
                                                    "width": 29,
                                                    "text": "'#1: test failed with error '",
                                                    "value": "#1: test failed with error ",
                                                    "valueText": "#1: test failed with error "
                                                },
                                                "operatorToken": {
                                                    "kind": "PlusToken",
                                                    "fullStart": 990,
                                                    "fullEnd": 991,
                                                    "start": 990,
                                                    "end": 991,
                                                    "fullWidth": 1,
                                                    "width": 1,
                                                    "text": "+",
                                                    "value": "+",
                                                    "valueText": "+"
                                                },
                                                "right": {
                                                    "kind": "IdentifierName",
                                                    "fullStart": 991,
                                                    "fullEnd": 992,
                                                    "start": 991,
                                                    "end": 992,
                                                    "fullWidth": 1,
                                                    "width": 1,
                                                    "text": "e",
                                                    "value": "e",
                                                    "valueText": "e"
                                                }
                                            }
                                        ],
                                        "closeParenToken": {
                                            "kind": "CloseParenToken",
                                            "fullStart": 992,
                                            "fullEnd": 993,
                                            "start": 992,
                                            "end": 993,
                                            "fullWidth": 1,
                                            "width": 1,
                                            "text": ")",
                                            "value": ")",
                                            "valueText": ")"
                                        }
                                    }
                                },
                                "semicolonToken": {
                                    "kind": "SemicolonToken",
                                    "fullStart": 993,
                                    "fullEnd": 995,
                                    "start": 993,
                                    "end": 994,
                                    "fullWidth": 2,
                                    "width": 1,
                                    "text": ";",
                                    "value": ";",
                                    "valueText": ";",
                                    "hasTrailingTrivia": true,
                                    "hasTrailingNewLine": true,
                                    "trailingTrivia": [
                                        {
                                            "kind": "NewLineTrivia",
                                            "text": "\n"
                                        }
                                    ]
                                }
                            }
                        ],
                        "closeBraceToken": {
                            "kind": "CloseBraceToken",
                            "fullStart": 995,
                            "fullEnd": 997,
                            "start": 995,
                            "end": 996,
                            "fullWidth": 2,
                            "width": 1,
                            "text": "}",
                            "value": "}",
                            "valueText": "}",
                            "hasTrailingTrivia": true,
                            "hasTrailingNewLine": true,
                            "trailingTrivia": [
                                {
                                    "kind": "NewLineTrivia",
                                    "text": "\n"
                                }
                            ]
                        }
                    }
                }
            },
            {
                "kind": "IfStatement",
                "fullStart": 997,
                "fullEnd": 1201,
                "start": 1008,
                "end": 1200,
                "fullWidth": 204,
                "width": 192,
                "isIncrementallyUnusable": true,
                "ifKeyword": {
                    "kind": "IfKeyword",
                    "fullStart": 997,
                    "fullEnd": 1011,
                    "start": 1008,
                    "end": 1010,
                    "fullWidth": 14,
                    "width": 2,
                    "text": "if",
                    "value": "if",
                    "valueText": "if",
                    "hasLeadingTrivia": true,
                    "hasLeadingComment": true,
                    "hasLeadingNewLine": true,
                    "hasTrailingTrivia": true,
                    "leadingTrivia": [
                        {
                            "kind": "NewLineTrivia",
                            "text": "\n"
                        },
                        {
                            "kind": "SingleLineCommentTrivia",
                            "text": "//CHECK#2"
                        },
                        {
                            "kind": "NewLineTrivia",
                            "text": "\n"
                        }
                    ],
                    "trailingTrivia": [
                        {
                            "kind": "WhitespaceTrivia",
                            "text": " "
                        }
                    ]
                },
                "openParenToken": {
                    "kind": "OpenParenToken",
                    "fullStart": 1011,
                    "fullEnd": 1012,
                    "start": 1011,
                    "end": 1012,
                    "fullWidth": 1,
                    "width": 1,
                    "text": "(",
                    "value": "(",
                    "valueText": "("
                },
                "condition": {
                    "kind": "NotEqualsExpression",
                    "fullStart": 1012,
                    "fullEnd": 1038,
                    "start": 1012,
                    "end": 1038,
                    "fullWidth": 26,
                    "width": 26,
                    "isIncrementallyUnusable": true,
                    "left": {
                        "kind": "MemberAccessExpression",
                        "fullStart": 1012,
                        "fullEnd": 1026,
                        "start": 1012,
                        "end": 1025,
                        "fullWidth": 14,
                        "width": 13,
                        "isIncrementallyUnusable": true,
                        "expression": {
                            "kind": "IdentifierName",
                            "fullStart": 1012,
                            "fullEnd": 1013,
                            "start": 1012,
                            "end": 1013,
                            "fullWidth": 1,
                            "width": 1,
                            "text": "f",
                            "value": "f",
                            "valueText": "f"
                        },
                        "dotToken": {
                            "kind": "DotToken",
                            "fullStart": 1013,
                            "fullEnd": 1014,
                            "start": 1013,
                            "end": 1014,
                            "fullWidth": 1,
                            "width": 1,
                            "text": ".",
                            "value": ".",
                            "valueText": "."
                        },
                        "name": {
                            "kind": "IdentifierName",
                            "fullStart": 1014,
                            "fullEnd": 1026,
                            "start": 1014,
                            "end": 1025,
                            "fullWidth": 12,
                            "width": 11,
                            "text": "constructor",
                            "value": "constructor",
                            "valueText": "constructor",
                            "hasTrailingTrivia": true,
                            "trailingTrivia": [
                                {
                                    "kind": "WhitespaceTrivia",
                                    "text": " "
                                }
                            ]
                        }
                    },
                    "operatorToken": {
                        "kind": "ExclamationEqualsEqualsToken",
                        "fullStart": 1026,
                        "fullEnd": 1030,
                        "start": 1026,
                        "end": 1029,
                        "fullWidth": 4,
                        "width": 3,
                        "text": "!==",
                        "value": "!==",
                        "valueText": "!==",
                        "hasTrailingTrivia": true,
                        "trailingTrivia": [
                            {
                                "kind": "WhitespaceTrivia",
                                "text": " "
                            }
                        ]
                    },
                    "right": {
                        "kind": "IdentifierName",
                        "fullStart": 1030,
                        "fullEnd": 1038,
                        "start": 1030,
                        "end": 1038,
                        "fullWidth": 8,
                        "width": 8,
                        "text": "Function",
                        "value": "Function",
                        "valueText": "Function"
                    }
                },
                "closeParenToken": {
                    "kind": "CloseParenToken",
                    "fullStart": 1038,
                    "fullEnd": 1040,
                    "start": 1038,
                    "end": 1039,
                    "fullWidth": 2,
                    "width": 1,
                    "text": ")",
                    "value": ")",
                    "valueText": ")",
                    "hasTrailingTrivia": true,
                    "trailingTrivia": [
                        {
                            "kind": "WhitespaceTrivia",
                            "text": " "
                        }
                    ]
                },
                "statement": {
                    "kind": "Block",
                    "fullStart": 1040,
                    "fullEnd": 1201,
                    "start": 1040,
                    "end": 1200,
                    "fullWidth": 161,
                    "width": 160,
                    "openBraceToken": {
                        "kind": "OpenBraceToken",
                        "fullStart": 1040,
                        "fullEnd": 1042,
                        "start": 1040,
                        "end": 1041,
                        "fullWidth": 2,
                        "width": 1,
                        "text": "{",
                        "value": "{",
                        "valueText": "{",
                        "hasTrailingTrivia": true,
                        "hasTrailingNewLine": true,
                        "trailingTrivia": [
                            {
                                "kind": "NewLineTrivia",
                                "text": "\n"
                            }
                        ]
                    },
                    "statements": [
                        {
                            "kind": "ExpressionStatement",
                            "fullStart": 1042,
                            "fullEnd": 1199,
                            "start": 1044,
                            "end": 1198,
                            "fullWidth": 157,
                            "width": 154,
                            "expression": {
                                "kind": "InvocationExpression",
                                "fullStart": 1042,
                                "fullEnd": 1197,
                                "start": 1044,
                                "end": 1197,
                                "fullWidth": 155,
                                "width": 153,
                                "expression": {
                                    "kind": "IdentifierName",
                                    "fullStart": 1042,
                                    "fullEnd": 1050,
                                    "start": 1044,
                                    "end": 1050,
                                    "fullWidth": 8,
                                    "width": 6,
                                    "text": "$ERROR",
                                    "value": "$ERROR",
                                    "valueText": "$ERROR",
                                    "hasLeadingTrivia": true,
                                    "leadingTrivia": [
                                        {
                                            "kind": "WhitespaceTrivia",
                                            "text": "  "
                                        }
                                    ]
                                },
                                "argumentList": {
                                    "kind": "ArgumentList",
                                    "fullStart": 1050,
                                    "fullEnd": 1197,
                                    "start": 1050,
                                    "end": 1197,
                                    "fullWidth": 147,
                                    "width": 147,
                                    "openParenToken": {
                                        "kind": "OpenParenToken",
                                        "fullStart": 1050,
                                        "fullEnd": 1051,
                                        "start": 1050,
                                        "end": 1051,
                                        "fullWidth": 1,
                                        "width": 1,
                                        "text": "(",
                                        "value": "(",
                                        "valueText": "("
                                    },
                                    "arguments": [
                                        {
                                            "kind": "StringLiteral",
                                            "fullStart": 1051,
                                            "fullEnd": 1196,
                                            "start": 1051,
                                            "end": 1196,
                                            "fullWidth": 145,
                                            "width": 145,
                                            "text": "'#2: When the Function constructor is called with one argument then body be that argument and creates a new Function object as specified in 13.2'",
                                            "value": "#2: When the Function constructor is called with one argument then body be that argument and creates a new Function object as specified in 13.2",
                                            "valueText": "#2: When the Function constructor is called with one argument then body be that argument and creates a new Function object as specified in 13.2"
                                        }
                                    ],
                                    "closeParenToken": {
                                        "kind": "CloseParenToken",
                                        "fullStart": 1196,
                                        "fullEnd": 1197,
                                        "start": 1196,
                                        "end": 1197,
                                        "fullWidth": 1,
                                        "width": 1,
                                        "text": ")",
                                        "value": ")",
                                        "valueText": ")"
                                    }
                                }
                            },
                            "semicolonToken": {
                                "kind": "SemicolonToken",
                                "fullStart": 1197,
                                "fullEnd": 1199,
                                "start": 1197,
                                "end": 1198,
                                "fullWidth": 2,
                                "width": 1,
                                "text": ";",
                                "value": ";",
                                "valueText": ";",
                                "hasTrailingTrivia": true,
                                "hasTrailingNewLine": true,
                                "trailingTrivia": [
                                    {
                                        "kind": "NewLineTrivia",
                                        "text": "\n"
                                    }
                                ]
                            }
                        }
                    ],
                    "closeBraceToken": {
                        "kind": "CloseBraceToken",
                        "fullStart": 1199,
                        "fullEnd": 1201,
                        "start": 1199,
                        "end": 1200,
                        "fullWidth": 2,
                        "width": 1,
                        "text": "}",
                        "value": "}",
                        "valueText": "}",
                        "hasTrailingTrivia": true,
                        "hasTrailingNewLine": true,
                        "trailingTrivia": [
                            {
                                "kind": "NewLineTrivia",
                                "text": "\n"
                            }
                        ]
                    }
                }
            },
            {
                "kind": "IfStatement",
                "fullStart": 1201,
                "fullEnd": 1363,
                "start": 1212,
                "end": 1362,
                "fullWidth": 162,
                "width": 150,
                "ifKeyword": {
                    "kind": "IfKeyword",
                    "fullStart": 1201,
                    "fullEnd": 1215,
                    "start": 1212,
                    "end": 1214,
                    "fullWidth": 14,
                    "width": 2,
                    "text": "if",
                    "value": "if",
                    "valueText": "if",
                    "hasLeadingTrivia": true,
                    "hasLeadingComment": true,
                    "hasLeadingNewLine": true,
                    "hasTrailingTrivia": true,
                    "leadingTrivia": [
                        {
                            "kind": "NewLineTrivia",
                            "text": "\n"
                        },
                        {
                            "kind": "SingleLineCommentTrivia",
                            "text": "//CHECK#3"
                        },
                        {
                            "kind": "NewLineTrivia",
                            "text": "\n"
                        }
                    ],
                    "trailingTrivia": [
                        {
                            "kind": "WhitespaceTrivia",
                            "text": " "
                        }
                    ]
                },
                "openParenToken": {
                    "kind": "OpenParenToken",
                    "fullStart": 1215,
                    "fullEnd": 1216,
                    "start": 1215,
                    "end": 1216,
                    "fullWidth": 1,
                    "width": 1,
                    "text": "(",
                    "value": "(",
                    "valueText": "("
                },
                "condition": {
                    "kind": "LogicalNotExpression",
                    "fullStart": 1216,
                    "fullEnd": 1222,
                    "start": 1216,
                    "end": 1222,
                    "fullWidth": 6,
                    "width": 6,
                    "operatorToken": {
                        "kind": "ExclamationToken",
                        "fullStart": 1216,
                        "fullEnd": 1217,
                        "start": 1216,
                        "end": 1217,
                        "fullWidth": 1,
                        "width": 1,
                        "text": "!",
                        "value": "!",
                        "valueText": "!"
                    },
                    "operand": {
                        "kind": "ParenthesizedExpression",
                        "fullStart": 1217,
                        "fullEnd": 1222,
                        "start": 1217,
                        "end": 1222,
                        "fullWidth": 5,
                        "width": 5,
                        "openParenToken": {
                            "kind": "OpenParenToken",
                            "fullStart": 1217,
                            "fullEnd": 1218,
                            "start": 1217,
                            "end": 1218,
                            "fullWidth": 1,
                            "width": 1,
                            "text": "(",
                            "value": "(",
                            "valueText": "("
                        },
                        "expression": {
                            "kind": "InvocationExpression",
                            "fullStart": 1218,
                            "fullEnd": 1221,
                            "start": 1218,
                            "end": 1221,
                            "fullWidth": 3,
                            "width": 3,
                            "expression": {
                                "kind": "IdentifierName",
                                "fullStart": 1218,
                                "fullEnd": 1219,
                                "start": 1218,
                                "end": 1219,
                                "fullWidth": 1,
                                "width": 1,
                                "text": "f",
                                "value": "f",
                                "valueText": "f"
                            },
                            "argumentList": {
                                "kind": "ArgumentList",
                                "fullStart": 1219,
                                "fullEnd": 1221,
                                "start": 1219,
                                "end": 1221,
                                "fullWidth": 2,
                                "width": 2,
                                "openParenToken": {
                                    "kind": "OpenParenToken",
                                    "fullStart": 1219,
                                    "fullEnd": 1220,
                                    "start": 1219,
                                    "end": 1220,
                                    "fullWidth": 1,
                                    "width": 1,
                                    "text": "(",
                                    "value": "(",
                                    "valueText": "("
                                },
                                "arguments": [],
                                "closeParenToken": {
                                    "kind": "CloseParenToken",
                                    "fullStart": 1220,
                                    "fullEnd": 1221,
                                    "start": 1220,
                                    "end": 1221,
                                    "fullWidth": 1,
                                    "width": 1,
                                    "text": ")",
                                    "value": ")",
                                    "valueText": ")"
                                }
                            }
                        },
                        "closeParenToken": {
                            "kind": "CloseParenToken",
                            "fullStart": 1221,
                            "fullEnd": 1222,
                            "start": 1221,
                            "end": 1222,
                            "fullWidth": 1,
                            "width": 1,
                            "text": ")",
                            "value": ")",
                            "valueText": ")"
                        }
                    }
                },
                "closeParenToken": {
                    "kind": "CloseParenToken",
                    "fullStart": 1222,
                    "fullEnd": 1224,
                    "start": 1222,
                    "end": 1223,
                    "fullWidth": 2,
                    "width": 1,
                    "text": ")",
                    "value": ")",
                    "valueText": ")",
                    "hasTrailingTrivia": true,
                    "trailingTrivia": [
                        {
                            "kind": "WhitespaceTrivia",
                            "text": " "
                        }
                    ]
                },
                "statement": {
                    "kind": "Block",
                    "fullStart": 1224,
                    "fullEnd": 1363,
                    "start": 1224,
                    "end": 1362,
                    "fullWidth": 139,
                    "width": 138,
                    "openBraceToken": {
                        "kind": "OpenBraceToken",
                        "fullStart": 1224,
                        "fullEnd": 1226,
                        "start": 1224,
                        "end": 1225,
                        "fullWidth": 2,
                        "width": 1,
                        "text": "{",
                        "value": "{",
                        "valueText": "{",
                        "hasTrailingTrivia": true,
                        "hasTrailingNewLine": true,
                        "trailingTrivia": [
                            {
                                "kind": "NewLineTrivia",
                                "text": "\n"
                            }
                        ]
                    },
                    "statements": [
                        {
                            "kind": "ExpressionStatement",
                            "fullStart": 1226,
                            "fullEnd": 1361,
                            "start": 1228,
                            "end": 1360,
                            "fullWidth": 135,
                            "width": 132,
                            "expression": {
                                "kind": "InvocationExpression",
                                "fullStart": 1226,
                                "fullEnd": 1359,
                                "start": 1228,
                                "end": 1359,
                                "fullWidth": 133,
                                "width": 131,
                                "expression": {
                                    "kind": "IdentifierName",
                                    "fullStart": 1226,
                                    "fullEnd": 1234,
                                    "start": 1228,
                                    "end": 1234,
                                    "fullWidth": 8,
                                    "width": 6,
                                    "text": "$ERROR",
                                    "value": "$ERROR",
                                    "valueText": "$ERROR",
                                    "hasLeadingTrivia": true,
                                    "leadingTrivia": [
                                        {
                                            "kind": "WhitespaceTrivia",
                                            "text": "  "
                                        }
                                    ]
                                },
                                "argumentList": {
                                    "kind": "ArgumentList",
                                    "fullStart": 1234,
                                    "fullEnd": 1359,
                                    "start": 1234,
                                    "end": 1359,
                                    "fullWidth": 125,
                                    "width": 125,
                                    "openParenToken": {
                                        "kind": "OpenParenToken",
                                        "fullStart": 1234,
                                        "fullEnd": 1235,
                                        "start": 1234,
                                        "end": 1235,
                                        "fullWidth": 1,
                                        "width": 1,
                                        "text": "(",
                                        "value": "(",
                                        "valueText": "("
                                    },
                                    "arguments": [
                                        {
                                            "kind": "StringLiteral",
                                            "fullStart": 1235,
                                            "fullEnd": 1358,
                                            "start": 1235,
                                            "end": 1358,
                                            "fullWidth": 123,
                                            "width": 123,
                                            "text": "'#3: When the Function constructor is called with one argument then body be that argument the following steps are taken...'",
                                            "value": "#3: When the Function constructor is called with one argument then body be that argument the following steps are taken...",
                                            "valueText": "#3: When the Function constructor is called with one argument then body be that argument the following steps are taken..."
                                        }
                                    ],
                                    "closeParenToken": {
                                        "kind": "CloseParenToken",
                                        "fullStart": 1358,
                                        "fullEnd": 1359,
                                        "start": 1358,
                                        "end": 1359,
                                        "fullWidth": 1,
                                        "width": 1,
                                        "text": ")",
                                        "value": ")",
                                        "valueText": ")"
                                    }
                                }
                            },
                            "semicolonToken": {
                                "kind": "SemicolonToken",
                                "fullStart": 1359,
                                "fullEnd": 1361,
                                "start": 1359,
                                "end": 1360,
                                "fullWidth": 2,
                                "width": 1,
                                "text": ";",
                                "value": ";",
                                "valueText": ";",
                                "hasTrailingTrivia": true,
                                "hasTrailingNewLine": true,
                                "trailingTrivia": [
                                    {
                                        "kind": "NewLineTrivia",
                                        "text": "\n"
                                    }
                                ]
                            }
                        }
                    ],
                    "closeBraceToken": {
                        "kind": "CloseBraceToken",
                        "fullStart": 1361,
                        "fullEnd": 1363,
                        "start": 1361,
                        "end": 1362,
                        "fullWidth": 2,
                        "width": 1,
                        "text": "}",
                        "value": "}",
                        "valueText": "}",
                        "hasTrailingTrivia": true,
                        "hasTrailingNewLine": true,
                        "trailingTrivia": [
                            {
                                "kind": "NewLineTrivia",
                                "text": "\n"
                            }
                        ]
                    }
                }
            }
        ],
        "endOfFileToken": {
            "kind": "EndOfFileToken",
            "fullStart": 1363,
            "fullEnd": 1364,
            "start": 1364,
            "end": 1364,
            "fullWidth": 1,
            "width": 0,
            "text": "",
            "hasLeadingTrivia": true,
            "hasLeadingNewLine": true,
            "leadingTrivia": [
                {
                    "kind": "NewLineTrivia",
                    "text": "\n"
                }
            ]
        }
    },
    "lineMap": {
        "lineStarts": [
            0,
            61,
            132,
            133,
            137,
            260,
            286,
            377,
            460,
            638,
            718,
            742,
            745,
            790,
            878,
            882,
            883,
            893,
            899,
            939,
            953,
            995,
            997,
            998,
            1008,
            1042,
            1199,
            1201,
            1202,
            1212,
            1226,
            1361,
            1363,
            1364
        ],
        "length": 1364
    }
}<|MERGE_RESOLUTION|>--- conflicted
+++ resolved
@@ -166,12 +166,8 @@
                                         "start": 905,
                                         "end": 937,
                                         "fullWidth": 32,
-<<<<<<< HEAD
                                         "width": 32,
-                                        "identifier": {
-=======
                                         "propertyName": {
->>>>>>> 85e84683
                                             "kind": "IdentifierName",
                                             "fullStart": 905,
                                             "fullEnd": 907,
