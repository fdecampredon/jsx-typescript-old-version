{
    "isDeclaration": false,
    "languageVersion": "EcmaScript5",
    "parseOptions": {
        "allowAutomaticSemicolonInsertion": true
    },
    "sourceUnit": {
        "kind": "SourceUnit",
        "fullStart": 0,
        "fullEnd": 764,
        "start": 643,
        "end": 764,
        "fullWidth": 764,
        "width": 121,
        "isIncrementallyUnusable": true,
        "moduleElements": [
            {
                "kind": "ThrowStatement",
                "fullStart": 0,
                "fullEnd": 665,
                "start": 643,
                "end": 663,
                "fullWidth": 665,
                "width": 20,
                "throwKeyword": {
                    "kind": "ThrowKeyword",
                    "fullStart": 0,
                    "fullEnd": 649,
                    "start": 643,
                    "end": 648,
                    "fullWidth": 649,
                    "width": 5,
                    "text": "throw",
                    "value": "throw",
                    "valueText": "throw",
                    "hasLeadingTrivia": true,
                    "hasLeadingComment": true,
                    "hasLeadingNewLine": true,
                    "hasTrailingTrivia": true,
                    "leadingTrivia": [
                        {
                            "kind": "SingleLineCommentTrivia",
                            "text": "/// Copyright (c) 2012 Ecma International.  All rights reserved. "
                        },
                        {
                            "kind": "NewLineTrivia",
                            "text": "\r\n"
                        },
                        {
                            "kind": "SingleLineCommentTrivia",
                            "text": "/// Ecma International makes this code available under the terms and conditions set"
                        },
                        {
                            "kind": "NewLineTrivia",
                            "text": "\r\n"
                        },
                        {
                            "kind": "SingleLineCommentTrivia",
                            "text": "/// forth on http://hg.ecmascript.org/tests/test262/raw-file/tip/LICENSE (the "
                        },
                        {
                            "kind": "NewLineTrivia",
                            "text": "\r\n"
                        },
                        {
                            "kind": "SingleLineCommentTrivia",
                            "text": "/// \"Use Terms\").   Any redistribution of this code must retain the above "
                        },
                        {
                            "kind": "NewLineTrivia",
                            "text": "\r\n"
                        },
                        {
                            "kind": "SingleLineCommentTrivia",
                            "text": "/// copyright and this notice and otherwise comply with the Use Terms."
                        },
                        {
                            "kind": "NewLineTrivia",
                            "text": "\r\n"
                        },
                        {
                            "kind": "NewLineTrivia",
                            "text": "\r\n"
                        },
                        {
                            "kind": "MultiLineCommentTrivia",
                            "text": "/**\r\n * @path ch15/15.3/15.3.2/15.3.2.1/15.3.2.1-10-6gs.js\r\n * @description Strict Mode - SyntaxError is thrown if a function using the Function constructor has two identical parameters in (local) strict mode\r\n * @onlyStrict\r\n * @negative NotEarlyError\r\n */"
                        },
                        {
                            "kind": "NewLineTrivia",
                            "text": "\r\n"
                        },
                        {
                            "kind": "NewLineTrivia",
                            "text": "\r\n"
                        }
                    ],
                    "trailingTrivia": [
                        {
                            "kind": "WhitespaceTrivia",
                            "text": " "
                        }
                    ]
                },
                "expression": {
                    "kind": "IdentifierName",
                    "fullStart": 649,
                    "fullEnd": 662,
                    "start": 649,
                    "end": 662,
                    "fullWidth": 13,
                    "width": 13,
                    "text": "NotEarlyError",
                    "value": "NotEarlyError",
                    "valueText": "NotEarlyError"
                },
                "semicolonToken": {
                    "kind": "SemicolonToken",
                    "fullStart": 662,
                    "fullEnd": 665,
                    "start": 662,
                    "end": 663,
                    "fullWidth": 3,
                    "width": 1,
                    "text": ";",
                    "value": ";",
                    "valueText": ";",
                    "hasTrailingTrivia": true,
                    "hasTrailingNewLine": true,
                    "trailingTrivia": [
                        {
                            "kind": "NewLineTrivia",
                            "text": "\r\n"
                        }
                    ]
                }
            },
            {
                "kind": "VariableStatement",
                "fullStart": 665,
                "fullEnd": 764,
                "start": 665,
                "end": 762,
                "fullWidth": 99,
                "width": 97,
                "modifiers": [],
                "variableDeclaration": {
                    "kind": "VariableDeclaration",
                    "fullStart": 665,
                    "fullEnd": 761,
                    "start": 665,
                    "end": 761,
                    "fullWidth": 96,
                    "width": 96,
                    "varKeyword": {
                        "kind": "VarKeyword",
                        "fullStart": 665,
                        "fullEnd": 669,
                        "start": 665,
                        "end": 668,
                        "fullWidth": 4,
                        "width": 3,
                        "text": "var",
                        "value": "var",
                        "valueText": "var",
                        "hasTrailingTrivia": true,
                        "trailingTrivia": [
                            {
                                "kind": "WhitespaceTrivia",
                                "text": " "
                            }
                        ]
                    },
                    "variableDeclarators": [
                        {
                            "kind": "VariableDeclarator",
                            "fullStart": 669,
                            "fullEnd": 761,
                            "start": 669,
                            "end": 761,
                            "fullWidth": 92,
<<<<<<< HEAD
                            "width": 92,
                            "identifier": {
=======
                            "propertyName": {
>>>>>>> 85e84683
                                "kind": "IdentifierName",
                                "fullStart": 669,
                                "fullEnd": 688,
                                "start": 669,
                                "end": 687,
                                "fullWidth": 19,
                                "width": 18,
                                "text": "_15_3_2_1_10_6_fun",
                                "value": "_15_3_2_1_10_6_fun",
                                "valueText": "_15_3_2_1_10_6_fun",
                                "hasTrailingTrivia": true,
                                "trailingTrivia": [
                                    {
                                        "kind": "WhitespaceTrivia",
                                        "text": " "
                                    }
                                ]
                            },
                            "equalsValueClause": {
                                "kind": "EqualsValueClause",
                                "fullStart": 688,
                                "fullEnd": 761,
                                "start": 688,
                                "end": 761,
                                "fullWidth": 73,
                                "width": 73,
                                "equalsToken": {
                                    "kind": "EqualsToken",
                                    "fullStart": 688,
                                    "fullEnd": 690,
                                    "start": 688,
                                    "end": 689,
                                    "fullWidth": 2,
                                    "width": 1,
                                    "text": "=",
                                    "value": "=",
                                    "valueText": "=",
                                    "hasTrailingTrivia": true,
                                    "trailingTrivia": [
                                        {
                                            "kind": "WhitespaceTrivia",
                                            "text": " "
                                        }
                                    ]
                                },
                                "value": {
                                    "kind": "ObjectCreationExpression",
                                    "fullStart": 690,
                                    "fullEnd": 761,
                                    "start": 690,
                                    "end": 761,
                                    "fullWidth": 71,
                                    "width": 71,
                                    "newKeyword": {
                                        "kind": "NewKeyword",
                                        "fullStart": 690,
                                        "fullEnd": 694,
                                        "start": 690,
                                        "end": 693,
                                        "fullWidth": 4,
                                        "width": 3,
                                        "text": "new",
                                        "value": "new",
                                        "valueText": "new",
                                        "hasTrailingTrivia": true,
                                        "trailingTrivia": [
                                            {
                                                "kind": "WhitespaceTrivia",
                                                "text": " "
                                            }
                                        ]
                                    },
                                    "expression": {
                                        "kind": "IdentifierName",
                                        "fullStart": 694,
                                        "fullEnd": 702,
                                        "start": 694,
                                        "end": 702,
                                        "fullWidth": 8,
                                        "width": 8,
                                        "text": "Function",
                                        "value": "Function",
                                        "valueText": "Function"
                                    },
                                    "argumentList": {
                                        "kind": "ArgumentList",
                                        "fullStart": 702,
                                        "fullEnd": 761,
                                        "start": 702,
                                        "end": 761,
                                        "fullWidth": 59,
                                        "width": 59,
                                        "openParenToken": {
                                            "kind": "OpenParenToken",
                                            "fullStart": 702,
                                            "fullEnd": 703,
                                            "start": 702,
                                            "end": 703,
                                            "fullWidth": 1,
                                            "width": 1,
                                            "text": "(",
                                            "value": "(",
                                            "valueText": "("
                                        },
                                        "arguments": [
                                            {
                                                "kind": "StringLiteral",
                                                "fullStart": 703,
                                                "fullEnd": 712,
                                                "start": 703,
                                                "end": 712,
                                                "fullWidth": 9,
                                                "width": 9,
                                                "text": "'param_1'",
                                                "value": "param_1",
                                                "valueText": "param_1"
                                            },
                                            {
                                                "kind": "CommaToken",
                                                "fullStart": 712,
                                                "fullEnd": 714,
                                                "start": 712,
                                                "end": 713,
                                                "fullWidth": 2,
                                                "width": 1,
                                                "text": ",",
                                                "value": ",",
                                                "valueText": ",",
                                                "hasTrailingTrivia": true,
                                                "trailingTrivia": [
                                                    {
                                                        "kind": "WhitespaceTrivia",
                                                        "text": " "
                                                    }
                                                ]
                                            },
                                            {
                                                "kind": "StringLiteral",
                                                "fullStart": 714,
                                                "fullEnd": 723,
                                                "start": 714,
                                                "end": 723,
                                                "fullWidth": 9,
                                                "width": 9,
                                                "text": "'param_2'",
                                                "value": "param_2",
                                                "valueText": "param_2"
                                            },
                                            {
                                                "kind": "CommaToken",
                                                "fullStart": 723,
                                                "fullEnd": 725,
                                                "start": 723,
                                                "end": 724,
                                                "fullWidth": 2,
                                                "width": 1,
                                                "text": ",",
                                                "value": ",",
                                                "valueText": ",",
                                                "hasTrailingTrivia": true,
                                                "trailingTrivia": [
                                                    {
                                                        "kind": "WhitespaceTrivia",
                                                        "text": " "
                                                    }
                                                ]
                                            },
                                            {
                                                "kind": "StringLiteral",
                                                "fullStart": 725,
                                                "fullEnd": 734,
                                                "start": 725,
                                                "end": 734,
                                                "fullWidth": 9,
                                                "width": 9,
                                                "text": "'param_1'",
                                                "value": "param_1",
                                                "valueText": "param_1"
                                            },
                                            {
                                                "kind": "CommaToken",
                                                "fullStart": 734,
                                                "fullEnd": 736,
                                                "start": 734,
                                                "end": 735,
                                                "fullWidth": 2,
                                                "width": 1,
                                                "text": ",",
                                                "value": ",",
                                                "valueText": ",",
                                                "hasTrailingTrivia": true,
                                                "trailingTrivia": [
                                                    {
                                                        "kind": "WhitespaceTrivia",
                                                        "text": " "
                                                    }
                                                ]
                                            },
                                            {
                                                "kind": "StringLiteral",
                                                "fullStart": 736,
                                                "fullEnd": 760,
                                                "start": 736,
                                                "end": 760,
                                                "fullWidth": 24,
                                                "width": 24,
                                                "text": "'\"use strict\";return 0;'",
                                                "value": "\"use strict\";return 0;",
                                                "valueText": "\"use strict\";return 0;"
                                            }
                                        ],
                                        "closeParenToken": {
                                            "kind": "CloseParenToken",
                                            "fullStart": 760,
                                            "fullEnd": 761,
                                            "start": 760,
                                            "end": 761,
                                            "fullWidth": 1,
                                            "width": 1,
                                            "text": ")",
                                            "value": ")",
                                            "valueText": ")"
                                        }
                                    }
                                }
                            }
                        }
                    ]
                },
                "semicolonToken": {
                    "kind": "SemicolonToken",
                    "fullStart": 761,
                    "fullEnd": 764,
                    "start": 761,
                    "end": 762,
                    "fullWidth": 3,
                    "width": 1,
                    "text": ";",
                    "value": ";",
                    "valueText": ";",
                    "hasTrailingTrivia": true,
                    "hasTrailingNewLine": true,
                    "trailingTrivia": [
                        {
                            "kind": "NewLineTrivia",
                            "text": "\r\n"
                        }
                    ]
                }
            }
        ],
        "endOfFileToken": {
            "kind": "EndOfFileToken",
            "fullStart": 764,
            "fullEnd": 764,
            "start": 764,
            "end": 764,
            "fullWidth": 0,
            "width": 0,
            "text": ""
        }
    },
    "lineMap": {
        "lineStarts": [
            0,
            67,
            152,
            232,
            308,
            380,
            382,
            387,
            442,
            592,
            608,
            636,
            641,
            643,
            665,
            764
        ],
        "length": 764
    }
}<|MERGE_RESOLUTION|>--- conflicted
+++ resolved
@@ -179,12 +179,8 @@
                             "start": 669,
                             "end": 761,
                             "fullWidth": 92,
-<<<<<<< HEAD
                             "width": 92,
-                            "identifier": {
-=======
                             "propertyName": {
->>>>>>> 85e84683
                                 "kind": "IdentifierName",
                                 "fullStart": 669,
                                 "fullEnd": 688,
