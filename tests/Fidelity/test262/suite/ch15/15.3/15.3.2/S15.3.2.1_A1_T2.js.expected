{
    "isDeclaration": false,
    "languageVersion": "EcmaScript5",
    "parseOptions": {
        "allowAutomaticSemicolonInsertion": true
    },
    "sourceUnit": {
        "kind": "SourceUnit",
        "fullStart": 0,
        "fullEnd": 1410,
        "start": 884,
        "end": 1410,
        "fullWidth": 1410,
        "width": 526,
        "isIncrementallyUnusable": true,
        "moduleElements": [
            {
                "kind": "VariableStatement",
                "fullStart": 0,
                "fullEnd": 937,
                "start": 884,
                "end": 936,
                "fullWidth": 937,
                "width": 52,
                "modifiers": [],
                "variableDeclaration": {
                    "kind": "VariableDeclaration",
                    "fullStart": 0,
                    "fullEnd": 935,
                    "start": 884,
                    "end": 935,
                    "fullWidth": 935,
                    "width": 51,
                    "varKeyword": {
                        "kind": "VarKeyword",
                        "fullStart": 0,
                        "fullEnd": 888,
                        "start": 884,
                        "end": 887,
                        "fullWidth": 888,
                        "width": 3,
                        "text": "var",
                        "value": "var",
                        "valueText": "var",
                        "hasLeadingTrivia": true,
                        "hasLeadingComment": true,
                        "hasLeadingNewLine": true,
                        "hasTrailingTrivia": true,
                        "leadingTrivia": [
                            {
                                "kind": "SingleLineCommentTrivia",
                                "text": "// Copyright 2009 the Sputnik authors.  All rights reserved."
                            },
                            {
                                "kind": "NewLineTrivia",
                                "text": "\n"
                            },
                            {
                                "kind": "SingleLineCommentTrivia",
                                "text": "// This code is governed by the BSD license found in the LICENSE file."
                            },
                            {
                                "kind": "NewLineTrivia",
                                "text": "\n"
                            },
                            {
                                "kind": "NewLineTrivia",
                                "text": "\n"
                            },
                            {
                                "kind": "MultiLineCommentTrivia",
                                "text": "/**\n * When the Function constructor is called with one argument then body be that argument and the following steps are taken:\n * i) Call ToString(body)\n * ii) If P is not parsable as a FormalParameterListopt then throw a SyntaxError exception\n * iii) If body is not parsable as FunctionBody then throw a SyntaxError exception\n * iv) Create a new Function object as specified in 13.2 with parameters specified by parsing P as a FormalParameterListopt and body specified by parsing body as a FunctionBody.\n * Pass in a scope chain consisting of the global object as the Scope parameter\n * v) Return Result(iv)\n *\n * @path ch15/15.3/15.3.2/S15.3.2.1_A1_T2.js\n * @description The body of the function is \"{toString:function(){return \"return 1;\";}}\"\n */"
                            },
                            {
                                "kind": "NewLineTrivia",
                                "text": "\n"
                            },
                            {
                                "kind": "NewLineTrivia",
                                "text": "\n"
                            }
                        ],
                        "trailingTrivia": [
                            {
                                "kind": "WhitespaceTrivia",
                                "text": " "
                            }
                        ]
                    },
                    "variableDeclarators": [
                        {
                            "kind": "VariableDeclarator",
                            "fullStart": 888,
                            "fullEnd": 935,
                            "start": 888,
                            "end": 935,
                            "fullWidth": 47,
<<<<<<< HEAD
                            "width": 47,
                            "identifier": {
=======
                            "propertyName": {
>>>>>>> 85e84683
                                "kind": "IdentifierName",
                                "fullStart": 888,
                                "fullEnd": 892,
                                "start": 888,
                                "end": 892,
                                "fullWidth": 4,
                                "width": 4,
                                "text": "body",
                                "value": "body",
                                "valueText": "body"
                            },
                            "equalsValueClause": {
                                "kind": "EqualsValueClause",
                                "fullStart": 892,
                                "fullEnd": 935,
                                "start": 892,
                                "end": 935,
                                "fullWidth": 43,
                                "width": 43,
                                "equalsToken": {
                                    "kind": "EqualsToken",
                                    "fullStart": 892,
                                    "fullEnd": 893,
                                    "start": 892,
                                    "end": 893,
                                    "fullWidth": 1,
                                    "width": 1,
                                    "text": "=",
                                    "value": "=",
                                    "valueText": "="
                                },
                                "value": {
                                    "kind": "ObjectLiteralExpression",
                                    "fullStart": 893,
                                    "fullEnd": 935,
                                    "start": 893,
                                    "end": 935,
                                    "fullWidth": 42,
                                    "width": 42,
                                    "openBraceToken": {
                                        "kind": "OpenBraceToken",
                                        "fullStart": 893,
                                        "fullEnd": 894,
                                        "start": 893,
                                        "end": 894,
                                        "fullWidth": 1,
                                        "width": 1,
                                        "text": "{",
                                        "value": "{",
                                        "valueText": "{"
                                    },
                                    "propertyAssignments": [
                                        {
                                            "kind": "SimplePropertyAssignment",
                                            "fullStart": 894,
                                            "fullEnd": 934,
                                            "start": 894,
                                            "end": 934,
                                            "fullWidth": 40,
                                            "width": 40,
                                            "propertyName": {
                                                "kind": "IdentifierName",
                                                "fullStart": 894,
                                                "fullEnd": 902,
                                                "start": 894,
                                                "end": 902,
                                                "fullWidth": 8,
                                                "width": 8,
                                                "text": "toString",
                                                "value": "toString",
                                                "valueText": "toString"
                                            },
                                            "colonToken": {
                                                "kind": "ColonToken",
                                                "fullStart": 902,
                                                "fullEnd": 903,
                                                "start": 902,
                                                "end": 903,
                                                "fullWidth": 1,
                                                "width": 1,
                                                "text": ":",
                                                "value": ":",
                                                "valueText": ":"
                                            },
                                            "expression": {
                                                "kind": "FunctionExpression",
                                                "fullStart": 903,
                                                "fullEnd": 934,
                                                "start": 903,
                                                "end": 934,
                                                "fullWidth": 31,
                                                "width": 31,
                                                "functionKeyword": {
                                                    "kind": "FunctionKeyword",
                                                    "fullStart": 903,
                                                    "fullEnd": 911,
                                                    "start": 903,
                                                    "end": 911,
                                                    "fullWidth": 8,
                                                    "width": 8,
                                                    "text": "function",
                                                    "value": "function",
                                                    "valueText": "function"
                                                },
                                                "callSignature": {
                                                    "kind": "CallSignature",
                                                    "fullStart": 911,
                                                    "fullEnd": 913,
                                                    "start": 911,
                                                    "end": 913,
                                                    "fullWidth": 2,
                                                    "width": 2,
                                                    "parameterList": {
                                                        "kind": "ParameterList",
                                                        "fullStart": 911,
                                                        "fullEnd": 913,
                                                        "start": 911,
                                                        "end": 913,
                                                        "fullWidth": 2,
                                                        "width": 2,
                                                        "openParenToken": {
                                                            "kind": "OpenParenToken",
                                                            "fullStart": 911,
                                                            "fullEnd": 912,
                                                            "start": 911,
                                                            "end": 912,
                                                            "fullWidth": 1,
                                                            "width": 1,
                                                            "text": "(",
                                                            "value": "(",
                                                            "valueText": "("
                                                        },
                                                        "parameters": [],
                                                        "closeParenToken": {
                                                            "kind": "CloseParenToken",
                                                            "fullStart": 912,
                                                            "fullEnd": 913,
                                                            "start": 912,
                                                            "end": 913,
                                                            "fullWidth": 1,
                                                            "width": 1,
                                                            "text": ")",
                                                            "value": ")",
                                                            "valueText": ")"
                                                        }
                                                    }
                                                },
                                                "block": {
                                                    "kind": "Block",
                                                    "fullStart": 913,
                                                    "fullEnd": 934,
                                                    "start": 913,
                                                    "end": 934,
                                                    "fullWidth": 21,
                                                    "width": 21,
                                                    "openBraceToken": {
                                                        "kind": "OpenBraceToken",
                                                        "fullStart": 913,
                                                        "fullEnd": 914,
                                                        "start": 913,
                                                        "end": 914,
                                                        "fullWidth": 1,
                                                        "width": 1,
                                                        "text": "{",
                                                        "value": "{",
                                                        "valueText": "{"
                                                    },
                                                    "statements": [
                                                        {
                                                            "kind": "ReturnStatement",
                                                            "fullStart": 914,
                                                            "fullEnd": 933,
                                                            "start": 914,
                                                            "end": 933,
                                                            "fullWidth": 19,
                                                            "width": 19,
                                                            "returnKeyword": {
                                                                "kind": "ReturnKeyword",
                                                                "fullStart": 914,
                                                                "fullEnd": 921,
                                                                "start": 914,
                                                                "end": 920,
                                                                "fullWidth": 7,
                                                                "width": 6,
                                                                "text": "return",
                                                                "value": "return",
                                                                "valueText": "return",
                                                                "hasTrailingTrivia": true,
                                                                "trailingTrivia": [
                                                                    {
                                                                        "kind": "WhitespaceTrivia",
                                                                        "text": " "
                                                                    }
                                                                ]
                                                            },
                                                            "expression": {
                                                                "kind": "StringLiteral",
                                                                "fullStart": 921,
                                                                "fullEnd": 932,
                                                                "start": 921,
                                                                "end": 932,
                                                                "fullWidth": 11,
                                                                "width": 11,
                                                                "text": "\"return 1;\"",
                                                                "value": "return 1;",
                                                                "valueText": "return 1;"
                                                            },
                                                            "semicolonToken": {
                                                                "kind": "SemicolonToken",
                                                                "fullStart": 932,
                                                                "fullEnd": 933,
                                                                "start": 932,
                                                                "end": 933,
                                                                "fullWidth": 1,
                                                                "width": 1,
                                                                "text": ";",
                                                                "value": ";",
                                                                "valueText": ";"
                                                            }
                                                        }
                                                    ],
                                                    "closeBraceToken": {
                                                        "kind": "CloseBraceToken",
                                                        "fullStart": 933,
                                                        "fullEnd": 934,
                                                        "start": 933,
                                                        "end": 934,
                                                        "fullWidth": 1,
                                                        "width": 1,
                                                        "text": "}",
                                                        "value": "}",
                                                        "valueText": "}"
                                                    }
                                                }
                                            }
                                        }
                                    ],
                                    "closeBraceToken": {
                                        "kind": "CloseBraceToken",
                                        "fullStart": 934,
                                        "fullEnd": 935,
                                        "start": 934,
                                        "end": 935,
                                        "fullWidth": 1,
                                        "width": 1,
                                        "text": "}",
                                        "value": "}",
                                        "valueText": "}"
                                    }
                                }
                            }
                        }
                    ]
                },
                "semicolonToken": {
                    "kind": "SemicolonToken",
                    "fullStart": 935,
                    "fullEnd": 937,
                    "start": 935,
                    "end": 936,
                    "fullWidth": 2,
                    "width": 1,
                    "text": ";",
                    "value": ";",
                    "valueText": ";",
                    "hasTrailingTrivia": true,
                    "hasTrailingNewLine": true,
                    "trailingTrivia": [
                        {
                            "kind": "NewLineTrivia",
                            "text": "\n"
                        }
                    ]
                }
            },
            {
                "kind": "TryStatement",
                "fullStart": 937,
                "fullEnd": 1043,
                "start": 948,
                "end": 1042,
                "fullWidth": 106,
                "width": 94,
                "tryKeyword": {
                    "kind": "TryKeyword",
                    "fullStart": 937,
                    "fullEnd": 952,
                    "start": 948,
                    "end": 951,
                    "fullWidth": 15,
                    "width": 3,
                    "text": "try",
                    "value": "try",
                    "valueText": "try",
                    "hasLeadingTrivia": true,
                    "hasLeadingComment": true,
                    "hasLeadingNewLine": true,
                    "hasTrailingTrivia": true,
                    "leadingTrivia": [
                        {
                            "kind": "NewLineTrivia",
                            "text": "\n"
                        },
                        {
                            "kind": "SingleLineCommentTrivia",
                            "text": "//CHECK#1"
                        },
                        {
                            "kind": "NewLineTrivia",
                            "text": "\n"
                        }
                    ],
                    "trailingTrivia": [
                        {
                            "kind": "WhitespaceTrivia",
                            "text": " "
                        }
                    ]
                },
                "block": {
                    "kind": "Block",
                    "fullStart": 952,
                    "fullEnd": 987,
                    "start": 952,
                    "end": 986,
                    "fullWidth": 35,
                    "width": 34,
                    "openBraceToken": {
                        "kind": "OpenBraceToken",
                        "fullStart": 952,
                        "fullEnd": 954,
                        "start": 952,
                        "end": 953,
                        "fullWidth": 2,
                        "width": 1,
                        "text": "{",
                        "value": "{",
                        "valueText": "{",
                        "hasTrailingTrivia": true,
                        "hasTrailingNewLine": true,
                        "trailingTrivia": [
                            {
                                "kind": "NewLineTrivia",
                                "text": "\n"
                            }
                        ]
                    },
                    "statements": [
                        {
                            "kind": "VariableStatement",
                            "fullStart": 954,
                            "fullEnd": 985,
                            "start": 956,
                            "end": 983,
                            "fullWidth": 31,
                            "width": 27,
                            "modifiers": [],
                            "variableDeclaration": {
                                "kind": "VariableDeclaration",
                                "fullStart": 954,
                                "fullEnd": 982,
                                "start": 956,
                                "end": 982,
                                "fullWidth": 28,
                                "width": 26,
                                "varKeyword": {
                                    "kind": "VarKeyword",
                                    "fullStart": 954,
                                    "fullEnd": 960,
                                    "start": 956,
                                    "end": 959,
                                    "fullWidth": 6,
                                    "width": 3,
                                    "text": "var",
                                    "value": "var",
                                    "valueText": "var",
                                    "hasLeadingTrivia": true,
                                    "hasTrailingTrivia": true,
                                    "leadingTrivia": [
                                        {
                                            "kind": "WhitespaceTrivia",
                                            "text": "  "
                                        }
                                    ],
                                    "trailingTrivia": [
                                        {
                                            "kind": "WhitespaceTrivia",
                                            "text": " "
                                        }
                                    ]
                                },
                                "variableDeclarators": [
                                    {
                                        "kind": "VariableDeclarator",
                                        "fullStart": 960,
                                        "fullEnd": 982,
                                        "start": 960,
                                        "end": 982,
                                        "fullWidth": 22,
<<<<<<< HEAD
                                        "width": 22,
                                        "identifier": {
=======
                                        "propertyName": {
>>>>>>> 85e84683
                                            "kind": "IdentifierName",
                                            "fullStart": 960,
                                            "fullEnd": 962,
                                            "start": 960,
                                            "end": 961,
                                            "fullWidth": 2,
                                            "width": 1,
                                            "text": "f",
                                            "value": "f",
                                            "valueText": "f",
                                            "hasTrailingTrivia": true,
                                            "trailingTrivia": [
                                                {
                                                    "kind": "WhitespaceTrivia",
                                                    "text": " "
                                                }
                                            ]
                                        },
                                        "equalsValueClause": {
                                            "kind": "EqualsValueClause",
                                            "fullStart": 962,
                                            "fullEnd": 982,
                                            "start": 962,
                                            "end": 982,
                                            "fullWidth": 20,
                                            "width": 20,
                                            "equalsToken": {
                                                "kind": "EqualsToken",
                                                "fullStart": 962,
                                                "fullEnd": 964,
                                                "start": 962,
                                                "end": 963,
                                                "fullWidth": 2,
                                                "width": 1,
                                                "text": "=",
                                                "value": "=",
                                                "valueText": "=",
                                                "hasTrailingTrivia": true,
                                                "trailingTrivia": [
                                                    {
                                                        "kind": "WhitespaceTrivia",
                                                        "text": " "
                                                    }
                                                ]
                                            },
                                            "value": {
                                                "kind": "ObjectCreationExpression",
                                                "fullStart": 964,
                                                "fullEnd": 982,
                                                "start": 964,
                                                "end": 982,
                                                "fullWidth": 18,
                                                "width": 18,
                                                "newKeyword": {
                                                    "kind": "NewKeyword",
                                                    "fullStart": 964,
                                                    "fullEnd": 968,
                                                    "start": 964,
                                                    "end": 967,
                                                    "fullWidth": 4,
                                                    "width": 3,
                                                    "text": "new",
                                                    "value": "new",
                                                    "valueText": "new",
                                                    "hasTrailingTrivia": true,
                                                    "trailingTrivia": [
                                                        {
                                                            "kind": "WhitespaceTrivia",
                                                            "text": " "
                                                        }
                                                    ]
                                                },
                                                "expression": {
                                                    "kind": "IdentifierName",
                                                    "fullStart": 968,
                                                    "fullEnd": 976,
                                                    "start": 968,
                                                    "end": 976,
                                                    "fullWidth": 8,
                                                    "width": 8,
                                                    "text": "Function",
                                                    "value": "Function",
                                                    "valueText": "Function"
                                                },
                                                "argumentList": {
                                                    "kind": "ArgumentList",
                                                    "fullStart": 976,
                                                    "fullEnd": 982,
                                                    "start": 976,
                                                    "end": 982,
                                                    "fullWidth": 6,
                                                    "width": 6,
                                                    "openParenToken": {
                                                        "kind": "OpenParenToken",
                                                        "fullStart": 976,
                                                        "fullEnd": 977,
                                                        "start": 976,
                                                        "end": 977,
                                                        "fullWidth": 1,
                                                        "width": 1,
                                                        "text": "(",
                                                        "value": "(",
                                                        "valueText": "("
                                                    },
                                                    "arguments": [
                                                        {
                                                            "kind": "IdentifierName",
                                                            "fullStart": 977,
                                                            "fullEnd": 981,
                                                            "start": 977,
                                                            "end": 981,
                                                            "fullWidth": 4,
                                                            "width": 4,
                                                            "text": "body",
                                                            "value": "body",
                                                            "valueText": "body"
                                                        }
                                                    ],
                                                    "closeParenToken": {
                                                        "kind": "CloseParenToken",
                                                        "fullStart": 981,
                                                        "fullEnd": 982,
                                                        "start": 981,
                                                        "end": 982,
                                                        "fullWidth": 1,
                                                        "width": 1,
                                                        "text": ")",
                                                        "value": ")",
                                                        "valueText": ")"
                                                    }
                                                }
                                            }
                                        }
                                    }
                                ]
                            },
                            "semicolonToken": {
                                "kind": "SemicolonToken",
                                "fullStart": 982,
                                "fullEnd": 985,
                                "start": 982,
                                "end": 983,
                                "fullWidth": 3,
                                "width": 1,
                                "text": ";",
                                "value": ";",
                                "valueText": ";",
                                "hasTrailingTrivia": true,
                                "hasTrailingNewLine": true,
                                "trailingTrivia": [
                                    {
                                        "kind": "WhitespaceTrivia",
                                        "text": "\t"
                                    },
                                    {
                                        "kind": "NewLineTrivia",
                                        "text": "\n"
                                    }
                                ]
                            }
                        }
                    ],
                    "closeBraceToken": {
                        "kind": "CloseBraceToken",
                        "fullStart": 985,
                        "fullEnd": 987,
                        "start": 985,
                        "end": 986,
                        "fullWidth": 2,
                        "width": 1,
                        "text": "}",
                        "value": "}",
                        "valueText": "}",
                        "hasTrailingTrivia": true,
                        "trailingTrivia": [
                            {
                                "kind": "WhitespaceTrivia",
                                "text": " "
                            }
                        ]
                    }
                },
                "catchClause": {
                    "kind": "CatchClause",
                    "fullStart": 987,
                    "fullEnd": 1043,
                    "start": 987,
                    "end": 1042,
                    "fullWidth": 56,
                    "width": 55,
                    "catchKeyword": {
                        "kind": "CatchKeyword",
                        "fullStart": 987,
                        "fullEnd": 993,
                        "start": 987,
                        "end": 992,
                        "fullWidth": 6,
                        "width": 5,
                        "text": "catch",
                        "value": "catch",
                        "valueText": "catch",
                        "hasTrailingTrivia": true,
                        "trailingTrivia": [
                            {
                                "kind": "WhitespaceTrivia",
                                "text": " "
                            }
                        ]
                    },
                    "openParenToken": {
                        "kind": "OpenParenToken",
                        "fullStart": 993,
                        "fullEnd": 994,
                        "start": 993,
                        "end": 994,
                        "fullWidth": 1,
                        "width": 1,
                        "text": "(",
                        "value": "(",
                        "valueText": "("
                    },
                    "identifier": {
                        "kind": "IdentifierName",
                        "fullStart": 994,
                        "fullEnd": 995,
                        "start": 994,
                        "end": 995,
                        "fullWidth": 1,
                        "width": 1,
                        "text": "e",
                        "value": "e",
                        "valueText": "e"
                    },
                    "closeParenToken": {
                        "kind": "CloseParenToken",
                        "fullStart": 995,
                        "fullEnd": 997,
                        "start": 995,
                        "end": 996,
                        "fullWidth": 2,
                        "width": 1,
                        "text": ")",
                        "value": ")",
                        "valueText": ")",
                        "hasTrailingTrivia": true,
                        "trailingTrivia": [
                            {
                                "kind": "WhitespaceTrivia",
                                "text": " "
                            }
                        ]
                    },
                    "block": {
                        "kind": "Block",
                        "fullStart": 997,
                        "fullEnd": 1043,
                        "start": 997,
                        "end": 1042,
                        "fullWidth": 46,
                        "width": 45,
                        "openBraceToken": {
                            "kind": "OpenBraceToken",
                            "fullStart": 997,
                            "fullEnd": 999,
                            "start": 997,
                            "end": 998,
                            "fullWidth": 2,
                            "width": 1,
                            "text": "{",
                            "value": "{",
                            "valueText": "{",
                            "hasTrailingTrivia": true,
                            "hasTrailingNewLine": true,
                            "trailingTrivia": [
                                {
                                    "kind": "NewLineTrivia",
                                    "text": "\n"
                                }
                            ]
                        },
                        "statements": [
                            {
                                "kind": "ExpressionStatement",
                                "fullStart": 999,
                                "fullEnd": 1041,
                                "start": 1001,
                                "end": 1040,
                                "fullWidth": 42,
                                "width": 39,
                                "expression": {
                                    "kind": "InvocationExpression",
                                    "fullStart": 999,
                                    "fullEnd": 1039,
                                    "start": 1001,
                                    "end": 1039,
                                    "fullWidth": 40,
                                    "width": 38,
                                    "expression": {
                                        "kind": "IdentifierName",
                                        "fullStart": 999,
                                        "fullEnd": 1006,
                                        "start": 1001,
                                        "end": 1006,
                                        "fullWidth": 7,
                                        "width": 5,
                                        "text": "$FAIL",
                                        "value": "$FAIL",
                                        "valueText": "$FAIL",
                                        "hasLeadingTrivia": true,
                                        "leadingTrivia": [
                                            {
                                                "kind": "WhitespaceTrivia",
                                                "text": "  "
                                            }
                                        ]
                                    },
                                    "argumentList": {
                                        "kind": "ArgumentList",
                                        "fullStart": 1006,
                                        "fullEnd": 1039,
                                        "start": 1006,
                                        "end": 1039,
                                        "fullWidth": 33,
                                        "width": 33,
                                        "openParenToken": {
                                            "kind": "OpenParenToken",
                                            "fullStart": 1006,
                                            "fullEnd": 1007,
                                            "start": 1006,
                                            "end": 1007,
                                            "fullWidth": 1,
                                            "width": 1,
                                            "text": "(",
                                            "value": "(",
                                            "valueText": "("
                                        },
                                        "arguments": [
                                            {
                                                "kind": "AddExpression",
                                                "fullStart": 1007,
                                                "fullEnd": 1038,
                                                "start": 1007,
                                                "end": 1038,
                                                "fullWidth": 31,
                                                "width": 31,
                                                "left": {
                                                    "kind": "StringLiteral",
                                                    "fullStart": 1007,
                                                    "fullEnd": 1036,
                                                    "start": 1007,
                                                    "end": 1036,
                                                    "fullWidth": 29,
                                                    "width": 29,
                                                    "text": "'#1: test failed with error '",
                                                    "value": "#1: test failed with error ",
                                                    "valueText": "#1: test failed with error "
                                                },
                                                "operatorToken": {
                                                    "kind": "PlusToken",
                                                    "fullStart": 1036,
                                                    "fullEnd": 1037,
                                                    "start": 1036,
                                                    "end": 1037,
                                                    "fullWidth": 1,
                                                    "width": 1,
                                                    "text": "+",
                                                    "value": "+",
                                                    "valueText": "+"
                                                },
                                                "right": {
                                                    "kind": "IdentifierName",
                                                    "fullStart": 1037,
                                                    "fullEnd": 1038,
                                                    "start": 1037,
                                                    "end": 1038,
                                                    "fullWidth": 1,
                                                    "width": 1,
                                                    "text": "e",
                                                    "value": "e",
                                                    "valueText": "e"
                                                }
                                            }
                                        ],
                                        "closeParenToken": {
                                            "kind": "CloseParenToken",
                                            "fullStart": 1038,
                                            "fullEnd": 1039,
                                            "start": 1038,
                                            "end": 1039,
                                            "fullWidth": 1,
                                            "width": 1,
                                            "text": ")",
                                            "value": ")",
                                            "valueText": ")"
                                        }
                                    }
                                },
                                "semicolonToken": {
                                    "kind": "SemicolonToken",
                                    "fullStart": 1039,
                                    "fullEnd": 1041,
                                    "start": 1039,
                                    "end": 1040,
                                    "fullWidth": 2,
                                    "width": 1,
                                    "text": ";",
                                    "value": ";",
                                    "valueText": ";",
                                    "hasTrailingTrivia": true,
                                    "hasTrailingNewLine": true,
                                    "trailingTrivia": [
                                        {
                                            "kind": "NewLineTrivia",
                                            "text": "\n"
                                        }
                                    ]
                                }
                            }
                        ],
                        "closeBraceToken": {
                            "kind": "CloseBraceToken",
                            "fullStart": 1041,
                            "fullEnd": 1043,
                            "start": 1041,
                            "end": 1042,
                            "fullWidth": 2,
                            "width": 1,
                            "text": "}",
                            "value": "}",
                            "valueText": "}",
                            "hasTrailingTrivia": true,
                            "hasTrailingNewLine": true,
                            "trailingTrivia": [
                                {
                                    "kind": "NewLineTrivia",
                                    "text": "\n"
                                }
                            ]
                        }
                    }
                }
            },
            {
                "kind": "IfStatement",
                "fullStart": 1043,
                "fullEnd": 1247,
                "start": 1054,
                "end": 1246,
                "fullWidth": 204,
                "width": 192,
                "isIncrementallyUnusable": true,
                "ifKeyword": {
                    "kind": "IfKeyword",
                    "fullStart": 1043,
                    "fullEnd": 1057,
                    "start": 1054,
                    "end": 1056,
                    "fullWidth": 14,
                    "width": 2,
                    "text": "if",
                    "value": "if",
                    "valueText": "if",
                    "hasLeadingTrivia": true,
                    "hasLeadingComment": true,
                    "hasLeadingNewLine": true,
                    "hasTrailingTrivia": true,
                    "leadingTrivia": [
                        {
                            "kind": "NewLineTrivia",
                            "text": "\n"
                        },
                        {
                            "kind": "SingleLineCommentTrivia",
                            "text": "//CHECK#2"
                        },
                        {
                            "kind": "NewLineTrivia",
                            "text": "\n"
                        }
                    ],
                    "trailingTrivia": [
                        {
                            "kind": "WhitespaceTrivia",
                            "text": " "
                        }
                    ]
                },
                "openParenToken": {
                    "kind": "OpenParenToken",
                    "fullStart": 1057,
                    "fullEnd": 1058,
                    "start": 1057,
                    "end": 1058,
                    "fullWidth": 1,
                    "width": 1,
                    "text": "(",
                    "value": "(",
                    "valueText": "("
                },
                "condition": {
                    "kind": "NotEqualsExpression",
                    "fullStart": 1058,
                    "fullEnd": 1084,
                    "start": 1058,
                    "end": 1084,
                    "fullWidth": 26,
                    "width": 26,
                    "isIncrementallyUnusable": true,
                    "left": {
                        "kind": "MemberAccessExpression",
                        "fullStart": 1058,
                        "fullEnd": 1072,
                        "start": 1058,
                        "end": 1071,
                        "fullWidth": 14,
                        "width": 13,
                        "isIncrementallyUnusable": true,
                        "expression": {
                            "kind": "IdentifierName",
                            "fullStart": 1058,
                            "fullEnd": 1059,
                            "start": 1058,
                            "end": 1059,
                            "fullWidth": 1,
                            "width": 1,
                            "text": "f",
                            "value": "f",
                            "valueText": "f"
                        },
                        "dotToken": {
                            "kind": "DotToken",
                            "fullStart": 1059,
                            "fullEnd": 1060,
                            "start": 1059,
                            "end": 1060,
                            "fullWidth": 1,
                            "width": 1,
                            "text": ".",
                            "value": ".",
                            "valueText": "."
                        },
                        "name": {
                            "kind": "IdentifierName",
                            "fullStart": 1060,
                            "fullEnd": 1072,
                            "start": 1060,
                            "end": 1071,
                            "fullWidth": 12,
                            "width": 11,
                            "text": "constructor",
                            "value": "constructor",
                            "valueText": "constructor",
                            "hasTrailingTrivia": true,
                            "trailingTrivia": [
                                {
                                    "kind": "WhitespaceTrivia",
                                    "text": " "
                                }
                            ]
                        }
                    },
                    "operatorToken": {
                        "kind": "ExclamationEqualsEqualsToken",
                        "fullStart": 1072,
                        "fullEnd": 1076,
                        "start": 1072,
                        "end": 1075,
                        "fullWidth": 4,
                        "width": 3,
                        "text": "!==",
                        "value": "!==",
                        "valueText": "!==",
                        "hasTrailingTrivia": true,
                        "trailingTrivia": [
                            {
                                "kind": "WhitespaceTrivia",
                                "text": " "
                            }
                        ]
                    },
                    "right": {
                        "kind": "IdentifierName",
                        "fullStart": 1076,
                        "fullEnd": 1084,
                        "start": 1076,
                        "end": 1084,
                        "fullWidth": 8,
                        "width": 8,
                        "text": "Function",
                        "value": "Function",
                        "valueText": "Function"
                    }
                },
                "closeParenToken": {
                    "kind": "CloseParenToken",
                    "fullStart": 1084,
                    "fullEnd": 1086,
                    "start": 1084,
                    "end": 1085,
                    "fullWidth": 2,
                    "width": 1,
                    "text": ")",
                    "value": ")",
                    "valueText": ")",
                    "hasTrailingTrivia": true,
                    "trailingTrivia": [
                        {
                            "kind": "WhitespaceTrivia",
                            "text": " "
                        }
                    ]
                },
                "statement": {
                    "kind": "Block",
                    "fullStart": 1086,
                    "fullEnd": 1247,
                    "start": 1086,
                    "end": 1246,
                    "fullWidth": 161,
                    "width": 160,
                    "openBraceToken": {
                        "kind": "OpenBraceToken",
                        "fullStart": 1086,
                        "fullEnd": 1088,
                        "start": 1086,
                        "end": 1087,
                        "fullWidth": 2,
                        "width": 1,
                        "text": "{",
                        "value": "{",
                        "valueText": "{",
                        "hasTrailingTrivia": true,
                        "hasTrailingNewLine": true,
                        "trailingTrivia": [
                            {
                                "kind": "NewLineTrivia",
                                "text": "\n"
                            }
                        ]
                    },
                    "statements": [
                        {
                            "kind": "ExpressionStatement",
                            "fullStart": 1088,
                            "fullEnd": 1245,
                            "start": 1090,
                            "end": 1244,
                            "fullWidth": 157,
                            "width": 154,
                            "expression": {
                                "kind": "InvocationExpression",
                                "fullStart": 1088,
                                "fullEnd": 1243,
                                "start": 1090,
                                "end": 1243,
                                "fullWidth": 155,
                                "width": 153,
                                "expression": {
                                    "kind": "IdentifierName",
                                    "fullStart": 1088,
                                    "fullEnd": 1096,
                                    "start": 1090,
                                    "end": 1096,
                                    "fullWidth": 8,
                                    "width": 6,
                                    "text": "$ERROR",
                                    "value": "$ERROR",
                                    "valueText": "$ERROR",
                                    "hasLeadingTrivia": true,
                                    "leadingTrivia": [
                                        {
                                            "kind": "WhitespaceTrivia",
                                            "text": "  "
                                        }
                                    ]
                                },
                                "argumentList": {
                                    "kind": "ArgumentList",
                                    "fullStart": 1096,
                                    "fullEnd": 1243,
                                    "start": 1096,
                                    "end": 1243,
                                    "fullWidth": 147,
                                    "width": 147,
                                    "openParenToken": {
                                        "kind": "OpenParenToken",
                                        "fullStart": 1096,
                                        "fullEnd": 1097,
                                        "start": 1096,
                                        "end": 1097,
                                        "fullWidth": 1,
                                        "width": 1,
                                        "text": "(",
                                        "value": "(",
                                        "valueText": "("
                                    },
                                    "arguments": [
                                        {
                                            "kind": "StringLiteral",
                                            "fullStart": 1097,
                                            "fullEnd": 1242,
                                            "start": 1097,
                                            "end": 1242,
                                            "fullWidth": 145,
                                            "width": 145,
                                            "text": "'#2: When the Function constructor is called with one argument then body be that argument and creates a new Function object as specified in 13.2'",
                                            "value": "#2: When the Function constructor is called with one argument then body be that argument and creates a new Function object as specified in 13.2",
                                            "valueText": "#2: When the Function constructor is called with one argument then body be that argument and creates a new Function object as specified in 13.2"
                                        }
                                    ],
                                    "closeParenToken": {
                                        "kind": "CloseParenToken",
                                        "fullStart": 1242,
                                        "fullEnd": 1243,
                                        "start": 1242,
                                        "end": 1243,
                                        "fullWidth": 1,
                                        "width": 1,
                                        "text": ")",
                                        "value": ")",
                                        "valueText": ")"
                                    }
                                }
                            },
                            "semicolonToken": {
                                "kind": "SemicolonToken",
                                "fullStart": 1243,
                                "fullEnd": 1245,
                                "start": 1243,
                                "end": 1244,
                                "fullWidth": 2,
                                "width": 1,
                                "text": ";",
                                "value": ";",
                                "valueText": ";",
                                "hasTrailingTrivia": true,
                                "hasTrailingNewLine": true,
                                "trailingTrivia": [
                                    {
                                        "kind": "NewLineTrivia",
                                        "text": "\n"
                                    }
                                ]
                            }
                        }
                    ],
                    "closeBraceToken": {
                        "kind": "CloseBraceToken",
                        "fullStart": 1245,
                        "fullEnd": 1247,
                        "start": 1245,
                        "end": 1246,
                        "fullWidth": 2,
                        "width": 1,
                        "text": "}",
                        "value": "}",
                        "valueText": "}",
                        "hasTrailingTrivia": true,
                        "hasTrailingNewLine": true,
                        "trailingTrivia": [
                            {
                                "kind": "NewLineTrivia",
                                "text": "\n"
                            }
                        ]
                    }
                }
            },
            {
                "kind": "IfStatement",
                "fullStart": 1247,
                "fullEnd": 1409,
                "start": 1258,
                "end": 1408,
                "fullWidth": 162,
                "width": 150,
                "ifKeyword": {
                    "kind": "IfKeyword",
                    "fullStart": 1247,
                    "fullEnd": 1261,
                    "start": 1258,
                    "end": 1260,
                    "fullWidth": 14,
                    "width": 2,
                    "text": "if",
                    "value": "if",
                    "valueText": "if",
                    "hasLeadingTrivia": true,
                    "hasLeadingComment": true,
                    "hasLeadingNewLine": true,
                    "hasTrailingTrivia": true,
                    "leadingTrivia": [
                        {
                            "kind": "NewLineTrivia",
                            "text": "\n"
                        },
                        {
                            "kind": "SingleLineCommentTrivia",
                            "text": "//CHECK#3"
                        },
                        {
                            "kind": "NewLineTrivia",
                            "text": "\n"
                        }
                    ],
                    "trailingTrivia": [
                        {
                            "kind": "WhitespaceTrivia",
                            "text": " "
                        }
                    ]
                },
                "openParenToken": {
                    "kind": "OpenParenToken",
                    "fullStart": 1261,
                    "fullEnd": 1262,
                    "start": 1261,
                    "end": 1262,
                    "fullWidth": 1,
                    "width": 1,
                    "text": "(",
                    "value": "(",
                    "valueText": "("
                },
                "condition": {
                    "kind": "NotEqualsExpression",
                    "fullStart": 1262,
                    "fullEnd": 1269,
                    "start": 1262,
                    "end": 1269,
                    "fullWidth": 7,
                    "width": 7,
                    "left": {
                        "kind": "InvocationExpression",
                        "fullStart": 1262,
                        "fullEnd": 1265,
                        "start": 1262,
                        "end": 1265,
                        "fullWidth": 3,
                        "width": 3,
                        "expression": {
                            "kind": "IdentifierName",
                            "fullStart": 1262,
                            "fullEnd": 1263,
                            "start": 1262,
                            "end": 1263,
                            "fullWidth": 1,
                            "width": 1,
                            "text": "f",
                            "value": "f",
                            "valueText": "f"
                        },
                        "argumentList": {
                            "kind": "ArgumentList",
                            "fullStart": 1263,
                            "fullEnd": 1265,
                            "start": 1263,
                            "end": 1265,
                            "fullWidth": 2,
                            "width": 2,
                            "openParenToken": {
                                "kind": "OpenParenToken",
                                "fullStart": 1263,
                                "fullEnd": 1264,
                                "start": 1263,
                                "end": 1264,
                                "fullWidth": 1,
                                "width": 1,
                                "text": "(",
                                "value": "(",
                                "valueText": "("
                            },
                            "arguments": [],
                            "closeParenToken": {
                                "kind": "CloseParenToken",
                                "fullStart": 1264,
                                "fullEnd": 1265,
                                "start": 1264,
                                "end": 1265,
                                "fullWidth": 1,
                                "width": 1,
                                "text": ")",
                                "value": ")",
                                "valueText": ")"
                            }
                        }
                    },
                    "operatorToken": {
                        "kind": "ExclamationEqualsEqualsToken",
                        "fullStart": 1265,
                        "fullEnd": 1268,
                        "start": 1265,
                        "end": 1268,
                        "fullWidth": 3,
                        "width": 3,
                        "text": "!==",
                        "value": "!==",
                        "valueText": "!=="
                    },
                    "right": {
                        "kind": "NumericLiteral",
                        "fullStart": 1268,
                        "fullEnd": 1269,
                        "start": 1268,
                        "end": 1269,
                        "fullWidth": 1,
                        "width": 1,
                        "text": "1",
                        "value": 1,
                        "valueText": "1"
                    }
                },
                "closeParenToken": {
                    "kind": "CloseParenToken",
                    "fullStart": 1269,
                    "fullEnd": 1271,
                    "start": 1269,
                    "end": 1270,
                    "fullWidth": 2,
                    "width": 1,
                    "text": ")",
                    "value": ")",
                    "valueText": ")",
                    "hasTrailingTrivia": true,
                    "trailingTrivia": [
                        {
                            "kind": "WhitespaceTrivia",
                            "text": " "
                        }
                    ]
                },
                "statement": {
                    "kind": "Block",
                    "fullStart": 1271,
                    "fullEnd": 1409,
                    "start": 1271,
                    "end": 1408,
                    "fullWidth": 138,
                    "width": 137,
                    "openBraceToken": {
                        "kind": "OpenBraceToken",
                        "fullStart": 1271,
                        "fullEnd": 1273,
                        "start": 1271,
                        "end": 1272,
                        "fullWidth": 2,
                        "width": 1,
                        "text": "{",
                        "value": "{",
                        "valueText": "{",
                        "hasTrailingTrivia": true,
                        "hasTrailingNewLine": true,
                        "trailingTrivia": [
                            {
                                "kind": "NewLineTrivia",
                                "text": "\n"
                            }
                        ]
                    },
                    "statements": [
                        {
                            "kind": "ExpressionStatement",
                            "fullStart": 1273,
                            "fullEnd": 1407,
                            "start": 1275,
                            "end": 1406,
                            "fullWidth": 134,
                            "width": 131,
                            "expression": {
                                "kind": "InvocationExpression",
                                "fullStart": 1273,
                                "fullEnd": 1405,
                                "start": 1275,
                                "end": 1405,
                                "fullWidth": 132,
                                "width": 130,
                                "expression": {
                                    "kind": "IdentifierName",
                                    "fullStart": 1273,
                                    "fullEnd": 1281,
                                    "start": 1275,
                                    "end": 1281,
                                    "fullWidth": 8,
                                    "width": 6,
                                    "text": "$ERROR",
                                    "value": "$ERROR",
                                    "valueText": "$ERROR",
                                    "hasLeadingTrivia": true,
                                    "leadingTrivia": [
                                        {
                                            "kind": "WhitespaceTrivia",
                                            "text": "  "
                                        }
                                    ]
                                },
                                "argumentList": {
                                    "kind": "ArgumentList",
                                    "fullStart": 1281,
                                    "fullEnd": 1405,
                                    "start": 1281,
                                    "end": 1405,
                                    "fullWidth": 124,
                                    "width": 124,
                                    "openParenToken": {
                                        "kind": "OpenParenToken",
                                        "fullStart": 1281,
                                        "fullEnd": 1282,
                                        "start": 1281,
                                        "end": 1282,
                                        "fullWidth": 1,
                                        "width": 1,
                                        "text": "(",
                                        "value": "(",
                                        "valueText": "("
                                    },
                                    "arguments": [
                                        {
                                            "kind": "StringLiteral",
                                            "fullStart": 1282,
                                            "fullEnd": 1404,
                                            "start": 1282,
                                            "end": 1404,
                                            "fullWidth": 122,
                                            "width": 122,
                                            "text": "'#3: hen the Function constructor is called with one argument then body be that argument the following steps are taken...'",
                                            "value": "#3: hen the Function constructor is called with one argument then body be that argument the following steps are taken...",
                                            "valueText": "#3: hen the Function constructor is called with one argument then body be that argument the following steps are taken..."
                                        }
                                    ],
                                    "closeParenToken": {
                                        "kind": "CloseParenToken",
                                        "fullStart": 1404,
                                        "fullEnd": 1405,
                                        "start": 1404,
                                        "end": 1405,
                                        "fullWidth": 1,
                                        "width": 1,
                                        "text": ")",
                                        "value": ")",
                                        "valueText": ")"
                                    }
                                }
                            },
                            "semicolonToken": {
                                "kind": "SemicolonToken",
                                "fullStart": 1405,
                                "fullEnd": 1407,
                                "start": 1405,
                                "end": 1406,
                                "fullWidth": 2,
                                "width": 1,
                                "text": ";",
                                "value": ";",
                                "valueText": ";",
                                "hasTrailingTrivia": true,
                                "hasTrailingNewLine": true,
                                "trailingTrivia": [
                                    {
                                        "kind": "NewLineTrivia",
                                        "text": "\n"
                                    }
                                ]
                            }
                        }
                    ],
                    "closeBraceToken": {
                        "kind": "CloseBraceToken",
                        "fullStart": 1407,
                        "fullEnd": 1409,
                        "start": 1407,
                        "end": 1408,
                        "fullWidth": 2,
                        "width": 1,
                        "text": "}",
                        "value": "}",
                        "valueText": "}",
                        "hasTrailingTrivia": true,
                        "hasTrailingNewLine": true,
                        "trailingTrivia": [
                            {
                                "kind": "NewLineTrivia",
                                "text": "\n"
                            }
                        ]
                    }
                }
            }
        ],
        "endOfFileToken": {
            "kind": "EndOfFileToken",
            "fullStart": 1409,
            "fullEnd": 1410,
            "start": 1410,
            "end": 1410,
            "fullWidth": 1,
            "width": 0,
            "text": "",
            "hasLeadingTrivia": true,
            "hasLeadingNewLine": true,
            "leadingTrivia": [
                {
                    "kind": "NewLineTrivia",
                    "text": "\n"
                }
            ]
        }
    },
    "lineMap": {
        "lineStarts": [
            0,
            61,
            132,
            133,
            137,
            260,
            286,
            377,
            460,
            638,
            718,
            742,
            745,
            790,
            879,
            883,
            884,
            937,
            938,
            948,
            954,
            985,
            999,
            1041,
            1043,
            1044,
            1054,
            1088,
            1245,
            1247,
            1248,
            1258,
            1273,
            1407,
            1409,
            1410
        ],
        "length": 1410
    }
}<|MERGE_RESOLUTION|>--- conflicted
+++ resolved
@@ -95,12 +95,8 @@
                             "start": 888,
                             "end": 935,
                             "fullWidth": 47,
-<<<<<<< HEAD
                             "width": 47,
-                            "identifier": {
-=======
                             "propertyName": {
->>>>>>> 85e84683
                                 "kind": "IdentifierName",
                                 "fullStart": 888,
                                 "fullEnd": 892,
@@ -500,12 +496,8 @@
                                         "start": 960,
                                         "end": 982,
                                         "fullWidth": 22,
-<<<<<<< HEAD
                                         "width": 22,
-                                        "identifier": {
-=======
                                         "propertyName": {
->>>>>>> 85e84683
                                             "kind": "IdentifierName",
                                             "fullStart": 960,
                                             "fullEnd": 962,
