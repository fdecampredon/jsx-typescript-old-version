--- conflicted
+++ resolved
@@ -94,12 +94,8 @@
                             "start": 995,
                             "end": 1030,
                             "fullWidth": 35,
-<<<<<<< HEAD
                             "width": 35,
-                            "identifier": {
-=======
                             "propertyName": {
->>>>>>> 85e84683
                                 "kind": "IdentifierName",
                                 "fullStart": 995,
                                 "fullEnd": 997,
@@ -433,12 +429,8 @@
                             "start": 1036,
                             "end": 1079,
                             "fullWidth": 43,
-<<<<<<< HEAD
                             "width": 43,
-                            "identifier": {
-=======
                             "propertyName": {
->>>>>>> 85e84683
                                 "kind": "IdentifierName",
                                 "fullStart": 1036,
                                 "fullEnd": 1041,
@@ -852,12 +844,8 @@
                                         "start": 1104,
                                         "end": 1128,
                                         "fullWidth": 24,
-<<<<<<< HEAD
                                         "width": 24,
-                                        "identifier": {
-=======
                                         "propertyName": {
->>>>>>> 85e84683
                                             "kind": "IdentifierName",
                                             "fullStart": 1104,
                                             "fullEnd": 1106,
