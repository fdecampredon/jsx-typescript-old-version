--- conflicted
+++ resolved
@@ -2402,12 +2402,8 @@
                             "start": 1249,
                             "end": 1256,
                             "fullWidth": 7,
-<<<<<<< HEAD
                             "width": 7,
-                            "identifier": {
-=======
                             "propertyName": {
->>>>>>> 85e84683
                                 "kind": "IdentifierName",
                                 "fullStart": 1249,
                                 "fullEnd": 1254,
