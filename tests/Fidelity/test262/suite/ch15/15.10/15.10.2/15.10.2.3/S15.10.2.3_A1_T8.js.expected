{
    "isDeclaration": false,
    "languageVersion": "EcmaScript5",
    "parseOptions": {
        "allowAutomaticSemicolonInsertion": true
    },
    "sourceUnit": {
        "kind": "SourceUnit",
        "fullStart": 0,
        "fullEnd": 1535,
        "start": 558,
        "end": 1535,
        "fullWidth": 1535,
        "width": 977,
        "isIncrementallyUnusable": true,
        "moduleElements": [
            {
                "kind": "ExpressionStatement",
                "fullStart": 0,
                "fullEnd": 604,
                "start": 558,
                "end": 603,
                "fullWidth": 604,
                "width": 45,
                "isIncrementallyUnusable": true,
                "expression": {
                    "kind": "AssignmentExpression",
                    "fullStart": 0,
                    "fullEnd": 602,
                    "start": 558,
                    "end": 602,
                    "fullWidth": 602,
                    "width": 44,
                    "isIncrementallyUnusable": true,
                    "left": {
                        "kind": "IdentifierName",
                        "fullStart": 0,
                        "fullEnd": 569,
                        "start": 558,
                        "end": 568,
                        "fullWidth": 569,
                        "width": 10,
                        "text": "__executed",
                        "value": "__executed",
                        "valueText": "__executed",
                        "hasLeadingTrivia": true,
                        "hasLeadingComment": true,
                        "hasLeadingNewLine": true,
                        "hasTrailingTrivia": true,
                        "leadingTrivia": [
                            {
                                "kind": "SingleLineCommentTrivia",
                                "text": "// Copyright 2009 the Sputnik authors.  All rights reserved."
                            },
                            {
                                "kind": "NewLineTrivia",
                                "text": "\n"
                            },
                            {
                                "kind": "SingleLineCommentTrivia",
                                "text": "// This code is governed by the BSD license found in the LICENSE file."
                            },
                            {
                                "kind": "NewLineTrivia",
                                "text": "\n"
                            },
                            {
                                "kind": "NewLineTrivia",
                                "text": "\n"
                            },
                            {
                                "kind": "MultiLineCommentTrivia",
                                "text": "/**\n * The | regular expression operator separates two alternatives.\n * The pattern first tries to match the left Alternative (followed by the sequel of the regular expression).\n * If it fails, it tries to match the right Disjunction (followed by the sequel of the regular expression)\n *\n * @path ch15/15.10/15.10.2/15.10.2.3/S15.10.2.3_A1_T8.js\n * @description Execute /(?:ab|cd)+|ef/i.exec(\"AEKFCD\") and check results\n */"
                            },
                            {
                                "kind": "NewLineTrivia",
                                "text": "\n"
                            },
                            {
                                "kind": "NewLineTrivia",
                                "text": "\n"
                            }
                        ],
                        "trailingTrivia": [
                            {
                                "kind": "WhitespaceTrivia",
                                "text": " "
                            }
                        ]
                    },
                    "operatorToken": {
                        "kind": "EqualsToken",
                        "fullStart": 569,
                        "fullEnd": 571,
                        "start": 569,
                        "end": 570,
                        "fullWidth": 2,
                        "width": 1,
                        "text": "=",
                        "value": "=",
                        "valueText": "=",
                        "hasTrailingTrivia": true,
                        "trailingTrivia": [
                            {
                                "kind": "WhitespaceTrivia",
                                "text": " "
                            }
                        ]
                    },
                    "right": {
                        "kind": "InvocationExpression",
                        "fullStart": 571,
                        "fullEnd": 602,
                        "start": 571,
                        "end": 602,
                        "fullWidth": 31,
                        "width": 31,
                        "isIncrementallyUnusable": true,
                        "expression": {
                            "kind": "MemberAccessExpression",
                            "fullStart": 571,
                            "fullEnd": 592,
                            "start": 571,
                            "end": 592,
                            "fullWidth": 21,
                            "width": 21,
                            "isIncrementallyUnusable": true,
                            "expression": {
                                "kind": "RegularExpressionLiteral",
                                "fullStart": 571,
                                "fullEnd": 587,
                                "start": 571,
                                "end": 587,
                                "fullWidth": 16,
                                "width": 16,
                                "text": "/(?:ab|cd)+|ef/i",
                                "value": {},
                                "valueText": "/(?:ab|cd)+|ef/i"
                            },
                            "dotToken": {
                                "kind": "DotToken",
                                "fullStart": 587,
                                "fullEnd": 588,
                                "start": 587,
                                "end": 588,
                                "fullWidth": 1,
                                "width": 1,
                                "text": ".",
                                "value": ".",
                                "valueText": "."
                            },
                            "name": {
                                "kind": "IdentifierName",
                                "fullStart": 588,
                                "fullEnd": 592,
                                "start": 588,
                                "end": 592,
                                "fullWidth": 4,
                                "width": 4,
                                "text": "exec",
                                "value": "exec",
                                "valueText": "exec"
                            }
                        },
                        "argumentList": {
                            "kind": "ArgumentList",
                            "fullStart": 592,
                            "fullEnd": 602,
                            "start": 592,
                            "end": 602,
                            "fullWidth": 10,
                            "width": 10,
                            "openParenToken": {
                                "kind": "OpenParenToken",
                                "fullStart": 592,
                                "fullEnd": 593,
                                "start": 592,
                                "end": 593,
                                "fullWidth": 1,
                                "width": 1,
                                "text": "(",
                                "value": "(",
                                "valueText": "("
                            },
                            "arguments": [
                                {
                                    "kind": "StringLiteral",
                                    "fullStart": 593,
                                    "fullEnd": 601,
                                    "start": 593,
                                    "end": 601,
                                    "fullWidth": 8,
                                    "width": 8,
                                    "text": "\"AEKFCD\"",
                                    "value": "AEKFCD",
                                    "valueText": "AEKFCD"
                                }
                            ],
                            "closeParenToken": {
                                "kind": "CloseParenToken",
                                "fullStart": 601,
                                "fullEnd": 602,
                                "start": 601,
                                "end": 602,
                                "fullWidth": 1,
                                "width": 1,
                                "text": ")",
                                "value": ")",
                                "valueText": ")"
                            }
                        }
                    }
                },
                "semicolonToken": {
                    "kind": "SemicolonToken",
                    "fullStart": 602,
                    "fullEnd": 604,
                    "start": 602,
                    "end": 603,
                    "fullWidth": 2,
                    "width": 1,
                    "text": ";",
                    "value": ";",
                    "valueText": ";",
                    "hasTrailingTrivia": true,
                    "hasTrailingNewLine": true,
                    "trailingTrivia": [
                        {
                            "kind": "NewLineTrivia",
                            "text": "\n"
                        }
                    ]
                }
            },
            {
                "kind": "ExpressionStatement",
                "fullStart": 604,
                "fullEnd": 626,
                "start": 605,
                "end": 625,
                "fullWidth": 22,
                "width": 20,
                "expression": {
                    "kind": "AssignmentExpression",
                    "fullStart": 604,
                    "fullEnd": 624,
                    "start": 605,
                    "end": 624,
                    "fullWidth": 20,
                    "width": 19,
                    "left": {
                        "kind": "IdentifierName",
                        "fullStart": 604,
                        "fullEnd": 616,
                        "start": 605,
                        "end": 615,
                        "fullWidth": 12,
                        "width": 10,
                        "text": "__expected",
                        "value": "__expected",
                        "valueText": "__expected",
                        "hasLeadingTrivia": true,
                        "hasLeadingNewLine": true,
                        "hasTrailingTrivia": true,
                        "leadingTrivia": [
                            {
                                "kind": "NewLineTrivia",
                                "text": "\n"
                            }
                        ],
                        "trailingTrivia": [
                            {
                                "kind": "WhitespaceTrivia",
                                "text": " "
                            }
                        ]
                    },
                    "operatorToken": {
                        "kind": "EqualsToken",
                        "fullStart": 616,
                        "fullEnd": 618,
                        "start": 616,
                        "end": 617,
                        "fullWidth": 2,
                        "width": 1,
                        "text": "=",
                        "value": "=",
                        "valueText": "=",
                        "hasTrailingTrivia": true,
                        "trailingTrivia": [
                            {
                                "kind": "WhitespaceTrivia",
                                "text": " "
                            }
                        ]
                    },
                    "right": {
                        "kind": "ArrayLiteralExpression",
                        "fullStart": 618,
                        "fullEnd": 624,
                        "start": 618,
                        "end": 624,
                        "fullWidth": 6,
                        "width": 6,
                        "openBracketToken": {
                            "kind": "OpenBracketToken",
                            "fullStart": 618,
                            "fullEnd": 619,
                            "start": 618,
                            "end": 619,
                            "fullWidth": 1,
                            "width": 1,
                            "text": "[",
                            "value": "[",
                            "valueText": "["
                        },
                        "expressions": [
                            {
                                "kind": "StringLiteral",
                                "fullStart": 619,
                                "fullEnd": 623,
                                "start": 619,
                                "end": 623,
                                "fullWidth": 4,
                                "width": 4,
                                "text": "\"CD\"",
                                "value": "CD",
                                "valueText": "CD"
                            }
                        ],
                        "closeBracketToken": {
                            "kind": "CloseBracketToken",
                            "fullStart": 623,
                            "fullEnd": 624,
                            "start": 623,
                            "end": 624,
                            "fullWidth": 1,
                            "width": 1,
                            "text": "]",
                            "value": "]",
                            "valueText": "]"
                        }
                    }
                },
                "semicolonToken": {
                    "kind": "SemicolonToken",
                    "fullStart": 624,
                    "fullEnd": 626,
                    "start": 624,
                    "end": 625,
                    "fullWidth": 2,
                    "width": 1,
                    "text": ";",
                    "value": ";",
                    "valueText": ";",
                    "hasTrailingTrivia": true,
                    "hasTrailingNewLine": true,
                    "trailingTrivia": [
                        {
                            "kind": "NewLineTrivia",
                            "text": "\n"
                        }
                    ]
                }
            },
            {
                "kind": "ExpressionStatement",
                "fullStart": 626,
                "fullEnd": 648,
                "start": 626,
                "end": 647,
                "fullWidth": 22,
                "width": 21,
                "expression": {
                    "kind": "AssignmentExpression",
                    "fullStart": 626,
                    "fullEnd": 646,
                    "start": 626,
                    "end": 646,
                    "fullWidth": 20,
                    "width": 20,
                    "left": {
                        "kind": "MemberAccessExpression",
                        "fullStart": 626,
                        "fullEnd": 643,
                        "start": 626,
                        "end": 642,
                        "fullWidth": 17,
                        "width": 16,
                        "expression": {
                            "kind": "IdentifierName",
                            "fullStart": 626,
                            "fullEnd": 636,
                            "start": 626,
                            "end": 636,
                            "fullWidth": 10,
                            "width": 10,
                            "text": "__expected",
                            "value": "__expected",
                            "valueText": "__expected"
                        },
                        "dotToken": {
                            "kind": "DotToken",
                            "fullStart": 636,
                            "fullEnd": 637,
                            "start": 636,
                            "end": 637,
                            "fullWidth": 1,
                            "width": 1,
                            "text": ".",
                            "value": ".",
                            "valueText": "."
                        },
                        "name": {
                            "kind": "IdentifierName",
                            "fullStart": 637,
                            "fullEnd": 643,
                            "start": 637,
                            "end": 642,
                            "fullWidth": 6,
                            "width": 5,
                            "text": "index",
                            "value": "index",
                            "valueText": "index",
                            "hasTrailingTrivia": true,
                            "trailingTrivia": [
                                {
                                    "kind": "WhitespaceTrivia",
                                    "text": " "
                                }
                            ]
                        }
                    },
                    "operatorToken": {
                        "kind": "EqualsToken",
                        "fullStart": 643,
                        "fullEnd": 645,
                        "start": 643,
                        "end": 644,
                        "fullWidth": 2,
                        "width": 1,
                        "text": "=",
                        "value": "=",
                        "valueText": "=",
                        "hasTrailingTrivia": true,
                        "trailingTrivia": [
                            {
                                "kind": "WhitespaceTrivia",
                                "text": " "
                            }
                        ]
                    },
                    "right": {
                        "kind": "NumericLiteral",
                        "fullStart": 645,
                        "fullEnd": 646,
                        "start": 645,
                        "end": 646,
                        "fullWidth": 1,
                        "width": 1,
                        "text": "4",
                        "value": 4,
                        "valueText": "4"
                    }
                },
                "semicolonToken": {
                    "kind": "SemicolonToken",
                    "fullStart": 646,
                    "fullEnd": 648,
                    "start": 646,
                    "end": 647,
                    "fullWidth": 2,
                    "width": 1,
                    "text": ";",
                    "value": ";",
                    "valueText": ";",
                    "hasTrailingTrivia": true,
                    "hasTrailingNewLine": true,
                    "trailingTrivia": [
                        {
                            "kind": "NewLineTrivia",
                            "text": "\n"
                        }
                    ]
                }
            },
            {
                "kind": "ExpressionStatement",
                "fullStart": 648,
                "fullEnd": 677,
                "start": 648,
                "end": 676,
                "fullWidth": 29,
                "width": 28,
                "expression": {
                    "kind": "AssignmentExpression",
                    "fullStart": 648,
                    "fullEnd": 675,
                    "start": 648,
                    "end": 675,
                    "fullWidth": 27,
                    "width": 27,
                    "left": {
                        "kind": "MemberAccessExpression",
                        "fullStart": 648,
                        "fullEnd": 665,
                        "start": 648,
                        "end": 664,
                        "fullWidth": 17,
                        "width": 16,
                        "expression": {
                            "kind": "IdentifierName",
                            "fullStart": 648,
                            "fullEnd": 658,
                            "start": 648,
                            "end": 658,
                            "fullWidth": 10,
                            "width": 10,
                            "text": "__expected",
                            "value": "__expected",
                            "valueText": "__expected"
                        },
                        "dotToken": {
                            "kind": "DotToken",
                            "fullStart": 658,
                            "fullEnd": 659,
                            "start": 658,
                            "end": 659,
                            "fullWidth": 1,
                            "width": 1,
                            "text": ".",
                            "value": ".",
                            "valueText": "."
                        },
                        "name": {
                            "kind": "IdentifierName",
                            "fullStart": 659,
                            "fullEnd": 665,
                            "start": 659,
                            "end": 664,
                            "fullWidth": 6,
                            "width": 5,
                            "text": "input",
                            "value": "input",
                            "valueText": "input",
                            "hasTrailingTrivia": true,
                            "trailingTrivia": [
                                {
                                    "kind": "WhitespaceTrivia",
                                    "text": " "
                                }
                            ]
                        }
                    },
                    "operatorToken": {
                        "kind": "EqualsToken",
                        "fullStart": 665,
                        "fullEnd": 667,
                        "start": 665,
                        "end": 666,
                        "fullWidth": 2,
                        "width": 1,
                        "text": "=",
                        "value": "=",
                        "valueText": "=",
                        "hasTrailingTrivia": true,
                        "trailingTrivia": [
                            {
                                "kind": "WhitespaceTrivia",
                                "text": " "
                            }
                        ]
                    },
                    "right": {
                        "kind": "StringLiteral",
                        "fullStart": 667,
                        "fullEnd": 675,
                        "start": 667,
                        "end": 675,
                        "fullWidth": 8,
                        "width": 8,
                        "text": "\"AEKFCD\"",
                        "value": "AEKFCD",
                        "valueText": "AEKFCD"
                    }
                },
                "semicolonToken": {
                    "kind": "SemicolonToken",
                    "fullStart": 675,
                    "fullEnd": 677,
                    "start": 675,
                    "end": 676,
                    "fullWidth": 2,
                    "width": 1,
                    "text": ";",
                    "value": ";",
                    "valueText": ";",
                    "hasTrailingTrivia": true,
                    "hasTrailingNewLine": true,
                    "trailingTrivia": [
                        {
                            "kind": "NewLineTrivia",
                            "text": "\n"
                        }
                    ]
                }
            },
            {
                "kind": "IfStatement",
                "fullStart": 677,
                "fullEnd": 877,
                "start": 688,
                "end": 876,
                "fullWidth": 200,
                "width": 188,
                "ifKeyword": {
                    "kind": "IfKeyword",
                    "fullStart": 677,
                    "fullEnd": 691,
                    "start": 688,
                    "end": 690,
                    "fullWidth": 14,
                    "width": 2,
                    "text": "if",
                    "value": "if",
                    "valueText": "if",
                    "hasLeadingTrivia": true,
                    "hasLeadingComment": true,
                    "hasLeadingNewLine": true,
                    "hasTrailingTrivia": true,
                    "leadingTrivia": [
                        {
                            "kind": "NewLineTrivia",
                            "text": "\n"
                        },
                        {
                            "kind": "SingleLineCommentTrivia",
                            "text": "//CHECK#1"
                        },
                        {
                            "kind": "NewLineTrivia",
                            "text": "\n"
                        }
                    ],
                    "trailingTrivia": [
                        {
                            "kind": "WhitespaceTrivia",
                            "text": " "
                        }
                    ]
                },
                "openParenToken": {
                    "kind": "OpenParenToken",
                    "fullStart": 691,
                    "fullEnd": 692,
                    "start": 691,
                    "end": 692,
                    "fullWidth": 1,
                    "width": 1,
                    "text": "(",
                    "value": "(",
                    "valueText": "("
                },
                "condition": {
                    "kind": "NotEqualsExpression",
                    "fullStart": 692,
                    "fullEnd": 731,
                    "start": 692,
                    "end": 731,
                    "fullWidth": 39,
                    "width": 39,
                    "left": {
                        "kind": "MemberAccessExpression",
                        "fullStart": 692,
                        "fullEnd": 710,
                        "start": 692,
                        "end": 709,
                        "fullWidth": 18,
                        "width": 17,
                        "expression": {
                            "kind": "IdentifierName",
                            "fullStart": 692,
                            "fullEnd": 702,
                            "start": 692,
                            "end": 702,
                            "fullWidth": 10,
                            "width": 10,
                            "text": "__executed",
                            "value": "__executed",
                            "valueText": "__executed"
                        },
                        "dotToken": {
                            "kind": "DotToken",
                            "fullStart": 702,
                            "fullEnd": 703,
                            "start": 702,
                            "end": 703,
                            "fullWidth": 1,
                            "width": 1,
                            "text": ".",
                            "value": ".",
                            "valueText": "."
                        },
                        "name": {
                            "kind": "IdentifierName",
                            "fullStart": 703,
                            "fullEnd": 710,
                            "start": 703,
                            "end": 709,
                            "fullWidth": 7,
                            "width": 6,
                            "text": "length",
                            "value": "length",
                            "valueText": "length",
                            "hasTrailingTrivia": true,
                            "trailingTrivia": [
                                {
                                    "kind": "WhitespaceTrivia",
                                    "text": " "
                                }
                            ]
                        }
                    },
                    "operatorToken": {
                        "kind": "ExclamationEqualsEqualsToken",
                        "fullStart": 710,
                        "fullEnd": 714,
                        "start": 710,
                        "end": 713,
                        "fullWidth": 4,
                        "width": 3,
                        "text": "!==",
                        "value": "!==",
                        "valueText": "!==",
                        "hasTrailingTrivia": true,
                        "trailingTrivia": [
                            {
                                "kind": "WhitespaceTrivia",
                                "text": " "
                            }
                        ]
                    },
                    "right": {
                        "kind": "MemberAccessExpression",
                        "fullStart": 714,
                        "fullEnd": 731,
                        "start": 714,
                        "end": 731,
                        "fullWidth": 17,
                        "width": 17,
                        "expression": {
                            "kind": "IdentifierName",
                            "fullStart": 714,
                            "fullEnd": 724,
                            "start": 714,
                            "end": 724,
                            "fullWidth": 10,
                            "width": 10,
                            "text": "__expected",
                            "value": "__expected",
                            "valueText": "__expected"
                        },
                        "dotToken": {
                            "kind": "DotToken",
                            "fullStart": 724,
                            "fullEnd": 725,
                            "start": 724,
                            "end": 725,
                            "fullWidth": 1,
                            "width": 1,
                            "text": ".",
                            "value": ".",
                            "valueText": "."
                        },
                        "name": {
                            "kind": "IdentifierName",
                            "fullStart": 725,
                            "fullEnd": 731,
                            "start": 725,
                            "end": 731,
                            "fullWidth": 6,
                            "width": 6,
                            "text": "length",
                            "value": "length",
                            "valueText": "length"
                        }
                    }
                },
                "closeParenToken": {
                    "kind": "CloseParenToken",
                    "fullStart": 731,
                    "fullEnd": 733,
                    "start": 731,
                    "end": 732,
                    "fullWidth": 2,
                    "width": 1,
                    "text": ")",
                    "value": ")",
                    "valueText": ")",
                    "hasTrailingTrivia": true,
                    "trailingTrivia": [
                        {
                            "kind": "WhitespaceTrivia",
                            "text": " "
                        }
                    ]
                },
                "statement": {
                    "kind": "Block",
                    "fullStart": 733,
                    "fullEnd": 877,
                    "start": 733,
                    "end": 876,
                    "fullWidth": 144,
                    "width": 143,
                    "openBraceToken": {
                        "kind": "OpenBraceToken",
                        "fullStart": 733,
                        "fullEnd": 735,
                        "start": 733,
                        "end": 734,
                        "fullWidth": 2,
                        "width": 1,
                        "text": "{",
                        "value": "{",
                        "valueText": "{",
                        "hasTrailingTrivia": true,
                        "hasTrailingNewLine": true,
                        "trailingTrivia": [
                            {
                                "kind": "NewLineTrivia",
                                "text": "\n"
                            }
                        ]
                    },
                    "statements": [
                        {
                            "kind": "ExpressionStatement",
                            "fullStart": 735,
                            "fullEnd": 875,
                            "start": 736,
                            "end": 874,
                            "fullWidth": 140,
                            "width": 138,
                            "expression": {
                                "kind": "InvocationExpression",
                                "fullStart": 735,
                                "fullEnd": 873,
                                "start": 736,
                                "end": 873,
                                "fullWidth": 138,
                                "width": 137,
                                "expression": {
                                    "kind": "IdentifierName",
                                    "fullStart": 735,
                                    "fullEnd": 742,
                                    "start": 736,
                                    "end": 742,
                                    "fullWidth": 7,
                                    "width": 6,
                                    "text": "$ERROR",
                                    "value": "$ERROR",
                                    "valueText": "$ERROR",
                                    "hasLeadingTrivia": true,
                                    "leadingTrivia": [
                                        {
                                            "kind": "WhitespaceTrivia",
                                            "text": "\t"
                                        }
                                    ]
                                },
                                "argumentList": {
                                    "kind": "ArgumentList",
                                    "fullStart": 742,
                                    "fullEnd": 873,
                                    "start": 742,
                                    "end": 873,
                                    "fullWidth": 131,
                                    "width": 131,
                                    "openParenToken": {
                                        "kind": "OpenParenToken",
                                        "fullStart": 742,
                                        "fullEnd": 743,
                                        "start": 742,
                                        "end": 743,
                                        "fullWidth": 1,
                                        "width": 1,
                                        "text": "(",
                                        "value": "(",
                                        "valueText": "("
                                    },
                                    "arguments": [
                                        {
                                            "kind": "AddExpression",
                                            "fullStart": 743,
                                            "fullEnd": 872,
                                            "start": 743,
                                            "end": 872,
                                            "fullWidth": 129,
                                            "width": 129,
                                            "left": {
                                                "kind": "AddExpression",
                                                "fullStart": 743,
                                                "fullEnd": 853,
                                                "start": 743,
                                                "end": 852,
                                                "fullWidth": 110,
                                                "width": 109,
                                                "left": {
                                                    "kind": "AddExpression",
                                                    "fullStart": 743,
                                                    "fullEnd": 838,
                                                    "start": 743,
                                                    "end": 837,
                                                    "fullWidth": 95,
                                                    "width": 94,
                                                    "left": {
                                                        "kind": "StringLiteral",
                                                        "fullStart": 743,
                                                        "fullEnd": 818,
                                                        "start": 743,
                                                        "end": 817,
                                                        "fullWidth": 75,
                                                        "width": 74,
                                                        "text": "'#1: __executed = /(?:ab|cd)+|ef/i.exec(\"AEKFCD\"); __executed.length === '",
                                                        "value": "#1: __executed = /(?:ab|cd)+|ef/i.exec(\"AEKFCD\"); __executed.length === ",
                                                        "valueText": "#1: __executed = /(?:ab|cd)+|ef/i.exec(\"AEKFCD\"); __executed.length === ",
                                                        "hasTrailingTrivia": true,
                                                        "trailingTrivia": [
                                                            {
                                                                "kind": "WhitespaceTrivia",
                                                                "text": " "
                                                            }
                                                        ]
                                                    },
                                                    "operatorToken": {
                                                        "kind": "PlusToken",
                                                        "fullStart": 818,
                                                        "fullEnd": 820,
                                                        "start": 818,
                                                        "end": 819,
                                                        "fullWidth": 2,
                                                        "width": 1,
                                                        "text": "+",
                                                        "value": "+",
                                                        "valueText": "+",
                                                        "hasTrailingTrivia": true,
                                                        "trailingTrivia": [
                                                            {
                                                                "kind": "WhitespaceTrivia",
                                                                "text": " "
                                                            }
                                                        ]
                                                    },
                                                    "right": {
                                                        "kind": "MemberAccessExpression",
                                                        "fullStart": 820,
                                                        "fullEnd": 838,
                                                        "start": 820,
                                                        "end": 837,
                                                        "fullWidth": 18,
                                                        "width": 17,
                                                        "expression": {
                                                            "kind": "IdentifierName",
                                                            "fullStart": 820,
                                                            "fullEnd": 830,
                                                            "start": 820,
                                                            "end": 830,
                                                            "fullWidth": 10,
                                                            "width": 10,
                                                            "text": "__expected",
                                                            "value": "__expected",
                                                            "valueText": "__expected"
                                                        },
                                                        "dotToken": {
                                                            "kind": "DotToken",
                                                            "fullStart": 830,
                                                            "fullEnd": 831,
                                                            "start": 830,
                                                            "end": 831,
                                                            "fullWidth": 1,
                                                            "width": 1,
                                                            "text": ".",
                                                            "value": ".",
                                                            "valueText": "."
                                                        },
                                                        "name": {
                                                            "kind": "IdentifierName",
                                                            "fullStart": 831,
                                                            "fullEnd": 838,
                                                            "start": 831,
                                                            "end": 837,
                                                            "fullWidth": 7,
                                                            "width": 6,
                                                            "text": "length",
                                                            "value": "length",
                                                            "valueText": "length",
                                                            "hasTrailingTrivia": true,
                                                            "trailingTrivia": [
                                                                {
                                                                    "kind": "WhitespaceTrivia",
                                                                    "text": " "
                                                                }
                                                            ]
                                                        }
                                                    }
                                                },
                                                "operatorToken": {
                                                    "kind": "PlusToken",
                                                    "fullStart": 838,
                                                    "fullEnd": 840,
                                                    "start": 838,
                                                    "end": 839,
                                                    "fullWidth": 2,
                                                    "width": 1,
                                                    "text": "+",
                                                    "value": "+",
                                                    "valueText": "+",
                                                    "hasTrailingTrivia": true,
                                                    "trailingTrivia": [
                                                        {
                                                            "kind": "WhitespaceTrivia",
                                                            "text": " "
                                                        }
                                                    ]
                                                },
                                                "right": {
                                                    "kind": "StringLiteral",
                                                    "fullStart": 840,
                                                    "fullEnd": 853,
                                                    "start": 840,
                                                    "end": 852,
                                                    "fullWidth": 13,
                                                    "width": 12,
                                                    "text": "'. Actual: '",
                                                    "value": ". Actual: ",
                                                    "valueText": ". Actual: ",
                                                    "hasTrailingTrivia": true,
                                                    "trailingTrivia": [
                                                        {
                                                            "kind": "WhitespaceTrivia",
                                                            "text": " "
                                                        }
                                                    ]
                                                }
                                            },
                                            "operatorToken": {
                                                "kind": "PlusToken",
                                                "fullStart": 853,
                                                "fullEnd": 855,
                                                "start": 853,
                                                "end": 854,
                                                "fullWidth": 2,
                                                "width": 1,
                                                "text": "+",
                                                "value": "+",
                                                "valueText": "+",
                                                "hasTrailingTrivia": true,
                                                "trailingTrivia": [
                                                    {
                                                        "kind": "WhitespaceTrivia",
                                                        "text": " "
                                                    }
                                                ]
                                            },
                                            "right": {
                                                "kind": "MemberAccessExpression",
                                                "fullStart": 855,
                                                "fullEnd": 872,
                                                "start": 855,
                                                "end": 872,
                                                "fullWidth": 17,
                                                "width": 17,
                                                "expression": {
                                                    "kind": "IdentifierName",
                                                    "fullStart": 855,
                                                    "fullEnd": 865,
                                                    "start": 855,
                                                    "end": 865,
                                                    "fullWidth": 10,
                                                    "width": 10,
                                                    "text": "__executed",
                                                    "value": "__executed",
                                                    "valueText": "__executed"
                                                },
                                                "dotToken": {
                                                    "kind": "DotToken",
                                                    "fullStart": 865,
                                                    "fullEnd": 866,
                                                    "start": 865,
                                                    "end": 866,
                                                    "fullWidth": 1,
                                                    "width": 1,
                                                    "text": ".",
                                                    "value": ".",
                                                    "valueText": "."
                                                },
                                                "name": {
                                                    "kind": "IdentifierName",
                                                    "fullStart": 866,
                                                    "fullEnd": 872,
                                                    "start": 866,
                                                    "end": 872,
                                                    "fullWidth": 6,
                                                    "width": 6,
                                                    "text": "length",
                                                    "value": "length",
                                                    "valueText": "length"
                                                }
                                            }
                                        }
                                    ],
                                    "closeParenToken": {
                                        "kind": "CloseParenToken",
                                        "fullStart": 872,
                                        "fullEnd": 873,
                                        "start": 872,
                                        "end": 873,
                                        "fullWidth": 1,
                                        "width": 1,
                                        "text": ")",
                                        "value": ")",
                                        "valueText": ")"
                                    }
                                }
                            },
                            "semicolonToken": {
                                "kind": "SemicolonToken",
                                "fullStart": 873,
                                "fullEnd": 875,
                                "start": 873,
                                "end": 874,
                                "fullWidth": 2,
                                "width": 1,
                                "text": ";",
                                "value": ";",
                                "valueText": ";",
                                "hasTrailingTrivia": true,
                                "hasTrailingNewLine": true,
                                "trailingTrivia": [
                                    {
                                        "kind": "NewLineTrivia",
                                        "text": "\n"
                                    }
                                ]
                            }
                        }
                    ],
                    "closeBraceToken": {
                        "kind": "CloseBraceToken",
                        "fullStart": 875,
                        "fullEnd": 877,
                        "start": 875,
                        "end": 876,
                        "fullWidth": 2,
                        "width": 1,
                        "text": "}",
                        "value": "}",
                        "valueText": "}",
                        "hasTrailingTrivia": true,
                        "hasTrailingNewLine": true,
                        "trailingTrivia": [
                            {
                                "kind": "NewLineTrivia",
                                "text": "\n"
                            }
                        ]
                    }
                }
            },
            {
                "kind": "IfStatement",
                "fullStart": 877,
                "fullEnd": 1072,
                "start": 888,
                "end": 1071,
                "fullWidth": 195,
                "width": 183,
                "ifKeyword": {
                    "kind": "IfKeyword",
                    "fullStart": 877,
                    "fullEnd": 891,
                    "start": 888,
                    "end": 890,
                    "fullWidth": 14,
                    "width": 2,
                    "text": "if",
                    "value": "if",
                    "valueText": "if",
                    "hasLeadingTrivia": true,
                    "hasLeadingComment": true,
                    "hasLeadingNewLine": true,
                    "hasTrailingTrivia": true,
                    "leadingTrivia": [
                        {
                            "kind": "NewLineTrivia",
                            "text": "\n"
                        },
                        {
                            "kind": "SingleLineCommentTrivia",
                            "text": "//CHECK#2"
                        },
                        {
                            "kind": "NewLineTrivia",
                            "text": "\n"
                        }
                    ],
                    "trailingTrivia": [
                        {
                            "kind": "WhitespaceTrivia",
                            "text": " "
                        }
                    ]
                },
                "openParenToken": {
                    "kind": "OpenParenToken",
                    "fullStart": 891,
                    "fullEnd": 892,
                    "start": 891,
                    "end": 892,
                    "fullWidth": 1,
                    "width": 1,
                    "text": "(",
                    "value": "(",
                    "valueText": "("
                },
                "condition": {
                    "kind": "NotEqualsExpression",
                    "fullStart": 892,
                    "fullEnd": 929,
                    "start": 892,
                    "end": 929,
                    "fullWidth": 37,
                    "width": 37,
                    "left": {
                        "kind": "MemberAccessExpression",
                        "fullStart": 892,
                        "fullEnd": 909,
                        "start": 892,
                        "end": 908,
                        "fullWidth": 17,
                        "width": 16,
                        "expression": {
                            "kind": "IdentifierName",
                            "fullStart": 892,
                            "fullEnd": 902,
                            "start": 892,
                            "end": 902,
                            "fullWidth": 10,
                            "width": 10,
                            "text": "__executed",
                            "value": "__executed",
                            "valueText": "__executed"
                        },
                        "dotToken": {
                            "kind": "DotToken",
                            "fullStart": 902,
                            "fullEnd": 903,
                            "start": 902,
                            "end": 903,
                            "fullWidth": 1,
                            "width": 1,
                            "text": ".",
                            "value": ".",
                            "valueText": "."
                        },
                        "name": {
                            "kind": "IdentifierName",
                            "fullStart": 903,
                            "fullEnd": 909,
                            "start": 903,
                            "end": 908,
                            "fullWidth": 6,
                            "width": 5,
                            "text": "index",
                            "value": "index",
                            "valueText": "index",
                            "hasTrailingTrivia": true,
                            "trailingTrivia": [
                                {
                                    "kind": "WhitespaceTrivia",
                                    "text": " "
                                }
                            ]
                        }
                    },
                    "operatorToken": {
                        "kind": "ExclamationEqualsEqualsToken",
                        "fullStart": 909,
                        "fullEnd": 913,
                        "start": 909,
                        "end": 912,
                        "fullWidth": 4,
                        "width": 3,
                        "text": "!==",
                        "value": "!==",
                        "valueText": "!==",
                        "hasTrailingTrivia": true,
                        "trailingTrivia": [
                            {
                                "kind": "WhitespaceTrivia",
                                "text": " "
                            }
                        ]
                    },
                    "right": {
                        "kind": "MemberAccessExpression",
                        "fullStart": 913,
                        "fullEnd": 929,
                        "start": 913,
                        "end": 929,
                        "fullWidth": 16,
                        "width": 16,
                        "expression": {
                            "kind": "IdentifierName",
                            "fullStart": 913,
                            "fullEnd": 923,
                            "start": 913,
                            "end": 923,
                            "fullWidth": 10,
                            "width": 10,
                            "text": "__expected",
                            "value": "__expected",
                            "valueText": "__expected"
                        },
                        "dotToken": {
                            "kind": "DotToken",
                            "fullStart": 923,
                            "fullEnd": 924,
                            "start": 923,
                            "end": 924,
                            "fullWidth": 1,
                            "width": 1,
                            "text": ".",
                            "value": ".",
                            "valueText": "."
                        },
                        "name": {
                            "kind": "IdentifierName",
                            "fullStart": 924,
                            "fullEnd": 929,
                            "start": 924,
                            "end": 929,
                            "fullWidth": 5,
                            "width": 5,
                            "text": "index",
                            "value": "index",
                            "valueText": "index"
                        }
                    }
                },
                "closeParenToken": {
                    "kind": "CloseParenToken",
                    "fullStart": 929,
                    "fullEnd": 931,
                    "start": 929,
                    "end": 930,
                    "fullWidth": 2,
                    "width": 1,
                    "text": ")",
                    "value": ")",
                    "valueText": ")",
                    "hasTrailingTrivia": true,
                    "trailingTrivia": [
                        {
                            "kind": "WhitespaceTrivia",
                            "text": " "
                        }
                    ]
                },
                "statement": {
                    "kind": "Block",
                    "fullStart": 931,
                    "fullEnd": 1072,
                    "start": 931,
                    "end": 1071,
                    "fullWidth": 141,
                    "width": 140,
                    "openBraceToken": {
                        "kind": "OpenBraceToken",
                        "fullStart": 931,
                        "fullEnd": 933,
                        "start": 931,
                        "end": 932,
                        "fullWidth": 2,
                        "width": 1,
                        "text": "{",
                        "value": "{",
                        "valueText": "{",
                        "hasTrailingTrivia": true,
                        "hasTrailingNewLine": true,
                        "trailingTrivia": [
                            {
                                "kind": "NewLineTrivia",
                                "text": "\n"
                            }
                        ]
                    },
                    "statements": [
                        {
                            "kind": "ExpressionStatement",
                            "fullStart": 933,
                            "fullEnd": 1070,
                            "start": 934,
                            "end": 1069,
                            "fullWidth": 137,
                            "width": 135,
                            "expression": {
                                "kind": "InvocationExpression",
                                "fullStart": 933,
                                "fullEnd": 1068,
                                "start": 934,
                                "end": 1068,
                                "fullWidth": 135,
                                "width": 134,
                                "expression": {
                                    "kind": "IdentifierName",
                                    "fullStart": 933,
                                    "fullEnd": 940,
                                    "start": 934,
                                    "end": 940,
                                    "fullWidth": 7,
                                    "width": 6,
                                    "text": "$ERROR",
                                    "value": "$ERROR",
                                    "valueText": "$ERROR",
                                    "hasLeadingTrivia": true,
                                    "leadingTrivia": [
                                        {
                                            "kind": "WhitespaceTrivia",
                                            "text": "\t"
                                        }
                                    ]
                                },
                                "argumentList": {
                                    "kind": "ArgumentList",
                                    "fullStart": 940,
                                    "fullEnd": 1068,
                                    "start": 940,
                                    "end": 1068,
                                    "fullWidth": 128,
                                    "width": 128,
                                    "openParenToken": {
                                        "kind": "OpenParenToken",
                                        "fullStart": 940,
                                        "fullEnd": 941,
                                        "start": 940,
                                        "end": 941,
                                        "fullWidth": 1,
                                        "width": 1,
                                        "text": "(",
                                        "value": "(",
                                        "valueText": "("
                                    },
                                    "arguments": [
                                        {
                                            "kind": "AddExpression",
                                            "fullStart": 941,
                                            "fullEnd": 1067,
                                            "start": 941,
                                            "end": 1067,
                                            "fullWidth": 126,
                                            "width": 126,
                                            "left": {
                                                "kind": "AddExpression",
                                                "fullStart": 941,
                                                "fullEnd": 1049,
                                                "start": 941,
                                                "end": 1048,
                                                "fullWidth": 108,
                                                "width": 107,
                                                "left": {
                                                    "kind": "AddExpression",
                                                    "fullStart": 941,
                                                    "fullEnd": 1034,
                                                    "start": 941,
                                                    "end": 1033,
                                                    "fullWidth": 93,
                                                    "width": 92,
                                                    "left": {
                                                        "kind": "StringLiteral",
                                                        "fullStart": 941,
                                                        "fullEnd": 1015,
                                                        "start": 941,
                                                        "end": 1014,
                                                        "fullWidth": 74,
                                                        "width": 73,
                                                        "text": "'#2: __executed = /(?:ab|cd)+|ef/i.exec(\"AEKFCD\"); __executed.index === '",
                                                        "value": "#2: __executed = /(?:ab|cd)+|ef/i.exec(\"AEKFCD\"); __executed.index === ",
                                                        "valueText": "#2: __executed = /(?:ab|cd)+|ef/i.exec(\"AEKFCD\"); __executed.index === ",
                                                        "hasTrailingTrivia": true,
                                                        "trailingTrivia": [
                                                            {
                                                                "kind": "WhitespaceTrivia",
                                                                "text": " "
                                                            }
                                                        ]
                                                    },
                                                    "operatorToken": {
                                                        "kind": "PlusToken",
                                                        "fullStart": 1015,
                                                        "fullEnd": 1017,
                                                        "start": 1015,
                                                        "end": 1016,
                                                        "fullWidth": 2,
                                                        "width": 1,
                                                        "text": "+",
                                                        "value": "+",
                                                        "valueText": "+",
                                                        "hasTrailingTrivia": true,
                                                        "trailingTrivia": [
                                                            {
                                                                "kind": "WhitespaceTrivia",
                                                                "text": " "
                                                            }
                                                        ]
                                                    },
                                                    "right": {
                                                        "kind": "MemberAccessExpression",
                                                        "fullStart": 1017,
                                                        "fullEnd": 1034,
                                                        "start": 1017,
                                                        "end": 1033,
                                                        "fullWidth": 17,
                                                        "width": 16,
                                                        "expression": {
                                                            "kind": "IdentifierName",
                                                            "fullStart": 1017,
                                                            "fullEnd": 1027,
                                                            "start": 1017,
                                                            "end": 1027,
                                                            "fullWidth": 10,
                                                            "width": 10,
                                                            "text": "__expected",
                                                            "value": "__expected",
                                                            "valueText": "__expected"
                                                        },
                                                        "dotToken": {
                                                            "kind": "DotToken",
                                                            "fullStart": 1027,
                                                            "fullEnd": 1028,
                                                            "start": 1027,
                                                            "end": 1028,
                                                            "fullWidth": 1,
                                                            "width": 1,
                                                            "text": ".",
                                                            "value": ".",
                                                            "valueText": "."
                                                        },
                                                        "name": {
                                                            "kind": "IdentifierName",
                                                            "fullStart": 1028,
                                                            "fullEnd": 1034,
                                                            "start": 1028,
                                                            "end": 1033,
                                                            "fullWidth": 6,
                                                            "width": 5,
                                                            "text": "index",
                                                            "value": "index",
                                                            "valueText": "index",
                                                            "hasTrailingTrivia": true,
                                                            "trailingTrivia": [
                                                                {
                                                                    "kind": "WhitespaceTrivia",
                                                                    "text": " "
                                                                }
                                                            ]
                                                        }
                                                    }
                                                },
                                                "operatorToken": {
                                                    "kind": "PlusToken",
                                                    "fullStart": 1034,
                                                    "fullEnd": 1036,
                                                    "start": 1034,
                                                    "end": 1035,
                                                    "fullWidth": 2,
                                                    "width": 1,
                                                    "text": "+",
                                                    "value": "+",
                                                    "valueText": "+",
                                                    "hasTrailingTrivia": true,
                                                    "trailingTrivia": [
                                                        {
                                                            "kind": "WhitespaceTrivia",
                                                            "text": " "
                                                        }
                                                    ]
                                                },
                                                "right": {
                                                    "kind": "StringLiteral",
                                                    "fullStart": 1036,
                                                    "fullEnd": 1049,
                                                    "start": 1036,
                                                    "end": 1048,
                                                    "fullWidth": 13,
                                                    "width": 12,
                                                    "text": "'. Actual: '",
                                                    "value": ". Actual: ",
                                                    "valueText": ". Actual: ",
                                                    "hasTrailingTrivia": true,
                                                    "trailingTrivia": [
                                                        {
                                                            "kind": "WhitespaceTrivia",
                                                            "text": " "
                                                        }
                                                    ]
                                                }
                                            },
                                            "operatorToken": {
                                                "kind": "PlusToken",
                                                "fullStart": 1049,
                                                "fullEnd": 1051,
                                                "start": 1049,
                                                "end": 1050,
                                                "fullWidth": 2,
                                                "width": 1,
                                                "text": "+",
                                                "value": "+",
                                                "valueText": "+",
                                                "hasTrailingTrivia": true,
                                                "trailingTrivia": [
                                                    {
                                                        "kind": "WhitespaceTrivia",
                                                        "text": " "
                                                    }
                                                ]
                                            },
                                            "right": {
                                                "kind": "MemberAccessExpression",
                                                "fullStart": 1051,
                                                "fullEnd": 1067,
                                                "start": 1051,
                                                "end": 1067,
                                                "fullWidth": 16,
                                                "width": 16,
                                                "expression": {
                                                    "kind": "IdentifierName",
                                                    "fullStart": 1051,
                                                    "fullEnd": 1061,
                                                    "start": 1051,
                                                    "end": 1061,
                                                    "fullWidth": 10,
                                                    "width": 10,
                                                    "text": "__executed",
                                                    "value": "__executed",
                                                    "valueText": "__executed"
                                                },
                                                "dotToken": {
                                                    "kind": "DotToken",
                                                    "fullStart": 1061,
                                                    "fullEnd": 1062,
                                                    "start": 1061,
                                                    "end": 1062,
                                                    "fullWidth": 1,
                                                    "width": 1,
                                                    "text": ".",
                                                    "value": ".",
                                                    "valueText": "."
                                                },
                                                "name": {
                                                    "kind": "IdentifierName",
                                                    "fullStart": 1062,
                                                    "fullEnd": 1067,
                                                    "start": 1062,
                                                    "end": 1067,
                                                    "fullWidth": 5,
                                                    "width": 5,
                                                    "text": "index",
                                                    "value": "index",
                                                    "valueText": "index"
                                                }
                                            }
                                        }
                                    ],
                                    "closeParenToken": {
                                        "kind": "CloseParenToken",
                                        "fullStart": 1067,
                                        "fullEnd": 1068,
                                        "start": 1067,
                                        "end": 1068,
                                        "fullWidth": 1,
                                        "width": 1,
                                        "text": ")",
                                        "value": ")",
                                        "valueText": ")"
                                    }
                                }
                            },
                            "semicolonToken": {
                                "kind": "SemicolonToken",
                                "fullStart": 1068,
                                "fullEnd": 1070,
                                "start": 1068,
                                "end": 1069,
                                "fullWidth": 2,
                                "width": 1,
                                "text": ";",
                                "value": ";",
                                "valueText": ";",
                                "hasTrailingTrivia": true,
                                "hasTrailingNewLine": true,
                                "trailingTrivia": [
                                    {
                                        "kind": "NewLineTrivia",
                                        "text": "\n"
                                    }
                                ]
                            }
                        }
                    ],
                    "closeBraceToken": {
                        "kind": "CloseBraceToken",
                        "fullStart": 1070,
                        "fullEnd": 1072,
                        "start": 1070,
                        "end": 1071,
                        "fullWidth": 2,
                        "width": 1,
                        "text": "}",
                        "value": "}",
                        "valueText": "}",
                        "hasTrailingTrivia": true,
                        "hasTrailingNewLine": true,
                        "trailingTrivia": [
                            {
                                "kind": "NewLineTrivia",
                                "text": "\n"
                            }
                        ]
                    }
                }
            },
            {
                "kind": "IfStatement",
                "fullStart": 1072,
                "fullEnd": 1267,
                "start": 1083,
                "end": 1266,
                "fullWidth": 195,
                "width": 183,
                "ifKeyword": {
                    "kind": "IfKeyword",
                    "fullStart": 1072,
                    "fullEnd": 1086,
                    "start": 1083,
                    "end": 1085,
                    "fullWidth": 14,
                    "width": 2,
                    "text": "if",
                    "value": "if",
                    "valueText": "if",
                    "hasLeadingTrivia": true,
                    "hasLeadingComment": true,
                    "hasLeadingNewLine": true,
                    "hasTrailingTrivia": true,
                    "leadingTrivia": [
                        {
                            "kind": "NewLineTrivia",
                            "text": "\n"
                        },
                        {
                            "kind": "SingleLineCommentTrivia",
                            "text": "//CHECK#3"
                        },
                        {
                            "kind": "NewLineTrivia",
                            "text": "\n"
                        }
                    ],
                    "trailingTrivia": [
                        {
                            "kind": "WhitespaceTrivia",
                            "text": " "
                        }
                    ]
                },
                "openParenToken": {
                    "kind": "OpenParenToken",
                    "fullStart": 1086,
                    "fullEnd": 1087,
                    "start": 1086,
                    "end": 1087,
                    "fullWidth": 1,
                    "width": 1,
                    "text": "(",
                    "value": "(",
                    "valueText": "("
                },
                "condition": {
                    "kind": "NotEqualsExpression",
                    "fullStart": 1087,
                    "fullEnd": 1124,
                    "start": 1087,
                    "end": 1124,
                    "fullWidth": 37,
                    "width": 37,
                    "left": {
                        "kind": "MemberAccessExpression",
                        "fullStart": 1087,
                        "fullEnd": 1104,
                        "start": 1087,
                        "end": 1103,
                        "fullWidth": 17,
                        "width": 16,
                        "expression": {
                            "kind": "IdentifierName",
                            "fullStart": 1087,
                            "fullEnd": 1097,
                            "start": 1087,
                            "end": 1097,
                            "fullWidth": 10,
                            "width": 10,
                            "text": "__executed",
                            "value": "__executed",
                            "valueText": "__executed"
                        },
                        "dotToken": {
                            "kind": "DotToken",
                            "fullStart": 1097,
                            "fullEnd": 1098,
                            "start": 1097,
                            "end": 1098,
                            "fullWidth": 1,
                            "width": 1,
                            "text": ".",
                            "value": ".",
                            "valueText": "."
                        },
                        "name": {
                            "kind": "IdentifierName",
                            "fullStart": 1098,
                            "fullEnd": 1104,
                            "start": 1098,
                            "end": 1103,
                            "fullWidth": 6,
                            "width": 5,
                            "text": "input",
                            "value": "input",
                            "valueText": "input",
                            "hasTrailingTrivia": true,
                            "trailingTrivia": [
                                {
                                    "kind": "WhitespaceTrivia",
                                    "text": " "
                                }
                            ]
                        }
                    },
                    "operatorToken": {
                        "kind": "ExclamationEqualsEqualsToken",
                        "fullStart": 1104,
                        "fullEnd": 1108,
                        "start": 1104,
                        "end": 1107,
                        "fullWidth": 4,
                        "width": 3,
                        "text": "!==",
                        "value": "!==",
                        "valueText": "!==",
                        "hasTrailingTrivia": true,
                        "trailingTrivia": [
                            {
                                "kind": "WhitespaceTrivia",
                                "text": " "
                            }
                        ]
                    },
                    "right": {
                        "kind": "MemberAccessExpression",
                        "fullStart": 1108,
                        "fullEnd": 1124,
                        "start": 1108,
                        "end": 1124,
                        "fullWidth": 16,
                        "width": 16,
                        "expression": {
                            "kind": "IdentifierName",
                            "fullStart": 1108,
                            "fullEnd": 1118,
                            "start": 1108,
                            "end": 1118,
                            "fullWidth": 10,
                            "width": 10,
                            "text": "__expected",
                            "value": "__expected",
                            "valueText": "__expected"
                        },
                        "dotToken": {
                            "kind": "DotToken",
                            "fullStart": 1118,
                            "fullEnd": 1119,
                            "start": 1118,
                            "end": 1119,
                            "fullWidth": 1,
                            "width": 1,
                            "text": ".",
                            "value": ".",
                            "valueText": "."
                        },
                        "name": {
                            "kind": "IdentifierName",
                            "fullStart": 1119,
                            "fullEnd": 1124,
                            "start": 1119,
                            "end": 1124,
                            "fullWidth": 5,
                            "width": 5,
                            "text": "input",
                            "value": "input",
                            "valueText": "input"
                        }
                    }
                },
                "closeParenToken": {
                    "kind": "CloseParenToken",
                    "fullStart": 1124,
                    "fullEnd": 1126,
                    "start": 1124,
                    "end": 1125,
                    "fullWidth": 2,
                    "width": 1,
                    "text": ")",
                    "value": ")",
                    "valueText": ")",
                    "hasTrailingTrivia": true,
                    "trailingTrivia": [
                        {
                            "kind": "WhitespaceTrivia",
                            "text": " "
                        }
                    ]
                },
                "statement": {
                    "kind": "Block",
                    "fullStart": 1126,
                    "fullEnd": 1267,
                    "start": 1126,
                    "end": 1266,
                    "fullWidth": 141,
                    "width": 140,
                    "openBraceToken": {
                        "kind": "OpenBraceToken",
                        "fullStart": 1126,
                        "fullEnd": 1128,
                        "start": 1126,
                        "end": 1127,
                        "fullWidth": 2,
                        "width": 1,
                        "text": "{",
                        "value": "{",
                        "valueText": "{",
                        "hasTrailingTrivia": true,
                        "hasTrailingNewLine": true,
                        "trailingTrivia": [
                            {
                                "kind": "NewLineTrivia",
                                "text": "\n"
                            }
                        ]
                    },
                    "statements": [
                        {
                            "kind": "ExpressionStatement",
                            "fullStart": 1128,
                            "fullEnd": 1265,
                            "start": 1129,
                            "end": 1264,
                            "fullWidth": 137,
                            "width": 135,
                            "expression": {
                                "kind": "InvocationExpression",
                                "fullStart": 1128,
                                "fullEnd": 1263,
                                "start": 1129,
                                "end": 1263,
                                "fullWidth": 135,
                                "width": 134,
                                "expression": {
                                    "kind": "IdentifierName",
                                    "fullStart": 1128,
                                    "fullEnd": 1135,
                                    "start": 1129,
                                    "end": 1135,
                                    "fullWidth": 7,
                                    "width": 6,
                                    "text": "$ERROR",
                                    "value": "$ERROR",
                                    "valueText": "$ERROR",
                                    "hasLeadingTrivia": true,
                                    "leadingTrivia": [
                                        {
                                            "kind": "WhitespaceTrivia",
                                            "text": "\t"
                                        }
                                    ]
                                },
                                "argumentList": {
                                    "kind": "ArgumentList",
                                    "fullStart": 1135,
                                    "fullEnd": 1263,
                                    "start": 1135,
                                    "end": 1263,
                                    "fullWidth": 128,
                                    "width": 128,
                                    "openParenToken": {
                                        "kind": "OpenParenToken",
                                        "fullStart": 1135,
                                        "fullEnd": 1136,
                                        "start": 1135,
                                        "end": 1136,
                                        "fullWidth": 1,
                                        "width": 1,
                                        "text": "(",
                                        "value": "(",
                                        "valueText": "("
                                    },
                                    "arguments": [
                                        {
                                            "kind": "AddExpression",
                                            "fullStart": 1136,
                                            "fullEnd": 1262,
                                            "start": 1136,
                                            "end": 1262,
                                            "fullWidth": 126,
                                            "width": 126,
                                            "left": {
                                                "kind": "AddExpression",
                                                "fullStart": 1136,
                                                "fullEnd": 1244,
                                                "start": 1136,
                                                "end": 1243,
                                                "fullWidth": 108,
                                                "width": 107,
                                                "left": {
                                                    "kind": "AddExpression",
                                                    "fullStart": 1136,
                                                    "fullEnd": 1229,
                                                    "start": 1136,
                                                    "end": 1228,
                                                    "fullWidth": 93,
                                                    "width": 92,
                                                    "left": {
                                                        "kind": "StringLiteral",
                                                        "fullStart": 1136,
                                                        "fullEnd": 1210,
                                                        "start": 1136,
                                                        "end": 1209,
                                                        "fullWidth": 74,
                                                        "width": 73,
                                                        "text": "'#3: __executed = /(?:ab|cd)+|ef/i.exec(\"AEKFCD\"); __executed.input === '",
                                                        "value": "#3: __executed = /(?:ab|cd)+|ef/i.exec(\"AEKFCD\"); __executed.input === ",
                                                        "valueText": "#3: __executed = /(?:ab|cd)+|ef/i.exec(\"AEKFCD\"); __executed.input === ",
                                                        "hasTrailingTrivia": true,
                                                        "trailingTrivia": [
                                                            {
                                                                "kind": "WhitespaceTrivia",
                                                                "text": " "
                                                            }
                                                        ]
                                                    },
                                                    "operatorToken": {
                                                        "kind": "PlusToken",
                                                        "fullStart": 1210,
                                                        "fullEnd": 1212,
                                                        "start": 1210,
                                                        "end": 1211,
                                                        "fullWidth": 2,
                                                        "width": 1,
                                                        "text": "+",
                                                        "value": "+",
                                                        "valueText": "+",
                                                        "hasTrailingTrivia": true,
                                                        "trailingTrivia": [
                                                            {
                                                                "kind": "WhitespaceTrivia",
                                                                "text": " "
                                                            }
                                                        ]
                                                    },
                                                    "right": {
                                                        "kind": "MemberAccessExpression",
                                                        "fullStart": 1212,
                                                        "fullEnd": 1229,
                                                        "start": 1212,
                                                        "end": 1228,
                                                        "fullWidth": 17,
                                                        "width": 16,
                                                        "expression": {
                                                            "kind": "IdentifierName",
                                                            "fullStart": 1212,
                                                            "fullEnd": 1222,
                                                            "start": 1212,
                                                            "end": 1222,
                                                            "fullWidth": 10,
                                                            "width": 10,
                                                            "text": "__expected",
                                                            "value": "__expected",
                                                            "valueText": "__expected"
                                                        },
                                                        "dotToken": {
                                                            "kind": "DotToken",
                                                            "fullStart": 1222,
                                                            "fullEnd": 1223,
                                                            "start": 1222,
                                                            "end": 1223,
                                                            "fullWidth": 1,
                                                            "width": 1,
                                                            "text": ".",
                                                            "value": ".",
                                                            "valueText": "."
                                                        },
                                                        "name": {
                                                            "kind": "IdentifierName",
                                                            "fullStart": 1223,
                                                            "fullEnd": 1229,
                                                            "start": 1223,
                                                            "end": 1228,
                                                            "fullWidth": 6,
                                                            "width": 5,
                                                            "text": "input",
                                                            "value": "input",
                                                            "valueText": "input",
                                                            "hasTrailingTrivia": true,
                                                            "trailingTrivia": [
                                                                {
                                                                    "kind": "WhitespaceTrivia",
                                                                    "text": " "
                                                                }
                                                            ]
                                                        }
                                                    }
                                                },
                                                "operatorToken": {
                                                    "kind": "PlusToken",
                                                    "fullStart": 1229,
                                                    "fullEnd": 1231,
                                                    "start": 1229,
                                                    "end": 1230,
                                                    "fullWidth": 2,
                                                    "width": 1,
                                                    "text": "+",
                                                    "value": "+",
                                                    "valueText": "+",
                                                    "hasTrailingTrivia": true,
                                                    "trailingTrivia": [
                                                        {
                                                            "kind": "WhitespaceTrivia",
                                                            "text": " "
                                                        }
                                                    ]
                                                },
                                                "right": {
                                                    "kind": "StringLiteral",
                                                    "fullStart": 1231,
                                                    "fullEnd": 1244,
                                                    "start": 1231,
                                                    "end": 1243,
                                                    "fullWidth": 13,
                                                    "width": 12,
                                                    "text": "'. Actual: '",
                                                    "value": ". Actual: ",
                                                    "valueText": ". Actual: ",
                                                    "hasTrailingTrivia": true,
                                                    "trailingTrivia": [
                                                        {
                                                            "kind": "WhitespaceTrivia",
                                                            "text": " "
                                                        }
                                                    ]
                                                }
                                            },
                                            "operatorToken": {
                                                "kind": "PlusToken",
                                                "fullStart": 1244,
                                                "fullEnd": 1246,
                                                "start": 1244,
                                                "end": 1245,
                                                "fullWidth": 2,
                                                "width": 1,
                                                "text": "+",
                                                "value": "+",
                                                "valueText": "+",
                                                "hasTrailingTrivia": true,
                                                "trailingTrivia": [
                                                    {
                                                        "kind": "WhitespaceTrivia",
                                                        "text": " "
                                                    }
                                                ]
                                            },
                                            "right": {
                                                "kind": "MemberAccessExpression",
                                                "fullStart": 1246,
                                                "fullEnd": 1262,
                                                "start": 1246,
                                                "end": 1262,
                                                "fullWidth": 16,
                                                "width": 16,
                                                "expression": {
                                                    "kind": "IdentifierName",
                                                    "fullStart": 1246,
                                                    "fullEnd": 1256,
                                                    "start": 1246,
                                                    "end": 1256,
                                                    "fullWidth": 10,
                                                    "width": 10,
                                                    "text": "__executed",
                                                    "value": "__executed",
                                                    "valueText": "__executed"
                                                },
                                                "dotToken": {
                                                    "kind": "DotToken",
                                                    "fullStart": 1256,
                                                    "fullEnd": 1257,
                                                    "start": 1256,
                                                    "end": 1257,
                                                    "fullWidth": 1,
                                                    "width": 1,
                                                    "text": ".",
                                                    "value": ".",
                                                    "valueText": "."
                                                },
                                                "name": {
                                                    "kind": "IdentifierName",
                                                    "fullStart": 1257,
                                                    "fullEnd": 1262,
                                                    "start": 1257,
                                                    "end": 1262,
                                                    "fullWidth": 5,
                                                    "width": 5,
                                                    "text": "input",
                                                    "value": "input",
                                                    "valueText": "input"
                                                }
                                            }
                                        }
                                    ],
                                    "closeParenToken": {
                                        "kind": "CloseParenToken",
                                        "fullStart": 1262,
                                        "fullEnd": 1263,
                                        "start": 1262,
                                        "end": 1263,
                                        "fullWidth": 1,
                                        "width": 1,
                                        "text": ")",
                                        "value": ")",
                                        "valueText": ")"
                                    }
                                }
                            },
                            "semicolonToken": {
                                "kind": "SemicolonToken",
                                "fullStart": 1263,
                                "fullEnd": 1265,
                                "start": 1263,
                                "end": 1264,
                                "fullWidth": 2,
                                "width": 1,
                                "text": ";",
                                "value": ";",
                                "valueText": ";",
                                "hasTrailingTrivia": true,
                                "hasTrailingNewLine": true,
                                "trailingTrivia": [
                                    {
                                        "kind": "NewLineTrivia",
                                        "text": "\n"
                                    }
                                ]
                            }
                        }
                    ],
                    "closeBraceToken": {
                        "kind": "CloseBraceToken",
                        "fullStart": 1265,
                        "fullEnd": 1267,
                        "start": 1265,
                        "end": 1266,
                        "fullWidth": 2,
                        "width": 1,
                        "text": "}",
                        "value": "}",
                        "valueText": "}",
                        "hasTrailingTrivia": true,
                        "hasTrailingNewLine": true,
                        "trailingTrivia": [
                            {
                                "kind": "NewLineTrivia",
                                "text": "\n"
                            }
                        ]
                    }
                }
            },
            {
                "kind": "ForStatement",
                "fullStart": 1267,
                "fullEnd": 1533,
                "start": 1278,
                "end": 1532,
                "fullWidth": 266,
                "width": 254,
                "forKeyword": {
                    "kind": "ForKeyword",
                    "fullStart": 1267,
                    "fullEnd": 1281,
                    "start": 1278,
                    "end": 1281,
                    "fullWidth": 14,
                    "width": 3,
                    "text": "for",
                    "value": "for",
                    "valueText": "for",
                    "hasLeadingTrivia": true,
                    "hasLeadingComment": true,
                    "hasLeadingNewLine": true,
                    "leadingTrivia": [
                        {
                            "kind": "NewLineTrivia",
                            "text": "\n"
                        },
                        {
                            "kind": "SingleLineCommentTrivia",
                            "text": "//CHECK#4"
                        },
                        {
                            "kind": "NewLineTrivia",
                            "text": "\n"
                        }
                    ]
                },
                "openParenToken": {
                    "kind": "OpenParenToken",
                    "fullStart": 1281,
                    "fullEnd": 1282,
                    "start": 1281,
                    "end": 1282,
                    "fullWidth": 1,
                    "width": 1,
                    "text": "(",
                    "value": "(",
                    "valueText": "("
                },
                "variableDeclaration": {
                    "kind": "VariableDeclaration",
                    "fullStart": 1282,
                    "fullEnd": 1293,
                    "start": 1282,
                    "end": 1293,
                    "fullWidth": 11,
                    "width": 11,
                    "varKeyword": {
                        "kind": "VarKeyword",
                        "fullStart": 1282,
                        "fullEnd": 1286,
                        "start": 1282,
                        "end": 1285,
                        "fullWidth": 4,
                        "width": 3,
                        "text": "var",
                        "value": "var",
                        "valueText": "var",
                        "hasTrailingTrivia": true,
                        "trailingTrivia": [
                            {
                                "kind": "WhitespaceTrivia",
                                "text": " "
                            }
                        ]
                    },
                    "variableDeclarators": [
                        {
                            "kind": "VariableDeclarator",
                            "fullStart": 1286,
                            "fullEnd": 1293,
                            "start": 1286,
                            "end": 1293,
                            "fullWidth": 7,
<<<<<<< HEAD
                            "width": 7,
                            "identifier": {
=======
                            "propertyName": {
>>>>>>> 85e84683
                                "kind": "IdentifierName",
                                "fullStart": 1286,
                                "fullEnd": 1291,
                                "start": 1286,
                                "end": 1291,
                                "fullWidth": 5,
                                "width": 5,
                                "text": "index",
                                "value": "index",
                                "valueText": "index"
                            },
                            "equalsValueClause": {
                                "kind": "EqualsValueClause",
                                "fullStart": 1291,
                                "fullEnd": 1293,
                                "start": 1291,
                                "end": 1293,
                                "fullWidth": 2,
                                "width": 2,
                                "equalsToken": {
                                    "kind": "EqualsToken",
                                    "fullStart": 1291,
                                    "fullEnd": 1292,
                                    "start": 1291,
                                    "end": 1292,
                                    "fullWidth": 1,
                                    "width": 1,
                                    "text": "=",
                                    "value": "=",
                                    "valueText": "="
                                },
                                "value": {
                                    "kind": "NumericLiteral",
                                    "fullStart": 1292,
                                    "fullEnd": 1293,
                                    "start": 1292,
                                    "end": 1293,
                                    "fullWidth": 1,
                                    "width": 1,
                                    "text": "0",
                                    "value": 0,
                                    "valueText": "0"
                                }
                            }
                        }
                    ]
                },
                "firstSemicolonToken": {
                    "kind": "SemicolonToken",
                    "fullStart": 1293,
                    "fullEnd": 1295,
                    "start": 1293,
                    "end": 1294,
                    "fullWidth": 2,
                    "width": 1,
                    "text": ";",
                    "value": ";",
                    "valueText": ";",
                    "hasTrailingTrivia": true,
                    "trailingTrivia": [
                        {
                            "kind": "WhitespaceTrivia",
                            "text": " "
                        }
                    ]
                },
                "condition": {
                    "kind": "LessThanExpression",
                    "fullStart": 1295,
                    "fullEnd": 1318,
                    "start": 1295,
                    "end": 1318,
                    "fullWidth": 23,
                    "width": 23,
                    "left": {
                        "kind": "IdentifierName",
                        "fullStart": 1295,
                        "fullEnd": 1300,
                        "start": 1295,
                        "end": 1300,
                        "fullWidth": 5,
                        "width": 5,
                        "text": "index",
                        "value": "index",
                        "valueText": "index"
                    },
                    "operatorToken": {
                        "kind": "LessThanToken",
                        "fullStart": 1300,
                        "fullEnd": 1301,
                        "start": 1300,
                        "end": 1301,
                        "fullWidth": 1,
                        "width": 1,
                        "text": "<",
                        "value": "<",
                        "valueText": "<"
                    },
                    "right": {
                        "kind": "MemberAccessExpression",
                        "fullStart": 1301,
                        "fullEnd": 1318,
                        "start": 1301,
                        "end": 1318,
                        "fullWidth": 17,
                        "width": 17,
                        "expression": {
                            "kind": "IdentifierName",
                            "fullStart": 1301,
                            "fullEnd": 1311,
                            "start": 1301,
                            "end": 1311,
                            "fullWidth": 10,
                            "width": 10,
                            "text": "__expected",
                            "value": "__expected",
                            "valueText": "__expected"
                        },
                        "dotToken": {
                            "kind": "DotToken",
                            "fullStart": 1311,
                            "fullEnd": 1312,
                            "start": 1311,
                            "end": 1312,
                            "fullWidth": 1,
                            "width": 1,
                            "text": ".",
                            "value": ".",
                            "valueText": "."
                        },
                        "name": {
                            "kind": "IdentifierName",
                            "fullStart": 1312,
                            "fullEnd": 1318,
                            "start": 1312,
                            "end": 1318,
                            "fullWidth": 6,
                            "width": 6,
                            "text": "length",
                            "value": "length",
                            "valueText": "length"
                        }
                    }
                },
                "secondSemicolonToken": {
                    "kind": "SemicolonToken",
                    "fullStart": 1318,
                    "fullEnd": 1320,
                    "start": 1318,
                    "end": 1319,
                    "fullWidth": 2,
                    "width": 1,
                    "text": ";",
                    "value": ";",
                    "valueText": ";",
                    "hasTrailingTrivia": true,
                    "trailingTrivia": [
                        {
                            "kind": "WhitespaceTrivia",
                            "text": " "
                        }
                    ]
                },
                "incrementor": {
                    "kind": "PostIncrementExpression",
                    "fullStart": 1320,
                    "fullEnd": 1327,
                    "start": 1320,
                    "end": 1327,
                    "fullWidth": 7,
                    "width": 7,
                    "operand": {
                        "kind": "IdentifierName",
                        "fullStart": 1320,
                        "fullEnd": 1325,
                        "start": 1320,
                        "end": 1325,
                        "fullWidth": 5,
                        "width": 5,
                        "text": "index",
                        "value": "index",
                        "valueText": "index"
                    },
                    "operatorToken": {
                        "kind": "PlusPlusToken",
                        "fullStart": 1325,
                        "fullEnd": 1327,
                        "start": 1325,
                        "end": 1327,
                        "fullWidth": 2,
                        "width": 2,
                        "text": "++",
                        "value": "++",
                        "valueText": "++"
                    }
                },
                "closeParenToken": {
                    "kind": "CloseParenToken",
                    "fullStart": 1327,
                    "fullEnd": 1329,
                    "start": 1327,
                    "end": 1328,
                    "fullWidth": 2,
                    "width": 1,
                    "text": ")",
                    "value": ")",
                    "valueText": ")",
                    "hasTrailingTrivia": true,
                    "trailingTrivia": [
                        {
                            "kind": "WhitespaceTrivia",
                            "text": " "
                        }
                    ]
                },
                "statement": {
                    "kind": "Block",
                    "fullStart": 1329,
                    "fullEnd": 1533,
                    "start": 1329,
                    "end": 1532,
                    "fullWidth": 204,
                    "width": 203,
                    "openBraceToken": {
                        "kind": "OpenBraceToken",
                        "fullStart": 1329,
                        "fullEnd": 1331,
                        "start": 1329,
                        "end": 1330,
                        "fullWidth": 2,
                        "width": 1,
                        "text": "{",
                        "value": "{",
                        "valueText": "{",
                        "hasTrailingTrivia": true,
                        "hasTrailingNewLine": true,
                        "trailingTrivia": [
                            {
                                "kind": "NewLineTrivia",
                                "text": "\n"
                            }
                        ]
                    },
                    "statements": [
                        {
                            "kind": "IfStatement",
                            "fullStart": 1331,
                            "fullEnd": 1531,
                            "start": 1332,
                            "end": 1530,
                            "fullWidth": 200,
                            "width": 198,
                            "ifKeyword": {
                                "kind": "IfKeyword",
                                "fullStart": 1331,
                                "fullEnd": 1335,
                                "start": 1332,
                                "end": 1334,
                                "fullWidth": 4,
                                "width": 2,
                                "text": "if",
                                "value": "if",
                                "valueText": "if",
                                "hasLeadingTrivia": true,
                                "hasTrailingTrivia": true,
                                "leadingTrivia": [
                                    {
                                        "kind": "WhitespaceTrivia",
                                        "text": "\t"
                                    }
                                ],
                                "trailingTrivia": [
                                    {
                                        "kind": "WhitespaceTrivia",
                                        "text": " "
                                    }
                                ]
                            },
                            "openParenToken": {
                                "kind": "OpenParenToken",
                                "fullStart": 1335,
                                "fullEnd": 1336,
                                "start": 1335,
                                "end": 1336,
                                "fullWidth": 1,
                                "width": 1,
                                "text": "(",
                                "value": "(",
                                "valueText": "("
                            },
                            "condition": {
                                "kind": "NotEqualsExpression",
                                "fullStart": 1336,
                                "fullEnd": 1375,
                                "start": 1336,
                                "end": 1375,
                                "fullWidth": 39,
                                "width": 39,
                                "left": {
                                    "kind": "ElementAccessExpression",
                                    "fullStart": 1336,
                                    "fullEnd": 1354,
                                    "start": 1336,
                                    "end": 1353,
                                    "fullWidth": 18,
                                    "width": 17,
                                    "expression": {
                                        "kind": "IdentifierName",
                                        "fullStart": 1336,
                                        "fullEnd": 1346,
                                        "start": 1336,
                                        "end": 1346,
                                        "fullWidth": 10,
                                        "width": 10,
                                        "text": "__executed",
                                        "value": "__executed",
                                        "valueText": "__executed"
                                    },
                                    "openBracketToken": {
                                        "kind": "OpenBracketToken",
                                        "fullStart": 1346,
                                        "fullEnd": 1347,
                                        "start": 1346,
                                        "end": 1347,
                                        "fullWidth": 1,
                                        "width": 1,
                                        "text": "[",
                                        "value": "[",
                                        "valueText": "["
                                    },
                                    "argumentExpression": {
                                        "kind": "IdentifierName",
                                        "fullStart": 1347,
                                        "fullEnd": 1352,
                                        "start": 1347,
                                        "end": 1352,
                                        "fullWidth": 5,
                                        "width": 5,
                                        "text": "index",
                                        "value": "index",
                                        "valueText": "index"
                                    },
                                    "closeBracketToken": {
                                        "kind": "CloseBracketToken",
                                        "fullStart": 1352,
                                        "fullEnd": 1354,
                                        "start": 1352,
                                        "end": 1353,
                                        "fullWidth": 2,
                                        "width": 1,
                                        "text": "]",
                                        "value": "]",
                                        "valueText": "]",
                                        "hasTrailingTrivia": true,
                                        "trailingTrivia": [
                                            {
                                                "kind": "WhitespaceTrivia",
                                                "text": " "
                                            }
                                        ]
                                    }
                                },
                                "operatorToken": {
                                    "kind": "ExclamationEqualsEqualsToken",
                                    "fullStart": 1354,
                                    "fullEnd": 1358,
                                    "start": 1354,
                                    "end": 1357,
                                    "fullWidth": 4,
                                    "width": 3,
                                    "text": "!==",
                                    "value": "!==",
                                    "valueText": "!==",
                                    "hasTrailingTrivia": true,
                                    "trailingTrivia": [
                                        {
                                            "kind": "WhitespaceTrivia",
                                            "text": " "
                                        }
                                    ]
                                },
                                "right": {
                                    "kind": "ElementAccessExpression",
                                    "fullStart": 1358,
                                    "fullEnd": 1375,
                                    "start": 1358,
                                    "end": 1375,
                                    "fullWidth": 17,
                                    "width": 17,
                                    "expression": {
                                        "kind": "IdentifierName",
                                        "fullStart": 1358,
                                        "fullEnd": 1368,
                                        "start": 1358,
                                        "end": 1368,
                                        "fullWidth": 10,
                                        "width": 10,
                                        "text": "__expected",
                                        "value": "__expected",
                                        "valueText": "__expected"
                                    },
                                    "openBracketToken": {
                                        "kind": "OpenBracketToken",
                                        "fullStart": 1368,
                                        "fullEnd": 1369,
                                        "start": 1368,
                                        "end": 1369,
                                        "fullWidth": 1,
                                        "width": 1,
                                        "text": "[",
                                        "value": "[",
                                        "valueText": "["
                                    },
                                    "argumentExpression": {
                                        "kind": "IdentifierName",
                                        "fullStart": 1369,
                                        "fullEnd": 1374,
                                        "start": 1369,
                                        "end": 1374,
                                        "fullWidth": 5,
                                        "width": 5,
                                        "text": "index",
                                        "value": "index",
                                        "valueText": "index"
                                    },
                                    "closeBracketToken": {
                                        "kind": "CloseBracketToken",
                                        "fullStart": 1374,
                                        "fullEnd": 1375,
                                        "start": 1374,
                                        "end": 1375,
                                        "fullWidth": 1,
                                        "width": 1,
                                        "text": "]",
                                        "value": "]",
                                        "valueText": "]"
                                    }
                                }
                            },
                            "closeParenToken": {
                                "kind": "CloseParenToken",
                                "fullStart": 1375,
                                "fullEnd": 1377,
                                "start": 1375,
                                "end": 1376,
                                "fullWidth": 2,
                                "width": 1,
                                "text": ")",
                                "value": ")",
                                "valueText": ")",
                                "hasTrailingTrivia": true,
                                "trailingTrivia": [
                                    {
                                        "kind": "WhitespaceTrivia",
                                        "text": " "
                                    }
                                ]
                            },
                            "statement": {
                                "kind": "Block",
                                "fullStart": 1377,
                                "fullEnd": 1531,
                                "start": 1377,
                                "end": 1530,
                                "fullWidth": 154,
                                "width": 153,
                                "openBraceToken": {
                                    "kind": "OpenBraceToken",
                                    "fullStart": 1377,
                                    "fullEnd": 1379,
                                    "start": 1377,
                                    "end": 1378,
                                    "fullWidth": 2,
                                    "width": 1,
                                    "text": "{",
                                    "value": "{",
                                    "valueText": "{",
                                    "hasTrailingTrivia": true,
                                    "hasTrailingNewLine": true,
                                    "trailingTrivia": [
                                        {
                                            "kind": "NewLineTrivia",
                                            "text": "\n"
                                        }
                                    ]
                                },
                                "statements": [
                                    {
                                        "kind": "ExpressionStatement",
                                        "fullStart": 1379,
                                        "fullEnd": 1528,
                                        "start": 1381,
                                        "end": 1527,
                                        "fullWidth": 149,
                                        "width": 146,
                                        "expression": {
                                            "kind": "InvocationExpression",
                                            "fullStart": 1379,
                                            "fullEnd": 1526,
                                            "start": 1381,
                                            "end": 1526,
                                            "fullWidth": 147,
                                            "width": 145,
                                            "expression": {
                                                "kind": "IdentifierName",
                                                "fullStart": 1379,
                                                "fullEnd": 1387,
                                                "start": 1381,
                                                "end": 1387,
                                                "fullWidth": 8,
                                                "width": 6,
                                                "text": "$ERROR",
                                                "value": "$ERROR",
                                                "valueText": "$ERROR",
                                                "hasLeadingTrivia": true,
                                                "leadingTrivia": [
                                                    {
                                                        "kind": "WhitespaceTrivia",
                                                        "text": "\t\t"
                                                    }
                                                ]
                                            },
                                            "argumentList": {
                                                "kind": "ArgumentList",
                                                "fullStart": 1387,
                                                "fullEnd": 1526,
                                                "start": 1387,
                                                "end": 1526,
                                                "fullWidth": 139,
                                                "width": 139,
                                                "openParenToken": {
                                                    "kind": "OpenParenToken",
                                                    "fullStart": 1387,
                                                    "fullEnd": 1388,
                                                    "start": 1387,
                                                    "end": 1388,
                                                    "fullWidth": 1,
                                                    "width": 1,
                                                    "text": "(",
                                                    "value": "(",
                                                    "valueText": "("
                                                },
                                                "arguments": [
                                                    {
                                                        "kind": "AddExpression",
                                                        "fullStart": 1388,
                                                        "fullEnd": 1525,
                                                        "start": 1388,
                                                        "end": 1525,
                                                        "fullWidth": 137,
                                                        "width": 137,
                                                        "left": {
                                                            "kind": "AddExpression",
                                                            "fullStart": 1388,
                                                            "fullEnd": 1506,
                                                            "start": 1388,
                                                            "end": 1505,
                                                            "fullWidth": 118,
                                                            "width": 117,
                                                            "left": {
                                                                "kind": "AddExpression",
                                                                "fullStart": 1388,
                                                                "fullEnd": 1491,
                                                                "start": 1388,
                                                                "end": 1490,
                                                                "fullWidth": 103,
                                                                "width": 102,
                                                                "left": {
                                                                    "kind": "AddExpression",
                                                                    "fullStart": 1388,
                                                                    "fullEnd": 1471,
                                                                    "start": 1388,
                                                                    "end": 1470,
                                                                    "fullWidth": 83,
                                                                    "width": 82,
                                                                    "left": {
                                                                        "kind": "AddExpression",
                                                                        "fullStart": 1388,
                                                                        "fullEnd": 1460,
                                                                        "start": 1388,
                                                                        "end": 1459,
                                                                        "fullWidth": 72,
                                                                        "width": 71,
                                                                        "left": {
                                                                            "kind": "StringLiteral",
                                                                            "fullStart": 1388,
                                                                            "fullEnd": 1452,
                                                                            "start": 1388,
                                                                            "end": 1451,
                                                                            "fullWidth": 64,
                                                                            "width": 63,
                                                                            "text": "'#4: __executed = /(?:ab|cd)+|ef/i.exec(\"AEKFCD\"); __executed['",
                                                                            "value": "#4: __executed = /(?:ab|cd)+|ef/i.exec(\"AEKFCD\"); __executed[",
                                                                            "valueText": "#4: __executed = /(?:ab|cd)+|ef/i.exec(\"AEKFCD\"); __executed[",
                                                                            "hasTrailingTrivia": true,
                                                                            "trailingTrivia": [
                                                                                {
                                                                                    "kind": "WhitespaceTrivia",
                                                                                    "text": " "
                                                                                }
                                                                            ]
                                                                        },
                                                                        "operatorToken": {
                                                                            "kind": "PlusToken",
                                                                            "fullStart": 1452,
                                                                            "fullEnd": 1454,
                                                                            "start": 1452,
                                                                            "end": 1453,
                                                                            "fullWidth": 2,
                                                                            "width": 1,
                                                                            "text": "+",
                                                                            "value": "+",
                                                                            "valueText": "+",
                                                                            "hasTrailingTrivia": true,
                                                                            "trailingTrivia": [
                                                                                {
                                                                                    "kind": "WhitespaceTrivia",
                                                                                    "text": " "
                                                                                }
                                                                            ]
                                                                        },
                                                                        "right": {
                                                                            "kind": "IdentifierName",
                                                                            "fullStart": 1454,
                                                                            "fullEnd": 1460,
                                                                            "start": 1454,
                                                                            "end": 1459,
                                                                            "fullWidth": 6,
                                                                            "width": 5,
                                                                            "text": "index",
                                                                            "value": "index",
                                                                            "valueText": "index",
                                                                            "hasTrailingTrivia": true,
                                                                            "trailingTrivia": [
                                                                                {
                                                                                    "kind": "WhitespaceTrivia",
                                                                                    "text": " "
                                                                                }
                                                                            ]
                                                                        }
                                                                    },
                                                                    "operatorToken": {
                                                                        "kind": "PlusToken",
                                                                        "fullStart": 1460,
                                                                        "fullEnd": 1462,
                                                                        "start": 1460,
                                                                        "end": 1461,
                                                                        "fullWidth": 2,
                                                                        "width": 1,
                                                                        "text": "+",
                                                                        "value": "+",
                                                                        "valueText": "+",
                                                                        "hasTrailingTrivia": true,
                                                                        "trailingTrivia": [
                                                                            {
                                                                                "kind": "WhitespaceTrivia",
                                                                                "text": " "
                                                                            }
                                                                        ]
                                                                    },
                                                                    "right": {
                                                                        "kind": "StringLiteral",
                                                                        "fullStart": 1462,
                                                                        "fullEnd": 1471,
                                                                        "start": 1462,
                                                                        "end": 1470,
                                                                        "fullWidth": 9,
                                                                        "width": 8,
                                                                        "text": "'] === '",
                                                                        "value": "] === ",
                                                                        "valueText": "] === ",
                                                                        "hasTrailingTrivia": true,
                                                                        "trailingTrivia": [
                                                                            {
                                                                                "kind": "WhitespaceTrivia",
                                                                                "text": " "
                                                                            }
                                                                        ]
                                                                    }
                                                                },
                                                                "operatorToken": {
                                                                    "kind": "PlusToken",
                                                                    "fullStart": 1471,
                                                                    "fullEnd": 1473,
                                                                    "start": 1471,
                                                                    "end": 1472,
                                                                    "fullWidth": 2,
                                                                    "width": 1,
                                                                    "text": "+",
                                                                    "value": "+",
                                                                    "valueText": "+",
                                                                    "hasTrailingTrivia": true,
                                                                    "trailingTrivia": [
                                                                        {
                                                                            "kind": "WhitespaceTrivia",
                                                                            "text": " "
                                                                        }
                                                                    ]
                                                                },
                                                                "right": {
                                                                    "kind": "ElementAccessExpression",
                                                                    "fullStart": 1473,
                                                                    "fullEnd": 1491,
                                                                    "start": 1473,
                                                                    "end": 1490,
                                                                    "fullWidth": 18,
                                                                    "width": 17,
                                                                    "expression": {
                                                                        "kind": "IdentifierName",
                                                                        "fullStart": 1473,
                                                                        "fullEnd": 1483,
                                                                        "start": 1473,
                                                                        "end": 1483,
                                                                        "fullWidth": 10,
                                                                        "width": 10,
                                                                        "text": "__expected",
                                                                        "value": "__expected",
                                                                        "valueText": "__expected"
                                                                    },
                                                                    "openBracketToken": {
                                                                        "kind": "OpenBracketToken",
                                                                        "fullStart": 1483,
                                                                        "fullEnd": 1484,
                                                                        "start": 1483,
                                                                        "end": 1484,
                                                                        "fullWidth": 1,
                                                                        "width": 1,
                                                                        "text": "[",
                                                                        "value": "[",
                                                                        "valueText": "["
                                                                    },
                                                                    "argumentExpression": {
                                                                        "kind": "IdentifierName",
                                                                        "fullStart": 1484,
                                                                        "fullEnd": 1489,
                                                                        "start": 1484,
                                                                        "end": 1489,
                                                                        "fullWidth": 5,
                                                                        "width": 5,
                                                                        "text": "index",
                                                                        "value": "index",
                                                                        "valueText": "index"
                                                                    },
                                                                    "closeBracketToken": {
                                                                        "kind": "CloseBracketToken",
                                                                        "fullStart": 1489,
                                                                        "fullEnd": 1491,
                                                                        "start": 1489,
                                                                        "end": 1490,
                                                                        "fullWidth": 2,
                                                                        "width": 1,
                                                                        "text": "]",
                                                                        "value": "]",
                                                                        "valueText": "]",
                                                                        "hasTrailingTrivia": true,
                                                                        "trailingTrivia": [
                                                                            {
                                                                                "kind": "WhitespaceTrivia",
                                                                                "text": " "
                                                                            }
                                                                        ]
                                                                    }
                                                                }
                                                            },
                                                            "operatorToken": {
                                                                "kind": "PlusToken",
                                                                "fullStart": 1491,
                                                                "fullEnd": 1493,
                                                                "start": 1491,
                                                                "end": 1492,
                                                                "fullWidth": 2,
                                                                "width": 1,
                                                                "text": "+",
                                                                "value": "+",
                                                                "valueText": "+",
                                                                "hasTrailingTrivia": true,
                                                                "trailingTrivia": [
                                                                    {
                                                                        "kind": "WhitespaceTrivia",
                                                                        "text": " "
                                                                    }
                                                                ]
                                                            },
                                                            "right": {
                                                                "kind": "StringLiteral",
                                                                "fullStart": 1493,
                                                                "fullEnd": 1506,
                                                                "start": 1493,
                                                                "end": 1505,
                                                                "fullWidth": 13,
                                                                "width": 12,
                                                                "text": "'. Actual: '",
                                                                "value": ". Actual: ",
                                                                "valueText": ". Actual: ",
                                                                "hasTrailingTrivia": true,
                                                                "trailingTrivia": [
                                                                    {
                                                                        "kind": "WhitespaceTrivia",
                                                                        "text": " "
                                                                    }
                                                                ]
                                                            }
                                                        },
                                                        "operatorToken": {
                                                            "kind": "PlusToken",
                                                            "fullStart": 1506,
                                                            "fullEnd": 1508,
                                                            "start": 1506,
                                                            "end": 1507,
                                                            "fullWidth": 2,
                                                            "width": 1,
                                                            "text": "+",
                                                            "value": "+",
                                                            "valueText": "+",
                                                            "hasTrailingTrivia": true,
                                                            "trailingTrivia": [
                                                                {
                                                                    "kind": "WhitespaceTrivia",
                                                                    "text": " "
                                                                }
                                                            ]
                                                        },
                                                        "right": {
                                                            "kind": "ElementAccessExpression",
                                                            "fullStart": 1508,
                                                            "fullEnd": 1525,
                                                            "start": 1508,
                                                            "end": 1525,
                                                            "fullWidth": 17,
                                                            "width": 17,
                                                            "expression": {
                                                                "kind": "IdentifierName",
                                                                "fullStart": 1508,
                                                                "fullEnd": 1518,
                                                                "start": 1508,
                                                                "end": 1518,
                                                                "fullWidth": 10,
                                                                "width": 10,
                                                                "text": "__executed",
                                                                "value": "__executed",
                                                                "valueText": "__executed"
                                                            },
                                                            "openBracketToken": {
                                                                "kind": "OpenBracketToken",
                                                                "fullStart": 1518,
                                                                "fullEnd": 1519,
                                                                "start": 1518,
                                                                "end": 1519,
                                                                "fullWidth": 1,
                                                                "width": 1,
                                                                "text": "[",
                                                                "value": "[",
                                                                "valueText": "["
                                                            },
                                                            "argumentExpression": {
                                                                "kind": "IdentifierName",
                                                                "fullStart": 1519,
                                                                "fullEnd": 1524,
                                                                "start": 1519,
                                                                "end": 1524,
                                                                "fullWidth": 5,
                                                                "width": 5,
                                                                "text": "index",
                                                                "value": "index",
                                                                "valueText": "index"
                                                            },
                                                            "closeBracketToken": {
                                                                "kind": "CloseBracketToken",
                                                                "fullStart": 1524,
                                                                "fullEnd": 1525,
                                                                "start": 1524,
                                                                "end": 1525,
                                                                "fullWidth": 1,
                                                                "width": 1,
                                                                "text": "]",
                                                                "value": "]",
                                                                "valueText": "]"
                                                            }
                                                        }
                                                    }
                                                ],
                                                "closeParenToken": {
                                                    "kind": "CloseParenToken",
                                                    "fullStart": 1525,
                                                    "fullEnd": 1526,
                                                    "start": 1525,
                                                    "end": 1526,
                                                    "fullWidth": 1,
                                                    "width": 1,
                                                    "text": ")",
                                                    "value": ")",
                                                    "valueText": ")"
                                                }
                                            }
                                        },
                                        "semicolonToken": {
                                            "kind": "SemicolonToken",
                                            "fullStart": 1526,
                                            "fullEnd": 1528,
                                            "start": 1526,
                                            "end": 1527,
                                            "fullWidth": 2,
                                            "width": 1,
                                            "text": ";",
                                            "value": ";",
                                            "valueText": ";",
                                            "hasTrailingTrivia": true,
                                            "hasTrailingNewLine": true,
                                            "trailingTrivia": [
                                                {
                                                    "kind": "NewLineTrivia",
                                                    "text": "\n"
                                                }
                                            ]
                                        }
                                    }
                                ],
                                "closeBraceToken": {
                                    "kind": "CloseBraceToken",
                                    "fullStart": 1528,
                                    "fullEnd": 1531,
                                    "start": 1529,
                                    "end": 1530,
                                    "fullWidth": 3,
                                    "width": 1,
                                    "text": "}",
                                    "value": "}",
                                    "valueText": "}",
                                    "hasLeadingTrivia": true,
                                    "hasTrailingTrivia": true,
                                    "hasTrailingNewLine": true,
                                    "leadingTrivia": [
                                        {
                                            "kind": "WhitespaceTrivia",
                                            "text": "\t"
                                        }
                                    ],
                                    "trailingTrivia": [
                                        {
                                            "kind": "NewLineTrivia",
                                            "text": "\n"
                                        }
                                    ]
                                }
                            }
                        }
                    ],
                    "closeBraceToken": {
                        "kind": "CloseBraceToken",
                        "fullStart": 1531,
                        "fullEnd": 1533,
                        "start": 1531,
                        "end": 1532,
                        "fullWidth": 2,
                        "width": 1,
                        "text": "}",
                        "value": "}",
                        "valueText": "}",
                        "hasTrailingTrivia": true,
                        "hasTrailingNewLine": true,
                        "trailingTrivia": [
                            {
                                "kind": "NewLineTrivia",
                                "text": "\n"
                            }
                        ]
                    }
                }
            }
        ],
        "endOfFileToken": {
            "kind": "EndOfFileToken",
            "fullStart": 1533,
            "fullEnd": 1535,
            "start": 1535,
            "end": 1535,
            "fullWidth": 2,
            "width": 0,
            "text": "",
            "hasLeadingTrivia": true,
            "hasLeadingNewLine": true,
            "leadingTrivia": [
                {
                    "kind": "NewLineTrivia",
                    "text": "\n"
                },
                {
                    "kind": "NewLineTrivia",
                    "text": "\n"
                }
            ]
        }
    },
    "lineMap": {
        "lineStarts": [
            0,
            61,
            132,
            133,
            137,
            202,
            311,
            418,
            421,
            479,
            553,
            557,
            558,
            604,
            605,
            626,
            648,
            677,
            678,
            688,
            735,
            875,
            877,
            878,
            888,
            933,
            1070,
            1072,
            1073,
            1083,
            1128,
            1265,
            1267,
            1268,
            1278,
            1331,
            1379,
            1528,
            1531,
            1533,
            1534,
            1535
        ],
        "length": 1535
    }
}<|MERGE_RESOLUTION|>--- conflicted
+++ resolved
@@ -2378,12 +2378,8 @@
                             "start": 1286,
                             "end": 1293,
                             "fullWidth": 7,
-<<<<<<< HEAD
                             "width": 7,
-                            "identifier": {
-=======
                             "propertyName": {
->>>>>>> 85e84683
                                 "kind": "IdentifierName",
                                 "fullStart": 1286,
                                 "fullEnd": 1291,
