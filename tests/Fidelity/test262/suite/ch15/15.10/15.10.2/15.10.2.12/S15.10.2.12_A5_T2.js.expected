--- conflicted
+++ resolved
@@ -244,12 +244,8 @@
                             "start": 431,
                             "end": 444,
                             "fullWidth": 13,
-<<<<<<< HEAD
                             "width": 13,
-                            "identifier": {
-=======
                             "propertyName": {
->>>>>>> 85e84683
                                 "kind": "IdentifierName",
                                 "fullStart": 431,
                                 "fullEnd": 438,
@@ -1435,12 +1431,8 @@
                             "start": 675,
                             "end": 688,
                             "fullWidth": 13,
-<<<<<<< HEAD
                             "width": 13,
-                            "identifier": {
-=======
                             "propertyName": {
->>>>>>> 85e84683
                                 "kind": "IdentifierName",
                                 "fullStart": 675,
                                 "fullEnd": 682,
