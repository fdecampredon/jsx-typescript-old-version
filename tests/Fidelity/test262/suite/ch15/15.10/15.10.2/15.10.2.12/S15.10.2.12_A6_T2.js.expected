{
    "isDeclaration": false,
    "languageVersion": "EcmaScript5",
    "parseOptions": {
        "allowAutomaticSemicolonInsertion": true
    },
    "sourceUnit": {
        "kind": "SourceUnit",
        "fullStart": 0,
        "fullEnd": 1001,
        "start": 396,
        "end": 1001,
        "fullWidth": 1001,
        "width": 605,
        "isIncrementallyUnusable": true,
        "moduleElements": [
            {
                "kind": "VariableStatement",
                "fullStart": 0,
                "fullEnd": 417,
                "start": 396,
                "end": 416,
                "fullWidth": 417,
                "width": 20,
                "isIncrementallyUnusable": true,
                "modifiers": [],
                "variableDeclaration": {
                    "kind": "VariableDeclaration",
                    "fullStart": 0,
                    "fullEnd": 415,
                    "start": 396,
                    "end": 415,
                    "fullWidth": 415,
                    "width": 19,
                    "isIncrementallyUnusable": true,
                    "varKeyword": {
                        "kind": "VarKeyword",
                        "fullStart": 0,
                        "fullEnd": 400,
                        "start": 396,
                        "end": 399,
                        "fullWidth": 400,
                        "width": 3,
                        "text": "var",
                        "value": "var",
                        "valueText": "var",
                        "hasLeadingTrivia": true,
                        "hasLeadingComment": true,
                        "hasLeadingNewLine": true,
                        "hasTrailingTrivia": true,
                        "leadingTrivia": [
                            {
                                "kind": "SingleLineCommentTrivia",
                                "text": "// Copyright 2009 the Sputnik authors.  All rights reserved."
                            },
                            {
                                "kind": "NewLineTrivia",
                                "text": "\n"
                            },
                            {
                                "kind": "SingleLineCommentTrivia",
                                "text": "// This code is governed by the BSD license found in the LICENSE file."
                            },
                            {
                                "kind": "NewLineTrivia",
                                "text": "\n"
                            },
                            {
                                "kind": "NewLineTrivia",
                                "text": "\n"
                            },
                            {
                                "kind": "MultiLineCommentTrivia",
                                "text": "/**\n * The production CharacterClassEscape :: D evaluates by returning the set of all characters not\n * included in the set returned by CharacterClassEscape :: d\n *\n * @path ch15/15.10/15.10.2/15.10.2.12/S15.10.2.12_A6_T2.js\n * @description ENGLISH ALPHABET\n */"
                            },
                            {
                                "kind": "NewLineTrivia",
                                "text": "\n"
                            },
                            {
                                "kind": "NewLineTrivia",
                                "text": "\n"
                            }
                        ],
                        "trailingTrivia": [
                            {
                                "kind": "WhitespaceTrivia",
                                "text": " "
                            }
                        ]
                    },
                    "variableDeclarators": [
                        {
                            "kind": "VariableDeclarator",
                            "fullStart": 400,
                            "fullEnd": 415,
                            "start": 400,
                            "end": 415,
                            "fullWidth": 15,
                            "width": 15,
                            "isIncrementallyUnusable": true,
                            "propertyName": {
                                "kind": "IdentifierName",
                                "fullStart": 400,
                                "fullEnd": 409,
                                "start": 400,
                                "end": 408,
                                "fullWidth": 9,
                                "width": 8,
                                "text": "regexp_D",
                                "value": "regexp_D",
                                "valueText": "regexp_D",
                                "hasTrailingTrivia": true,
                                "trailingTrivia": [
                                    {
                                        "kind": "WhitespaceTrivia",
                                        "text": " "
                                    }
                                ]
                            },
                            "equalsValueClause": {
                                "kind": "EqualsValueClause",
                                "fullStart": 409,
                                "fullEnd": 415,
                                "start": 409,
                                "end": 415,
                                "fullWidth": 6,
                                "width": 6,
                                "isIncrementallyUnusable": true,
                                "equalsToken": {
                                    "kind": "EqualsToken",
                                    "fullStart": 409,
                                    "fullEnd": 411,
                                    "start": 409,
                                    "end": 410,
                                    "fullWidth": 2,
                                    "width": 1,
                                    "text": "=",
                                    "value": "=",
                                    "valueText": "=",
                                    "hasTrailingTrivia": true,
                                    "trailingTrivia": [
                                        {
                                            "kind": "WhitespaceTrivia",
                                            "text": " "
                                        }
                                    ]
                                },
                                "value": {
                                    "kind": "RegularExpressionLiteral",
                                    "fullStart": 411,
                                    "fullEnd": 415,
                                    "start": 411,
                                    "end": 415,
                                    "fullWidth": 4,
                                    "width": 4,
                                    "text": "/\\D/",
                                    "value": {},
                                    "valueText": "/\\D/"
                                }
                            }
                        }
                    ]
                },
                "semicolonToken": {
                    "kind": "SemicolonToken",
                    "fullStart": 415,
                    "fullEnd": 417,
                    "start": 415,
                    "end": 416,
                    "fullWidth": 2,
                    "width": 1,
                    "text": ";",
                    "value": ";",
                    "valueText": ";",
                    "hasTrailingTrivia": true,
                    "hasTrailingNewLine": true,
                    "trailingTrivia": [
                        {
                            "kind": "NewLineTrivia",
                            "text": "\n"
                        }
                    ]
                }
            },
            {
                "kind": "VariableStatement",
                "fullStart": 417,
                "fullEnd": 456,
                "start": 436,
                "end": 454,
                "fullWidth": 39,
                "width": 18,
                "modifiers": [],
                "variableDeclaration": {
                    "kind": "VariableDeclaration",
                    "fullStart": 417,
                    "fullEnd": 453,
                    "start": 436,
                    "end": 453,
                    "fullWidth": 36,
                    "width": 17,
                    "varKeyword": {
                        "kind": "VarKeyword",
                        "fullStart": 417,
                        "fullEnd": 440,
                        "start": 436,
                        "end": 439,
                        "fullWidth": 23,
                        "width": 3,
                        "text": "var",
                        "value": "var",
                        "valueText": "var",
                        "hasLeadingTrivia": true,
                        "hasLeadingComment": true,
                        "hasLeadingNewLine": true,
                        "hasTrailingTrivia": true,
                        "leadingTrivia": [
                            {
                                "kind": "NewLineTrivia",
                                "text": "\n"
                            },
                            {
                                "kind": "SingleLineCommentTrivia",
                                "text": "//CHECK#0041-005A"
                            },
                            {
                                "kind": "NewLineTrivia",
                                "text": "\n"
                            }
                        ],
                        "trailingTrivia": [
                            {
                                "kind": "WhitespaceTrivia",
                                "text": " "
                            }
                        ]
                    },
                    "variableDeclarators": [
                        {
                            "kind": "VariableDeclarator",
                            "fullStart": 440,
                            "fullEnd": 453,
                            "start": 440,
                            "end": 453,
                            "fullWidth": 13,
<<<<<<< HEAD
                            "width": 13,
                            "identifier": {
=======
                            "propertyName": {
>>>>>>> 85e84683
                                "kind": "IdentifierName",
                                "fullStart": 440,
                                "fullEnd": 447,
                                "start": 440,
                                "end": 446,
                                "fullWidth": 7,
                                "width": 6,
                                "text": "result",
                                "value": "result",
                                "valueText": "result",
                                "hasTrailingTrivia": true,
                                "trailingTrivia": [
                                    {
                                        "kind": "WhitespaceTrivia",
                                        "text": " "
                                    }
                                ]
                            },
                            "equalsValueClause": {
                                "kind": "EqualsValueClause",
                                "fullStart": 447,
                                "fullEnd": 453,
                                "start": 447,
                                "end": 453,
                                "fullWidth": 6,
                                "width": 6,
                                "equalsToken": {
                                    "kind": "EqualsToken",
                                    "fullStart": 447,
                                    "fullEnd": 449,
                                    "start": 447,
                                    "end": 448,
                                    "fullWidth": 2,
                                    "width": 1,
                                    "text": "=",
                                    "value": "=",
                                    "valueText": "=",
                                    "hasTrailingTrivia": true,
                                    "trailingTrivia": [
                                        {
                                            "kind": "WhitespaceTrivia",
                                            "text": " "
                                        }
                                    ]
                                },
                                "value": {
                                    "kind": "TrueKeyword",
                                    "fullStart": 449,
                                    "fullEnd": 453,
                                    "start": 449,
                                    "end": 453,
                                    "fullWidth": 4,
                                    "width": 4,
                                    "text": "true",
                                    "value": true,
                                    "valueText": "true"
                                }
                            }
                        }
                    ]
                },
                "semicolonToken": {
                    "kind": "SemicolonToken",
                    "fullStart": 453,
                    "fullEnd": 456,
                    "start": 453,
                    "end": 454,
                    "fullWidth": 3,
                    "width": 1,
                    "text": ";",
                    "value": ";",
                    "valueText": ";",
                    "hasTrailingTrivia": true,
                    "hasTrailingNewLine": true,
                    "trailingTrivia": [
                        {
                            "kind": "WhitespaceTrivia",
                            "text": " "
                        },
                        {
                            "kind": "NewLineTrivia",
                            "text": "\n"
                        }
                    ]
                }
            },
            {
                "kind": "ForStatement",
                "fullStart": 456,
                "fullEnd": 640,
                "start": 456,
                "end": 639,
                "fullWidth": 184,
                "width": 183,
                "forKeyword": {
                    "kind": "ForKeyword",
                    "fullStart": 456,
                    "fullEnd": 460,
                    "start": 456,
                    "end": 459,
                    "fullWidth": 4,
                    "width": 3,
                    "text": "for",
                    "value": "for",
                    "valueText": "for",
                    "hasTrailingTrivia": true,
                    "trailingTrivia": [
                        {
                            "kind": "WhitespaceTrivia",
                            "text": " "
                        }
                    ]
                },
                "openParenToken": {
                    "kind": "OpenParenToken",
                    "fullStart": 460,
                    "fullEnd": 461,
                    "start": 460,
                    "end": 461,
                    "fullWidth": 1,
                    "width": 1,
                    "text": "(",
                    "value": "(",
                    "valueText": "("
                },
                "initializer": {
                    "kind": "AssignmentExpression",
                    "fullStart": 461,
                    "fullEnd": 475,
                    "start": 461,
                    "end": 475,
                    "fullWidth": 14,
                    "width": 14,
                    "left": {
                        "kind": "IdentifierName",
                        "fullStart": 461,
                        "fullEnd": 467,
                        "start": 461,
                        "end": 466,
                        "fullWidth": 6,
                        "width": 5,
                        "text": "alpha",
                        "value": "alpha",
                        "valueText": "alpha",
                        "hasTrailingTrivia": true,
                        "trailingTrivia": [
                            {
                                "kind": "WhitespaceTrivia",
                                "text": " "
                            }
                        ]
                    },
                    "operatorToken": {
                        "kind": "EqualsToken",
                        "fullStart": 467,
                        "fullEnd": 469,
                        "start": 467,
                        "end": 468,
                        "fullWidth": 2,
                        "width": 1,
                        "text": "=",
                        "value": "=",
                        "valueText": "=",
                        "hasTrailingTrivia": true,
                        "trailingTrivia": [
                            {
                                "kind": "WhitespaceTrivia",
                                "text": " "
                            }
                        ]
                    },
                    "right": {
                        "kind": "NumericLiteral",
                        "fullStart": 469,
                        "fullEnd": 475,
                        "start": 469,
                        "end": 475,
                        "fullWidth": 6,
                        "width": 6,
                        "text": "0x0041",
                        "value": 65,
                        "valueText": "65"
                    }
                },
                "firstSemicolonToken": {
                    "kind": "SemicolonToken",
                    "fullStart": 475,
                    "fullEnd": 477,
                    "start": 475,
                    "end": 476,
                    "fullWidth": 2,
                    "width": 1,
                    "text": ";",
                    "value": ";",
                    "valueText": ";",
                    "hasTrailingTrivia": true,
                    "trailingTrivia": [
                        {
                            "kind": "WhitespaceTrivia",
                            "text": " "
                        }
                    ]
                },
                "condition": {
                    "kind": "LessThanOrEqualExpression",
                    "fullStart": 477,
                    "fullEnd": 492,
                    "start": 477,
                    "end": 492,
                    "fullWidth": 15,
                    "width": 15,
                    "left": {
                        "kind": "IdentifierName",
                        "fullStart": 477,
                        "fullEnd": 483,
                        "start": 477,
                        "end": 482,
                        "fullWidth": 6,
                        "width": 5,
                        "text": "alpha",
                        "value": "alpha",
                        "valueText": "alpha",
                        "hasTrailingTrivia": true,
                        "trailingTrivia": [
                            {
                                "kind": "WhitespaceTrivia",
                                "text": " "
                            }
                        ]
                    },
                    "operatorToken": {
                        "kind": "LessThanEqualsToken",
                        "fullStart": 483,
                        "fullEnd": 486,
                        "start": 483,
                        "end": 485,
                        "fullWidth": 3,
                        "width": 2,
                        "text": "<=",
                        "value": "<=",
                        "valueText": "<=",
                        "hasTrailingTrivia": true,
                        "trailingTrivia": [
                            {
                                "kind": "WhitespaceTrivia",
                                "text": " "
                            }
                        ]
                    },
                    "right": {
                        "kind": "NumericLiteral",
                        "fullStart": 486,
                        "fullEnd": 492,
                        "start": 486,
                        "end": 492,
                        "fullWidth": 6,
                        "width": 6,
                        "text": "0x005A",
                        "value": 90,
                        "valueText": "90"
                    }
                },
                "secondSemicolonToken": {
                    "kind": "SemicolonToken",
                    "fullStart": 492,
                    "fullEnd": 494,
                    "start": 492,
                    "end": 493,
                    "fullWidth": 2,
                    "width": 1,
                    "text": ";",
                    "value": ";",
                    "valueText": ";",
                    "hasTrailingTrivia": true,
                    "trailingTrivia": [
                        {
                            "kind": "WhitespaceTrivia",
                            "text": " "
                        }
                    ]
                },
                "incrementor": {
                    "kind": "PostIncrementExpression",
                    "fullStart": 494,
                    "fullEnd": 501,
                    "start": 494,
                    "end": 501,
                    "fullWidth": 7,
                    "width": 7,
                    "operand": {
                        "kind": "IdentifierName",
                        "fullStart": 494,
                        "fullEnd": 499,
                        "start": 494,
                        "end": 499,
                        "fullWidth": 5,
                        "width": 5,
                        "text": "alpha",
                        "value": "alpha",
                        "valueText": "alpha"
                    },
                    "operatorToken": {
                        "kind": "PlusPlusToken",
                        "fullStart": 499,
                        "fullEnd": 501,
                        "start": 499,
                        "end": 501,
                        "fullWidth": 2,
                        "width": 2,
                        "text": "++",
                        "value": "++",
                        "valueText": "++"
                    }
                },
                "closeParenToken": {
                    "kind": "CloseParenToken",
                    "fullStart": 501,
                    "fullEnd": 503,
                    "start": 501,
                    "end": 502,
                    "fullWidth": 2,
                    "width": 1,
                    "text": ")",
                    "value": ")",
                    "valueText": ")",
                    "hasTrailingTrivia": true,
                    "trailingTrivia": [
                        {
                            "kind": "WhitespaceTrivia",
                            "text": " "
                        }
                    ]
                },
                "statement": {
                    "kind": "Block",
                    "fullStart": 503,
                    "fullEnd": 640,
                    "start": 503,
                    "end": 639,
                    "fullWidth": 137,
                    "width": 136,
                    "openBraceToken": {
                        "kind": "OpenBraceToken",
                        "fullStart": 503,
                        "fullEnd": 505,
                        "start": 503,
                        "end": 504,
                        "fullWidth": 2,
                        "width": 1,
                        "text": "{",
                        "value": "{",
                        "valueText": "{",
                        "hasTrailingTrivia": true,
                        "hasTrailingNewLine": true,
                        "trailingTrivia": [
                            {
                                "kind": "NewLineTrivia",
                                "text": "\n"
                            }
                        ]
                    },
                    "statements": [
                        {
                            "kind": "ExpressionStatement",
                            "fullStart": 505,
                            "fullEnd": 541,
                            "start": 507,
                            "end": 540,
                            "fullWidth": 36,
                            "width": 33,
                            "expression": {
                                "kind": "AssignmentExpression",
                                "fullStart": 505,
                                "fullEnd": 539,
                                "start": 507,
                                "end": 539,
                                "fullWidth": 34,
                                "width": 32,
                                "left": {
                                    "kind": "IdentifierName",
                                    "fullStart": 505,
                                    "fullEnd": 511,
                                    "start": 507,
                                    "end": 510,
                                    "fullWidth": 6,
                                    "width": 3,
                                    "text": "str",
                                    "value": "str",
                                    "valueText": "str",
                                    "hasLeadingTrivia": true,
                                    "hasTrailingTrivia": true,
                                    "leadingTrivia": [
                                        {
                                            "kind": "WhitespaceTrivia",
                                            "text": "  "
                                        }
                                    ],
                                    "trailingTrivia": [
                                        {
                                            "kind": "WhitespaceTrivia",
                                            "text": " "
                                        }
                                    ]
                                },
                                "operatorToken": {
                                    "kind": "EqualsToken",
                                    "fullStart": 511,
                                    "fullEnd": 513,
                                    "start": 511,
                                    "end": 512,
                                    "fullWidth": 2,
                                    "width": 1,
                                    "text": "=",
                                    "value": "=",
                                    "valueText": "=",
                                    "hasTrailingTrivia": true,
                                    "trailingTrivia": [
                                        {
                                            "kind": "WhitespaceTrivia",
                                            "text": " "
                                        }
                                    ]
                                },
                                "right": {
                                    "kind": "InvocationExpression",
                                    "fullStart": 513,
                                    "fullEnd": 539,
                                    "start": 513,
                                    "end": 539,
                                    "fullWidth": 26,
                                    "width": 26,
                                    "expression": {
                                        "kind": "MemberAccessExpression",
                                        "fullStart": 513,
                                        "fullEnd": 532,
                                        "start": 513,
                                        "end": 532,
                                        "fullWidth": 19,
                                        "width": 19,
                                        "expression": {
                                            "kind": "IdentifierName",
                                            "fullStart": 513,
                                            "fullEnd": 519,
                                            "start": 513,
                                            "end": 519,
                                            "fullWidth": 6,
                                            "width": 6,
                                            "text": "String",
                                            "value": "String",
                                            "valueText": "String"
                                        },
                                        "dotToken": {
                                            "kind": "DotToken",
                                            "fullStart": 519,
                                            "fullEnd": 520,
                                            "start": 519,
                                            "end": 520,
                                            "fullWidth": 1,
                                            "width": 1,
                                            "text": ".",
                                            "value": ".",
                                            "valueText": "."
                                        },
                                        "name": {
                                            "kind": "IdentifierName",
                                            "fullStart": 520,
                                            "fullEnd": 532,
                                            "start": 520,
                                            "end": 532,
                                            "fullWidth": 12,
                                            "width": 12,
                                            "text": "fromCharCode",
                                            "value": "fromCharCode",
                                            "valueText": "fromCharCode"
                                        }
                                    },
                                    "argumentList": {
                                        "kind": "ArgumentList",
                                        "fullStart": 532,
                                        "fullEnd": 539,
                                        "start": 532,
                                        "end": 539,
                                        "fullWidth": 7,
                                        "width": 7,
                                        "openParenToken": {
                                            "kind": "OpenParenToken",
                                            "fullStart": 532,
                                            "fullEnd": 533,
                                            "start": 532,
                                            "end": 533,
                                            "fullWidth": 1,
                                            "width": 1,
                                            "text": "(",
                                            "value": "(",
                                            "valueText": "("
                                        },
                                        "arguments": [
                                            {
                                                "kind": "IdentifierName",
                                                "fullStart": 533,
                                                "fullEnd": 538,
                                                "start": 533,
                                                "end": 538,
                                                "fullWidth": 5,
                                                "width": 5,
                                                "text": "alpha",
                                                "value": "alpha",
                                                "valueText": "alpha"
                                            }
                                        ],
                                        "closeParenToken": {
                                            "kind": "CloseParenToken",
                                            "fullStart": 538,
                                            "fullEnd": 539,
                                            "start": 538,
                                            "end": 539,
                                            "fullWidth": 1,
                                            "width": 1,
                                            "text": ")",
                                            "value": ")",
                                            "valueText": ")"
                                        }
                                    }
                                }
                            },
                            "semicolonToken": {
                                "kind": "SemicolonToken",
                                "fullStart": 539,
                                "fullEnd": 541,
                                "start": 539,
                                "end": 540,
                                "fullWidth": 2,
                                "width": 1,
                                "text": ";",
                                "value": ";",
                                "valueText": ";",
                                "hasTrailingTrivia": true,
                                "hasTrailingNewLine": true,
                                "trailingTrivia": [
                                    {
                                        "kind": "NewLineTrivia",
                                        "text": "\n"
                                    }
                                ]
                            }
                        },
                        {
                            "kind": "ExpressionStatement",
                            "fullStart": 541,
                            "fullEnd": 570,
                            "start": 543,
                            "end": 568,
                            "fullWidth": 29,
                            "width": 25,
                            "expression": {
                                "kind": "AssignmentExpression",
                                "fullStart": 541,
                                "fullEnd": 567,
                                "start": 543,
                                "end": 567,
                                "fullWidth": 26,
                                "width": 24,
                                "left": {
                                    "kind": "IdentifierName",
                                    "fullStart": 541,
                                    "fullEnd": 547,
                                    "start": 543,
                                    "end": 546,
                                    "fullWidth": 6,
                                    "width": 3,
                                    "text": "arr",
                                    "value": "arr",
                                    "valueText": "arr",
                                    "hasLeadingTrivia": true,
                                    "hasTrailingTrivia": true,
                                    "leadingTrivia": [
                                        {
                                            "kind": "WhitespaceTrivia",
                                            "text": "  "
                                        }
                                    ],
                                    "trailingTrivia": [
                                        {
                                            "kind": "WhitespaceTrivia",
                                            "text": " "
                                        }
                                    ]
                                },
                                "operatorToken": {
                                    "kind": "EqualsToken",
                                    "fullStart": 547,
                                    "fullEnd": 549,
                                    "start": 547,
                                    "end": 548,
                                    "fullWidth": 2,
                                    "width": 1,
                                    "text": "=",
                                    "value": "=",
                                    "valueText": "=",
                                    "hasTrailingTrivia": true,
                                    "trailingTrivia": [
                                        {
                                            "kind": "WhitespaceTrivia",
                                            "text": " "
                                        }
                                    ]
                                },
                                "right": {
                                    "kind": "InvocationExpression",
                                    "fullStart": 549,
                                    "fullEnd": 567,
                                    "start": 549,
                                    "end": 567,
                                    "fullWidth": 18,
                                    "width": 18,
                                    "expression": {
                                        "kind": "MemberAccessExpression",
                                        "fullStart": 549,
                                        "fullEnd": 562,
                                        "start": 549,
                                        "end": 562,
                                        "fullWidth": 13,
                                        "width": 13,
                                        "expression": {
                                            "kind": "IdentifierName",
                                            "fullStart": 549,
                                            "fullEnd": 557,
                                            "start": 549,
                                            "end": 557,
                                            "fullWidth": 8,
                                            "width": 8,
                                            "text": "regexp_D",
                                            "value": "regexp_D",
                                            "valueText": "regexp_D"
                                        },
                                        "dotToken": {
                                            "kind": "DotToken",
                                            "fullStart": 557,
                                            "fullEnd": 558,
                                            "start": 557,
                                            "end": 558,
                                            "fullWidth": 1,
                                            "width": 1,
                                            "text": ".",
                                            "value": ".",
                                            "valueText": "."
                                        },
                                        "name": {
                                            "kind": "IdentifierName",
                                            "fullStart": 558,
                                            "fullEnd": 562,
                                            "start": 558,
                                            "end": 562,
                                            "fullWidth": 4,
                                            "width": 4,
                                            "text": "exec",
                                            "value": "exec",
                                            "valueText": "exec"
                                        }
                                    },
                                    "argumentList": {
                                        "kind": "ArgumentList",
                                        "fullStart": 562,
                                        "fullEnd": 567,
                                        "start": 562,
                                        "end": 567,
                                        "fullWidth": 5,
                                        "width": 5,
                                        "openParenToken": {
                                            "kind": "OpenParenToken",
                                            "fullStart": 562,
                                            "fullEnd": 563,
                                            "start": 562,
                                            "end": 563,
                                            "fullWidth": 1,
                                            "width": 1,
                                            "text": "(",
                                            "value": "(",
                                            "valueText": "("
                                        },
                                        "arguments": [
                                            {
                                                "kind": "IdentifierName",
                                                "fullStart": 563,
                                                "fullEnd": 566,
                                                "start": 563,
                                                "end": 566,
                                                "fullWidth": 3,
                                                "width": 3,
                                                "text": "str",
                                                "value": "str",
                                                "valueText": "str"
                                            }
                                        ],
                                        "closeParenToken": {
                                            "kind": "CloseParenToken",
                                            "fullStart": 566,
                                            "fullEnd": 567,
                                            "start": 566,
                                            "end": 567,
                                            "fullWidth": 1,
                                            "width": 1,
                                            "text": ")",
                                            "value": ")",
                                            "valueText": ")"
                                        }
                                    }
                                }
                            },
                            "semicolonToken": {
                                "kind": "SemicolonToken",
                                "fullStart": 567,
                                "fullEnd": 570,
                                "start": 567,
                                "end": 568,
                                "fullWidth": 3,
                                "width": 1,
                                "text": ";",
                                "value": ";",
                                "valueText": ";",
                                "hasTrailingTrivia": true,
                                "hasTrailingNewLine": true,
                                "trailingTrivia": [
                                    {
                                        "kind": "WhitespaceTrivia",
                                        "text": " "
                                    },
                                    {
                                        "kind": "NewLineTrivia",
                                        "text": "\n"
                                    }
                                ]
                            }
                        },
                        {
                            "kind": "IfStatement",
                            "fullStart": 570,
                            "fullEnd": 638,
                            "start": 572,
                            "end": 637,
                            "fullWidth": 68,
                            "width": 65,
                            "ifKeyword": {
                                "kind": "IfKeyword",
                                "fullStart": 570,
                                "fullEnd": 575,
                                "start": 572,
                                "end": 574,
                                "fullWidth": 5,
                                "width": 2,
                                "text": "if",
                                "value": "if",
                                "valueText": "if",
                                "hasLeadingTrivia": true,
                                "hasTrailingTrivia": true,
                                "leadingTrivia": [
                                    {
                                        "kind": "WhitespaceTrivia",
                                        "text": "  "
                                    }
                                ],
                                "trailingTrivia": [
                                    {
                                        "kind": "WhitespaceTrivia",
                                        "text": " "
                                    }
                                ]
                            },
                            "openParenToken": {
                                "kind": "OpenParenToken",
                                "fullStart": 575,
                                "fullEnd": 576,
                                "start": 575,
                                "end": 576,
                                "fullWidth": 1,
                                "width": 1,
                                "text": "(",
                                "value": "(",
                                "valueText": "("
                            },
                            "condition": {
                                "kind": "LogicalOrExpression",
                                "fullStart": 576,
                                "fullEnd": 610,
                                "start": 576,
                                "end": 610,
                                "fullWidth": 34,
                                "width": 34,
                                "left": {
                                    "kind": "ParenthesizedExpression",
                                    "fullStart": 576,
                                    "fullEnd": 591,
                                    "start": 576,
                                    "end": 590,
                                    "fullWidth": 15,
                                    "width": 14,
                                    "openParenToken": {
                                        "kind": "OpenParenToken",
                                        "fullStart": 576,
                                        "fullEnd": 577,
                                        "start": 576,
                                        "end": 577,
                                        "fullWidth": 1,
                                        "width": 1,
                                        "text": "(",
                                        "value": "(",
                                        "valueText": "("
                                    },
                                    "expression": {
                                        "kind": "EqualsExpression",
                                        "fullStart": 577,
                                        "fullEnd": 589,
                                        "start": 577,
                                        "end": 589,
                                        "fullWidth": 12,
                                        "width": 12,
                                        "left": {
                                            "kind": "IdentifierName",
                                            "fullStart": 577,
                                            "fullEnd": 581,
                                            "start": 577,
                                            "end": 580,
                                            "fullWidth": 4,
                                            "width": 3,
                                            "text": "arr",
                                            "value": "arr",
                                            "valueText": "arr",
                                            "hasTrailingTrivia": true,
                                            "trailingTrivia": [
                                                {
                                                    "kind": "WhitespaceTrivia",
                                                    "text": " "
                                                }
                                            ]
                                        },
                                        "operatorToken": {
                                            "kind": "EqualsEqualsEqualsToken",
                                            "fullStart": 581,
                                            "fullEnd": 585,
                                            "start": 581,
                                            "end": 584,
                                            "fullWidth": 4,
                                            "width": 3,
                                            "text": "===",
                                            "value": "===",
                                            "valueText": "===",
                                            "hasTrailingTrivia": true,
                                            "trailingTrivia": [
                                                {
                                                    "kind": "WhitespaceTrivia",
                                                    "text": " "
                                                }
                                            ]
                                        },
                                        "right": {
                                            "kind": "NullKeyword",
                                            "fullStart": 585,
                                            "fullEnd": 589,
                                            "start": 585,
                                            "end": 589,
                                            "fullWidth": 4,
                                            "width": 4,
                                            "text": "null"
                                        }
                                    },
                                    "closeParenToken": {
                                        "kind": "CloseParenToken",
                                        "fullStart": 589,
                                        "fullEnd": 591,
                                        "start": 589,
                                        "end": 590,
                                        "fullWidth": 2,
                                        "width": 1,
                                        "text": ")",
                                        "value": ")",
                                        "valueText": ")",
                                        "hasTrailingTrivia": true,
                                        "trailingTrivia": [
                                            {
                                                "kind": "WhitespaceTrivia",
                                                "text": " "
                                            }
                                        ]
                                    }
                                },
                                "operatorToken": {
                                    "kind": "BarBarToken",
                                    "fullStart": 591,
                                    "fullEnd": 594,
                                    "start": 591,
                                    "end": 593,
                                    "fullWidth": 3,
                                    "width": 2,
                                    "text": "||",
                                    "value": "||",
                                    "valueText": "||",
                                    "hasTrailingTrivia": true,
                                    "trailingTrivia": [
                                        {
                                            "kind": "WhitespaceTrivia",
                                            "text": " "
                                        }
                                    ]
                                },
                                "right": {
                                    "kind": "ParenthesizedExpression",
                                    "fullStart": 594,
                                    "fullEnd": 610,
                                    "start": 594,
                                    "end": 610,
                                    "fullWidth": 16,
                                    "width": 16,
                                    "openParenToken": {
                                        "kind": "OpenParenToken",
                                        "fullStart": 594,
                                        "fullEnd": 595,
                                        "start": 594,
                                        "end": 595,
                                        "fullWidth": 1,
                                        "width": 1,
                                        "text": "(",
                                        "value": "(",
                                        "valueText": "("
                                    },
                                    "expression": {
                                        "kind": "NotEqualsExpression",
                                        "fullStart": 595,
                                        "fullEnd": 609,
                                        "start": 595,
                                        "end": 609,
                                        "fullWidth": 14,
                                        "width": 14,
                                        "left": {
                                            "kind": "ElementAccessExpression",
                                            "fullStart": 595,
                                            "fullEnd": 602,
                                            "start": 595,
                                            "end": 601,
                                            "fullWidth": 7,
                                            "width": 6,
                                            "expression": {
                                                "kind": "IdentifierName",
                                                "fullStart": 595,
                                                "fullEnd": 598,
                                                "start": 595,
                                                "end": 598,
                                                "fullWidth": 3,
                                                "width": 3,
                                                "text": "arr",
                                                "value": "arr",
                                                "valueText": "arr"
                                            },
                                            "openBracketToken": {
                                                "kind": "OpenBracketToken",
                                                "fullStart": 598,
                                                "fullEnd": 599,
                                                "start": 598,
                                                "end": 599,
                                                "fullWidth": 1,
                                                "width": 1,
                                                "text": "[",
                                                "value": "[",
                                                "valueText": "["
                                            },
                                            "argumentExpression": {
                                                "kind": "NumericLiteral",
                                                "fullStart": 599,
                                                "fullEnd": 600,
                                                "start": 599,
                                                "end": 600,
                                                "fullWidth": 1,
                                                "width": 1,
                                                "text": "0",
                                                "value": 0,
                                                "valueText": "0"
                                            },
                                            "closeBracketToken": {
                                                "kind": "CloseBracketToken",
                                                "fullStart": 600,
                                                "fullEnd": 602,
                                                "start": 600,
                                                "end": 601,
                                                "fullWidth": 2,
                                                "width": 1,
                                                "text": "]",
                                                "value": "]",
                                                "valueText": "]",
                                                "hasTrailingTrivia": true,
                                                "trailingTrivia": [
                                                    {
                                                        "kind": "WhitespaceTrivia",
                                                        "text": " "
                                                    }
                                                ]
                                            }
                                        },
                                        "operatorToken": {
                                            "kind": "ExclamationEqualsEqualsToken",
                                            "fullStart": 602,
                                            "fullEnd": 606,
                                            "start": 602,
                                            "end": 605,
                                            "fullWidth": 4,
                                            "width": 3,
                                            "text": "!==",
                                            "value": "!==",
                                            "valueText": "!==",
                                            "hasTrailingTrivia": true,
                                            "trailingTrivia": [
                                                {
                                                    "kind": "WhitespaceTrivia",
                                                    "text": " "
                                                }
                                            ]
                                        },
                                        "right": {
                                            "kind": "IdentifierName",
                                            "fullStart": 606,
                                            "fullEnd": 609,
                                            "start": 606,
                                            "end": 609,
                                            "fullWidth": 3,
                                            "width": 3,
                                            "text": "str",
                                            "value": "str",
                                            "valueText": "str"
                                        }
                                    },
                                    "closeParenToken": {
                                        "kind": "CloseParenToken",
                                        "fullStart": 609,
                                        "fullEnd": 610,
                                        "start": 609,
                                        "end": 610,
                                        "fullWidth": 1,
                                        "width": 1,
                                        "text": ")",
                                        "value": ")",
                                        "valueText": ")"
                                    }
                                }
                            },
                            "closeParenToken": {
                                "kind": "CloseParenToken",
                                "fullStart": 610,
                                "fullEnd": 612,
                                "start": 610,
                                "end": 611,
                                "fullWidth": 2,
                                "width": 1,
                                "text": ")",
                                "value": ")",
                                "valueText": ")",
                                "hasTrailingTrivia": true,
                                "trailingTrivia": [
                                    {
                                        "kind": "WhitespaceTrivia",
                                        "text": " "
                                    }
                                ]
                            },
                            "statement": {
                                "kind": "Block",
                                "fullStart": 612,
                                "fullEnd": 638,
                                "start": 612,
                                "end": 637,
                                "fullWidth": 26,
                                "width": 25,
                                "openBraceToken": {
                                    "kind": "OpenBraceToken",
                                    "fullStart": 612,
                                    "fullEnd": 614,
                                    "start": 612,
                                    "end": 613,
                                    "fullWidth": 2,
                                    "width": 1,
                                    "text": "{",
                                    "value": "{",
                                    "valueText": "{",
                                    "hasTrailingTrivia": true,
                                    "hasTrailingNewLine": true,
                                    "trailingTrivia": [
                                        {
                                            "kind": "NewLineTrivia",
                                            "text": "\n"
                                        }
                                    ]
                                },
                                "statements": [
                                    {
                                        "kind": "ExpressionStatement",
                                        "fullStart": 614,
                                        "fullEnd": 634,
                                        "start": 618,
                                        "end": 633,
                                        "fullWidth": 20,
                                        "width": 15,
                                        "expression": {
                                            "kind": "AssignmentExpression",
                                            "fullStart": 614,
                                            "fullEnd": 632,
                                            "start": 618,
                                            "end": 632,
                                            "fullWidth": 18,
                                            "width": 14,
                                            "left": {
                                                "kind": "IdentifierName",
                                                "fullStart": 614,
                                                "fullEnd": 625,
                                                "start": 618,
                                                "end": 624,
                                                "fullWidth": 11,
                                                "width": 6,
                                                "text": "result",
                                                "value": "result",
                                                "valueText": "result",
                                                "hasLeadingTrivia": true,
                                                "hasTrailingTrivia": true,
                                                "leadingTrivia": [
                                                    {
                                                        "kind": "WhitespaceTrivia",
                                                        "text": "    "
                                                    }
                                                ],
                                                "trailingTrivia": [
                                                    {
                                                        "kind": "WhitespaceTrivia",
                                                        "text": " "
                                                    }
                                                ]
                                            },
                                            "operatorToken": {
                                                "kind": "EqualsToken",
                                                "fullStart": 625,
                                                "fullEnd": 627,
                                                "start": 625,
                                                "end": 626,
                                                "fullWidth": 2,
                                                "width": 1,
                                                "text": "=",
                                                "value": "=",
                                                "valueText": "=",
                                                "hasTrailingTrivia": true,
                                                "trailingTrivia": [
                                                    {
                                                        "kind": "WhitespaceTrivia",
                                                        "text": " "
                                                    }
                                                ]
                                            },
                                            "right": {
                                                "kind": "FalseKeyword",
                                                "fullStart": 627,
                                                "fullEnd": 632,
                                                "start": 627,
                                                "end": 632,
                                                "fullWidth": 5,
                                                "width": 5,
                                                "text": "false",
                                                "value": false,
                                                "valueText": "false"
                                            }
                                        },
                                        "semicolonToken": {
                                            "kind": "SemicolonToken",
                                            "fullStart": 632,
                                            "fullEnd": 634,
                                            "start": 632,
                                            "end": 633,
                                            "fullWidth": 2,
                                            "width": 1,
                                            "text": ";",
                                            "value": ";",
                                            "valueText": ";",
                                            "hasTrailingTrivia": true,
                                            "hasTrailingNewLine": true,
                                            "trailingTrivia": [
                                                {
                                                    "kind": "NewLineTrivia",
                                                    "text": "\n"
                                                }
                                            ]
                                        }
                                    }
                                ],
                                "closeBraceToken": {
                                    "kind": "CloseBraceToken",
                                    "fullStart": 634,
                                    "fullEnd": 638,
                                    "start": 636,
                                    "end": 637,
                                    "fullWidth": 4,
                                    "width": 1,
                                    "text": "}",
                                    "value": "}",
                                    "valueText": "}",
                                    "hasLeadingTrivia": true,
                                    "hasTrailingTrivia": true,
                                    "hasTrailingNewLine": true,
                                    "leadingTrivia": [
                                        {
                                            "kind": "WhitespaceTrivia",
                                            "text": "  "
                                        }
                                    ],
                                    "trailingTrivia": [
                                        {
                                            "kind": "NewLineTrivia",
                                            "text": "\n"
                                        }
                                    ]
                                }
                            }
                        }
                    ],
                    "closeBraceToken": {
                        "kind": "CloseBraceToken",
                        "fullStart": 638,
                        "fullEnd": 640,
                        "start": 638,
                        "end": 639,
                        "fullWidth": 2,
                        "width": 1,
                        "text": "}",
                        "value": "}",
                        "valueText": "}",
                        "hasTrailingTrivia": true,
                        "hasTrailingNewLine": true,
                        "trailingTrivia": [
                            {
                                "kind": "NewLineTrivia",
                                "text": "\n"
                            }
                        ]
                    }
                }
            },
            {
                "kind": "IfStatement",
                "fullStart": 640,
                "fullEnd": 710,
                "start": 641,
                "end": 707,
                "fullWidth": 70,
                "width": 66,
                "ifKeyword": {
                    "kind": "IfKeyword",
                    "fullStart": 640,
                    "fullEnd": 644,
                    "start": 641,
                    "end": 643,
                    "fullWidth": 4,
                    "width": 2,
                    "text": "if",
                    "value": "if",
                    "valueText": "if",
                    "hasLeadingTrivia": true,
                    "hasLeadingNewLine": true,
                    "hasTrailingTrivia": true,
                    "leadingTrivia": [
                        {
                            "kind": "NewLineTrivia",
                            "text": "\n"
                        }
                    ],
                    "trailingTrivia": [
                        {
                            "kind": "WhitespaceTrivia",
                            "text": " "
                        }
                    ]
                },
                "openParenToken": {
                    "kind": "OpenParenToken",
                    "fullStart": 644,
                    "fullEnd": 645,
                    "start": 644,
                    "end": 645,
                    "fullWidth": 1,
                    "width": 1,
                    "text": "(",
                    "value": "(",
                    "valueText": "("
                },
                "condition": {
                    "kind": "NotEqualsExpression",
                    "fullStart": 645,
                    "fullEnd": 660,
                    "start": 645,
                    "end": 660,
                    "fullWidth": 15,
                    "width": 15,
                    "left": {
                        "kind": "IdentifierName",
                        "fullStart": 645,
                        "fullEnd": 652,
                        "start": 645,
                        "end": 651,
                        "fullWidth": 7,
                        "width": 6,
                        "text": "result",
                        "value": "result",
                        "valueText": "result",
                        "hasTrailingTrivia": true,
                        "trailingTrivia": [
                            {
                                "kind": "WhitespaceTrivia",
                                "text": " "
                            }
                        ]
                    },
                    "operatorToken": {
                        "kind": "ExclamationEqualsEqualsToken",
                        "fullStart": 652,
                        "fullEnd": 656,
                        "start": 652,
                        "end": 655,
                        "fullWidth": 4,
                        "width": 3,
                        "text": "!==",
                        "value": "!==",
                        "valueText": "!==",
                        "hasTrailingTrivia": true,
                        "trailingTrivia": [
                            {
                                "kind": "WhitespaceTrivia",
                                "text": " "
                            }
                        ]
                    },
                    "right": {
                        "kind": "TrueKeyword",
                        "fullStart": 656,
                        "fullEnd": 660,
                        "start": 656,
                        "end": 660,
                        "fullWidth": 4,
                        "width": 4,
                        "text": "true",
                        "value": true,
                        "valueText": "true"
                    }
                },
                "closeParenToken": {
                    "kind": "CloseParenToken",
                    "fullStart": 660,
                    "fullEnd": 662,
                    "start": 660,
                    "end": 661,
                    "fullWidth": 2,
                    "width": 1,
                    "text": ")",
                    "value": ")",
                    "valueText": ")",
                    "hasTrailingTrivia": true,
                    "trailingTrivia": [
                        {
                            "kind": "WhitespaceTrivia",
                            "text": " "
                        }
                    ]
                },
                "statement": {
                    "kind": "Block",
                    "fullStart": 662,
                    "fullEnd": 710,
                    "start": 662,
                    "end": 707,
                    "fullWidth": 48,
                    "width": 45,
                    "openBraceToken": {
                        "kind": "OpenBraceToken",
                        "fullStart": 662,
                        "fullEnd": 664,
                        "start": 662,
                        "end": 663,
                        "fullWidth": 2,
                        "width": 1,
                        "text": "{",
                        "value": "{",
                        "valueText": "{",
                        "hasTrailingTrivia": true,
                        "hasTrailingNewLine": true,
                        "trailingTrivia": [
                            {
                                "kind": "NewLineTrivia",
                                "text": "\n"
                            }
                        ]
                    },
                    "statements": [
                        {
                            "kind": "ExpressionStatement",
                            "fullStart": 664,
                            "fullEnd": 706,
                            "start": 666,
                            "end": 705,
                            "fullWidth": 42,
                            "width": 39,
                            "expression": {
                                "kind": "InvocationExpression",
                                "fullStart": 664,
                                "fullEnd": 704,
                                "start": 666,
                                "end": 704,
                                "fullWidth": 40,
                                "width": 38,
                                "expression": {
                                    "kind": "IdentifierName",
                                    "fullStart": 664,
                                    "fullEnd": 672,
                                    "start": 666,
                                    "end": 672,
                                    "fullWidth": 8,
                                    "width": 6,
                                    "text": "$ERROR",
                                    "value": "$ERROR",
                                    "valueText": "$ERROR",
                                    "hasLeadingTrivia": true,
                                    "leadingTrivia": [
                                        {
                                            "kind": "WhitespaceTrivia",
                                            "text": "  "
                                        }
                                    ]
                                },
                                "argumentList": {
                                    "kind": "ArgumentList",
                                    "fullStart": 672,
                                    "fullEnd": 704,
                                    "start": 672,
                                    "end": 704,
                                    "fullWidth": 32,
                                    "width": 32,
                                    "openParenToken": {
                                        "kind": "OpenParenToken",
                                        "fullStart": 672,
                                        "fullEnd": 673,
                                        "start": 672,
                                        "end": 673,
                                        "fullWidth": 1,
                                        "width": 1,
                                        "text": "(",
                                        "value": "(",
                                        "valueText": "("
                                    },
                                    "arguments": [
                                        {
                                            "kind": "StringLiteral",
                                            "fullStart": 673,
                                            "fullEnd": 703,
                                            "start": 673,
                                            "end": 703,
                                            "fullWidth": 30,
                                            "width": 30,
                                            "text": "'#1: ENGLISH CAPITAL ALPHABET'",
                                            "value": "#1: ENGLISH CAPITAL ALPHABET",
                                            "valueText": "#1: ENGLISH CAPITAL ALPHABET"
                                        }
                                    ],
                                    "closeParenToken": {
                                        "kind": "CloseParenToken",
                                        "fullStart": 703,
                                        "fullEnd": 704,
                                        "start": 703,
                                        "end": 704,
                                        "fullWidth": 1,
                                        "width": 1,
                                        "text": ")",
                                        "value": ")",
                                        "valueText": ")"
                                    }
                                }
                            },
                            "semicolonToken": {
                                "kind": "SemicolonToken",
                                "fullStart": 704,
                                "fullEnd": 706,
                                "start": 704,
                                "end": 705,
                                "fullWidth": 2,
                                "width": 1,
                                "text": ";",
                                "value": ";",
                                "valueText": ";",
                                "hasTrailingTrivia": true,
                                "hasTrailingNewLine": true,
                                "trailingTrivia": [
                                    {
                                        "kind": "NewLineTrivia",
                                        "text": "\n"
                                    }
                                ]
                            }
                        }
                    ],
                    "closeBraceToken": {
                        "kind": "CloseBraceToken",
                        "fullStart": 706,
                        "fullEnd": 710,
                        "start": 706,
                        "end": 707,
                        "fullWidth": 4,
                        "width": 1,
                        "text": "}",
                        "value": "}",
                        "valueText": "}",
                        "hasTrailingTrivia": true,
                        "hasTrailingNewLine": true,
                        "trailingTrivia": [
                            {
                                "kind": "WhitespaceTrivia",
                                "text": "  "
                            },
                            {
                                "kind": "NewLineTrivia",
                                "text": "\n"
                            }
                        ]
                    }
                }
            },
            {
                "kind": "VariableStatement",
                "fullStart": 710,
                "fullEnd": 749,
                "start": 729,
                "end": 747,
                "fullWidth": 39,
                "width": 18,
                "modifiers": [],
                "variableDeclaration": {
                    "kind": "VariableDeclaration",
                    "fullStart": 710,
                    "fullEnd": 746,
                    "start": 729,
                    "end": 746,
                    "fullWidth": 36,
                    "width": 17,
                    "varKeyword": {
                        "kind": "VarKeyword",
                        "fullStart": 710,
                        "fullEnd": 733,
                        "start": 729,
                        "end": 732,
                        "fullWidth": 23,
                        "width": 3,
                        "text": "var",
                        "value": "var",
                        "valueText": "var",
                        "hasLeadingTrivia": true,
                        "hasLeadingComment": true,
                        "hasLeadingNewLine": true,
                        "hasTrailingTrivia": true,
                        "leadingTrivia": [
                            {
                                "kind": "NewLineTrivia",
                                "text": "\n"
                            },
                            {
                                "kind": "SingleLineCommentTrivia",
                                "text": "//CHECK#0061-007A"
                            },
                            {
                                "kind": "NewLineTrivia",
                                "text": "\n"
                            }
                        ],
                        "trailingTrivia": [
                            {
                                "kind": "WhitespaceTrivia",
                                "text": " "
                            }
                        ]
                    },
                    "variableDeclarators": [
                        {
                            "kind": "VariableDeclarator",
                            "fullStart": 733,
                            "fullEnd": 746,
                            "start": 733,
                            "end": 746,
                            "fullWidth": 13,
<<<<<<< HEAD
                            "width": 13,
                            "identifier": {
=======
                            "propertyName": {
>>>>>>> 85e84683
                                "kind": "IdentifierName",
                                "fullStart": 733,
                                "fullEnd": 740,
                                "start": 733,
                                "end": 739,
                                "fullWidth": 7,
                                "width": 6,
                                "text": "result",
                                "value": "result",
                                "valueText": "result",
                                "hasTrailingTrivia": true,
                                "trailingTrivia": [
                                    {
                                        "kind": "WhitespaceTrivia",
                                        "text": " "
                                    }
                                ]
                            },
                            "equalsValueClause": {
                                "kind": "EqualsValueClause",
                                "fullStart": 740,
                                "fullEnd": 746,
                                "start": 740,
                                "end": 746,
                                "fullWidth": 6,
                                "width": 6,
                                "equalsToken": {
                                    "kind": "EqualsToken",
                                    "fullStart": 740,
                                    "fullEnd": 742,
                                    "start": 740,
                                    "end": 741,
                                    "fullWidth": 2,
                                    "width": 1,
                                    "text": "=",
                                    "value": "=",
                                    "valueText": "=",
                                    "hasTrailingTrivia": true,
                                    "trailingTrivia": [
                                        {
                                            "kind": "WhitespaceTrivia",
                                            "text": " "
                                        }
                                    ]
                                },
                                "value": {
                                    "kind": "TrueKeyword",
                                    "fullStart": 742,
                                    "fullEnd": 746,
                                    "start": 742,
                                    "end": 746,
                                    "fullWidth": 4,
                                    "width": 4,
                                    "text": "true",
                                    "value": true,
                                    "valueText": "true"
                                }
                            }
                        }
                    ]
                },
                "semicolonToken": {
                    "kind": "SemicolonToken",
                    "fullStart": 746,
                    "fullEnd": 749,
                    "start": 746,
                    "end": 747,
                    "fullWidth": 3,
                    "width": 1,
                    "text": ";",
                    "value": ";",
                    "valueText": ";",
                    "hasTrailingTrivia": true,
                    "hasTrailingNewLine": true,
                    "trailingTrivia": [
                        {
                            "kind": "WhitespaceTrivia",
                            "text": " "
                        },
                        {
                            "kind": "NewLineTrivia",
                            "text": "\n"
                        }
                    ]
                }
            },
            {
                "kind": "ForStatement",
                "fullStart": 749,
                "fullEnd": 933,
                "start": 749,
                "end": 932,
                "fullWidth": 184,
                "width": 183,
                "forKeyword": {
                    "kind": "ForKeyword",
                    "fullStart": 749,
                    "fullEnd": 753,
                    "start": 749,
                    "end": 752,
                    "fullWidth": 4,
                    "width": 3,
                    "text": "for",
                    "value": "for",
                    "valueText": "for",
                    "hasTrailingTrivia": true,
                    "trailingTrivia": [
                        {
                            "kind": "WhitespaceTrivia",
                            "text": " "
                        }
                    ]
                },
                "openParenToken": {
                    "kind": "OpenParenToken",
                    "fullStart": 753,
                    "fullEnd": 754,
                    "start": 753,
                    "end": 754,
                    "fullWidth": 1,
                    "width": 1,
                    "text": "(",
                    "value": "(",
                    "valueText": "("
                },
                "initializer": {
                    "kind": "AssignmentExpression",
                    "fullStart": 754,
                    "fullEnd": 768,
                    "start": 754,
                    "end": 768,
                    "fullWidth": 14,
                    "width": 14,
                    "left": {
                        "kind": "IdentifierName",
                        "fullStart": 754,
                        "fullEnd": 760,
                        "start": 754,
                        "end": 759,
                        "fullWidth": 6,
                        "width": 5,
                        "text": "alpha",
                        "value": "alpha",
                        "valueText": "alpha",
                        "hasTrailingTrivia": true,
                        "trailingTrivia": [
                            {
                                "kind": "WhitespaceTrivia",
                                "text": " "
                            }
                        ]
                    },
                    "operatorToken": {
                        "kind": "EqualsToken",
                        "fullStart": 760,
                        "fullEnd": 762,
                        "start": 760,
                        "end": 761,
                        "fullWidth": 2,
                        "width": 1,
                        "text": "=",
                        "value": "=",
                        "valueText": "=",
                        "hasTrailingTrivia": true,
                        "trailingTrivia": [
                            {
                                "kind": "WhitespaceTrivia",
                                "text": " "
                            }
                        ]
                    },
                    "right": {
                        "kind": "NumericLiteral",
                        "fullStart": 762,
                        "fullEnd": 768,
                        "start": 762,
                        "end": 768,
                        "fullWidth": 6,
                        "width": 6,
                        "text": "0x0061",
                        "value": 97,
                        "valueText": "97"
                    }
                },
                "firstSemicolonToken": {
                    "kind": "SemicolonToken",
                    "fullStart": 768,
                    "fullEnd": 770,
                    "start": 768,
                    "end": 769,
                    "fullWidth": 2,
                    "width": 1,
                    "text": ";",
                    "value": ";",
                    "valueText": ";",
                    "hasTrailingTrivia": true,
                    "trailingTrivia": [
                        {
                            "kind": "WhitespaceTrivia",
                            "text": " "
                        }
                    ]
                },
                "condition": {
                    "kind": "LessThanOrEqualExpression",
                    "fullStart": 770,
                    "fullEnd": 785,
                    "start": 770,
                    "end": 785,
                    "fullWidth": 15,
                    "width": 15,
                    "left": {
                        "kind": "IdentifierName",
                        "fullStart": 770,
                        "fullEnd": 776,
                        "start": 770,
                        "end": 775,
                        "fullWidth": 6,
                        "width": 5,
                        "text": "alpha",
                        "value": "alpha",
                        "valueText": "alpha",
                        "hasTrailingTrivia": true,
                        "trailingTrivia": [
                            {
                                "kind": "WhitespaceTrivia",
                                "text": " "
                            }
                        ]
                    },
                    "operatorToken": {
                        "kind": "LessThanEqualsToken",
                        "fullStart": 776,
                        "fullEnd": 779,
                        "start": 776,
                        "end": 778,
                        "fullWidth": 3,
                        "width": 2,
                        "text": "<=",
                        "value": "<=",
                        "valueText": "<=",
                        "hasTrailingTrivia": true,
                        "trailingTrivia": [
                            {
                                "kind": "WhitespaceTrivia",
                                "text": " "
                            }
                        ]
                    },
                    "right": {
                        "kind": "NumericLiteral",
                        "fullStart": 779,
                        "fullEnd": 785,
                        "start": 779,
                        "end": 785,
                        "fullWidth": 6,
                        "width": 6,
                        "text": "0x007A",
                        "value": 122,
                        "valueText": "122"
                    }
                },
                "secondSemicolonToken": {
                    "kind": "SemicolonToken",
                    "fullStart": 785,
                    "fullEnd": 787,
                    "start": 785,
                    "end": 786,
                    "fullWidth": 2,
                    "width": 1,
                    "text": ";",
                    "value": ";",
                    "valueText": ";",
                    "hasTrailingTrivia": true,
                    "trailingTrivia": [
                        {
                            "kind": "WhitespaceTrivia",
                            "text": " "
                        }
                    ]
                },
                "incrementor": {
                    "kind": "PostIncrementExpression",
                    "fullStart": 787,
                    "fullEnd": 794,
                    "start": 787,
                    "end": 794,
                    "fullWidth": 7,
                    "width": 7,
                    "operand": {
                        "kind": "IdentifierName",
                        "fullStart": 787,
                        "fullEnd": 792,
                        "start": 787,
                        "end": 792,
                        "fullWidth": 5,
                        "width": 5,
                        "text": "alpha",
                        "value": "alpha",
                        "valueText": "alpha"
                    },
                    "operatorToken": {
                        "kind": "PlusPlusToken",
                        "fullStart": 792,
                        "fullEnd": 794,
                        "start": 792,
                        "end": 794,
                        "fullWidth": 2,
                        "width": 2,
                        "text": "++",
                        "value": "++",
                        "valueText": "++"
                    }
                },
                "closeParenToken": {
                    "kind": "CloseParenToken",
                    "fullStart": 794,
                    "fullEnd": 796,
                    "start": 794,
                    "end": 795,
                    "fullWidth": 2,
                    "width": 1,
                    "text": ")",
                    "value": ")",
                    "valueText": ")",
                    "hasTrailingTrivia": true,
                    "trailingTrivia": [
                        {
                            "kind": "WhitespaceTrivia",
                            "text": " "
                        }
                    ]
                },
                "statement": {
                    "kind": "Block",
                    "fullStart": 796,
                    "fullEnd": 933,
                    "start": 796,
                    "end": 932,
                    "fullWidth": 137,
                    "width": 136,
                    "openBraceToken": {
                        "kind": "OpenBraceToken",
                        "fullStart": 796,
                        "fullEnd": 798,
                        "start": 796,
                        "end": 797,
                        "fullWidth": 2,
                        "width": 1,
                        "text": "{",
                        "value": "{",
                        "valueText": "{",
                        "hasTrailingTrivia": true,
                        "hasTrailingNewLine": true,
                        "trailingTrivia": [
                            {
                                "kind": "NewLineTrivia",
                                "text": "\n"
                            }
                        ]
                    },
                    "statements": [
                        {
                            "kind": "ExpressionStatement",
                            "fullStart": 798,
                            "fullEnd": 834,
                            "start": 800,
                            "end": 833,
                            "fullWidth": 36,
                            "width": 33,
                            "expression": {
                                "kind": "AssignmentExpression",
                                "fullStart": 798,
                                "fullEnd": 832,
                                "start": 800,
                                "end": 832,
                                "fullWidth": 34,
                                "width": 32,
                                "left": {
                                    "kind": "IdentifierName",
                                    "fullStart": 798,
                                    "fullEnd": 804,
                                    "start": 800,
                                    "end": 803,
                                    "fullWidth": 6,
                                    "width": 3,
                                    "text": "str",
                                    "value": "str",
                                    "valueText": "str",
                                    "hasLeadingTrivia": true,
                                    "hasTrailingTrivia": true,
                                    "leadingTrivia": [
                                        {
                                            "kind": "WhitespaceTrivia",
                                            "text": "  "
                                        }
                                    ],
                                    "trailingTrivia": [
                                        {
                                            "kind": "WhitespaceTrivia",
                                            "text": " "
                                        }
                                    ]
                                },
                                "operatorToken": {
                                    "kind": "EqualsToken",
                                    "fullStart": 804,
                                    "fullEnd": 806,
                                    "start": 804,
                                    "end": 805,
                                    "fullWidth": 2,
                                    "width": 1,
                                    "text": "=",
                                    "value": "=",
                                    "valueText": "=",
                                    "hasTrailingTrivia": true,
                                    "trailingTrivia": [
                                        {
                                            "kind": "WhitespaceTrivia",
                                            "text": " "
                                        }
                                    ]
                                },
                                "right": {
                                    "kind": "InvocationExpression",
                                    "fullStart": 806,
                                    "fullEnd": 832,
                                    "start": 806,
                                    "end": 832,
                                    "fullWidth": 26,
                                    "width": 26,
                                    "expression": {
                                        "kind": "MemberAccessExpression",
                                        "fullStart": 806,
                                        "fullEnd": 825,
                                        "start": 806,
                                        "end": 825,
                                        "fullWidth": 19,
                                        "width": 19,
                                        "expression": {
                                            "kind": "IdentifierName",
                                            "fullStart": 806,
                                            "fullEnd": 812,
                                            "start": 806,
                                            "end": 812,
                                            "fullWidth": 6,
                                            "width": 6,
                                            "text": "String",
                                            "value": "String",
                                            "valueText": "String"
                                        },
                                        "dotToken": {
                                            "kind": "DotToken",
                                            "fullStart": 812,
                                            "fullEnd": 813,
                                            "start": 812,
                                            "end": 813,
                                            "fullWidth": 1,
                                            "width": 1,
                                            "text": ".",
                                            "value": ".",
                                            "valueText": "."
                                        },
                                        "name": {
                                            "kind": "IdentifierName",
                                            "fullStart": 813,
                                            "fullEnd": 825,
                                            "start": 813,
                                            "end": 825,
                                            "fullWidth": 12,
                                            "width": 12,
                                            "text": "fromCharCode",
                                            "value": "fromCharCode",
                                            "valueText": "fromCharCode"
                                        }
                                    },
                                    "argumentList": {
                                        "kind": "ArgumentList",
                                        "fullStart": 825,
                                        "fullEnd": 832,
                                        "start": 825,
                                        "end": 832,
                                        "fullWidth": 7,
                                        "width": 7,
                                        "openParenToken": {
                                            "kind": "OpenParenToken",
                                            "fullStart": 825,
                                            "fullEnd": 826,
                                            "start": 825,
                                            "end": 826,
                                            "fullWidth": 1,
                                            "width": 1,
                                            "text": "(",
                                            "value": "(",
                                            "valueText": "("
                                        },
                                        "arguments": [
                                            {
                                                "kind": "IdentifierName",
                                                "fullStart": 826,
                                                "fullEnd": 831,
                                                "start": 826,
                                                "end": 831,
                                                "fullWidth": 5,
                                                "width": 5,
                                                "text": "alpha",
                                                "value": "alpha",
                                                "valueText": "alpha"
                                            }
                                        ],
                                        "closeParenToken": {
                                            "kind": "CloseParenToken",
                                            "fullStart": 831,
                                            "fullEnd": 832,
                                            "start": 831,
                                            "end": 832,
                                            "fullWidth": 1,
                                            "width": 1,
                                            "text": ")",
                                            "value": ")",
                                            "valueText": ")"
                                        }
                                    }
                                }
                            },
                            "semicolonToken": {
                                "kind": "SemicolonToken",
                                "fullStart": 832,
                                "fullEnd": 834,
                                "start": 832,
                                "end": 833,
                                "fullWidth": 2,
                                "width": 1,
                                "text": ";",
                                "value": ";",
                                "valueText": ";",
                                "hasTrailingTrivia": true,
                                "hasTrailingNewLine": true,
                                "trailingTrivia": [
                                    {
                                        "kind": "NewLineTrivia",
                                        "text": "\n"
                                    }
                                ]
                            }
                        },
                        {
                            "kind": "ExpressionStatement",
                            "fullStart": 834,
                            "fullEnd": 863,
                            "start": 836,
                            "end": 861,
                            "fullWidth": 29,
                            "width": 25,
                            "expression": {
                                "kind": "AssignmentExpression",
                                "fullStart": 834,
                                "fullEnd": 860,
                                "start": 836,
                                "end": 860,
                                "fullWidth": 26,
                                "width": 24,
                                "left": {
                                    "kind": "IdentifierName",
                                    "fullStart": 834,
                                    "fullEnd": 840,
                                    "start": 836,
                                    "end": 839,
                                    "fullWidth": 6,
                                    "width": 3,
                                    "text": "arr",
                                    "value": "arr",
                                    "valueText": "arr",
                                    "hasLeadingTrivia": true,
                                    "hasTrailingTrivia": true,
                                    "leadingTrivia": [
                                        {
                                            "kind": "WhitespaceTrivia",
                                            "text": "  "
                                        }
                                    ],
                                    "trailingTrivia": [
                                        {
                                            "kind": "WhitespaceTrivia",
                                            "text": " "
                                        }
                                    ]
                                },
                                "operatorToken": {
                                    "kind": "EqualsToken",
                                    "fullStart": 840,
                                    "fullEnd": 842,
                                    "start": 840,
                                    "end": 841,
                                    "fullWidth": 2,
                                    "width": 1,
                                    "text": "=",
                                    "value": "=",
                                    "valueText": "=",
                                    "hasTrailingTrivia": true,
                                    "trailingTrivia": [
                                        {
                                            "kind": "WhitespaceTrivia",
                                            "text": " "
                                        }
                                    ]
                                },
                                "right": {
                                    "kind": "InvocationExpression",
                                    "fullStart": 842,
                                    "fullEnd": 860,
                                    "start": 842,
                                    "end": 860,
                                    "fullWidth": 18,
                                    "width": 18,
                                    "expression": {
                                        "kind": "MemberAccessExpression",
                                        "fullStart": 842,
                                        "fullEnd": 855,
                                        "start": 842,
                                        "end": 855,
                                        "fullWidth": 13,
                                        "width": 13,
                                        "expression": {
                                            "kind": "IdentifierName",
                                            "fullStart": 842,
                                            "fullEnd": 850,
                                            "start": 842,
                                            "end": 850,
                                            "fullWidth": 8,
                                            "width": 8,
                                            "text": "regexp_D",
                                            "value": "regexp_D",
                                            "valueText": "regexp_D"
                                        },
                                        "dotToken": {
                                            "kind": "DotToken",
                                            "fullStart": 850,
                                            "fullEnd": 851,
                                            "start": 850,
                                            "end": 851,
                                            "fullWidth": 1,
                                            "width": 1,
                                            "text": ".",
                                            "value": ".",
                                            "valueText": "."
                                        },
                                        "name": {
                                            "kind": "IdentifierName",
                                            "fullStart": 851,
                                            "fullEnd": 855,
                                            "start": 851,
                                            "end": 855,
                                            "fullWidth": 4,
                                            "width": 4,
                                            "text": "exec",
                                            "value": "exec",
                                            "valueText": "exec"
                                        }
                                    },
                                    "argumentList": {
                                        "kind": "ArgumentList",
                                        "fullStart": 855,
                                        "fullEnd": 860,
                                        "start": 855,
                                        "end": 860,
                                        "fullWidth": 5,
                                        "width": 5,
                                        "openParenToken": {
                                            "kind": "OpenParenToken",
                                            "fullStart": 855,
                                            "fullEnd": 856,
                                            "start": 855,
                                            "end": 856,
                                            "fullWidth": 1,
                                            "width": 1,
                                            "text": "(",
                                            "value": "(",
                                            "valueText": "("
                                        },
                                        "arguments": [
                                            {
                                                "kind": "IdentifierName",
                                                "fullStart": 856,
                                                "fullEnd": 859,
                                                "start": 856,
                                                "end": 859,
                                                "fullWidth": 3,
                                                "width": 3,
                                                "text": "str",
                                                "value": "str",
                                                "valueText": "str"
                                            }
                                        ],
                                        "closeParenToken": {
                                            "kind": "CloseParenToken",
                                            "fullStart": 859,
                                            "fullEnd": 860,
                                            "start": 859,
                                            "end": 860,
                                            "fullWidth": 1,
                                            "width": 1,
                                            "text": ")",
                                            "value": ")",
                                            "valueText": ")"
                                        }
                                    }
                                }
                            },
                            "semicolonToken": {
                                "kind": "SemicolonToken",
                                "fullStart": 860,
                                "fullEnd": 863,
                                "start": 860,
                                "end": 861,
                                "fullWidth": 3,
                                "width": 1,
                                "text": ";",
                                "value": ";",
                                "valueText": ";",
                                "hasTrailingTrivia": true,
                                "hasTrailingNewLine": true,
                                "trailingTrivia": [
                                    {
                                        "kind": "WhitespaceTrivia",
                                        "text": " "
                                    },
                                    {
                                        "kind": "NewLineTrivia",
                                        "text": "\n"
                                    }
                                ]
                            }
                        },
                        {
                            "kind": "IfStatement",
                            "fullStart": 863,
                            "fullEnd": 931,
                            "start": 865,
                            "end": 930,
                            "fullWidth": 68,
                            "width": 65,
                            "ifKeyword": {
                                "kind": "IfKeyword",
                                "fullStart": 863,
                                "fullEnd": 868,
                                "start": 865,
                                "end": 867,
                                "fullWidth": 5,
                                "width": 2,
                                "text": "if",
                                "value": "if",
                                "valueText": "if",
                                "hasLeadingTrivia": true,
                                "hasTrailingTrivia": true,
                                "leadingTrivia": [
                                    {
                                        "kind": "WhitespaceTrivia",
                                        "text": "  "
                                    }
                                ],
                                "trailingTrivia": [
                                    {
                                        "kind": "WhitespaceTrivia",
                                        "text": " "
                                    }
                                ]
                            },
                            "openParenToken": {
                                "kind": "OpenParenToken",
                                "fullStart": 868,
                                "fullEnd": 869,
                                "start": 868,
                                "end": 869,
                                "fullWidth": 1,
                                "width": 1,
                                "text": "(",
                                "value": "(",
                                "valueText": "("
                            },
                            "condition": {
                                "kind": "LogicalOrExpression",
                                "fullStart": 869,
                                "fullEnd": 903,
                                "start": 869,
                                "end": 903,
                                "fullWidth": 34,
                                "width": 34,
                                "left": {
                                    "kind": "ParenthesizedExpression",
                                    "fullStart": 869,
                                    "fullEnd": 884,
                                    "start": 869,
                                    "end": 883,
                                    "fullWidth": 15,
                                    "width": 14,
                                    "openParenToken": {
                                        "kind": "OpenParenToken",
                                        "fullStart": 869,
                                        "fullEnd": 870,
                                        "start": 869,
                                        "end": 870,
                                        "fullWidth": 1,
                                        "width": 1,
                                        "text": "(",
                                        "value": "(",
                                        "valueText": "("
                                    },
                                    "expression": {
                                        "kind": "EqualsExpression",
                                        "fullStart": 870,
                                        "fullEnd": 882,
                                        "start": 870,
                                        "end": 882,
                                        "fullWidth": 12,
                                        "width": 12,
                                        "left": {
                                            "kind": "IdentifierName",
                                            "fullStart": 870,
                                            "fullEnd": 874,
                                            "start": 870,
                                            "end": 873,
                                            "fullWidth": 4,
                                            "width": 3,
                                            "text": "arr",
                                            "value": "arr",
                                            "valueText": "arr",
                                            "hasTrailingTrivia": true,
                                            "trailingTrivia": [
                                                {
                                                    "kind": "WhitespaceTrivia",
                                                    "text": " "
                                                }
                                            ]
                                        },
                                        "operatorToken": {
                                            "kind": "EqualsEqualsEqualsToken",
                                            "fullStart": 874,
                                            "fullEnd": 878,
                                            "start": 874,
                                            "end": 877,
                                            "fullWidth": 4,
                                            "width": 3,
                                            "text": "===",
                                            "value": "===",
                                            "valueText": "===",
                                            "hasTrailingTrivia": true,
                                            "trailingTrivia": [
                                                {
                                                    "kind": "WhitespaceTrivia",
                                                    "text": " "
                                                }
                                            ]
                                        },
                                        "right": {
                                            "kind": "NullKeyword",
                                            "fullStart": 878,
                                            "fullEnd": 882,
                                            "start": 878,
                                            "end": 882,
                                            "fullWidth": 4,
                                            "width": 4,
                                            "text": "null"
                                        }
                                    },
                                    "closeParenToken": {
                                        "kind": "CloseParenToken",
                                        "fullStart": 882,
                                        "fullEnd": 884,
                                        "start": 882,
                                        "end": 883,
                                        "fullWidth": 2,
                                        "width": 1,
                                        "text": ")",
                                        "value": ")",
                                        "valueText": ")",
                                        "hasTrailingTrivia": true,
                                        "trailingTrivia": [
                                            {
                                                "kind": "WhitespaceTrivia",
                                                "text": " "
                                            }
                                        ]
                                    }
                                },
                                "operatorToken": {
                                    "kind": "BarBarToken",
                                    "fullStart": 884,
                                    "fullEnd": 887,
                                    "start": 884,
                                    "end": 886,
                                    "fullWidth": 3,
                                    "width": 2,
                                    "text": "||",
                                    "value": "||",
                                    "valueText": "||",
                                    "hasTrailingTrivia": true,
                                    "trailingTrivia": [
                                        {
                                            "kind": "WhitespaceTrivia",
                                            "text": " "
                                        }
                                    ]
                                },
                                "right": {
                                    "kind": "ParenthesizedExpression",
                                    "fullStart": 887,
                                    "fullEnd": 903,
                                    "start": 887,
                                    "end": 903,
                                    "fullWidth": 16,
                                    "width": 16,
                                    "openParenToken": {
                                        "kind": "OpenParenToken",
                                        "fullStart": 887,
                                        "fullEnd": 888,
                                        "start": 887,
                                        "end": 888,
                                        "fullWidth": 1,
                                        "width": 1,
                                        "text": "(",
                                        "value": "(",
                                        "valueText": "("
                                    },
                                    "expression": {
                                        "kind": "NotEqualsExpression",
                                        "fullStart": 888,
                                        "fullEnd": 902,
                                        "start": 888,
                                        "end": 902,
                                        "fullWidth": 14,
                                        "width": 14,
                                        "left": {
                                            "kind": "ElementAccessExpression",
                                            "fullStart": 888,
                                            "fullEnd": 895,
                                            "start": 888,
                                            "end": 894,
                                            "fullWidth": 7,
                                            "width": 6,
                                            "expression": {
                                                "kind": "IdentifierName",
                                                "fullStart": 888,
                                                "fullEnd": 891,
                                                "start": 888,
                                                "end": 891,
                                                "fullWidth": 3,
                                                "width": 3,
                                                "text": "arr",
                                                "value": "arr",
                                                "valueText": "arr"
                                            },
                                            "openBracketToken": {
                                                "kind": "OpenBracketToken",
                                                "fullStart": 891,
                                                "fullEnd": 892,
                                                "start": 891,
                                                "end": 892,
                                                "fullWidth": 1,
                                                "width": 1,
                                                "text": "[",
                                                "value": "[",
                                                "valueText": "["
                                            },
                                            "argumentExpression": {
                                                "kind": "NumericLiteral",
                                                "fullStart": 892,
                                                "fullEnd": 893,
                                                "start": 892,
                                                "end": 893,
                                                "fullWidth": 1,
                                                "width": 1,
                                                "text": "0",
                                                "value": 0,
                                                "valueText": "0"
                                            },
                                            "closeBracketToken": {
                                                "kind": "CloseBracketToken",
                                                "fullStart": 893,
                                                "fullEnd": 895,
                                                "start": 893,
                                                "end": 894,
                                                "fullWidth": 2,
                                                "width": 1,
                                                "text": "]",
                                                "value": "]",
                                                "valueText": "]",
                                                "hasTrailingTrivia": true,
                                                "trailingTrivia": [
                                                    {
                                                        "kind": "WhitespaceTrivia",
                                                        "text": " "
                                                    }
                                                ]
                                            }
                                        },
                                        "operatorToken": {
                                            "kind": "ExclamationEqualsEqualsToken",
                                            "fullStart": 895,
                                            "fullEnd": 899,
                                            "start": 895,
                                            "end": 898,
                                            "fullWidth": 4,
                                            "width": 3,
                                            "text": "!==",
                                            "value": "!==",
                                            "valueText": "!==",
                                            "hasTrailingTrivia": true,
                                            "trailingTrivia": [
                                                {
                                                    "kind": "WhitespaceTrivia",
                                                    "text": " "
                                                }
                                            ]
                                        },
                                        "right": {
                                            "kind": "IdentifierName",
                                            "fullStart": 899,
                                            "fullEnd": 902,
                                            "start": 899,
                                            "end": 902,
                                            "fullWidth": 3,
                                            "width": 3,
                                            "text": "str",
                                            "value": "str",
                                            "valueText": "str"
                                        }
                                    },
                                    "closeParenToken": {
                                        "kind": "CloseParenToken",
                                        "fullStart": 902,
                                        "fullEnd": 903,
                                        "start": 902,
                                        "end": 903,
                                        "fullWidth": 1,
                                        "width": 1,
                                        "text": ")",
                                        "value": ")",
                                        "valueText": ")"
                                    }
                                }
                            },
                            "closeParenToken": {
                                "kind": "CloseParenToken",
                                "fullStart": 903,
                                "fullEnd": 905,
                                "start": 903,
                                "end": 904,
                                "fullWidth": 2,
                                "width": 1,
                                "text": ")",
                                "value": ")",
                                "valueText": ")",
                                "hasTrailingTrivia": true,
                                "trailingTrivia": [
                                    {
                                        "kind": "WhitespaceTrivia",
                                        "text": " "
                                    }
                                ]
                            },
                            "statement": {
                                "kind": "Block",
                                "fullStart": 905,
                                "fullEnd": 931,
                                "start": 905,
                                "end": 930,
                                "fullWidth": 26,
                                "width": 25,
                                "openBraceToken": {
                                    "kind": "OpenBraceToken",
                                    "fullStart": 905,
                                    "fullEnd": 907,
                                    "start": 905,
                                    "end": 906,
                                    "fullWidth": 2,
                                    "width": 1,
                                    "text": "{",
                                    "value": "{",
                                    "valueText": "{",
                                    "hasTrailingTrivia": true,
                                    "hasTrailingNewLine": true,
                                    "trailingTrivia": [
                                        {
                                            "kind": "NewLineTrivia",
                                            "text": "\n"
                                        }
                                    ]
                                },
                                "statements": [
                                    {
                                        "kind": "ExpressionStatement",
                                        "fullStart": 907,
                                        "fullEnd": 927,
                                        "start": 911,
                                        "end": 926,
                                        "fullWidth": 20,
                                        "width": 15,
                                        "expression": {
                                            "kind": "AssignmentExpression",
                                            "fullStart": 907,
                                            "fullEnd": 925,
                                            "start": 911,
                                            "end": 925,
                                            "fullWidth": 18,
                                            "width": 14,
                                            "left": {
                                                "kind": "IdentifierName",
                                                "fullStart": 907,
                                                "fullEnd": 918,
                                                "start": 911,
                                                "end": 917,
                                                "fullWidth": 11,
                                                "width": 6,
                                                "text": "result",
                                                "value": "result",
                                                "valueText": "result",
                                                "hasLeadingTrivia": true,
                                                "hasTrailingTrivia": true,
                                                "leadingTrivia": [
                                                    {
                                                        "kind": "WhitespaceTrivia",
                                                        "text": "    "
                                                    }
                                                ],
                                                "trailingTrivia": [
                                                    {
                                                        "kind": "WhitespaceTrivia",
                                                        "text": " "
                                                    }
                                                ]
                                            },
                                            "operatorToken": {
                                                "kind": "EqualsToken",
                                                "fullStart": 918,
                                                "fullEnd": 920,
                                                "start": 918,
                                                "end": 919,
                                                "fullWidth": 2,
                                                "width": 1,
                                                "text": "=",
                                                "value": "=",
                                                "valueText": "=",
                                                "hasTrailingTrivia": true,
                                                "trailingTrivia": [
                                                    {
                                                        "kind": "WhitespaceTrivia",
                                                        "text": " "
                                                    }
                                                ]
                                            },
                                            "right": {
                                                "kind": "FalseKeyword",
                                                "fullStart": 920,
                                                "fullEnd": 925,
                                                "start": 920,
                                                "end": 925,
                                                "fullWidth": 5,
                                                "width": 5,
                                                "text": "false",
                                                "value": false,
                                                "valueText": "false"
                                            }
                                        },
                                        "semicolonToken": {
                                            "kind": "SemicolonToken",
                                            "fullStart": 925,
                                            "fullEnd": 927,
                                            "start": 925,
                                            "end": 926,
                                            "fullWidth": 2,
                                            "width": 1,
                                            "text": ";",
                                            "value": ";",
                                            "valueText": ";",
                                            "hasTrailingTrivia": true,
                                            "hasTrailingNewLine": true,
                                            "trailingTrivia": [
                                                {
                                                    "kind": "NewLineTrivia",
                                                    "text": "\n"
                                                }
                                            ]
                                        }
                                    }
                                ],
                                "closeBraceToken": {
                                    "kind": "CloseBraceToken",
                                    "fullStart": 927,
                                    "fullEnd": 931,
                                    "start": 929,
                                    "end": 930,
                                    "fullWidth": 4,
                                    "width": 1,
                                    "text": "}",
                                    "value": "}",
                                    "valueText": "}",
                                    "hasLeadingTrivia": true,
                                    "hasTrailingTrivia": true,
                                    "hasTrailingNewLine": true,
                                    "leadingTrivia": [
                                        {
                                            "kind": "WhitespaceTrivia",
                                            "text": "  "
                                        }
                                    ],
                                    "trailingTrivia": [
                                        {
                                            "kind": "NewLineTrivia",
                                            "text": "\n"
                                        }
                                    ]
                                }
                            }
                        }
                    ],
                    "closeBraceToken": {
                        "kind": "CloseBraceToken",
                        "fullStart": 931,
                        "fullEnd": 933,
                        "start": 931,
                        "end": 932,
                        "fullWidth": 2,
                        "width": 1,
                        "text": "}",
                        "value": "}",
                        "valueText": "}",
                        "hasTrailingTrivia": true,
                        "hasTrailingNewLine": true,
                        "trailingTrivia": [
                            {
                                "kind": "NewLineTrivia",
                                "text": "\n"
                            }
                        ]
                    }
                }
            },
            {
                "kind": "IfStatement",
                "fullStart": 933,
                "fullEnd": 1000,
                "start": 934,
                "end": 998,
                "fullWidth": 67,
                "width": 64,
                "ifKeyword": {
                    "kind": "IfKeyword",
                    "fullStart": 933,
                    "fullEnd": 937,
                    "start": 934,
                    "end": 936,
                    "fullWidth": 4,
                    "width": 2,
                    "text": "if",
                    "value": "if",
                    "valueText": "if",
                    "hasLeadingTrivia": true,
                    "hasLeadingNewLine": true,
                    "hasTrailingTrivia": true,
                    "leadingTrivia": [
                        {
                            "kind": "NewLineTrivia",
                            "text": "\n"
                        }
                    ],
                    "trailingTrivia": [
                        {
                            "kind": "WhitespaceTrivia",
                            "text": " "
                        }
                    ]
                },
                "openParenToken": {
                    "kind": "OpenParenToken",
                    "fullStart": 937,
                    "fullEnd": 938,
                    "start": 937,
                    "end": 938,
                    "fullWidth": 1,
                    "width": 1,
                    "text": "(",
                    "value": "(",
                    "valueText": "("
                },
                "condition": {
                    "kind": "NotEqualsExpression",
                    "fullStart": 938,
                    "fullEnd": 953,
                    "start": 938,
                    "end": 953,
                    "fullWidth": 15,
                    "width": 15,
                    "left": {
                        "kind": "IdentifierName",
                        "fullStart": 938,
                        "fullEnd": 945,
                        "start": 938,
                        "end": 944,
                        "fullWidth": 7,
                        "width": 6,
                        "text": "result",
                        "value": "result",
                        "valueText": "result",
                        "hasTrailingTrivia": true,
                        "trailingTrivia": [
                            {
                                "kind": "WhitespaceTrivia",
                                "text": " "
                            }
                        ]
                    },
                    "operatorToken": {
                        "kind": "ExclamationEqualsEqualsToken",
                        "fullStart": 945,
                        "fullEnd": 949,
                        "start": 945,
                        "end": 948,
                        "fullWidth": 4,
                        "width": 3,
                        "text": "!==",
                        "value": "!==",
                        "valueText": "!==",
                        "hasTrailingTrivia": true,
                        "trailingTrivia": [
                            {
                                "kind": "WhitespaceTrivia",
                                "text": " "
                            }
                        ]
                    },
                    "right": {
                        "kind": "TrueKeyword",
                        "fullStart": 949,
                        "fullEnd": 953,
                        "start": 949,
                        "end": 953,
                        "fullWidth": 4,
                        "width": 4,
                        "text": "true",
                        "value": true,
                        "valueText": "true"
                    }
                },
                "closeParenToken": {
                    "kind": "CloseParenToken",
                    "fullStart": 953,
                    "fullEnd": 955,
                    "start": 953,
                    "end": 954,
                    "fullWidth": 2,
                    "width": 1,
                    "text": ")",
                    "value": ")",
                    "valueText": ")",
                    "hasTrailingTrivia": true,
                    "trailingTrivia": [
                        {
                            "kind": "WhitespaceTrivia",
                            "text": " "
                        }
                    ]
                },
                "statement": {
                    "kind": "Block",
                    "fullStart": 955,
                    "fullEnd": 1000,
                    "start": 955,
                    "end": 998,
                    "fullWidth": 45,
                    "width": 43,
                    "openBraceToken": {
                        "kind": "OpenBraceToken",
                        "fullStart": 955,
                        "fullEnd": 957,
                        "start": 955,
                        "end": 956,
                        "fullWidth": 2,
                        "width": 1,
                        "text": "{",
                        "value": "{",
                        "valueText": "{",
                        "hasTrailingTrivia": true,
                        "hasTrailingNewLine": true,
                        "trailingTrivia": [
                            {
                                "kind": "NewLineTrivia",
                                "text": "\n"
                            }
                        ]
                    },
                    "statements": [
                        {
                            "kind": "ExpressionStatement",
                            "fullStart": 957,
                            "fullEnd": 997,
                            "start": 959,
                            "end": 996,
                            "fullWidth": 40,
                            "width": 37,
                            "expression": {
                                "kind": "InvocationExpression",
                                "fullStart": 957,
                                "fullEnd": 995,
                                "start": 959,
                                "end": 995,
                                "fullWidth": 38,
                                "width": 36,
                                "expression": {
                                    "kind": "IdentifierName",
                                    "fullStart": 957,
                                    "fullEnd": 965,
                                    "start": 959,
                                    "end": 965,
                                    "fullWidth": 8,
                                    "width": 6,
                                    "text": "$ERROR",
                                    "value": "$ERROR",
                                    "valueText": "$ERROR",
                                    "hasLeadingTrivia": true,
                                    "leadingTrivia": [
                                        {
                                            "kind": "WhitespaceTrivia",
                                            "text": "  "
                                        }
                                    ]
                                },
                                "argumentList": {
                                    "kind": "ArgumentList",
                                    "fullStart": 965,
                                    "fullEnd": 995,
                                    "start": 965,
                                    "end": 995,
                                    "fullWidth": 30,
                                    "width": 30,
                                    "openParenToken": {
                                        "kind": "OpenParenToken",
                                        "fullStart": 965,
                                        "fullEnd": 966,
                                        "start": 965,
                                        "end": 966,
                                        "fullWidth": 1,
                                        "width": 1,
                                        "text": "(",
                                        "value": "(",
                                        "valueText": "("
                                    },
                                    "arguments": [
                                        {
                                            "kind": "StringLiteral",
                                            "fullStart": 966,
                                            "fullEnd": 994,
                                            "start": 966,
                                            "end": 994,
                                            "fullWidth": 28,
                                            "width": 28,
                                            "text": "'#2: english small alphabet'",
                                            "value": "#2: english small alphabet",
                                            "valueText": "#2: english small alphabet"
                                        }
                                    ],
                                    "closeParenToken": {
                                        "kind": "CloseParenToken",
                                        "fullStart": 994,
                                        "fullEnd": 995,
                                        "start": 994,
                                        "end": 995,
                                        "fullWidth": 1,
                                        "width": 1,
                                        "text": ")",
                                        "value": ")",
                                        "valueText": ")"
                                    }
                                }
                            },
                            "semicolonToken": {
                                "kind": "SemicolonToken",
                                "fullStart": 995,
                                "fullEnd": 997,
                                "start": 995,
                                "end": 996,
                                "fullWidth": 2,
                                "width": 1,
                                "text": ";",
                                "value": ";",
                                "valueText": ";",
                                "hasTrailingTrivia": true,
                                "hasTrailingNewLine": true,
                                "trailingTrivia": [
                                    {
                                        "kind": "NewLineTrivia",
                                        "text": "\n"
                                    }
                                ]
                            }
                        }
                    ],
                    "closeBraceToken": {
                        "kind": "CloseBraceToken",
                        "fullStart": 997,
                        "fullEnd": 1000,
                        "start": 997,
                        "end": 998,
                        "fullWidth": 3,
                        "width": 1,
                        "text": "}",
                        "value": "}",
                        "valueText": "}",
                        "hasTrailingTrivia": true,
                        "hasTrailingNewLine": true,
                        "trailingTrivia": [
                            {
                                "kind": "WhitespaceTrivia",
                                "text": " "
                            },
                            {
                                "kind": "NewLineTrivia",
                                "text": "\n"
                            }
                        ]
                    }
                }
            }
        ],
        "endOfFileToken": {
            "kind": "EndOfFileToken",
            "fullStart": 1000,
            "fullEnd": 1001,
            "start": 1001,
            "end": 1001,
            "fullWidth": 1,
            "width": 0,
            "text": "",
            "hasLeadingTrivia": true,
            "hasLeadingNewLine": true,
            "leadingTrivia": [
                {
                    "kind": "NewLineTrivia",
                    "text": "\n"
                }
            ]
        }
    },
    "lineMap": {
        "lineStarts": [
            0,
            61,
            132,
            133,
            137,
            234,
            295,
            298,
            358,
            391,
            395,
            396,
            417,
            418,
            436,
            456,
            505,
            541,
            570,
            614,
            634,
            638,
            640,
            641,
            664,
            706,
            710,
            711,
            729,
            749,
            798,
            834,
            863,
            907,
            927,
            931,
            933,
            934,
            957,
            997,
            1000,
            1001
        ],
        "length": 1001
    }
}<|MERGE_RESOLUTION|>--- conflicted
+++ resolved
@@ -244,12 +244,8 @@
                             "start": 440,
                             "end": 453,
                             "fullWidth": 13,
-<<<<<<< HEAD
                             "width": 13,
-                            "identifier": {
-=======
                             "propertyName": {
->>>>>>> 85e84683
                                 "kind": "IdentifierName",
                                 "fullStart": 440,
                                 "fullEnd": 447,
@@ -1834,12 +1830,8 @@
                             "start": 733,
                             "end": 746,
                             "fullWidth": 13,
-<<<<<<< HEAD
                             "width": 13,
-                            "identifier": {
-=======
                             "propertyName": {
->>>>>>> 85e84683
                                 "kind": "IdentifierName",
                                 "fullStart": 733,
                                 "fullEnd": 740,
