--- conflicted
+++ resolved
@@ -2409,12 +2409,8 @@
                             "start": 1291,
                             "end": 1298,
                             "fullWidth": 7,
-<<<<<<< HEAD
                             "width": 7,
-                            "identifier": {
-=======
                             "propertyName": {
->>>>>>> 85e84683
                                 "kind": "IdentifierName",
                                 "fullStart": 1291,
                                 "fullEnd": 1296,
