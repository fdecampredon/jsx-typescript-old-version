--- conflicted
+++ resolved
@@ -2378,12 +2378,8 @@
                             "start": 1012,
                             "end": 1019,
                             "fullWidth": 7,
-<<<<<<< HEAD
                             "width": 7,
-                            "identifier": {
-=======
                             "propertyName": {
->>>>>>> 85e84683
                                 "kind": "IdentifierName",
                                 "fullStart": 1012,
                                 "fullEnd": 1017,
