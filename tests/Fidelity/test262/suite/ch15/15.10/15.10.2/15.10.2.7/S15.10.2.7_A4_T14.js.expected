{
    "isDeclaration": false,
    "languageVersion": "EcmaScript5",
    "parseOptions": {
        "allowAutomaticSemicolonInsertion": true
    },
    "sourceUnit": {
        "kind": "SourceUnit",
        "fullStart": 0,
        "fullEnd": 1391,
        "start": 370,
        "end": 1391,
        "fullWidth": 1391,
        "width": 1021,
        "isIncrementallyUnusable": true,
        "moduleElements": [
            {
                "kind": "ExpressionStatement",
                "fullStart": 0,
                "fullEnd": 416,
                "start": 370,
                "end": 415,
                "fullWidth": 416,
                "width": 45,
                "isIncrementallyUnusable": true,
                "expression": {
                    "kind": "AssignmentExpression",
                    "fullStart": 0,
                    "fullEnd": 414,
                    "start": 370,
                    "end": 414,
                    "fullWidth": 414,
                    "width": 44,
                    "isIncrementallyUnusable": true,
                    "left": {
                        "kind": "IdentifierName",
                        "fullStart": 0,
                        "fullEnd": 381,
                        "start": 370,
                        "end": 380,
                        "fullWidth": 381,
                        "width": 10,
                        "text": "__executed",
                        "value": "__executed",
                        "valueText": "__executed",
                        "hasLeadingTrivia": true,
                        "hasLeadingComment": true,
                        "hasLeadingNewLine": true,
                        "hasTrailingTrivia": true,
                        "leadingTrivia": [
                            {
                                "kind": "SingleLineCommentTrivia",
                                "text": "// Copyright 2009 the Sputnik authors.  All rights reserved."
                            },
                            {
                                "kind": "NewLineTrivia",
                                "text": "\n"
                            },
                            {
                                "kind": "SingleLineCommentTrivia",
                                "text": "// This code is governed by the BSD license found in the LICENSE file."
                            },
                            {
                                "kind": "NewLineTrivia",
                                "text": "\n"
                            },
                            {
                                "kind": "NewLineTrivia",
                                "text": "\n"
                            },
                            {
                                "kind": "MultiLineCommentTrivia",
                                "text": "/**\n * The production QuantifierPrefix :: * evaluates by returning the two results 0 and \\infty\n *\n * @path ch15/15.10/15.10.2/15.10.2.7/S15.10.2.7_A4_T14.js\n * @description Execute /(\\d*)(\\d+)/.exec('1234567890') and check results\n */"
                            },
                            {
                                "kind": "NewLineTrivia",
                                "text": "\n"
                            },
                            {
                                "kind": "NewLineTrivia",
                                "text": "\n"
                            }
                        ],
                        "trailingTrivia": [
                            {
                                "kind": "WhitespaceTrivia",
                                "text": " "
                            }
                        ]
                    },
                    "operatorToken": {
                        "kind": "EqualsToken",
                        "fullStart": 381,
                        "fullEnd": 383,
                        "start": 381,
                        "end": 382,
                        "fullWidth": 2,
                        "width": 1,
                        "text": "=",
                        "value": "=",
                        "valueText": "=",
                        "hasTrailingTrivia": true,
                        "trailingTrivia": [
                            {
                                "kind": "WhitespaceTrivia",
                                "text": " "
                            }
                        ]
                    },
                    "right": {
                        "kind": "InvocationExpression",
                        "fullStart": 383,
                        "fullEnd": 414,
                        "start": 383,
                        "end": 414,
                        "fullWidth": 31,
                        "width": 31,
                        "isIncrementallyUnusable": true,
                        "expression": {
                            "kind": "MemberAccessExpression",
                            "fullStart": 383,
                            "fullEnd": 400,
                            "start": 383,
                            "end": 400,
                            "fullWidth": 17,
                            "width": 17,
                            "isIncrementallyUnusable": true,
                            "expression": {
                                "kind": "RegularExpressionLiteral",
                                "fullStart": 383,
                                "fullEnd": 395,
                                "start": 383,
                                "end": 395,
                                "fullWidth": 12,
                                "width": 12,
                                "text": "/(\\d*)(\\d+)/",
                                "value": {},
                                "valueText": "/(\\d*)(\\d+)/"
                            },
                            "dotToken": {
                                "kind": "DotToken",
                                "fullStart": 395,
                                "fullEnd": 396,
                                "start": 395,
                                "end": 396,
                                "fullWidth": 1,
                                "width": 1,
                                "text": ".",
                                "value": ".",
                                "valueText": "."
                            },
                            "name": {
                                "kind": "IdentifierName",
                                "fullStart": 396,
                                "fullEnd": 400,
                                "start": 396,
                                "end": 400,
                                "fullWidth": 4,
                                "width": 4,
                                "text": "exec",
                                "value": "exec",
                                "valueText": "exec"
                            }
                        },
                        "argumentList": {
                            "kind": "ArgumentList",
                            "fullStart": 400,
                            "fullEnd": 414,
                            "start": 400,
                            "end": 414,
                            "fullWidth": 14,
                            "width": 14,
                            "openParenToken": {
                                "kind": "OpenParenToken",
                                "fullStart": 400,
                                "fullEnd": 401,
                                "start": 400,
                                "end": 401,
                                "fullWidth": 1,
                                "width": 1,
                                "text": "(",
                                "value": "(",
                                "valueText": "("
                            },
                            "arguments": [
                                {
                                    "kind": "StringLiteral",
                                    "fullStart": 401,
                                    "fullEnd": 413,
                                    "start": 401,
                                    "end": 413,
                                    "fullWidth": 12,
                                    "width": 12,
                                    "text": "'1234567890'",
                                    "value": "1234567890",
                                    "valueText": "1234567890"
                                }
                            ],
                            "closeParenToken": {
                                "kind": "CloseParenToken",
                                "fullStart": 413,
                                "fullEnd": 414,
                                "start": 413,
                                "end": 414,
                                "fullWidth": 1,
                                "width": 1,
                                "text": ")",
                                "value": ")",
                                "valueText": ")"
                            }
                        }
                    }
                },
                "semicolonToken": {
                    "kind": "SemicolonToken",
                    "fullStart": 414,
                    "fullEnd": 416,
                    "start": 414,
                    "end": 415,
                    "fullWidth": 2,
                    "width": 1,
                    "text": ";",
                    "value": ";",
                    "valueText": ";",
                    "hasTrailingTrivia": true,
                    "hasTrailingNewLine": true,
                    "trailingTrivia": [
                        {
                            "kind": "NewLineTrivia",
                            "text": "\n"
                        }
                    ]
                }
            },
            {
                "kind": "ExpressionStatement",
                "fullStart": 416,
                "fullEnd": 462,
                "start": 417,
                "end": 461,
                "fullWidth": 46,
                "width": 44,
                "expression": {
                    "kind": "AssignmentExpression",
                    "fullStart": 416,
                    "fullEnd": 460,
                    "start": 417,
                    "end": 460,
                    "fullWidth": 44,
                    "width": 43,
                    "left": {
                        "kind": "IdentifierName",
                        "fullStart": 416,
                        "fullEnd": 428,
                        "start": 417,
                        "end": 427,
                        "fullWidth": 12,
                        "width": 10,
                        "text": "__expected",
                        "value": "__expected",
                        "valueText": "__expected",
                        "hasLeadingTrivia": true,
                        "hasLeadingNewLine": true,
                        "hasTrailingTrivia": true,
                        "leadingTrivia": [
                            {
                                "kind": "NewLineTrivia",
                                "text": "\n"
                            }
                        ],
                        "trailingTrivia": [
                            {
                                "kind": "WhitespaceTrivia",
                                "text": " "
                            }
                        ]
                    },
                    "operatorToken": {
                        "kind": "EqualsToken",
                        "fullStart": 428,
                        "fullEnd": 430,
                        "start": 428,
                        "end": 429,
                        "fullWidth": 2,
                        "width": 1,
                        "text": "=",
                        "value": "=",
                        "valueText": "=",
                        "hasTrailingTrivia": true,
                        "trailingTrivia": [
                            {
                                "kind": "WhitespaceTrivia",
                                "text": " "
                            }
                        ]
                    },
                    "right": {
                        "kind": "ArrayLiteralExpression",
                        "fullStart": 430,
                        "fullEnd": 460,
                        "start": 430,
                        "end": 460,
                        "fullWidth": 30,
                        "width": 30,
                        "openBracketToken": {
                            "kind": "OpenBracketToken",
                            "fullStart": 430,
                            "fullEnd": 431,
                            "start": 430,
                            "end": 431,
                            "fullWidth": 1,
                            "width": 1,
                            "text": "[",
                            "value": "[",
                            "valueText": "["
                        },
                        "expressions": [
                            {
                                "kind": "StringLiteral",
                                "fullStart": 431,
                                "fullEnd": 443,
                                "start": 431,
                                "end": 443,
                                "fullWidth": 12,
                                "width": 12,
                                "text": "\"1234567890\"",
                                "value": "1234567890",
                                "valueText": "1234567890"
                            },
                            {
                                "kind": "CommaToken",
                                "fullStart": 443,
                                "fullEnd": 444,
                                "start": 443,
                                "end": 444,
                                "fullWidth": 1,
                                "width": 1,
                                "text": ",",
                                "value": ",",
                                "valueText": ","
                            },
                            {
                                "kind": "StringLiteral",
                                "fullStart": 444,
                                "fullEnd": 455,
                                "start": 444,
                                "end": 455,
                                "fullWidth": 11,
                                "width": 11,
                                "text": "\"123456789\"",
                                "value": "123456789",
                                "valueText": "123456789"
                            },
                            {
                                "kind": "CommaToken",
                                "fullStart": 455,
                                "fullEnd": 456,
                                "start": 455,
                                "end": 456,
                                "fullWidth": 1,
                                "width": 1,
                                "text": ",",
                                "value": ",",
                                "valueText": ","
                            },
                            {
                                "kind": "StringLiteral",
                                "fullStart": 456,
                                "fullEnd": 459,
                                "start": 456,
                                "end": 459,
                                "fullWidth": 3,
                                "width": 3,
                                "text": "\"0\"",
                                "value": "0",
                                "valueText": "0"
                            }
                        ],
                        "closeBracketToken": {
                            "kind": "CloseBracketToken",
                            "fullStart": 459,
                            "fullEnd": 460,
                            "start": 459,
                            "end": 460,
                            "fullWidth": 1,
                            "width": 1,
                            "text": "]",
                            "value": "]",
                            "valueText": "]"
                        }
                    }
                },
                "semicolonToken": {
                    "kind": "SemicolonToken",
                    "fullStart": 460,
                    "fullEnd": 462,
                    "start": 460,
                    "end": 461,
                    "fullWidth": 2,
                    "width": 1,
                    "text": ";",
                    "value": ";",
                    "valueText": ";",
                    "hasTrailingTrivia": true,
                    "hasTrailingNewLine": true,
                    "trailingTrivia": [
                        {
                            "kind": "NewLineTrivia",
                            "text": "\n"
                        }
                    ]
                }
            },
            {
                "kind": "ExpressionStatement",
                "fullStart": 462,
                "fullEnd": 484,
                "start": 462,
                "end": 483,
                "fullWidth": 22,
                "width": 21,
                "expression": {
                    "kind": "AssignmentExpression",
                    "fullStart": 462,
                    "fullEnd": 482,
                    "start": 462,
                    "end": 482,
                    "fullWidth": 20,
                    "width": 20,
                    "left": {
                        "kind": "MemberAccessExpression",
                        "fullStart": 462,
                        "fullEnd": 479,
                        "start": 462,
                        "end": 478,
                        "fullWidth": 17,
                        "width": 16,
                        "expression": {
                            "kind": "IdentifierName",
                            "fullStart": 462,
                            "fullEnd": 472,
                            "start": 462,
                            "end": 472,
                            "fullWidth": 10,
                            "width": 10,
                            "text": "__expected",
                            "value": "__expected",
                            "valueText": "__expected"
                        },
                        "dotToken": {
                            "kind": "DotToken",
                            "fullStart": 472,
                            "fullEnd": 473,
                            "start": 472,
                            "end": 473,
                            "fullWidth": 1,
                            "width": 1,
                            "text": ".",
                            "value": ".",
                            "valueText": "."
                        },
                        "name": {
                            "kind": "IdentifierName",
                            "fullStart": 473,
                            "fullEnd": 479,
                            "start": 473,
                            "end": 478,
                            "fullWidth": 6,
                            "width": 5,
                            "text": "index",
                            "value": "index",
                            "valueText": "index",
                            "hasTrailingTrivia": true,
                            "trailingTrivia": [
                                {
                                    "kind": "WhitespaceTrivia",
                                    "text": " "
                                }
                            ]
                        }
                    },
                    "operatorToken": {
                        "kind": "EqualsToken",
                        "fullStart": 479,
                        "fullEnd": 481,
                        "start": 479,
                        "end": 480,
                        "fullWidth": 2,
                        "width": 1,
                        "text": "=",
                        "value": "=",
                        "valueText": "=",
                        "hasTrailingTrivia": true,
                        "trailingTrivia": [
                            {
                                "kind": "WhitespaceTrivia",
                                "text": " "
                            }
                        ]
                    },
                    "right": {
                        "kind": "NumericLiteral",
                        "fullStart": 481,
                        "fullEnd": 482,
                        "start": 481,
                        "end": 482,
                        "fullWidth": 1,
                        "width": 1,
                        "text": "0",
                        "value": 0,
                        "valueText": "0"
                    }
                },
                "semicolonToken": {
                    "kind": "SemicolonToken",
                    "fullStart": 482,
                    "fullEnd": 484,
                    "start": 482,
                    "end": 483,
                    "fullWidth": 2,
                    "width": 1,
                    "text": ";",
                    "value": ";",
                    "valueText": ";",
                    "hasTrailingTrivia": true,
                    "hasTrailingNewLine": true,
                    "trailingTrivia": [
                        {
                            "kind": "NewLineTrivia",
                            "text": "\n"
                        }
                    ]
                }
            },
            {
                "kind": "ExpressionStatement",
                "fullStart": 484,
                "fullEnd": 517,
                "start": 484,
                "end": 516,
                "fullWidth": 33,
                "width": 32,
                "expression": {
                    "kind": "AssignmentExpression",
                    "fullStart": 484,
                    "fullEnd": 515,
                    "start": 484,
                    "end": 515,
                    "fullWidth": 31,
                    "width": 31,
                    "left": {
                        "kind": "MemberAccessExpression",
                        "fullStart": 484,
                        "fullEnd": 501,
                        "start": 484,
                        "end": 500,
                        "fullWidth": 17,
                        "width": 16,
                        "expression": {
                            "kind": "IdentifierName",
                            "fullStart": 484,
                            "fullEnd": 494,
                            "start": 484,
                            "end": 494,
                            "fullWidth": 10,
                            "width": 10,
                            "text": "__expected",
                            "value": "__expected",
                            "valueText": "__expected"
                        },
                        "dotToken": {
                            "kind": "DotToken",
                            "fullStart": 494,
                            "fullEnd": 495,
                            "start": 494,
                            "end": 495,
                            "fullWidth": 1,
                            "width": 1,
                            "text": ".",
                            "value": ".",
                            "valueText": "."
                        },
                        "name": {
                            "kind": "IdentifierName",
                            "fullStart": 495,
                            "fullEnd": 501,
                            "start": 495,
                            "end": 500,
                            "fullWidth": 6,
                            "width": 5,
                            "text": "input",
                            "value": "input",
                            "valueText": "input",
                            "hasTrailingTrivia": true,
                            "trailingTrivia": [
                                {
                                    "kind": "WhitespaceTrivia",
                                    "text": " "
                                }
                            ]
                        }
                    },
                    "operatorToken": {
                        "kind": "EqualsToken",
                        "fullStart": 501,
                        "fullEnd": 503,
                        "start": 501,
                        "end": 502,
                        "fullWidth": 2,
                        "width": 1,
                        "text": "=",
                        "value": "=",
                        "valueText": "=",
                        "hasTrailingTrivia": true,
                        "trailingTrivia": [
                            {
                                "kind": "WhitespaceTrivia",
                                "text": " "
                            }
                        ]
                    },
                    "right": {
                        "kind": "StringLiteral",
                        "fullStart": 503,
                        "fullEnd": 515,
                        "start": 503,
                        "end": 515,
                        "fullWidth": 12,
                        "width": 12,
                        "text": "'1234567890'",
                        "value": "1234567890",
                        "valueText": "1234567890"
                    }
                },
                "semicolonToken": {
                    "kind": "SemicolonToken",
                    "fullStart": 515,
                    "fullEnd": 517,
                    "start": 515,
                    "end": 516,
                    "fullWidth": 2,
                    "width": 1,
                    "text": ";",
                    "value": ";",
                    "valueText": ";",
                    "hasTrailingTrivia": true,
                    "hasTrailingNewLine": true,
                    "trailingTrivia": [
                        {
                            "kind": "NewLineTrivia",
                            "text": "\n"
                        }
                    ]
                }
            },
            {
                "kind": "IfStatement",
                "fullStart": 517,
                "fullEnd": 721,
                "start": 528,
                "end": 720,
                "fullWidth": 204,
                "width": 192,
                "ifKeyword": {
                    "kind": "IfKeyword",
                    "fullStart": 517,
                    "fullEnd": 531,
                    "start": 528,
                    "end": 530,
                    "fullWidth": 14,
                    "width": 2,
                    "text": "if",
                    "value": "if",
                    "valueText": "if",
                    "hasLeadingTrivia": true,
                    "hasLeadingComment": true,
                    "hasLeadingNewLine": true,
                    "hasTrailingTrivia": true,
                    "leadingTrivia": [
                        {
                            "kind": "NewLineTrivia",
                            "text": "\n"
                        },
                        {
                            "kind": "SingleLineCommentTrivia",
                            "text": "//CHECK#1"
                        },
                        {
                            "kind": "NewLineTrivia",
                            "text": "\n"
                        }
                    ],
                    "trailingTrivia": [
                        {
                            "kind": "WhitespaceTrivia",
                            "text": " "
                        }
                    ]
                },
                "openParenToken": {
                    "kind": "OpenParenToken",
                    "fullStart": 531,
                    "fullEnd": 532,
                    "start": 531,
                    "end": 532,
                    "fullWidth": 1,
                    "width": 1,
                    "text": "(",
                    "value": "(",
                    "valueText": "("
                },
                "condition": {
                    "kind": "NotEqualsExpression",
                    "fullStart": 532,
                    "fullEnd": 571,
                    "start": 532,
                    "end": 571,
                    "fullWidth": 39,
                    "width": 39,
                    "left": {
                        "kind": "MemberAccessExpression",
                        "fullStart": 532,
                        "fullEnd": 550,
                        "start": 532,
                        "end": 549,
                        "fullWidth": 18,
                        "width": 17,
                        "expression": {
                            "kind": "IdentifierName",
                            "fullStart": 532,
                            "fullEnd": 542,
                            "start": 532,
                            "end": 542,
                            "fullWidth": 10,
                            "width": 10,
                            "text": "__executed",
                            "value": "__executed",
                            "valueText": "__executed"
                        },
                        "dotToken": {
                            "kind": "DotToken",
                            "fullStart": 542,
                            "fullEnd": 543,
                            "start": 542,
                            "end": 543,
                            "fullWidth": 1,
                            "width": 1,
                            "text": ".",
                            "value": ".",
                            "valueText": "."
                        },
                        "name": {
                            "kind": "IdentifierName",
                            "fullStart": 543,
                            "fullEnd": 550,
                            "start": 543,
                            "end": 549,
                            "fullWidth": 7,
                            "width": 6,
                            "text": "length",
                            "value": "length",
                            "valueText": "length",
                            "hasTrailingTrivia": true,
                            "trailingTrivia": [
                                {
                                    "kind": "WhitespaceTrivia",
                                    "text": " "
                                }
                            ]
                        }
                    },
                    "operatorToken": {
                        "kind": "ExclamationEqualsEqualsToken",
                        "fullStart": 550,
                        "fullEnd": 554,
                        "start": 550,
                        "end": 553,
                        "fullWidth": 4,
                        "width": 3,
                        "text": "!==",
                        "value": "!==",
                        "valueText": "!==",
                        "hasTrailingTrivia": true,
                        "trailingTrivia": [
                            {
                                "kind": "WhitespaceTrivia",
                                "text": " "
                            }
                        ]
                    },
                    "right": {
                        "kind": "MemberAccessExpression",
                        "fullStart": 554,
                        "fullEnd": 571,
                        "start": 554,
                        "end": 571,
                        "fullWidth": 17,
                        "width": 17,
                        "expression": {
                            "kind": "IdentifierName",
                            "fullStart": 554,
                            "fullEnd": 564,
                            "start": 554,
                            "end": 564,
                            "fullWidth": 10,
                            "width": 10,
                            "text": "__expected",
                            "value": "__expected",
                            "valueText": "__expected"
                        },
                        "dotToken": {
                            "kind": "DotToken",
                            "fullStart": 564,
                            "fullEnd": 565,
                            "start": 564,
                            "end": 565,
                            "fullWidth": 1,
                            "width": 1,
                            "text": ".",
                            "value": ".",
                            "valueText": "."
                        },
                        "name": {
                            "kind": "IdentifierName",
                            "fullStart": 565,
                            "fullEnd": 571,
                            "start": 565,
                            "end": 571,
                            "fullWidth": 6,
                            "width": 6,
                            "text": "length",
                            "value": "length",
                            "valueText": "length"
                        }
                    }
                },
                "closeParenToken": {
                    "kind": "CloseParenToken",
                    "fullStart": 571,
                    "fullEnd": 573,
                    "start": 571,
                    "end": 572,
                    "fullWidth": 2,
                    "width": 1,
                    "text": ")",
                    "value": ")",
                    "valueText": ")",
                    "hasTrailingTrivia": true,
                    "trailingTrivia": [
                        {
                            "kind": "WhitespaceTrivia",
                            "text": " "
                        }
                    ]
                },
                "statement": {
                    "kind": "Block",
                    "fullStart": 573,
                    "fullEnd": 721,
                    "start": 573,
                    "end": 720,
                    "fullWidth": 148,
                    "width": 147,
                    "openBraceToken": {
                        "kind": "OpenBraceToken",
                        "fullStart": 573,
                        "fullEnd": 575,
                        "start": 573,
                        "end": 574,
                        "fullWidth": 2,
                        "width": 1,
                        "text": "{",
                        "value": "{",
                        "valueText": "{",
                        "hasTrailingTrivia": true,
                        "hasTrailingNewLine": true,
                        "trailingTrivia": [
                            {
                                "kind": "NewLineTrivia",
                                "text": "\n"
                            }
                        ]
                    },
                    "statements": [
                        {
                            "kind": "ExpressionStatement",
                            "fullStart": 575,
                            "fullEnd": 719,
                            "start": 576,
                            "end": 718,
                            "fullWidth": 144,
                            "width": 142,
                            "expression": {
                                "kind": "InvocationExpression",
                                "fullStart": 575,
                                "fullEnd": 717,
                                "start": 576,
                                "end": 717,
                                "fullWidth": 142,
                                "width": 141,
                                "expression": {
                                    "kind": "IdentifierName",
                                    "fullStart": 575,
                                    "fullEnd": 582,
                                    "start": 576,
                                    "end": 582,
                                    "fullWidth": 7,
                                    "width": 6,
                                    "text": "$ERROR",
                                    "value": "$ERROR",
                                    "valueText": "$ERROR",
                                    "hasLeadingTrivia": true,
                                    "leadingTrivia": [
                                        {
                                            "kind": "WhitespaceTrivia",
                                            "text": "\t"
                                        }
                                    ]
                                },
                                "argumentList": {
                                    "kind": "ArgumentList",
                                    "fullStart": 582,
                                    "fullEnd": 717,
                                    "start": 582,
                                    "end": 717,
                                    "fullWidth": 135,
                                    "width": 135,
                                    "openParenToken": {
                                        "kind": "OpenParenToken",
                                        "fullStart": 582,
                                        "fullEnd": 583,
                                        "start": 582,
                                        "end": 583,
                                        "fullWidth": 1,
                                        "width": 1,
                                        "text": "(",
                                        "value": "(",
                                        "valueText": "("
                                    },
                                    "arguments": [
                                        {
                                            "kind": "AddExpression",
                                            "fullStart": 583,
                                            "fullEnd": 716,
                                            "start": 583,
                                            "end": 716,
                                            "fullWidth": 133,
                                            "width": 133,
                                            "left": {
                                                "kind": "AddExpression",
                                                "fullStart": 583,
                                                "fullEnd": 697,
                                                "start": 583,
                                                "end": 696,
                                                "fullWidth": 114,
                                                "width": 113,
                                                "left": {
                                                    "kind": "AddExpression",
                                                    "fullStart": 583,
                                                    "fullEnd": 682,
                                                    "start": 583,
                                                    "end": 681,
                                                    "fullWidth": 99,
                                                    "width": 98,
                                                    "left": {
                                                        "kind": "StringLiteral",
                                                        "fullStart": 583,
                                                        "fullEnd": 662,
                                                        "start": 583,
                                                        "end": 661,
                                                        "fullWidth": 79,
                                                        "width": 78,
                                                        "text": "'#1: __executed = /(\\\\d*)(\\\\d+)/.exec(\\'1234567890\\'); __executed.length === '",
                                                        "value": "#1: __executed = /(\\d*)(\\d+)/.exec('1234567890'); __executed.length === ",
                                                        "valueText": "#1: __executed = /(\\d*)(\\d+)/.exec('1234567890'); __executed.length === ",
                                                        "hasTrailingTrivia": true,
                                                        "trailingTrivia": [
                                                            {
                                                                "kind": "WhitespaceTrivia",
                                                                "text": " "
                                                            }
                                                        ]
                                                    },
                                                    "operatorToken": {
                                                        "kind": "PlusToken",
                                                        "fullStart": 662,
                                                        "fullEnd": 664,
                                                        "start": 662,
                                                        "end": 663,
                                                        "fullWidth": 2,
                                                        "width": 1,
                                                        "text": "+",
                                                        "value": "+",
                                                        "valueText": "+",
                                                        "hasTrailingTrivia": true,
                                                        "trailingTrivia": [
                                                            {
                                                                "kind": "WhitespaceTrivia",
                                                                "text": " "
                                                            }
                                                        ]
                                                    },
                                                    "right": {
                                                        "kind": "MemberAccessExpression",
                                                        "fullStart": 664,
                                                        "fullEnd": 682,
                                                        "start": 664,
                                                        "end": 681,
                                                        "fullWidth": 18,
                                                        "width": 17,
                                                        "expression": {
                                                            "kind": "IdentifierName",
                                                            "fullStart": 664,
                                                            "fullEnd": 674,
                                                            "start": 664,
                                                            "end": 674,
                                                            "fullWidth": 10,
                                                            "width": 10,
                                                            "text": "__expected",
                                                            "value": "__expected",
                                                            "valueText": "__expected"
                                                        },
                                                        "dotToken": {
                                                            "kind": "DotToken",
                                                            "fullStart": 674,
                                                            "fullEnd": 675,
                                                            "start": 674,
                                                            "end": 675,
                                                            "fullWidth": 1,
                                                            "width": 1,
                                                            "text": ".",
                                                            "value": ".",
                                                            "valueText": "."
                                                        },
                                                        "name": {
                                                            "kind": "IdentifierName",
                                                            "fullStart": 675,
                                                            "fullEnd": 682,
                                                            "start": 675,
                                                            "end": 681,
                                                            "fullWidth": 7,
                                                            "width": 6,
                                                            "text": "length",
                                                            "value": "length",
                                                            "valueText": "length",
                                                            "hasTrailingTrivia": true,
                                                            "trailingTrivia": [
                                                                {
                                                                    "kind": "WhitespaceTrivia",
                                                                    "text": " "
                                                                }
                                                            ]
                                                        }
                                                    }
                                                },
                                                "operatorToken": {
                                                    "kind": "PlusToken",
                                                    "fullStart": 682,
                                                    "fullEnd": 684,
                                                    "start": 682,
                                                    "end": 683,
                                                    "fullWidth": 2,
                                                    "width": 1,
                                                    "text": "+",
                                                    "value": "+",
                                                    "valueText": "+",
                                                    "hasTrailingTrivia": true,
                                                    "trailingTrivia": [
                                                        {
                                                            "kind": "WhitespaceTrivia",
                                                            "text": " "
                                                        }
                                                    ]
                                                },
                                                "right": {
                                                    "kind": "StringLiteral",
                                                    "fullStart": 684,
                                                    "fullEnd": 697,
                                                    "start": 684,
                                                    "end": 696,
                                                    "fullWidth": 13,
                                                    "width": 12,
                                                    "text": "'. Actual: '",
                                                    "value": ". Actual: ",
                                                    "valueText": ". Actual: ",
                                                    "hasTrailingTrivia": true,
                                                    "trailingTrivia": [
                                                        {
                                                            "kind": "WhitespaceTrivia",
                                                            "text": " "
                                                        }
                                                    ]
                                                }
                                            },
                                            "operatorToken": {
                                                "kind": "PlusToken",
                                                "fullStart": 697,
                                                "fullEnd": 699,
                                                "start": 697,
                                                "end": 698,
                                                "fullWidth": 2,
                                                "width": 1,
                                                "text": "+",
                                                "value": "+",
                                                "valueText": "+",
                                                "hasTrailingTrivia": true,
                                                "trailingTrivia": [
                                                    {
                                                        "kind": "WhitespaceTrivia",
                                                        "text": " "
                                                    }
                                                ]
                                            },
                                            "right": {
                                                "kind": "MemberAccessExpression",
                                                "fullStart": 699,
                                                "fullEnd": 716,
                                                "start": 699,
                                                "end": 716,
                                                "fullWidth": 17,
                                                "width": 17,
                                                "expression": {
                                                    "kind": "IdentifierName",
                                                    "fullStart": 699,
                                                    "fullEnd": 709,
                                                    "start": 699,
                                                    "end": 709,
                                                    "fullWidth": 10,
                                                    "width": 10,
                                                    "text": "__executed",
                                                    "value": "__executed",
                                                    "valueText": "__executed"
                                                },
                                                "dotToken": {
                                                    "kind": "DotToken",
                                                    "fullStart": 709,
                                                    "fullEnd": 710,
                                                    "start": 709,
                                                    "end": 710,
                                                    "fullWidth": 1,
                                                    "width": 1,
                                                    "text": ".",
                                                    "value": ".",
                                                    "valueText": "."
                                                },
                                                "name": {
                                                    "kind": "IdentifierName",
                                                    "fullStart": 710,
                                                    "fullEnd": 716,
                                                    "start": 710,
                                                    "end": 716,
                                                    "fullWidth": 6,
                                                    "width": 6,
                                                    "text": "length",
                                                    "value": "length",
                                                    "valueText": "length"
                                                }
                                            }
                                        }
                                    ],
                                    "closeParenToken": {
                                        "kind": "CloseParenToken",
                                        "fullStart": 716,
                                        "fullEnd": 717,
                                        "start": 716,
                                        "end": 717,
                                        "fullWidth": 1,
                                        "width": 1,
                                        "text": ")",
                                        "value": ")",
                                        "valueText": ")"
                                    }
                                }
                            },
                            "semicolonToken": {
                                "kind": "SemicolonToken",
                                "fullStart": 717,
                                "fullEnd": 719,
                                "start": 717,
                                "end": 718,
                                "fullWidth": 2,
                                "width": 1,
                                "text": ";",
                                "value": ";",
                                "valueText": ";",
                                "hasTrailingTrivia": true,
                                "hasTrailingNewLine": true,
                                "trailingTrivia": [
                                    {
                                        "kind": "NewLineTrivia",
                                        "text": "\n"
                                    }
                                ]
                            }
                        }
                    ],
                    "closeBraceToken": {
                        "kind": "CloseBraceToken",
                        "fullStart": 719,
                        "fullEnd": 721,
                        "start": 719,
                        "end": 720,
                        "fullWidth": 2,
                        "width": 1,
                        "text": "}",
                        "value": "}",
                        "valueText": "}",
                        "hasTrailingTrivia": true,
                        "hasTrailingNewLine": true,
                        "trailingTrivia": [
                            {
                                "kind": "NewLineTrivia",
                                "text": "\n"
                            }
                        ]
                    }
                }
            },
            {
                "kind": "IfStatement",
                "fullStart": 721,
                "fullEnd": 920,
                "start": 732,
                "end": 919,
                "fullWidth": 199,
                "width": 187,
                "ifKeyword": {
                    "kind": "IfKeyword",
                    "fullStart": 721,
                    "fullEnd": 735,
                    "start": 732,
                    "end": 734,
                    "fullWidth": 14,
                    "width": 2,
                    "text": "if",
                    "value": "if",
                    "valueText": "if",
                    "hasLeadingTrivia": true,
                    "hasLeadingComment": true,
                    "hasLeadingNewLine": true,
                    "hasTrailingTrivia": true,
                    "leadingTrivia": [
                        {
                            "kind": "NewLineTrivia",
                            "text": "\n"
                        },
                        {
                            "kind": "SingleLineCommentTrivia",
                            "text": "//CHECK#2"
                        },
                        {
                            "kind": "NewLineTrivia",
                            "text": "\n"
                        }
                    ],
                    "trailingTrivia": [
                        {
                            "kind": "WhitespaceTrivia",
                            "text": " "
                        }
                    ]
                },
                "openParenToken": {
                    "kind": "OpenParenToken",
                    "fullStart": 735,
                    "fullEnd": 736,
                    "start": 735,
                    "end": 736,
                    "fullWidth": 1,
                    "width": 1,
                    "text": "(",
                    "value": "(",
                    "valueText": "("
                },
                "condition": {
                    "kind": "NotEqualsExpression",
                    "fullStart": 736,
                    "fullEnd": 773,
                    "start": 736,
                    "end": 773,
                    "fullWidth": 37,
                    "width": 37,
                    "left": {
                        "kind": "MemberAccessExpression",
                        "fullStart": 736,
                        "fullEnd": 753,
                        "start": 736,
                        "end": 752,
                        "fullWidth": 17,
                        "width": 16,
                        "expression": {
                            "kind": "IdentifierName",
                            "fullStart": 736,
                            "fullEnd": 746,
                            "start": 736,
                            "end": 746,
                            "fullWidth": 10,
                            "width": 10,
                            "text": "__executed",
                            "value": "__executed",
                            "valueText": "__executed"
                        },
                        "dotToken": {
                            "kind": "DotToken",
                            "fullStart": 746,
                            "fullEnd": 747,
                            "start": 746,
                            "end": 747,
                            "fullWidth": 1,
                            "width": 1,
                            "text": ".",
                            "value": ".",
                            "valueText": "."
                        },
                        "name": {
                            "kind": "IdentifierName",
                            "fullStart": 747,
                            "fullEnd": 753,
                            "start": 747,
                            "end": 752,
                            "fullWidth": 6,
                            "width": 5,
                            "text": "index",
                            "value": "index",
                            "valueText": "index",
                            "hasTrailingTrivia": true,
                            "trailingTrivia": [
                                {
                                    "kind": "WhitespaceTrivia",
                                    "text": " "
                                }
                            ]
                        }
                    },
                    "operatorToken": {
                        "kind": "ExclamationEqualsEqualsToken",
                        "fullStart": 753,
                        "fullEnd": 757,
                        "start": 753,
                        "end": 756,
                        "fullWidth": 4,
                        "width": 3,
                        "text": "!==",
                        "value": "!==",
                        "valueText": "!==",
                        "hasTrailingTrivia": true,
                        "trailingTrivia": [
                            {
                                "kind": "WhitespaceTrivia",
                                "text": " "
                            }
                        ]
                    },
                    "right": {
                        "kind": "MemberAccessExpression",
                        "fullStart": 757,
                        "fullEnd": 773,
                        "start": 757,
                        "end": 773,
                        "fullWidth": 16,
                        "width": 16,
                        "expression": {
                            "kind": "IdentifierName",
                            "fullStart": 757,
                            "fullEnd": 767,
                            "start": 757,
                            "end": 767,
                            "fullWidth": 10,
                            "width": 10,
                            "text": "__expected",
                            "value": "__expected",
                            "valueText": "__expected"
                        },
                        "dotToken": {
                            "kind": "DotToken",
                            "fullStart": 767,
                            "fullEnd": 768,
                            "start": 767,
                            "end": 768,
                            "fullWidth": 1,
                            "width": 1,
                            "text": ".",
                            "value": ".",
                            "valueText": "."
                        },
                        "name": {
                            "kind": "IdentifierName",
                            "fullStart": 768,
                            "fullEnd": 773,
                            "start": 768,
                            "end": 773,
                            "fullWidth": 5,
                            "width": 5,
                            "text": "index",
                            "value": "index",
                            "valueText": "index"
                        }
                    }
                },
                "closeParenToken": {
                    "kind": "CloseParenToken",
                    "fullStart": 773,
                    "fullEnd": 775,
                    "start": 773,
                    "end": 774,
                    "fullWidth": 2,
                    "width": 1,
                    "text": ")",
                    "value": ")",
                    "valueText": ")",
                    "hasTrailingTrivia": true,
                    "trailingTrivia": [
                        {
                            "kind": "WhitespaceTrivia",
                            "text": " "
                        }
                    ]
                },
                "statement": {
                    "kind": "Block",
                    "fullStart": 775,
                    "fullEnd": 920,
                    "start": 775,
                    "end": 919,
                    "fullWidth": 145,
                    "width": 144,
                    "openBraceToken": {
                        "kind": "OpenBraceToken",
                        "fullStart": 775,
                        "fullEnd": 777,
                        "start": 775,
                        "end": 776,
                        "fullWidth": 2,
                        "width": 1,
                        "text": "{",
                        "value": "{",
                        "valueText": "{",
                        "hasTrailingTrivia": true,
                        "hasTrailingNewLine": true,
                        "trailingTrivia": [
                            {
                                "kind": "NewLineTrivia",
                                "text": "\n"
                            }
                        ]
                    },
                    "statements": [
                        {
                            "kind": "ExpressionStatement",
                            "fullStart": 777,
                            "fullEnd": 918,
                            "start": 778,
                            "end": 917,
                            "fullWidth": 141,
                            "width": 139,
                            "expression": {
                                "kind": "InvocationExpression",
                                "fullStart": 777,
                                "fullEnd": 916,
                                "start": 778,
                                "end": 916,
                                "fullWidth": 139,
                                "width": 138,
                                "expression": {
                                    "kind": "IdentifierName",
                                    "fullStart": 777,
                                    "fullEnd": 784,
                                    "start": 778,
                                    "end": 784,
                                    "fullWidth": 7,
                                    "width": 6,
                                    "text": "$ERROR",
                                    "value": "$ERROR",
                                    "valueText": "$ERROR",
                                    "hasLeadingTrivia": true,
                                    "leadingTrivia": [
                                        {
                                            "kind": "WhitespaceTrivia",
                                            "text": "\t"
                                        }
                                    ]
                                },
                                "argumentList": {
                                    "kind": "ArgumentList",
                                    "fullStart": 784,
                                    "fullEnd": 916,
                                    "start": 784,
                                    "end": 916,
                                    "fullWidth": 132,
                                    "width": 132,
                                    "openParenToken": {
                                        "kind": "OpenParenToken",
                                        "fullStart": 784,
                                        "fullEnd": 785,
                                        "start": 784,
                                        "end": 785,
                                        "fullWidth": 1,
                                        "width": 1,
                                        "text": "(",
                                        "value": "(",
                                        "valueText": "("
                                    },
                                    "arguments": [
                                        {
                                            "kind": "AddExpression",
                                            "fullStart": 785,
                                            "fullEnd": 915,
                                            "start": 785,
                                            "end": 915,
                                            "fullWidth": 130,
                                            "width": 130,
                                            "left": {
                                                "kind": "AddExpression",
                                                "fullStart": 785,
                                                "fullEnd": 897,
                                                "start": 785,
                                                "end": 896,
                                                "fullWidth": 112,
                                                "width": 111,
                                                "left": {
                                                    "kind": "AddExpression",
                                                    "fullStart": 785,
                                                    "fullEnd": 882,
                                                    "start": 785,
                                                    "end": 881,
                                                    "fullWidth": 97,
                                                    "width": 96,
                                                    "left": {
                                                        "kind": "StringLiteral",
                                                        "fullStart": 785,
                                                        "fullEnd": 863,
                                                        "start": 785,
                                                        "end": 862,
                                                        "fullWidth": 78,
                                                        "width": 77,
                                                        "text": "'#2: __executed = /(\\\\d*)(\\\\d+)/.exec(\\'1234567890\\'); __executed.index === '",
                                                        "value": "#2: __executed = /(\\d*)(\\d+)/.exec('1234567890'); __executed.index === ",
                                                        "valueText": "#2: __executed = /(\\d*)(\\d+)/.exec('1234567890'); __executed.index === ",
                                                        "hasTrailingTrivia": true,
                                                        "trailingTrivia": [
                                                            {
                                                                "kind": "WhitespaceTrivia",
                                                                "text": " "
                                                            }
                                                        ]
                                                    },
                                                    "operatorToken": {
                                                        "kind": "PlusToken",
                                                        "fullStart": 863,
                                                        "fullEnd": 865,
                                                        "start": 863,
                                                        "end": 864,
                                                        "fullWidth": 2,
                                                        "width": 1,
                                                        "text": "+",
                                                        "value": "+",
                                                        "valueText": "+",
                                                        "hasTrailingTrivia": true,
                                                        "trailingTrivia": [
                                                            {
                                                                "kind": "WhitespaceTrivia",
                                                                "text": " "
                                                            }
                                                        ]
                                                    },
                                                    "right": {
                                                        "kind": "MemberAccessExpression",
                                                        "fullStart": 865,
                                                        "fullEnd": 882,
                                                        "start": 865,
                                                        "end": 881,
                                                        "fullWidth": 17,
                                                        "width": 16,
                                                        "expression": {
                                                            "kind": "IdentifierName",
                                                            "fullStart": 865,
                                                            "fullEnd": 875,
                                                            "start": 865,
                                                            "end": 875,
                                                            "fullWidth": 10,
                                                            "width": 10,
                                                            "text": "__expected",
                                                            "value": "__expected",
                                                            "valueText": "__expected"
                                                        },
                                                        "dotToken": {
                                                            "kind": "DotToken",
                                                            "fullStart": 875,
                                                            "fullEnd": 876,
                                                            "start": 875,
                                                            "end": 876,
                                                            "fullWidth": 1,
                                                            "width": 1,
                                                            "text": ".",
                                                            "value": ".",
                                                            "valueText": "."
                                                        },
                                                        "name": {
                                                            "kind": "IdentifierName",
                                                            "fullStart": 876,
                                                            "fullEnd": 882,
                                                            "start": 876,
                                                            "end": 881,
                                                            "fullWidth": 6,
                                                            "width": 5,
                                                            "text": "index",
                                                            "value": "index",
                                                            "valueText": "index",
                                                            "hasTrailingTrivia": true,
                                                            "trailingTrivia": [
                                                                {
                                                                    "kind": "WhitespaceTrivia",
                                                                    "text": " "
                                                                }
                                                            ]
                                                        }
                                                    }
                                                },
                                                "operatorToken": {
                                                    "kind": "PlusToken",
                                                    "fullStart": 882,
                                                    "fullEnd": 884,
                                                    "start": 882,
                                                    "end": 883,
                                                    "fullWidth": 2,
                                                    "width": 1,
                                                    "text": "+",
                                                    "value": "+",
                                                    "valueText": "+",
                                                    "hasTrailingTrivia": true,
                                                    "trailingTrivia": [
                                                        {
                                                            "kind": "WhitespaceTrivia",
                                                            "text": " "
                                                        }
                                                    ]
                                                },
                                                "right": {
                                                    "kind": "StringLiteral",
                                                    "fullStart": 884,
                                                    "fullEnd": 897,
                                                    "start": 884,
                                                    "end": 896,
                                                    "fullWidth": 13,
                                                    "width": 12,
                                                    "text": "'. Actual: '",
                                                    "value": ". Actual: ",
                                                    "valueText": ". Actual: ",
                                                    "hasTrailingTrivia": true,
                                                    "trailingTrivia": [
                                                        {
                                                            "kind": "WhitespaceTrivia",
                                                            "text": " "
                                                        }
                                                    ]
                                                }
                                            },
                                            "operatorToken": {
                                                "kind": "PlusToken",
                                                "fullStart": 897,
                                                "fullEnd": 899,
                                                "start": 897,
                                                "end": 898,
                                                "fullWidth": 2,
                                                "width": 1,
                                                "text": "+",
                                                "value": "+",
                                                "valueText": "+",
                                                "hasTrailingTrivia": true,
                                                "trailingTrivia": [
                                                    {
                                                        "kind": "WhitespaceTrivia",
                                                        "text": " "
                                                    }
                                                ]
                                            },
                                            "right": {
                                                "kind": "MemberAccessExpression",
                                                "fullStart": 899,
                                                "fullEnd": 915,
                                                "start": 899,
                                                "end": 915,
                                                "fullWidth": 16,
                                                "width": 16,
                                                "expression": {
                                                    "kind": "IdentifierName",
                                                    "fullStart": 899,
                                                    "fullEnd": 909,
                                                    "start": 899,
                                                    "end": 909,
                                                    "fullWidth": 10,
                                                    "width": 10,
                                                    "text": "__executed",
                                                    "value": "__executed",
                                                    "valueText": "__executed"
                                                },
                                                "dotToken": {
                                                    "kind": "DotToken",
                                                    "fullStart": 909,
                                                    "fullEnd": 910,
                                                    "start": 909,
                                                    "end": 910,
                                                    "fullWidth": 1,
                                                    "width": 1,
                                                    "text": ".",
                                                    "value": ".",
                                                    "valueText": "."
                                                },
                                                "name": {
                                                    "kind": "IdentifierName",
                                                    "fullStart": 910,
                                                    "fullEnd": 915,
                                                    "start": 910,
                                                    "end": 915,
                                                    "fullWidth": 5,
                                                    "width": 5,
                                                    "text": "index",
                                                    "value": "index",
                                                    "valueText": "index"
                                                }
                                            }
                                        }
                                    ],
                                    "closeParenToken": {
                                        "kind": "CloseParenToken",
                                        "fullStart": 915,
                                        "fullEnd": 916,
                                        "start": 915,
                                        "end": 916,
                                        "fullWidth": 1,
                                        "width": 1,
                                        "text": ")",
                                        "value": ")",
                                        "valueText": ")"
                                    }
                                }
                            },
                            "semicolonToken": {
                                "kind": "SemicolonToken",
                                "fullStart": 916,
                                "fullEnd": 918,
                                "start": 916,
                                "end": 917,
                                "fullWidth": 2,
                                "width": 1,
                                "text": ";",
                                "value": ";",
                                "valueText": ";",
                                "hasTrailingTrivia": true,
                                "hasTrailingNewLine": true,
                                "trailingTrivia": [
                                    {
                                        "kind": "NewLineTrivia",
                                        "text": "\n"
                                    }
                                ]
                            }
                        }
                    ],
                    "closeBraceToken": {
                        "kind": "CloseBraceToken",
                        "fullStart": 918,
                        "fullEnd": 920,
                        "start": 918,
                        "end": 919,
                        "fullWidth": 2,
                        "width": 1,
                        "text": "}",
                        "value": "}",
                        "valueText": "}",
                        "hasTrailingTrivia": true,
                        "hasTrailingNewLine": true,
                        "trailingTrivia": [
                            {
                                "kind": "NewLineTrivia",
                                "text": "\n"
                            }
                        ]
                    }
                }
            },
            {
                "kind": "IfStatement",
                "fullStart": 920,
                "fullEnd": 1119,
                "start": 931,
                "end": 1118,
                "fullWidth": 199,
                "width": 187,
                "ifKeyword": {
                    "kind": "IfKeyword",
                    "fullStart": 920,
                    "fullEnd": 934,
                    "start": 931,
                    "end": 933,
                    "fullWidth": 14,
                    "width": 2,
                    "text": "if",
                    "value": "if",
                    "valueText": "if",
                    "hasLeadingTrivia": true,
                    "hasLeadingComment": true,
                    "hasLeadingNewLine": true,
                    "hasTrailingTrivia": true,
                    "leadingTrivia": [
                        {
                            "kind": "NewLineTrivia",
                            "text": "\n"
                        },
                        {
                            "kind": "SingleLineCommentTrivia",
                            "text": "//CHECK#3"
                        },
                        {
                            "kind": "NewLineTrivia",
                            "text": "\n"
                        }
                    ],
                    "trailingTrivia": [
                        {
                            "kind": "WhitespaceTrivia",
                            "text": " "
                        }
                    ]
                },
                "openParenToken": {
                    "kind": "OpenParenToken",
                    "fullStart": 934,
                    "fullEnd": 935,
                    "start": 934,
                    "end": 935,
                    "fullWidth": 1,
                    "width": 1,
                    "text": "(",
                    "value": "(",
                    "valueText": "("
                },
                "condition": {
                    "kind": "NotEqualsExpression",
                    "fullStart": 935,
                    "fullEnd": 972,
                    "start": 935,
                    "end": 972,
                    "fullWidth": 37,
                    "width": 37,
                    "left": {
                        "kind": "MemberAccessExpression",
                        "fullStart": 935,
                        "fullEnd": 952,
                        "start": 935,
                        "end": 951,
                        "fullWidth": 17,
                        "width": 16,
                        "expression": {
                            "kind": "IdentifierName",
                            "fullStart": 935,
                            "fullEnd": 945,
                            "start": 935,
                            "end": 945,
                            "fullWidth": 10,
                            "width": 10,
                            "text": "__executed",
                            "value": "__executed",
                            "valueText": "__executed"
                        },
                        "dotToken": {
                            "kind": "DotToken",
                            "fullStart": 945,
                            "fullEnd": 946,
                            "start": 945,
                            "end": 946,
                            "fullWidth": 1,
                            "width": 1,
                            "text": ".",
                            "value": ".",
                            "valueText": "."
                        },
                        "name": {
                            "kind": "IdentifierName",
                            "fullStart": 946,
                            "fullEnd": 952,
                            "start": 946,
                            "end": 951,
                            "fullWidth": 6,
                            "width": 5,
                            "text": "input",
                            "value": "input",
                            "valueText": "input",
                            "hasTrailingTrivia": true,
                            "trailingTrivia": [
                                {
                                    "kind": "WhitespaceTrivia",
                                    "text": " "
                                }
                            ]
                        }
                    },
                    "operatorToken": {
                        "kind": "ExclamationEqualsEqualsToken",
                        "fullStart": 952,
                        "fullEnd": 956,
                        "start": 952,
                        "end": 955,
                        "fullWidth": 4,
                        "width": 3,
                        "text": "!==",
                        "value": "!==",
                        "valueText": "!==",
                        "hasTrailingTrivia": true,
                        "trailingTrivia": [
                            {
                                "kind": "WhitespaceTrivia",
                                "text": " "
                            }
                        ]
                    },
                    "right": {
                        "kind": "MemberAccessExpression",
                        "fullStart": 956,
                        "fullEnd": 972,
                        "start": 956,
                        "end": 972,
                        "fullWidth": 16,
                        "width": 16,
                        "expression": {
                            "kind": "IdentifierName",
                            "fullStart": 956,
                            "fullEnd": 966,
                            "start": 956,
                            "end": 966,
                            "fullWidth": 10,
                            "width": 10,
                            "text": "__expected",
                            "value": "__expected",
                            "valueText": "__expected"
                        },
                        "dotToken": {
                            "kind": "DotToken",
                            "fullStart": 966,
                            "fullEnd": 967,
                            "start": 966,
                            "end": 967,
                            "fullWidth": 1,
                            "width": 1,
                            "text": ".",
                            "value": ".",
                            "valueText": "."
                        },
                        "name": {
                            "kind": "IdentifierName",
                            "fullStart": 967,
                            "fullEnd": 972,
                            "start": 967,
                            "end": 972,
                            "fullWidth": 5,
                            "width": 5,
                            "text": "input",
                            "value": "input",
                            "valueText": "input"
                        }
                    }
                },
                "closeParenToken": {
                    "kind": "CloseParenToken",
                    "fullStart": 972,
                    "fullEnd": 974,
                    "start": 972,
                    "end": 973,
                    "fullWidth": 2,
                    "width": 1,
                    "text": ")",
                    "value": ")",
                    "valueText": ")",
                    "hasTrailingTrivia": true,
                    "trailingTrivia": [
                        {
                            "kind": "WhitespaceTrivia",
                            "text": " "
                        }
                    ]
                },
                "statement": {
                    "kind": "Block",
                    "fullStart": 974,
                    "fullEnd": 1119,
                    "start": 974,
                    "end": 1118,
                    "fullWidth": 145,
                    "width": 144,
                    "openBraceToken": {
                        "kind": "OpenBraceToken",
                        "fullStart": 974,
                        "fullEnd": 976,
                        "start": 974,
                        "end": 975,
                        "fullWidth": 2,
                        "width": 1,
                        "text": "{",
                        "value": "{",
                        "valueText": "{",
                        "hasTrailingTrivia": true,
                        "hasTrailingNewLine": true,
                        "trailingTrivia": [
                            {
                                "kind": "NewLineTrivia",
                                "text": "\n"
                            }
                        ]
                    },
                    "statements": [
                        {
                            "kind": "ExpressionStatement",
                            "fullStart": 976,
                            "fullEnd": 1117,
                            "start": 977,
                            "end": 1116,
                            "fullWidth": 141,
                            "width": 139,
                            "expression": {
                                "kind": "InvocationExpression",
                                "fullStart": 976,
                                "fullEnd": 1115,
                                "start": 977,
                                "end": 1115,
                                "fullWidth": 139,
                                "width": 138,
                                "expression": {
                                    "kind": "IdentifierName",
                                    "fullStart": 976,
                                    "fullEnd": 983,
                                    "start": 977,
                                    "end": 983,
                                    "fullWidth": 7,
                                    "width": 6,
                                    "text": "$ERROR",
                                    "value": "$ERROR",
                                    "valueText": "$ERROR",
                                    "hasLeadingTrivia": true,
                                    "leadingTrivia": [
                                        {
                                            "kind": "WhitespaceTrivia",
                                            "text": "\t"
                                        }
                                    ]
                                },
                                "argumentList": {
                                    "kind": "ArgumentList",
                                    "fullStart": 983,
                                    "fullEnd": 1115,
                                    "start": 983,
                                    "end": 1115,
                                    "fullWidth": 132,
                                    "width": 132,
                                    "openParenToken": {
                                        "kind": "OpenParenToken",
                                        "fullStart": 983,
                                        "fullEnd": 984,
                                        "start": 983,
                                        "end": 984,
                                        "fullWidth": 1,
                                        "width": 1,
                                        "text": "(",
                                        "value": "(",
                                        "valueText": "("
                                    },
                                    "arguments": [
                                        {
                                            "kind": "AddExpression",
                                            "fullStart": 984,
                                            "fullEnd": 1114,
                                            "start": 984,
                                            "end": 1114,
                                            "fullWidth": 130,
                                            "width": 130,
                                            "left": {
                                                "kind": "AddExpression",
                                                "fullStart": 984,
                                                "fullEnd": 1096,
                                                "start": 984,
                                                "end": 1095,
                                                "fullWidth": 112,
                                                "width": 111,
                                                "left": {
                                                    "kind": "AddExpression",
                                                    "fullStart": 984,
                                                    "fullEnd": 1081,
                                                    "start": 984,
                                                    "end": 1080,
                                                    "fullWidth": 97,
                                                    "width": 96,
                                                    "left": {
                                                        "kind": "StringLiteral",
                                                        "fullStart": 984,
                                                        "fullEnd": 1062,
                                                        "start": 984,
                                                        "end": 1061,
                                                        "fullWidth": 78,
                                                        "width": 77,
                                                        "text": "'#3: __executed = /(\\\\d*)(\\\\d+)/.exec(\\'1234567890\\'); __executed.input === '",
                                                        "value": "#3: __executed = /(\\d*)(\\d+)/.exec('1234567890'); __executed.input === ",
                                                        "valueText": "#3: __executed = /(\\d*)(\\d+)/.exec('1234567890'); __executed.input === ",
                                                        "hasTrailingTrivia": true,
                                                        "trailingTrivia": [
                                                            {
                                                                "kind": "WhitespaceTrivia",
                                                                "text": " "
                                                            }
                                                        ]
                                                    },
                                                    "operatorToken": {
                                                        "kind": "PlusToken",
                                                        "fullStart": 1062,
                                                        "fullEnd": 1064,
                                                        "start": 1062,
                                                        "end": 1063,
                                                        "fullWidth": 2,
                                                        "width": 1,
                                                        "text": "+",
                                                        "value": "+",
                                                        "valueText": "+",
                                                        "hasTrailingTrivia": true,
                                                        "trailingTrivia": [
                                                            {
                                                                "kind": "WhitespaceTrivia",
                                                                "text": " "
                                                            }
                                                        ]
                                                    },
                                                    "right": {
                                                        "kind": "MemberAccessExpression",
                                                        "fullStart": 1064,
                                                        "fullEnd": 1081,
                                                        "start": 1064,
                                                        "end": 1080,
                                                        "fullWidth": 17,
                                                        "width": 16,
                                                        "expression": {
                                                            "kind": "IdentifierName",
                                                            "fullStart": 1064,
                                                            "fullEnd": 1074,
                                                            "start": 1064,
                                                            "end": 1074,
                                                            "fullWidth": 10,
                                                            "width": 10,
                                                            "text": "__expected",
                                                            "value": "__expected",
                                                            "valueText": "__expected"
                                                        },
                                                        "dotToken": {
                                                            "kind": "DotToken",
                                                            "fullStart": 1074,
                                                            "fullEnd": 1075,
                                                            "start": 1074,
                                                            "end": 1075,
                                                            "fullWidth": 1,
                                                            "width": 1,
                                                            "text": ".",
                                                            "value": ".",
                                                            "valueText": "."
                                                        },
                                                        "name": {
                                                            "kind": "IdentifierName",
                                                            "fullStart": 1075,
                                                            "fullEnd": 1081,
                                                            "start": 1075,
                                                            "end": 1080,
                                                            "fullWidth": 6,
                                                            "width": 5,
                                                            "text": "input",
                                                            "value": "input",
                                                            "valueText": "input",
                                                            "hasTrailingTrivia": true,
                                                            "trailingTrivia": [
                                                                {
                                                                    "kind": "WhitespaceTrivia",
                                                                    "text": " "
                                                                }
                                                            ]
                                                        }
                                                    }
                                                },
                                                "operatorToken": {
                                                    "kind": "PlusToken",
                                                    "fullStart": 1081,
                                                    "fullEnd": 1083,
                                                    "start": 1081,
                                                    "end": 1082,
                                                    "fullWidth": 2,
                                                    "width": 1,
                                                    "text": "+",
                                                    "value": "+",
                                                    "valueText": "+",
                                                    "hasTrailingTrivia": true,
                                                    "trailingTrivia": [
                                                        {
                                                            "kind": "WhitespaceTrivia",
                                                            "text": " "
                                                        }
                                                    ]
                                                },
                                                "right": {
                                                    "kind": "StringLiteral",
                                                    "fullStart": 1083,
                                                    "fullEnd": 1096,
                                                    "start": 1083,
                                                    "end": 1095,
                                                    "fullWidth": 13,
                                                    "width": 12,
                                                    "text": "'. Actual: '",
                                                    "value": ". Actual: ",
                                                    "valueText": ". Actual: ",
                                                    "hasTrailingTrivia": true,
                                                    "trailingTrivia": [
                                                        {
                                                            "kind": "WhitespaceTrivia",
                                                            "text": " "
                                                        }
                                                    ]
                                                }
                                            },
                                            "operatorToken": {
                                                "kind": "PlusToken",
                                                "fullStart": 1096,
                                                "fullEnd": 1098,
                                                "start": 1096,
                                                "end": 1097,
                                                "fullWidth": 2,
                                                "width": 1,
                                                "text": "+",
                                                "value": "+",
                                                "valueText": "+",
                                                "hasTrailingTrivia": true,
                                                "trailingTrivia": [
                                                    {
                                                        "kind": "WhitespaceTrivia",
                                                        "text": " "
                                                    }
                                                ]
                                            },
                                            "right": {
                                                "kind": "MemberAccessExpression",
                                                "fullStart": 1098,
                                                "fullEnd": 1114,
                                                "start": 1098,
                                                "end": 1114,
                                                "fullWidth": 16,
                                                "width": 16,
                                                "expression": {
                                                    "kind": "IdentifierName",
                                                    "fullStart": 1098,
                                                    "fullEnd": 1108,
                                                    "start": 1098,
                                                    "end": 1108,
                                                    "fullWidth": 10,
                                                    "width": 10,
                                                    "text": "__executed",
                                                    "value": "__executed",
                                                    "valueText": "__executed"
                                                },
                                                "dotToken": {
                                                    "kind": "DotToken",
                                                    "fullStart": 1108,
                                                    "fullEnd": 1109,
                                                    "start": 1108,
                                                    "end": 1109,
                                                    "fullWidth": 1,
                                                    "width": 1,
                                                    "text": ".",
                                                    "value": ".",
                                                    "valueText": "."
                                                },
                                                "name": {
                                                    "kind": "IdentifierName",
                                                    "fullStart": 1109,
                                                    "fullEnd": 1114,
                                                    "start": 1109,
                                                    "end": 1114,
                                                    "fullWidth": 5,
                                                    "width": 5,
                                                    "text": "input",
                                                    "value": "input",
                                                    "valueText": "input"
                                                }
                                            }
                                        }
                                    ],
                                    "closeParenToken": {
                                        "kind": "CloseParenToken",
                                        "fullStart": 1114,
                                        "fullEnd": 1115,
                                        "start": 1114,
                                        "end": 1115,
                                        "fullWidth": 1,
                                        "width": 1,
                                        "text": ")",
                                        "value": ")",
                                        "valueText": ")"
                                    }
                                }
                            },
                            "semicolonToken": {
                                "kind": "SemicolonToken",
                                "fullStart": 1115,
                                "fullEnd": 1117,
                                "start": 1115,
                                "end": 1116,
                                "fullWidth": 2,
                                "width": 1,
                                "text": ";",
                                "value": ";",
                                "valueText": ";",
                                "hasTrailingTrivia": true,
                                "hasTrailingNewLine": true,
                                "trailingTrivia": [
                                    {
                                        "kind": "NewLineTrivia",
                                        "text": "\n"
                                    }
                                ]
                            }
                        }
                    ],
                    "closeBraceToken": {
                        "kind": "CloseBraceToken",
                        "fullStart": 1117,
                        "fullEnd": 1119,
                        "start": 1117,
                        "end": 1118,
                        "fullWidth": 2,
                        "width": 1,
                        "text": "}",
                        "value": "}",
                        "valueText": "}",
                        "hasTrailingTrivia": true,
                        "hasTrailingNewLine": true,
                        "trailingTrivia": [
                            {
                                "kind": "NewLineTrivia",
                                "text": "\n"
                            }
                        ]
                    }
                }
            },
            {
                "kind": "ForStatement",
                "fullStart": 1119,
                "fullEnd": 1389,
                "start": 1130,
                "end": 1388,
                "fullWidth": 270,
                "width": 258,
                "forKeyword": {
                    "kind": "ForKeyword",
                    "fullStart": 1119,
                    "fullEnd": 1133,
                    "start": 1130,
                    "end": 1133,
                    "fullWidth": 14,
                    "width": 3,
                    "text": "for",
                    "value": "for",
                    "valueText": "for",
                    "hasLeadingTrivia": true,
                    "hasLeadingComment": true,
                    "hasLeadingNewLine": true,
                    "leadingTrivia": [
                        {
                            "kind": "NewLineTrivia",
                            "text": "\n"
                        },
                        {
                            "kind": "SingleLineCommentTrivia",
                            "text": "//CHECK#4"
                        },
                        {
                            "kind": "NewLineTrivia",
                            "text": "\n"
                        }
                    ]
                },
                "openParenToken": {
                    "kind": "OpenParenToken",
                    "fullStart": 1133,
                    "fullEnd": 1134,
                    "start": 1133,
                    "end": 1134,
                    "fullWidth": 1,
                    "width": 1,
                    "text": "(",
                    "value": "(",
                    "valueText": "("
                },
                "variableDeclaration": {
                    "kind": "VariableDeclaration",
                    "fullStart": 1134,
                    "fullEnd": 1145,
                    "start": 1134,
                    "end": 1145,
                    "fullWidth": 11,
                    "width": 11,
                    "varKeyword": {
                        "kind": "VarKeyword",
                        "fullStart": 1134,
                        "fullEnd": 1138,
                        "start": 1134,
                        "end": 1137,
                        "fullWidth": 4,
                        "width": 3,
                        "text": "var",
                        "value": "var",
                        "valueText": "var",
                        "hasTrailingTrivia": true,
                        "trailingTrivia": [
                            {
                                "kind": "WhitespaceTrivia",
                                "text": " "
                            }
                        ]
                    },
                    "variableDeclarators": [
                        {
                            "kind": "VariableDeclarator",
                            "fullStart": 1138,
                            "fullEnd": 1145,
                            "start": 1138,
                            "end": 1145,
                            "fullWidth": 7,
<<<<<<< HEAD
                            "width": 7,
                            "identifier": {
=======
                            "propertyName": {
>>>>>>> 85e84683
                                "kind": "IdentifierName",
                                "fullStart": 1138,
                                "fullEnd": 1143,
                                "start": 1138,
                                "end": 1143,
                                "fullWidth": 5,
                                "width": 5,
                                "text": "index",
                                "value": "index",
                                "valueText": "index"
                            },
                            "equalsValueClause": {
                                "kind": "EqualsValueClause",
                                "fullStart": 1143,
                                "fullEnd": 1145,
                                "start": 1143,
                                "end": 1145,
                                "fullWidth": 2,
                                "width": 2,
                                "equalsToken": {
                                    "kind": "EqualsToken",
                                    "fullStart": 1143,
                                    "fullEnd": 1144,
                                    "start": 1143,
                                    "end": 1144,
                                    "fullWidth": 1,
                                    "width": 1,
                                    "text": "=",
                                    "value": "=",
                                    "valueText": "="
                                },
                                "value": {
                                    "kind": "NumericLiteral",
                                    "fullStart": 1144,
                                    "fullEnd": 1145,
                                    "start": 1144,
                                    "end": 1145,
                                    "fullWidth": 1,
                                    "width": 1,
                                    "text": "0",
                                    "value": 0,
                                    "valueText": "0"
                                }
                            }
                        }
                    ]
                },
                "firstSemicolonToken": {
                    "kind": "SemicolonToken",
                    "fullStart": 1145,
                    "fullEnd": 1147,
                    "start": 1145,
                    "end": 1146,
                    "fullWidth": 2,
                    "width": 1,
                    "text": ";",
                    "value": ";",
                    "valueText": ";",
                    "hasTrailingTrivia": true,
                    "trailingTrivia": [
                        {
                            "kind": "WhitespaceTrivia",
                            "text": " "
                        }
                    ]
                },
                "condition": {
                    "kind": "LessThanExpression",
                    "fullStart": 1147,
                    "fullEnd": 1170,
                    "start": 1147,
                    "end": 1170,
                    "fullWidth": 23,
                    "width": 23,
                    "left": {
                        "kind": "IdentifierName",
                        "fullStart": 1147,
                        "fullEnd": 1152,
                        "start": 1147,
                        "end": 1152,
                        "fullWidth": 5,
                        "width": 5,
                        "text": "index",
                        "value": "index",
                        "valueText": "index"
                    },
                    "operatorToken": {
                        "kind": "LessThanToken",
                        "fullStart": 1152,
                        "fullEnd": 1153,
                        "start": 1152,
                        "end": 1153,
                        "fullWidth": 1,
                        "width": 1,
                        "text": "<",
                        "value": "<",
                        "valueText": "<"
                    },
                    "right": {
                        "kind": "MemberAccessExpression",
                        "fullStart": 1153,
                        "fullEnd": 1170,
                        "start": 1153,
                        "end": 1170,
                        "fullWidth": 17,
                        "width": 17,
                        "expression": {
                            "kind": "IdentifierName",
                            "fullStart": 1153,
                            "fullEnd": 1163,
                            "start": 1153,
                            "end": 1163,
                            "fullWidth": 10,
                            "width": 10,
                            "text": "__expected",
                            "value": "__expected",
                            "valueText": "__expected"
                        },
                        "dotToken": {
                            "kind": "DotToken",
                            "fullStart": 1163,
                            "fullEnd": 1164,
                            "start": 1163,
                            "end": 1164,
                            "fullWidth": 1,
                            "width": 1,
                            "text": ".",
                            "value": ".",
                            "valueText": "."
                        },
                        "name": {
                            "kind": "IdentifierName",
                            "fullStart": 1164,
                            "fullEnd": 1170,
                            "start": 1164,
                            "end": 1170,
                            "fullWidth": 6,
                            "width": 6,
                            "text": "length",
                            "value": "length",
                            "valueText": "length"
                        }
                    }
                },
                "secondSemicolonToken": {
                    "kind": "SemicolonToken",
                    "fullStart": 1170,
                    "fullEnd": 1172,
                    "start": 1170,
                    "end": 1171,
                    "fullWidth": 2,
                    "width": 1,
                    "text": ";",
                    "value": ";",
                    "valueText": ";",
                    "hasTrailingTrivia": true,
                    "trailingTrivia": [
                        {
                            "kind": "WhitespaceTrivia",
                            "text": " "
                        }
                    ]
                },
                "incrementor": {
                    "kind": "PostIncrementExpression",
                    "fullStart": 1172,
                    "fullEnd": 1179,
                    "start": 1172,
                    "end": 1179,
                    "fullWidth": 7,
                    "width": 7,
                    "operand": {
                        "kind": "IdentifierName",
                        "fullStart": 1172,
                        "fullEnd": 1177,
                        "start": 1172,
                        "end": 1177,
                        "fullWidth": 5,
                        "width": 5,
                        "text": "index",
                        "value": "index",
                        "valueText": "index"
                    },
                    "operatorToken": {
                        "kind": "PlusPlusToken",
                        "fullStart": 1177,
                        "fullEnd": 1179,
                        "start": 1177,
                        "end": 1179,
                        "fullWidth": 2,
                        "width": 2,
                        "text": "++",
                        "value": "++",
                        "valueText": "++"
                    }
                },
                "closeParenToken": {
                    "kind": "CloseParenToken",
                    "fullStart": 1179,
                    "fullEnd": 1181,
                    "start": 1179,
                    "end": 1180,
                    "fullWidth": 2,
                    "width": 1,
                    "text": ")",
                    "value": ")",
                    "valueText": ")",
                    "hasTrailingTrivia": true,
                    "trailingTrivia": [
                        {
                            "kind": "WhitespaceTrivia",
                            "text": " "
                        }
                    ]
                },
                "statement": {
                    "kind": "Block",
                    "fullStart": 1181,
                    "fullEnd": 1389,
                    "start": 1181,
                    "end": 1388,
                    "fullWidth": 208,
                    "width": 207,
                    "openBraceToken": {
                        "kind": "OpenBraceToken",
                        "fullStart": 1181,
                        "fullEnd": 1183,
                        "start": 1181,
                        "end": 1182,
                        "fullWidth": 2,
                        "width": 1,
                        "text": "{",
                        "value": "{",
                        "valueText": "{",
                        "hasTrailingTrivia": true,
                        "hasTrailingNewLine": true,
                        "trailingTrivia": [
                            {
                                "kind": "NewLineTrivia",
                                "text": "\n"
                            }
                        ]
                    },
                    "statements": [
                        {
                            "kind": "IfStatement",
                            "fullStart": 1183,
                            "fullEnd": 1387,
                            "start": 1184,
                            "end": 1386,
                            "fullWidth": 204,
                            "width": 202,
                            "ifKeyword": {
                                "kind": "IfKeyword",
                                "fullStart": 1183,
                                "fullEnd": 1187,
                                "start": 1184,
                                "end": 1186,
                                "fullWidth": 4,
                                "width": 2,
                                "text": "if",
                                "value": "if",
                                "valueText": "if",
                                "hasLeadingTrivia": true,
                                "hasTrailingTrivia": true,
                                "leadingTrivia": [
                                    {
                                        "kind": "WhitespaceTrivia",
                                        "text": "\t"
                                    }
                                ],
                                "trailingTrivia": [
                                    {
                                        "kind": "WhitespaceTrivia",
                                        "text": " "
                                    }
                                ]
                            },
                            "openParenToken": {
                                "kind": "OpenParenToken",
                                "fullStart": 1187,
                                "fullEnd": 1188,
                                "start": 1187,
                                "end": 1188,
                                "fullWidth": 1,
                                "width": 1,
                                "text": "(",
                                "value": "(",
                                "valueText": "("
                            },
                            "condition": {
                                "kind": "NotEqualsExpression",
                                "fullStart": 1188,
                                "fullEnd": 1227,
                                "start": 1188,
                                "end": 1227,
                                "fullWidth": 39,
                                "width": 39,
                                "left": {
                                    "kind": "ElementAccessExpression",
                                    "fullStart": 1188,
                                    "fullEnd": 1206,
                                    "start": 1188,
                                    "end": 1205,
                                    "fullWidth": 18,
                                    "width": 17,
                                    "expression": {
                                        "kind": "IdentifierName",
                                        "fullStart": 1188,
                                        "fullEnd": 1198,
                                        "start": 1188,
                                        "end": 1198,
                                        "fullWidth": 10,
                                        "width": 10,
                                        "text": "__executed",
                                        "value": "__executed",
                                        "valueText": "__executed"
                                    },
                                    "openBracketToken": {
                                        "kind": "OpenBracketToken",
                                        "fullStart": 1198,
                                        "fullEnd": 1199,
                                        "start": 1198,
                                        "end": 1199,
                                        "fullWidth": 1,
                                        "width": 1,
                                        "text": "[",
                                        "value": "[",
                                        "valueText": "["
                                    },
                                    "argumentExpression": {
                                        "kind": "IdentifierName",
                                        "fullStart": 1199,
                                        "fullEnd": 1204,
                                        "start": 1199,
                                        "end": 1204,
                                        "fullWidth": 5,
                                        "width": 5,
                                        "text": "index",
                                        "value": "index",
                                        "valueText": "index"
                                    },
                                    "closeBracketToken": {
                                        "kind": "CloseBracketToken",
                                        "fullStart": 1204,
                                        "fullEnd": 1206,
                                        "start": 1204,
                                        "end": 1205,
                                        "fullWidth": 2,
                                        "width": 1,
                                        "text": "]",
                                        "value": "]",
                                        "valueText": "]",
                                        "hasTrailingTrivia": true,
                                        "trailingTrivia": [
                                            {
                                                "kind": "WhitespaceTrivia",
                                                "text": " "
                                            }
                                        ]
                                    }
                                },
                                "operatorToken": {
                                    "kind": "ExclamationEqualsEqualsToken",
                                    "fullStart": 1206,
                                    "fullEnd": 1210,
                                    "start": 1206,
                                    "end": 1209,
                                    "fullWidth": 4,
                                    "width": 3,
                                    "text": "!==",
                                    "value": "!==",
                                    "valueText": "!==",
                                    "hasTrailingTrivia": true,
                                    "trailingTrivia": [
                                        {
                                            "kind": "WhitespaceTrivia",
                                            "text": " "
                                        }
                                    ]
                                },
                                "right": {
                                    "kind": "ElementAccessExpression",
                                    "fullStart": 1210,
                                    "fullEnd": 1227,
                                    "start": 1210,
                                    "end": 1227,
                                    "fullWidth": 17,
                                    "width": 17,
                                    "expression": {
                                        "kind": "IdentifierName",
                                        "fullStart": 1210,
                                        "fullEnd": 1220,
                                        "start": 1210,
                                        "end": 1220,
                                        "fullWidth": 10,
                                        "width": 10,
                                        "text": "__expected",
                                        "value": "__expected",
                                        "valueText": "__expected"
                                    },
                                    "openBracketToken": {
                                        "kind": "OpenBracketToken",
                                        "fullStart": 1220,
                                        "fullEnd": 1221,
                                        "start": 1220,
                                        "end": 1221,
                                        "fullWidth": 1,
                                        "width": 1,
                                        "text": "[",
                                        "value": "[",
                                        "valueText": "["
                                    },
                                    "argumentExpression": {
                                        "kind": "IdentifierName",
                                        "fullStart": 1221,
                                        "fullEnd": 1226,
                                        "start": 1221,
                                        "end": 1226,
                                        "fullWidth": 5,
                                        "width": 5,
                                        "text": "index",
                                        "value": "index",
                                        "valueText": "index"
                                    },
                                    "closeBracketToken": {
                                        "kind": "CloseBracketToken",
                                        "fullStart": 1226,
                                        "fullEnd": 1227,
                                        "start": 1226,
                                        "end": 1227,
                                        "fullWidth": 1,
                                        "width": 1,
                                        "text": "]",
                                        "value": "]",
                                        "valueText": "]"
                                    }
                                }
                            },
                            "closeParenToken": {
                                "kind": "CloseParenToken",
                                "fullStart": 1227,
                                "fullEnd": 1229,
                                "start": 1227,
                                "end": 1228,
                                "fullWidth": 2,
                                "width": 1,
                                "text": ")",
                                "value": ")",
                                "valueText": ")",
                                "hasTrailingTrivia": true,
                                "trailingTrivia": [
                                    {
                                        "kind": "WhitespaceTrivia",
                                        "text": " "
                                    }
                                ]
                            },
                            "statement": {
                                "kind": "Block",
                                "fullStart": 1229,
                                "fullEnd": 1387,
                                "start": 1229,
                                "end": 1386,
                                "fullWidth": 158,
                                "width": 157,
                                "openBraceToken": {
                                    "kind": "OpenBraceToken",
                                    "fullStart": 1229,
                                    "fullEnd": 1231,
                                    "start": 1229,
                                    "end": 1230,
                                    "fullWidth": 2,
                                    "width": 1,
                                    "text": "{",
                                    "value": "{",
                                    "valueText": "{",
                                    "hasTrailingTrivia": true,
                                    "hasTrailingNewLine": true,
                                    "trailingTrivia": [
                                        {
                                            "kind": "NewLineTrivia",
                                            "text": "\n"
                                        }
                                    ]
                                },
                                "statements": [
                                    {
                                        "kind": "ExpressionStatement",
                                        "fullStart": 1231,
                                        "fullEnd": 1384,
                                        "start": 1233,
                                        "end": 1383,
                                        "fullWidth": 153,
                                        "width": 150,
                                        "expression": {
                                            "kind": "InvocationExpression",
                                            "fullStart": 1231,
                                            "fullEnd": 1382,
                                            "start": 1233,
                                            "end": 1382,
                                            "fullWidth": 151,
                                            "width": 149,
                                            "expression": {
                                                "kind": "IdentifierName",
                                                "fullStart": 1231,
                                                "fullEnd": 1239,
                                                "start": 1233,
                                                "end": 1239,
                                                "fullWidth": 8,
                                                "width": 6,
                                                "text": "$ERROR",
                                                "value": "$ERROR",
                                                "valueText": "$ERROR",
                                                "hasLeadingTrivia": true,
                                                "leadingTrivia": [
                                                    {
                                                        "kind": "WhitespaceTrivia",
                                                        "text": "\t\t"
                                                    }
                                                ]
                                            },
                                            "argumentList": {
                                                "kind": "ArgumentList",
                                                "fullStart": 1239,
                                                "fullEnd": 1382,
                                                "start": 1239,
                                                "end": 1382,
                                                "fullWidth": 143,
                                                "width": 143,
                                                "openParenToken": {
                                                    "kind": "OpenParenToken",
                                                    "fullStart": 1239,
                                                    "fullEnd": 1240,
                                                    "start": 1239,
                                                    "end": 1240,
                                                    "fullWidth": 1,
                                                    "width": 1,
                                                    "text": "(",
                                                    "value": "(",
                                                    "valueText": "("
                                                },
                                                "arguments": [
                                                    {
                                                        "kind": "AddExpression",
                                                        "fullStart": 1240,
                                                        "fullEnd": 1381,
                                                        "start": 1240,
                                                        "end": 1381,
                                                        "fullWidth": 141,
                                                        "width": 141,
                                                        "left": {
                                                            "kind": "AddExpression",
                                                            "fullStart": 1240,
                                                            "fullEnd": 1362,
                                                            "start": 1240,
                                                            "end": 1361,
                                                            "fullWidth": 122,
                                                            "width": 121,
                                                            "left": {
                                                                "kind": "AddExpression",
                                                                "fullStart": 1240,
                                                                "fullEnd": 1347,
                                                                "start": 1240,
                                                                "end": 1346,
                                                                "fullWidth": 107,
                                                                "width": 106,
                                                                "left": {
                                                                    "kind": "AddExpression",
                                                                    "fullStart": 1240,
                                                                    "fullEnd": 1327,
                                                                    "start": 1240,
                                                                    "end": 1326,
                                                                    "fullWidth": 87,
                                                                    "width": 86,
                                                                    "left": {
                                                                        "kind": "AddExpression",
                                                                        "fullStart": 1240,
                                                                        "fullEnd": 1316,
                                                                        "start": 1240,
                                                                        "end": 1315,
                                                                        "fullWidth": 76,
                                                                        "width": 75,
                                                                        "left": {
                                                                            "kind": "StringLiteral",
                                                                            "fullStart": 1240,
                                                                            "fullEnd": 1308,
                                                                            "start": 1240,
                                                                            "end": 1307,
                                                                            "fullWidth": 68,
                                                                            "width": 67,
                                                                            "text": "'#4: __executed = /(\\\\d*)(\\\\d+)/.exec(\\'1234567890\\'); __executed['",
                                                                            "value": "#4: __executed = /(\\d*)(\\d+)/.exec('1234567890'); __executed[",
                                                                            "valueText": "#4: __executed = /(\\d*)(\\d+)/.exec('1234567890'); __executed[",
                                                                            "hasTrailingTrivia": true,
                                                                            "trailingTrivia": [
                                                                                {
                                                                                    "kind": "WhitespaceTrivia",
                                                                                    "text": " "
                                                                                }
                                                                            ]
                                                                        },
                                                                        "operatorToken": {
                                                                            "kind": "PlusToken",
                                                                            "fullStart": 1308,
                                                                            "fullEnd": 1310,
                                                                            "start": 1308,
                                                                            "end": 1309,
                                                                            "fullWidth": 2,
                                                                            "width": 1,
                                                                            "text": "+",
                                                                            "value": "+",
                                                                            "valueText": "+",
                                                                            "hasTrailingTrivia": true,
                                                                            "trailingTrivia": [
                                                                                {
                                                                                    "kind": "WhitespaceTrivia",
                                                                                    "text": " "
                                                                                }
                                                                            ]
                                                                        },
                                                                        "right": {
                                                                            "kind": "IdentifierName",
                                                                            "fullStart": 1310,
                                                                            "fullEnd": 1316,
                                                                            "start": 1310,
                                                                            "end": 1315,
                                                                            "fullWidth": 6,
                                                                            "width": 5,
                                                                            "text": "index",
                                                                            "value": "index",
                                                                            "valueText": "index",
                                                                            "hasTrailingTrivia": true,
                                                                            "trailingTrivia": [
                                                                                {
                                                                                    "kind": "WhitespaceTrivia",
                                                                                    "text": " "
                                                                                }
                                                                            ]
                                                                        }
                                                                    },
                                                                    "operatorToken": {
                                                                        "kind": "PlusToken",
                                                                        "fullStart": 1316,
                                                                        "fullEnd": 1318,
                                                                        "start": 1316,
                                                                        "end": 1317,
                                                                        "fullWidth": 2,
                                                                        "width": 1,
                                                                        "text": "+",
                                                                        "value": "+",
                                                                        "valueText": "+",
                                                                        "hasTrailingTrivia": true,
                                                                        "trailingTrivia": [
                                                                            {
                                                                                "kind": "WhitespaceTrivia",
                                                                                "text": " "
                                                                            }
                                                                        ]
                                                                    },
                                                                    "right": {
                                                                        "kind": "StringLiteral",
                                                                        "fullStart": 1318,
                                                                        "fullEnd": 1327,
                                                                        "start": 1318,
                                                                        "end": 1326,
                                                                        "fullWidth": 9,
                                                                        "width": 8,
                                                                        "text": "'] === '",
                                                                        "value": "] === ",
                                                                        "valueText": "] === ",
                                                                        "hasTrailingTrivia": true,
                                                                        "trailingTrivia": [
                                                                            {
                                                                                "kind": "WhitespaceTrivia",
                                                                                "text": " "
                                                                            }
                                                                        ]
                                                                    }
                                                                },
                                                                "operatorToken": {
                                                                    "kind": "PlusToken",
                                                                    "fullStart": 1327,
                                                                    "fullEnd": 1329,
                                                                    "start": 1327,
                                                                    "end": 1328,
                                                                    "fullWidth": 2,
                                                                    "width": 1,
                                                                    "text": "+",
                                                                    "value": "+",
                                                                    "valueText": "+",
                                                                    "hasTrailingTrivia": true,
                                                                    "trailingTrivia": [
                                                                        {
                                                                            "kind": "WhitespaceTrivia",
                                                                            "text": " "
                                                                        }
                                                                    ]
                                                                },
                                                                "right": {
                                                                    "kind": "ElementAccessExpression",
                                                                    "fullStart": 1329,
                                                                    "fullEnd": 1347,
                                                                    "start": 1329,
                                                                    "end": 1346,
                                                                    "fullWidth": 18,
                                                                    "width": 17,
                                                                    "expression": {
                                                                        "kind": "IdentifierName",
                                                                        "fullStart": 1329,
                                                                        "fullEnd": 1339,
                                                                        "start": 1329,
                                                                        "end": 1339,
                                                                        "fullWidth": 10,
                                                                        "width": 10,
                                                                        "text": "__expected",
                                                                        "value": "__expected",
                                                                        "valueText": "__expected"
                                                                    },
                                                                    "openBracketToken": {
                                                                        "kind": "OpenBracketToken",
                                                                        "fullStart": 1339,
                                                                        "fullEnd": 1340,
                                                                        "start": 1339,
                                                                        "end": 1340,
                                                                        "fullWidth": 1,
                                                                        "width": 1,
                                                                        "text": "[",
                                                                        "value": "[",
                                                                        "valueText": "["
                                                                    },
                                                                    "argumentExpression": {
                                                                        "kind": "IdentifierName",
                                                                        "fullStart": 1340,
                                                                        "fullEnd": 1345,
                                                                        "start": 1340,
                                                                        "end": 1345,
                                                                        "fullWidth": 5,
                                                                        "width": 5,
                                                                        "text": "index",
                                                                        "value": "index",
                                                                        "valueText": "index"
                                                                    },
                                                                    "closeBracketToken": {
                                                                        "kind": "CloseBracketToken",
                                                                        "fullStart": 1345,
                                                                        "fullEnd": 1347,
                                                                        "start": 1345,
                                                                        "end": 1346,
                                                                        "fullWidth": 2,
                                                                        "width": 1,
                                                                        "text": "]",
                                                                        "value": "]",
                                                                        "valueText": "]",
                                                                        "hasTrailingTrivia": true,
                                                                        "trailingTrivia": [
                                                                            {
                                                                                "kind": "WhitespaceTrivia",
                                                                                "text": " "
                                                                            }
                                                                        ]
                                                                    }
                                                                }
                                                            },
                                                            "operatorToken": {
                                                                "kind": "PlusToken",
                                                                "fullStart": 1347,
                                                                "fullEnd": 1349,
                                                                "start": 1347,
                                                                "end": 1348,
                                                                "fullWidth": 2,
                                                                "width": 1,
                                                                "text": "+",
                                                                "value": "+",
                                                                "valueText": "+",
                                                                "hasTrailingTrivia": true,
                                                                "trailingTrivia": [
                                                                    {
                                                                        "kind": "WhitespaceTrivia",
                                                                        "text": " "
                                                                    }
                                                                ]
                                                            },
                                                            "right": {
                                                                "kind": "StringLiteral",
                                                                "fullStart": 1349,
                                                                "fullEnd": 1362,
                                                                "start": 1349,
                                                                "end": 1361,
                                                                "fullWidth": 13,
                                                                "width": 12,
                                                                "text": "'. Actual: '",
                                                                "value": ". Actual: ",
                                                                "valueText": ". Actual: ",
                                                                "hasTrailingTrivia": true,
                                                                "trailingTrivia": [
                                                                    {
                                                                        "kind": "WhitespaceTrivia",
                                                                        "text": " "
                                                                    }
                                                                ]
                                                            }
                                                        },
                                                        "operatorToken": {
                                                            "kind": "PlusToken",
                                                            "fullStart": 1362,
                                                            "fullEnd": 1364,
                                                            "start": 1362,
                                                            "end": 1363,
                                                            "fullWidth": 2,
                                                            "width": 1,
                                                            "text": "+",
                                                            "value": "+",
                                                            "valueText": "+",
                                                            "hasTrailingTrivia": true,
                                                            "trailingTrivia": [
                                                                {
                                                                    "kind": "WhitespaceTrivia",
                                                                    "text": " "
                                                                }
                                                            ]
                                                        },
                                                        "right": {
                                                            "kind": "ElementAccessExpression",
                                                            "fullStart": 1364,
                                                            "fullEnd": 1381,
                                                            "start": 1364,
                                                            "end": 1381,
                                                            "fullWidth": 17,
                                                            "width": 17,
                                                            "expression": {
                                                                "kind": "IdentifierName",
                                                                "fullStart": 1364,
                                                                "fullEnd": 1374,
                                                                "start": 1364,
                                                                "end": 1374,
                                                                "fullWidth": 10,
                                                                "width": 10,
                                                                "text": "__executed",
                                                                "value": "__executed",
                                                                "valueText": "__executed"
                                                            },
                                                            "openBracketToken": {
                                                                "kind": "OpenBracketToken",
                                                                "fullStart": 1374,
                                                                "fullEnd": 1375,
                                                                "start": 1374,
                                                                "end": 1375,
                                                                "fullWidth": 1,
                                                                "width": 1,
                                                                "text": "[",
                                                                "value": "[",
                                                                "valueText": "["
                                                            },
                                                            "argumentExpression": {
                                                                "kind": "IdentifierName",
                                                                "fullStart": 1375,
                                                                "fullEnd": 1380,
                                                                "start": 1375,
                                                                "end": 1380,
                                                                "fullWidth": 5,
                                                                "width": 5,
                                                                "text": "index",
                                                                "value": "index",
                                                                "valueText": "index"
                                                            },
                                                            "closeBracketToken": {
                                                                "kind": "CloseBracketToken",
                                                                "fullStart": 1380,
                                                                "fullEnd": 1381,
                                                                "start": 1380,
                                                                "end": 1381,
                                                                "fullWidth": 1,
                                                                "width": 1,
                                                                "text": "]",
                                                                "value": "]",
                                                                "valueText": "]"
                                                            }
                                                        }
                                                    }
                                                ],
                                                "closeParenToken": {
                                                    "kind": "CloseParenToken",
                                                    "fullStart": 1381,
                                                    "fullEnd": 1382,
                                                    "start": 1381,
                                                    "end": 1382,
                                                    "fullWidth": 1,
                                                    "width": 1,
                                                    "text": ")",
                                                    "value": ")",
                                                    "valueText": ")"
                                                }
                                            }
                                        },
                                        "semicolonToken": {
                                            "kind": "SemicolonToken",
                                            "fullStart": 1382,
                                            "fullEnd": 1384,
                                            "start": 1382,
                                            "end": 1383,
                                            "fullWidth": 2,
                                            "width": 1,
                                            "text": ";",
                                            "value": ";",
                                            "valueText": ";",
                                            "hasTrailingTrivia": true,
                                            "hasTrailingNewLine": true,
                                            "trailingTrivia": [
                                                {
                                                    "kind": "NewLineTrivia",
                                                    "text": "\n"
                                                }
                                            ]
                                        }
                                    }
                                ],
                                "closeBraceToken": {
                                    "kind": "CloseBraceToken",
                                    "fullStart": 1384,
                                    "fullEnd": 1387,
                                    "start": 1385,
                                    "end": 1386,
                                    "fullWidth": 3,
                                    "width": 1,
                                    "text": "}",
                                    "value": "}",
                                    "valueText": "}",
                                    "hasLeadingTrivia": true,
                                    "hasTrailingTrivia": true,
                                    "hasTrailingNewLine": true,
                                    "leadingTrivia": [
                                        {
                                            "kind": "WhitespaceTrivia",
                                            "text": "\t"
                                        }
                                    ],
                                    "trailingTrivia": [
                                        {
                                            "kind": "NewLineTrivia",
                                            "text": "\n"
                                        }
                                    ]
                                }
                            }
                        }
                    ],
                    "closeBraceToken": {
                        "kind": "CloseBraceToken",
                        "fullStart": 1387,
                        "fullEnd": 1389,
                        "start": 1387,
                        "end": 1388,
                        "fullWidth": 2,
                        "width": 1,
                        "text": "}",
                        "value": "}",
                        "valueText": "}",
                        "hasTrailingTrivia": true,
                        "hasTrailingNewLine": true,
                        "trailingTrivia": [
                            {
                                "kind": "NewLineTrivia",
                                "text": "\n"
                            }
                        ]
                    }
                }
            }
        ],
        "endOfFileToken": {
            "kind": "EndOfFileToken",
            "fullStart": 1389,
            "fullEnd": 1391,
            "start": 1391,
            "end": 1391,
            "fullWidth": 2,
            "width": 0,
            "text": "",
            "hasLeadingTrivia": true,
            "hasLeadingNewLine": true,
            "leadingTrivia": [
                {
                    "kind": "NewLineTrivia",
                    "text": "\n"
                },
                {
                    "kind": "NewLineTrivia",
                    "text": "\n"
                }
            ]
        }
    },
    "lineMap": {
        "lineStarts": [
            0,
            61,
            132,
            133,
            137,
            229,
            232,
            291,
            365,
            369,
            370,
            416,
            417,
            462,
            484,
            517,
            518,
            528,
            575,
            719,
            721,
            722,
            732,
            777,
            918,
            920,
            921,
            931,
            976,
            1117,
            1119,
            1120,
            1130,
            1183,
            1231,
            1384,
            1387,
            1389,
            1390,
            1391
        ],
        "length": 1391
    }
}<|MERGE_RESOLUTION|>--- conflicted
+++ resolved
@@ -2426,12 +2426,8 @@
                             "start": 1138,
                             "end": 1145,
                             "fullWidth": 7,
-<<<<<<< HEAD
                             "width": 7,
-                            "identifier": {
-=======
                             "propertyName": {
->>>>>>> 85e84683
                                 "kind": "IdentifierName",
                                 "fullStart": 1138,
                                 "fullEnd": 1143,
