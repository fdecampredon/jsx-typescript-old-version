--- conflicted
+++ resolved
@@ -2378,12 +2378,8 @@
                             "start": 1060,
                             "end": 1067,
                             "fullWidth": 7,
-<<<<<<< HEAD
                             "width": 7,
-                            "identifier": {
-=======
                             "propertyName": {
->>>>>>> 85e84683
                                 "kind": "IdentifierName",
                                 "fullStart": 1060,
                                 "fullEnd": 1065,
