--- conflicted
+++ resolved
@@ -2450,12 +2450,8 @@
                             "start": 1127,
                             "end": 1134,
                             "fullWidth": 7,
-<<<<<<< HEAD
                             "width": 7,
-                            "identifier": {
-=======
                             "propertyName": {
->>>>>>> 85e84683
                                 "kind": "IdentifierName",
                                 "fullStart": 1127,
                                 "fullEnd": 1132,
