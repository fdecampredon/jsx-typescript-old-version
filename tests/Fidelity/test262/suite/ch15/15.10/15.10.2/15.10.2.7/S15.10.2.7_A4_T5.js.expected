{
    "isDeclaration": false,
    "languageVersion": "EcmaScript5",
    "parseOptions": {
        "allowAutomaticSemicolonInsertion": true
    },
    "sourceUnit": {
        "kind": "SourceUnit",
        "fullStart": 0,
        "fullEnd": 1492,
        "start": 388,
        "end": 1492,
        "fullWidth": 1492,
        "width": 1104,
        "isIncrementallyUnusable": true,
        "moduleElements": [
            {
                "kind": "ExpressionStatement",
                "fullStart": 0,
                "fullEnd": 452,
                "start": 388,
                "end": 451,
                "fullWidth": 452,
                "width": 63,
                "isIncrementallyUnusable": true,
                "expression": {
                    "kind": "AssignmentExpression",
                    "fullStart": 0,
                    "fullEnd": 450,
                    "start": 388,
                    "end": 450,
                    "fullWidth": 450,
                    "width": 62,
                    "isIncrementallyUnusable": true,
                    "left": {
                        "kind": "IdentifierName",
                        "fullStart": 0,
                        "fullEnd": 399,
                        "start": 388,
                        "end": 398,
                        "fullWidth": 399,
                        "width": 10,
                        "text": "__executed",
                        "value": "__executed",
                        "valueText": "__executed",
                        "hasLeadingTrivia": true,
                        "hasLeadingComment": true,
                        "hasLeadingNewLine": true,
                        "hasTrailingTrivia": true,
                        "leadingTrivia": [
                            {
                                "kind": "SingleLineCommentTrivia",
                                "text": "// Copyright 2009 the Sputnik authors.  All rights reserved."
                            },
                            {
                                "kind": "NewLineTrivia",
                                "text": "\n"
                            },
                            {
                                "kind": "SingleLineCommentTrivia",
                                "text": "// This code is governed by the BSD license found in the LICENSE file."
                            },
                            {
                                "kind": "NewLineTrivia",
                                "text": "\n"
                            },
                            {
                                "kind": "NewLineTrivia",
                                "text": "\n"
                            },
                            {
                                "kind": "MultiLineCommentTrivia",
                                "text": "/**\n * The production QuantifierPrefix :: * evaluates by returning the two results 0 and \\infty\n *\n * @path ch15/15.10/15.10.2/15.10.2.7/S15.10.2.7_A4_T5.js\n * @description Execute /[^\"]* /.exec('alice \\u0022sweep\\u0022: \"don\\'t\"') and check results\n */"
                            },
                            {
                                "kind": "NewLineTrivia",
                                "text": "\n"
                            },
                            {
                                "kind": "NewLineTrivia",
                                "text": "\n"
                            }
                        ],
                        "trailingTrivia": [
                            {
                                "kind": "WhitespaceTrivia",
                                "text": " "
                            }
                        ]
                    },
                    "operatorToken": {
                        "kind": "EqualsToken",
                        "fullStart": 399,
                        "fullEnd": 401,
                        "start": 399,
                        "end": 400,
                        "fullWidth": 2,
                        "width": 1,
                        "text": "=",
                        "value": "=",
                        "valueText": "=",
                        "hasTrailingTrivia": true,
                        "trailingTrivia": [
                            {
                                "kind": "WhitespaceTrivia",
                                "text": " "
                            }
                        ]
                    },
                    "right": {
                        "kind": "InvocationExpression",
                        "fullStart": 401,
                        "fullEnd": 450,
                        "start": 401,
                        "end": 450,
                        "fullWidth": 49,
                        "width": 49,
                        "isIncrementallyUnusable": true,
                        "expression": {
                            "kind": "MemberAccessExpression",
                            "fullStart": 401,
                            "fullEnd": 413,
                            "start": 401,
                            "end": 413,
                            "fullWidth": 12,
                            "width": 12,
                            "isIncrementallyUnusable": true,
                            "expression": {
                                "kind": "RegularExpressionLiteral",
                                "fullStart": 401,
                                "fullEnd": 408,
                                "start": 401,
                                "end": 408,
                                "fullWidth": 7,
                                "width": 7,
                                "text": "/[^\"]*/",
                                "value": {},
                                "valueText": "/[^\"]*/"
                            },
                            "dotToken": {
                                "kind": "DotToken",
                                "fullStart": 408,
                                "fullEnd": 409,
                                "start": 408,
                                "end": 409,
                                "fullWidth": 1,
                                "width": 1,
                                "text": ".",
                                "value": ".",
                                "valueText": "."
                            },
                            "name": {
                                "kind": "IdentifierName",
                                "fullStart": 409,
                                "fullEnd": 413,
                                "start": 409,
                                "end": 413,
                                "fullWidth": 4,
                                "width": 4,
                                "text": "exec",
                                "value": "exec",
                                "valueText": "exec"
                            }
                        },
                        "argumentList": {
                            "kind": "ArgumentList",
                            "fullStart": 413,
                            "fullEnd": 450,
                            "start": 413,
                            "end": 450,
                            "fullWidth": 37,
                            "width": 37,
                            "openParenToken": {
                                "kind": "OpenParenToken",
                                "fullStart": 413,
                                "fullEnd": 414,
                                "start": 413,
                                "end": 414,
                                "fullWidth": 1,
                                "width": 1,
                                "text": "(",
                                "value": "(",
                                "valueText": "("
                            },
                            "arguments": [
                                {
                                    "kind": "StringLiteral",
                                    "fullStart": 414,
                                    "fullEnd": 449,
                                    "start": 414,
                                    "end": 449,
                                    "fullWidth": 35,
                                    "width": 35,
                                    "text": "'alice \\u0022sweep\\u0022: \"don\\'t\"'",
                                    "value": "alice \"sweep\": \"don't\"",
                                    "valueText": "alice \"sweep\": \"don't\""
                                }
                            ],
                            "closeParenToken": {
                                "kind": "CloseParenToken",
                                "fullStart": 449,
                                "fullEnd": 450,
                                "start": 449,
                                "end": 450,
                                "fullWidth": 1,
                                "width": 1,
                                "text": ")",
                                "value": ")",
                                "valueText": ")"
                            }
                        }
                    }
                },
                "semicolonToken": {
                    "kind": "SemicolonToken",
                    "fullStart": 450,
                    "fullEnd": 452,
                    "start": 450,
                    "end": 451,
                    "fullWidth": 2,
                    "width": 1,
                    "text": ";",
                    "value": ";",
                    "valueText": ";",
                    "hasTrailingTrivia": true,
                    "hasTrailingNewLine": true,
                    "trailingTrivia": [
                        {
                            "kind": "NewLineTrivia",
                            "text": "\n"
                        }
                    ]
                }
            },
            {
                "kind": "ExpressionStatement",
                "fullStart": 452,
                "fullEnd": 478,
                "start": 453,
                "end": 477,
                "fullWidth": 26,
                "width": 24,
                "expression": {
                    "kind": "AssignmentExpression",
                    "fullStart": 452,
                    "fullEnd": 476,
                    "start": 453,
                    "end": 476,
                    "fullWidth": 24,
                    "width": 23,
                    "left": {
                        "kind": "IdentifierName",
                        "fullStart": 452,
                        "fullEnd": 464,
                        "start": 453,
                        "end": 463,
                        "fullWidth": 12,
                        "width": 10,
                        "text": "__expected",
                        "value": "__expected",
                        "valueText": "__expected",
                        "hasLeadingTrivia": true,
                        "hasLeadingNewLine": true,
                        "hasTrailingTrivia": true,
                        "leadingTrivia": [
                            {
                                "kind": "NewLineTrivia",
                                "text": "\n"
                            }
                        ],
                        "trailingTrivia": [
                            {
                                "kind": "WhitespaceTrivia",
                                "text": " "
                            }
                        ]
                    },
                    "operatorToken": {
                        "kind": "EqualsToken",
                        "fullStart": 464,
                        "fullEnd": 466,
                        "start": 464,
                        "end": 465,
                        "fullWidth": 2,
                        "width": 1,
                        "text": "=",
                        "value": "=",
                        "valueText": "=",
                        "hasTrailingTrivia": true,
                        "trailingTrivia": [
                            {
                                "kind": "WhitespaceTrivia",
                                "text": " "
                            }
                        ]
                    },
                    "right": {
                        "kind": "ArrayLiteralExpression",
                        "fullStart": 466,
                        "fullEnd": 476,
                        "start": 466,
                        "end": 476,
                        "fullWidth": 10,
                        "width": 10,
                        "openBracketToken": {
                            "kind": "OpenBracketToken",
                            "fullStart": 466,
                            "fullEnd": 467,
                            "start": 466,
                            "end": 467,
                            "fullWidth": 1,
                            "width": 1,
                            "text": "[",
                            "value": "[",
                            "valueText": "["
                        },
                        "expressions": [
                            {
                                "kind": "StringLiteral",
                                "fullStart": 467,
                                "fullEnd": 475,
                                "start": 467,
                                "end": 475,
                                "fullWidth": 8,
                                "width": 8,
                                "text": "\"alice \"",
                                "value": "alice ",
                                "valueText": "alice "
                            }
                        ],
                        "closeBracketToken": {
                            "kind": "CloseBracketToken",
                            "fullStart": 475,
                            "fullEnd": 476,
                            "start": 475,
                            "end": 476,
                            "fullWidth": 1,
                            "width": 1,
                            "text": "]",
                            "value": "]",
                            "valueText": "]"
                        }
                    }
                },
                "semicolonToken": {
                    "kind": "SemicolonToken",
                    "fullStart": 476,
                    "fullEnd": 478,
                    "start": 476,
                    "end": 477,
                    "fullWidth": 2,
                    "width": 1,
                    "text": ";",
                    "value": ";",
                    "valueText": ";",
                    "hasTrailingTrivia": true,
                    "hasTrailingNewLine": true,
                    "trailingTrivia": [
                        {
                            "kind": "NewLineTrivia",
                            "text": "\n"
                        }
                    ]
                }
            },
            {
                "kind": "ExpressionStatement",
                "fullStart": 478,
                "fullEnd": 500,
                "start": 478,
                "end": 499,
                "fullWidth": 22,
                "width": 21,
                "expression": {
                    "kind": "AssignmentExpression",
                    "fullStart": 478,
                    "fullEnd": 498,
                    "start": 478,
                    "end": 498,
                    "fullWidth": 20,
                    "width": 20,
                    "left": {
                        "kind": "MemberAccessExpression",
                        "fullStart": 478,
                        "fullEnd": 495,
                        "start": 478,
                        "end": 494,
                        "fullWidth": 17,
                        "width": 16,
                        "expression": {
                            "kind": "IdentifierName",
                            "fullStart": 478,
                            "fullEnd": 488,
                            "start": 478,
                            "end": 488,
                            "fullWidth": 10,
                            "width": 10,
                            "text": "__expected",
                            "value": "__expected",
                            "valueText": "__expected"
                        },
                        "dotToken": {
                            "kind": "DotToken",
                            "fullStart": 488,
                            "fullEnd": 489,
                            "start": 488,
                            "end": 489,
                            "fullWidth": 1,
                            "width": 1,
                            "text": ".",
                            "value": ".",
                            "valueText": "."
                        },
                        "name": {
                            "kind": "IdentifierName",
                            "fullStart": 489,
                            "fullEnd": 495,
                            "start": 489,
                            "end": 494,
                            "fullWidth": 6,
                            "width": 5,
                            "text": "index",
                            "value": "index",
                            "valueText": "index",
                            "hasTrailingTrivia": true,
                            "trailingTrivia": [
                                {
                                    "kind": "WhitespaceTrivia",
                                    "text": " "
                                }
                            ]
                        }
                    },
                    "operatorToken": {
                        "kind": "EqualsToken",
                        "fullStart": 495,
                        "fullEnd": 497,
                        "start": 495,
                        "end": 496,
                        "fullWidth": 2,
                        "width": 1,
                        "text": "=",
                        "value": "=",
                        "valueText": "=",
                        "hasTrailingTrivia": true,
                        "trailingTrivia": [
                            {
                                "kind": "WhitespaceTrivia",
                                "text": " "
                            }
                        ]
                    },
                    "right": {
                        "kind": "NumericLiteral",
                        "fullStart": 497,
                        "fullEnd": 498,
                        "start": 497,
                        "end": 498,
                        "fullWidth": 1,
                        "width": 1,
                        "text": "0",
                        "value": 0,
                        "valueText": "0"
                    }
                },
                "semicolonToken": {
                    "kind": "SemicolonToken",
                    "fullStart": 498,
                    "fullEnd": 500,
                    "start": 498,
                    "end": 499,
                    "fullWidth": 2,
                    "width": 1,
                    "text": ";",
                    "value": ";",
                    "valueText": ";",
                    "hasTrailingTrivia": true,
                    "hasTrailingNewLine": true,
                    "trailingTrivia": [
                        {
                            "kind": "NewLineTrivia",
                            "text": "\n"
                        }
                    ]
                }
            },
            {
                "kind": "ExpressionStatement",
                "fullStart": 500,
                "fullEnd": 546,
                "start": 500,
                "end": 545,
                "fullWidth": 46,
                "width": 45,
                "expression": {
                    "kind": "AssignmentExpression",
                    "fullStart": 500,
                    "fullEnd": 544,
                    "start": 500,
                    "end": 544,
                    "fullWidth": 44,
                    "width": 44,
                    "left": {
                        "kind": "MemberAccessExpression",
                        "fullStart": 500,
                        "fullEnd": 517,
                        "start": 500,
                        "end": 516,
                        "fullWidth": 17,
                        "width": 16,
                        "expression": {
                            "kind": "IdentifierName",
                            "fullStart": 500,
                            "fullEnd": 510,
                            "start": 500,
                            "end": 510,
                            "fullWidth": 10,
                            "width": 10,
                            "text": "__expected",
                            "value": "__expected",
                            "valueText": "__expected"
                        },
                        "dotToken": {
                            "kind": "DotToken",
                            "fullStart": 510,
                            "fullEnd": 511,
                            "start": 510,
                            "end": 511,
                            "fullWidth": 1,
                            "width": 1,
                            "text": ".",
                            "value": ".",
                            "valueText": "."
                        },
                        "name": {
                            "kind": "IdentifierName",
                            "fullStart": 511,
                            "fullEnd": 517,
                            "start": 511,
                            "end": 516,
                            "fullWidth": 6,
                            "width": 5,
                            "text": "input",
                            "value": "input",
                            "valueText": "input",
                            "hasTrailingTrivia": true,
                            "trailingTrivia": [
                                {
                                    "kind": "WhitespaceTrivia",
                                    "text": " "
                                }
                            ]
                        }
                    },
                    "operatorToken": {
                        "kind": "EqualsToken",
                        "fullStart": 517,
                        "fullEnd": 519,
                        "start": 517,
                        "end": 518,
                        "fullWidth": 2,
                        "width": 1,
                        "text": "=",
                        "value": "=",
                        "valueText": "=",
                        "hasTrailingTrivia": true,
                        "trailingTrivia": [
                            {
                                "kind": "WhitespaceTrivia",
                                "text": " "
                            }
                        ]
                    },
                    "right": {
                        "kind": "StringLiteral",
                        "fullStart": 519,
                        "fullEnd": 544,
                        "start": 519,
                        "end": 544,
                        "fullWidth": 25,
                        "width": 25,
                        "text": "'alice \"sweep\": \"don\\'t\"'",
                        "value": "alice \"sweep\": \"don't\"",
                        "valueText": "alice \"sweep\": \"don't\""
                    }
                },
                "semicolonToken": {
                    "kind": "SemicolonToken",
                    "fullStart": 544,
                    "fullEnd": 546,
                    "start": 544,
                    "end": 545,
                    "fullWidth": 2,
                    "width": 1,
                    "text": ";",
                    "value": ";",
                    "valueText": ";",
                    "hasTrailingTrivia": true,
                    "hasTrailingNewLine": true,
                    "trailingTrivia": [
                        {
                            "kind": "NewLineTrivia",
                            "text": "\n"
                        }
                    ]
                }
            },
            {
                "kind": "IfStatement",
                "fullStart": 546,
                "fullEnd": 768,
                "start": 557,
                "end": 767,
                "fullWidth": 222,
                "width": 210,
                "ifKeyword": {
                    "kind": "IfKeyword",
                    "fullStart": 546,
                    "fullEnd": 560,
                    "start": 557,
                    "end": 559,
                    "fullWidth": 14,
                    "width": 2,
                    "text": "if",
                    "value": "if",
                    "valueText": "if",
                    "hasLeadingTrivia": true,
                    "hasLeadingComment": true,
                    "hasLeadingNewLine": true,
                    "hasTrailingTrivia": true,
                    "leadingTrivia": [
                        {
                            "kind": "NewLineTrivia",
                            "text": "\n"
                        },
                        {
                            "kind": "SingleLineCommentTrivia",
                            "text": "//CHECK#1"
                        },
                        {
                            "kind": "NewLineTrivia",
                            "text": "\n"
                        }
                    ],
                    "trailingTrivia": [
                        {
                            "kind": "WhitespaceTrivia",
                            "text": " "
                        }
                    ]
                },
                "openParenToken": {
                    "kind": "OpenParenToken",
                    "fullStart": 560,
                    "fullEnd": 561,
                    "start": 560,
                    "end": 561,
                    "fullWidth": 1,
                    "width": 1,
                    "text": "(",
                    "value": "(",
                    "valueText": "("
                },
                "condition": {
                    "kind": "NotEqualsExpression",
                    "fullStart": 561,
                    "fullEnd": 600,
                    "start": 561,
                    "end": 600,
                    "fullWidth": 39,
                    "width": 39,
                    "left": {
                        "kind": "MemberAccessExpression",
                        "fullStart": 561,
                        "fullEnd": 579,
                        "start": 561,
                        "end": 578,
                        "fullWidth": 18,
                        "width": 17,
                        "expression": {
                            "kind": "IdentifierName",
                            "fullStart": 561,
                            "fullEnd": 571,
                            "start": 561,
                            "end": 571,
                            "fullWidth": 10,
                            "width": 10,
                            "text": "__executed",
                            "value": "__executed",
                            "valueText": "__executed"
                        },
                        "dotToken": {
                            "kind": "DotToken",
                            "fullStart": 571,
                            "fullEnd": 572,
                            "start": 571,
                            "end": 572,
                            "fullWidth": 1,
                            "width": 1,
                            "text": ".",
                            "value": ".",
                            "valueText": "."
                        },
                        "name": {
                            "kind": "IdentifierName",
                            "fullStart": 572,
                            "fullEnd": 579,
                            "start": 572,
                            "end": 578,
                            "fullWidth": 7,
                            "width": 6,
                            "text": "length",
                            "value": "length",
                            "valueText": "length",
                            "hasTrailingTrivia": true,
                            "trailingTrivia": [
                                {
                                    "kind": "WhitespaceTrivia",
                                    "text": " "
                                }
                            ]
                        }
                    },
                    "operatorToken": {
                        "kind": "ExclamationEqualsEqualsToken",
                        "fullStart": 579,
                        "fullEnd": 583,
                        "start": 579,
                        "end": 582,
                        "fullWidth": 4,
                        "width": 3,
                        "text": "!==",
                        "value": "!==",
                        "valueText": "!==",
                        "hasTrailingTrivia": true,
                        "trailingTrivia": [
                            {
                                "kind": "WhitespaceTrivia",
                                "text": " "
                            }
                        ]
                    },
                    "right": {
                        "kind": "MemberAccessExpression",
                        "fullStart": 583,
                        "fullEnd": 600,
                        "start": 583,
                        "end": 600,
                        "fullWidth": 17,
                        "width": 17,
                        "expression": {
                            "kind": "IdentifierName",
                            "fullStart": 583,
                            "fullEnd": 593,
                            "start": 583,
                            "end": 593,
                            "fullWidth": 10,
                            "width": 10,
                            "text": "__expected",
                            "value": "__expected",
                            "valueText": "__expected"
                        },
                        "dotToken": {
                            "kind": "DotToken",
                            "fullStart": 593,
                            "fullEnd": 594,
                            "start": 593,
                            "end": 594,
                            "fullWidth": 1,
                            "width": 1,
                            "text": ".",
                            "value": ".",
                            "valueText": "."
                        },
                        "name": {
                            "kind": "IdentifierName",
                            "fullStart": 594,
                            "fullEnd": 600,
                            "start": 594,
                            "end": 600,
                            "fullWidth": 6,
                            "width": 6,
                            "text": "length",
                            "value": "length",
                            "valueText": "length"
                        }
                    }
                },
                "closeParenToken": {
                    "kind": "CloseParenToken",
                    "fullStart": 600,
                    "fullEnd": 602,
                    "start": 600,
                    "end": 601,
                    "fullWidth": 2,
                    "width": 1,
                    "text": ")",
                    "value": ")",
                    "valueText": ")",
                    "hasTrailingTrivia": true,
                    "trailingTrivia": [
                        {
                            "kind": "WhitespaceTrivia",
                            "text": " "
                        }
                    ]
                },
                "statement": {
                    "kind": "Block",
                    "fullStart": 602,
                    "fullEnd": 768,
                    "start": 602,
                    "end": 767,
                    "fullWidth": 166,
                    "width": 165,
                    "openBraceToken": {
                        "kind": "OpenBraceToken",
                        "fullStart": 602,
                        "fullEnd": 604,
                        "start": 602,
                        "end": 603,
                        "fullWidth": 2,
                        "width": 1,
                        "text": "{",
                        "value": "{",
                        "valueText": "{",
                        "hasTrailingTrivia": true,
                        "hasTrailingNewLine": true,
                        "trailingTrivia": [
                            {
                                "kind": "NewLineTrivia",
                                "text": "\n"
                            }
                        ]
                    },
                    "statements": [
                        {
                            "kind": "ExpressionStatement",
                            "fullStart": 604,
                            "fullEnd": 766,
                            "start": 605,
                            "end": 765,
                            "fullWidth": 162,
                            "width": 160,
                            "expression": {
                                "kind": "InvocationExpression",
                                "fullStart": 604,
                                "fullEnd": 764,
                                "start": 605,
                                "end": 764,
                                "fullWidth": 160,
                                "width": 159,
                                "expression": {
                                    "kind": "IdentifierName",
                                    "fullStart": 604,
                                    "fullEnd": 611,
                                    "start": 605,
                                    "end": 611,
                                    "fullWidth": 7,
                                    "width": 6,
                                    "text": "$ERROR",
                                    "value": "$ERROR",
                                    "valueText": "$ERROR",
                                    "hasLeadingTrivia": true,
                                    "leadingTrivia": [
                                        {
                                            "kind": "WhitespaceTrivia",
                                            "text": "\t"
                                        }
                                    ]
                                },
                                "argumentList": {
                                    "kind": "ArgumentList",
                                    "fullStart": 611,
                                    "fullEnd": 764,
                                    "start": 611,
                                    "end": 764,
                                    "fullWidth": 153,
                                    "width": 153,
                                    "openParenToken": {
                                        "kind": "OpenParenToken",
                                        "fullStart": 611,
                                        "fullEnd": 612,
                                        "start": 611,
                                        "end": 612,
                                        "fullWidth": 1,
                                        "width": 1,
                                        "text": "(",
                                        "value": "(",
                                        "valueText": "("
                                    },
                                    "arguments": [
                                        {
                                            "kind": "AddExpression",
                                            "fullStart": 612,
                                            "fullEnd": 763,
                                            "start": 612,
                                            "end": 763,
                                            "fullWidth": 151,
                                            "width": 151,
                                            "left": {
                                                "kind": "AddExpression",
                                                "fullStart": 612,
                                                "fullEnd": 744,
                                                "start": 612,
                                                "end": 743,
                                                "fullWidth": 132,
                                                "width": 131,
                                                "left": {
                                                    "kind": "AddExpression",
                                                    "fullStart": 612,
                                                    "fullEnd": 729,
                                                    "start": 612,
                                                    "end": 728,
                                                    "fullWidth": 117,
                                                    "width": 116,
                                                    "left": {
                                                        "kind": "StringLiteral",
                                                        "fullStart": 612,
                                                        "fullEnd": 709,
                                                        "start": 612,
                                                        "end": 708,
                                                        "fullWidth": 97,
                                                        "width": 96,
                                                        "text": "'#1: __executed = /[^\"]*/.exec(\\'alice \\\\u0022sweep\\\\u0022: \"don\\'t\"\\'); __executed.length === '",
                                                        "value": "#1: __executed = /[^\"]*/.exec('alice \\u0022sweep\\u0022: \"don't\"'); __executed.length === ",
                                                        "valueText": "#1: __executed = /[^\"]*/.exec('alice \\u0022sweep\\u0022: \"don't\"'); __executed.length === ",
                                                        "hasTrailingTrivia": true,
                                                        "trailingTrivia": [
                                                            {
                                                                "kind": "WhitespaceTrivia",
                                                                "text": " "
                                                            }
                                                        ]
                                                    },
                                                    "operatorToken": {
                                                        "kind": "PlusToken",
                                                        "fullStart": 709,
                                                        "fullEnd": 711,
                                                        "start": 709,
                                                        "end": 710,
                                                        "fullWidth": 2,
                                                        "width": 1,
                                                        "text": "+",
                                                        "value": "+",
                                                        "valueText": "+",
                                                        "hasTrailingTrivia": true,
                                                        "trailingTrivia": [
                                                            {
                                                                "kind": "WhitespaceTrivia",
                                                                "text": " "
                                                            }
                                                        ]
                                                    },
                                                    "right": {
                                                        "kind": "MemberAccessExpression",
                                                        "fullStart": 711,
                                                        "fullEnd": 729,
                                                        "start": 711,
                                                        "end": 728,
                                                        "fullWidth": 18,
                                                        "width": 17,
                                                        "expression": {
                                                            "kind": "IdentifierName",
                                                            "fullStart": 711,
                                                            "fullEnd": 721,
                                                            "start": 711,
                                                            "end": 721,
                                                            "fullWidth": 10,
                                                            "width": 10,
                                                            "text": "__expected",
                                                            "value": "__expected",
                                                            "valueText": "__expected"
                                                        },
                                                        "dotToken": {
                                                            "kind": "DotToken",
                                                            "fullStart": 721,
                                                            "fullEnd": 722,
                                                            "start": 721,
                                                            "end": 722,
                                                            "fullWidth": 1,
                                                            "width": 1,
                                                            "text": ".",
                                                            "value": ".",
                                                            "valueText": "."
                                                        },
                                                        "name": {
                                                            "kind": "IdentifierName",
                                                            "fullStart": 722,
                                                            "fullEnd": 729,
                                                            "start": 722,
                                                            "end": 728,
                                                            "fullWidth": 7,
                                                            "width": 6,
                                                            "text": "length",
                                                            "value": "length",
                                                            "valueText": "length",
                                                            "hasTrailingTrivia": true,
                                                            "trailingTrivia": [
                                                                {
                                                                    "kind": "WhitespaceTrivia",
                                                                    "text": " "
                                                                }
                                                            ]
                                                        }
                                                    }
                                                },
                                                "operatorToken": {
                                                    "kind": "PlusToken",
                                                    "fullStart": 729,
                                                    "fullEnd": 731,
                                                    "start": 729,
                                                    "end": 730,
                                                    "fullWidth": 2,
                                                    "width": 1,
                                                    "text": "+",
                                                    "value": "+",
                                                    "valueText": "+",
                                                    "hasTrailingTrivia": true,
                                                    "trailingTrivia": [
                                                        {
                                                            "kind": "WhitespaceTrivia",
                                                            "text": " "
                                                        }
                                                    ]
                                                },
                                                "right": {
                                                    "kind": "StringLiteral",
                                                    "fullStart": 731,
                                                    "fullEnd": 744,
                                                    "start": 731,
                                                    "end": 743,
                                                    "fullWidth": 13,
                                                    "width": 12,
                                                    "text": "'. Actual: '",
                                                    "value": ". Actual: ",
                                                    "valueText": ". Actual: ",
                                                    "hasTrailingTrivia": true,
                                                    "trailingTrivia": [
                                                        {
                                                            "kind": "WhitespaceTrivia",
                                                            "text": " "
                                                        }
                                                    ]
                                                }
                                            },
                                            "operatorToken": {
                                                "kind": "PlusToken",
                                                "fullStart": 744,
                                                "fullEnd": 746,
                                                "start": 744,
                                                "end": 745,
                                                "fullWidth": 2,
                                                "width": 1,
                                                "text": "+",
                                                "value": "+",
                                                "valueText": "+",
                                                "hasTrailingTrivia": true,
                                                "trailingTrivia": [
                                                    {
                                                        "kind": "WhitespaceTrivia",
                                                        "text": " "
                                                    }
                                                ]
                                            },
                                            "right": {
                                                "kind": "MemberAccessExpression",
                                                "fullStart": 746,
                                                "fullEnd": 763,
                                                "start": 746,
                                                "end": 763,
                                                "fullWidth": 17,
                                                "width": 17,
                                                "expression": {
                                                    "kind": "IdentifierName",
                                                    "fullStart": 746,
                                                    "fullEnd": 756,
                                                    "start": 746,
                                                    "end": 756,
                                                    "fullWidth": 10,
                                                    "width": 10,
                                                    "text": "__executed",
                                                    "value": "__executed",
                                                    "valueText": "__executed"
                                                },
                                                "dotToken": {
                                                    "kind": "DotToken",
                                                    "fullStart": 756,
                                                    "fullEnd": 757,
                                                    "start": 756,
                                                    "end": 757,
                                                    "fullWidth": 1,
                                                    "width": 1,
                                                    "text": ".",
                                                    "value": ".",
                                                    "valueText": "."
                                                },
                                                "name": {
                                                    "kind": "IdentifierName",
                                                    "fullStart": 757,
                                                    "fullEnd": 763,
                                                    "start": 757,
                                                    "end": 763,
                                                    "fullWidth": 6,
                                                    "width": 6,
                                                    "text": "length",
                                                    "value": "length",
                                                    "valueText": "length"
                                                }
                                            }
                                        }
                                    ],
                                    "closeParenToken": {
                                        "kind": "CloseParenToken",
                                        "fullStart": 763,
                                        "fullEnd": 764,
                                        "start": 763,
                                        "end": 764,
                                        "fullWidth": 1,
                                        "width": 1,
                                        "text": ")",
                                        "value": ")",
                                        "valueText": ")"
                                    }
                                }
                            },
                            "semicolonToken": {
                                "kind": "SemicolonToken",
                                "fullStart": 764,
                                "fullEnd": 766,
                                "start": 764,
                                "end": 765,
                                "fullWidth": 2,
                                "width": 1,
                                "text": ";",
                                "value": ";",
                                "valueText": ";",
                                "hasTrailingTrivia": true,
                                "hasTrailingNewLine": true,
                                "trailingTrivia": [
                                    {
                                        "kind": "NewLineTrivia",
                                        "text": "\n"
                                    }
                                ]
                            }
                        }
                    ],
                    "closeBraceToken": {
                        "kind": "CloseBraceToken",
                        "fullStart": 766,
                        "fullEnd": 768,
                        "start": 766,
                        "end": 767,
                        "fullWidth": 2,
                        "width": 1,
                        "text": "}",
                        "value": "}",
                        "valueText": "}",
                        "hasTrailingTrivia": true,
                        "hasTrailingNewLine": true,
                        "trailingTrivia": [
                            {
                                "kind": "NewLineTrivia",
                                "text": "\n"
                            }
                        ]
                    }
                }
            },
            {
                "kind": "IfStatement",
                "fullStart": 768,
                "fullEnd": 985,
                "start": 779,
                "end": 984,
                "fullWidth": 217,
                "width": 205,
                "ifKeyword": {
                    "kind": "IfKeyword",
                    "fullStart": 768,
                    "fullEnd": 782,
                    "start": 779,
                    "end": 781,
                    "fullWidth": 14,
                    "width": 2,
                    "text": "if",
                    "value": "if",
                    "valueText": "if",
                    "hasLeadingTrivia": true,
                    "hasLeadingComment": true,
                    "hasLeadingNewLine": true,
                    "hasTrailingTrivia": true,
                    "leadingTrivia": [
                        {
                            "kind": "NewLineTrivia",
                            "text": "\n"
                        },
                        {
                            "kind": "SingleLineCommentTrivia",
                            "text": "//CHECK#2"
                        },
                        {
                            "kind": "NewLineTrivia",
                            "text": "\n"
                        }
                    ],
                    "trailingTrivia": [
                        {
                            "kind": "WhitespaceTrivia",
                            "text": " "
                        }
                    ]
                },
                "openParenToken": {
                    "kind": "OpenParenToken",
                    "fullStart": 782,
                    "fullEnd": 783,
                    "start": 782,
                    "end": 783,
                    "fullWidth": 1,
                    "width": 1,
                    "text": "(",
                    "value": "(",
                    "valueText": "("
                },
                "condition": {
                    "kind": "NotEqualsExpression",
                    "fullStart": 783,
                    "fullEnd": 820,
                    "start": 783,
                    "end": 820,
                    "fullWidth": 37,
                    "width": 37,
                    "left": {
                        "kind": "MemberAccessExpression",
                        "fullStart": 783,
                        "fullEnd": 800,
                        "start": 783,
                        "end": 799,
                        "fullWidth": 17,
                        "width": 16,
                        "expression": {
                            "kind": "IdentifierName",
                            "fullStart": 783,
                            "fullEnd": 793,
                            "start": 783,
                            "end": 793,
                            "fullWidth": 10,
                            "width": 10,
                            "text": "__executed",
                            "value": "__executed",
                            "valueText": "__executed"
                        },
                        "dotToken": {
                            "kind": "DotToken",
                            "fullStart": 793,
                            "fullEnd": 794,
                            "start": 793,
                            "end": 794,
                            "fullWidth": 1,
                            "width": 1,
                            "text": ".",
                            "value": ".",
                            "valueText": "."
                        },
                        "name": {
                            "kind": "IdentifierName",
                            "fullStart": 794,
                            "fullEnd": 800,
                            "start": 794,
                            "end": 799,
                            "fullWidth": 6,
                            "width": 5,
                            "text": "index",
                            "value": "index",
                            "valueText": "index",
                            "hasTrailingTrivia": true,
                            "trailingTrivia": [
                                {
                                    "kind": "WhitespaceTrivia",
                                    "text": " "
                                }
                            ]
                        }
                    },
                    "operatorToken": {
                        "kind": "ExclamationEqualsEqualsToken",
                        "fullStart": 800,
                        "fullEnd": 804,
                        "start": 800,
                        "end": 803,
                        "fullWidth": 4,
                        "width": 3,
                        "text": "!==",
                        "value": "!==",
                        "valueText": "!==",
                        "hasTrailingTrivia": true,
                        "trailingTrivia": [
                            {
                                "kind": "WhitespaceTrivia",
                                "text": " "
                            }
                        ]
                    },
                    "right": {
                        "kind": "MemberAccessExpression",
                        "fullStart": 804,
                        "fullEnd": 820,
                        "start": 804,
                        "end": 820,
                        "fullWidth": 16,
                        "width": 16,
                        "expression": {
                            "kind": "IdentifierName",
                            "fullStart": 804,
                            "fullEnd": 814,
                            "start": 804,
                            "end": 814,
                            "fullWidth": 10,
                            "width": 10,
                            "text": "__expected",
                            "value": "__expected",
                            "valueText": "__expected"
                        },
                        "dotToken": {
                            "kind": "DotToken",
                            "fullStart": 814,
                            "fullEnd": 815,
                            "start": 814,
                            "end": 815,
                            "fullWidth": 1,
                            "width": 1,
                            "text": ".",
                            "value": ".",
                            "valueText": "."
                        },
                        "name": {
                            "kind": "IdentifierName",
                            "fullStart": 815,
                            "fullEnd": 820,
                            "start": 815,
                            "end": 820,
                            "fullWidth": 5,
                            "width": 5,
                            "text": "index",
                            "value": "index",
                            "valueText": "index"
                        }
                    }
                },
                "closeParenToken": {
                    "kind": "CloseParenToken",
                    "fullStart": 820,
                    "fullEnd": 822,
                    "start": 820,
                    "end": 821,
                    "fullWidth": 2,
                    "width": 1,
                    "text": ")",
                    "value": ")",
                    "valueText": ")",
                    "hasTrailingTrivia": true,
                    "trailingTrivia": [
                        {
                            "kind": "WhitespaceTrivia",
                            "text": " "
                        }
                    ]
                },
                "statement": {
                    "kind": "Block",
                    "fullStart": 822,
                    "fullEnd": 985,
                    "start": 822,
                    "end": 984,
                    "fullWidth": 163,
                    "width": 162,
                    "openBraceToken": {
                        "kind": "OpenBraceToken",
                        "fullStart": 822,
                        "fullEnd": 824,
                        "start": 822,
                        "end": 823,
                        "fullWidth": 2,
                        "width": 1,
                        "text": "{",
                        "value": "{",
                        "valueText": "{",
                        "hasTrailingTrivia": true,
                        "hasTrailingNewLine": true,
                        "trailingTrivia": [
                            {
                                "kind": "NewLineTrivia",
                                "text": "\n"
                            }
                        ]
                    },
                    "statements": [
                        {
                            "kind": "ExpressionStatement",
                            "fullStart": 824,
                            "fullEnd": 983,
                            "start": 825,
                            "end": 982,
                            "fullWidth": 159,
                            "width": 157,
                            "expression": {
                                "kind": "InvocationExpression",
                                "fullStart": 824,
                                "fullEnd": 981,
                                "start": 825,
                                "end": 981,
                                "fullWidth": 157,
                                "width": 156,
                                "expression": {
                                    "kind": "IdentifierName",
                                    "fullStart": 824,
                                    "fullEnd": 831,
                                    "start": 825,
                                    "end": 831,
                                    "fullWidth": 7,
                                    "width": 6,
                                    "text": "$ERROR",
                                    "value": "$ERROR",
                                    "valueText": "$ERROR",
                                    "hasLeadingTrivia": true,
                                    "leadingTrivia": [
                                        {
                                            "kind": "WhitespaceTrivia",
                                            "text": "\t"
                                        }
                                    ]
                                },
                                "argumentList": {
                                    "kind": "ArgumentList",
                                    "fullStart": 831,
                                    "fullEnd": 981,
                                    "start": 831,
                                    "end": 981,
                                    "fullWidth": 150,
                                    "width": 150,
                                    "openParenToken": {
                                        "kind": "OpenParenToken",
                                        "fullStart": 831,
                                        "fullEnd": 832,
                                        "start": 831,
                                        "end": 832,
                                        "fullWidth": 1,
                                        "width": 1,
                                        "text": "(",
                                        "value": "(",
                                        "valueText": "("
                                    },
                                    "arguments": [
                                        {
                                            "kind": "AddExpression",
                                            "fullStart": 832,
                                            "fullEnd": 980,
                                            "start": 832,
                                            "end": 980,
                                            "fullWidth": 148,
                                            "width": 148,
                                            "left": {
                                                "kind": "AddExpression",
                                                "fullStart": 832,
                                                "fullEnd": 962,
                                                "start": 832,
                                                "end": 961,
                                                "fullWidth": 130,
                                                "width": 129,
                                                "left": {
                                                    "kind": "AddExpression",
                                                    "fullStart": 832,
                                                    "fullEnd": 947,
                                                    "start": 832,
                                                    "end": 946,
                                                    "fullWidth": 115,
                                                    "width": 114,
                                                    "left": {
                                                        "kind": "StringLiteral",
                                                        "fullStart": 832,
                                                        "fullEnd": 928,
                                                        "start": 832,
                                                        "end": 927,
                                                        "fullWidth": 96,
                                                        "width": 95,
                                                        "text": "'#2: __executed = /[^\"]*/.exec(\\'alice \\\\u0022sweep\\\\u0022: \"don\\'t\"\\'); __executed.index === '",
                                                        "value": "#2: __executed = /[^\"]*/.exec('alice \\u0022sweep\\u0022: \"don't\"'); __executed.index === ",
                                                        "valueText": "#2: __executed = /[^\"]*/.exec('alice \\u0022sweep\\u0022: \"don't\"'); __executed.index === ",
                                                        "hasTrailingTrivia": true,
                                                        "trailingTrivia": [
                                                            {
                                                                "kind": "WhitespaceTrivia",
                                                                "text": " "
                                                            }
                                                        ]
                                                    },
                                                    "operatorToken": {
                                                        "kind": "PlusToken",
                                                        "fullStart": 928,
                                                        "fullEnd": 930,
                                                        "start": 928,
                                                        "end": 929,
                                                        "fullWidth": 2,
                                                        "width": 1,
                                                        "text": "+",
                                                        "value": "+",
                                                        "valueText": "+",
                                                        "hasTrailingTrivia": true,
                                                        "trailingTrivia": [
                                                            {
                                                                "kind": "WhitespaceTrivia",
                                                                "text": " "
                                                            }
                                                        ]
                                                    },
                                                    "right": {
                                                        "kind": "MemberAccessExpression",
                                                        "fullStart": 930,
                                                        "fullEnd": 947,
                                                        "start": 930,
                                                        "end": 946,
                                                        "fullWidth": 17,
                                                        "width": 16,
                                                        "expression": {
                                                            "kind": "IdentifierName",
                                                            "fullStart": 930,
                                                            "fullEnd": 940,
                                                            "start": 930,
                                                            "end": 940,
                                                            "fullWidth": 10,
                                                            "width": 10,
                                                            "text": "__expected",
                                                            "value": "__expected",
                                                            "valueText": "__expected"
                                                        },
                                                        "dotToken": {
                                                            "kind": "DotToken",
                                                            "fullStart": 940,
                                                            "fullEnd": 941,
                                                            "start": 940,
                                                            "end": 941,
                                                            "fullWidth": 1,
                                                            "width": 1,
                                                            "text": ".",
                                                            "value": ".",
                                                            "valueText": "."
                                                        },
                                                        "name": {
                                                            "kind": "IdentifierName",
                                                            "fullStart": 941,
                                                            "fullEnd": 947,
                                                            "start": 941,
                                                            "end": 946,
                                                            "fullWidth": 6,
                                                            "width": 5,
                                                            "text": "index",
                                                            "value": "index",
                                                            "valueText": "index",
                                                            "hasTrailingTrivia": true,
                                                            "trailingTrivia": [
                                                                {
                                                                    "kind": "WhitespaceTrivia",
                                                                    "text": " "
                                                                }
                                                            ]
                                                        }
                                                    }
                                                },
                                                "operatorToken": {
                                                    "kind": "PlusToken",
                                                    "fullStart": 947,
                                                    "fullEnd": 949,
                                                    "start": 947,
                                                    "end": 948,
                                                    "fullWidth": 2,
                                                    "width": 1,
                                                    "text": "+",
                                                    "value": "+",
                                                    "valueText": "+",
                                                    "hasTrailingTrivia": true,
                                                    "trailingTrivia": [
                                                        {
                                                            "kind": "WhitespaceTrivia",
                                                            "text": " "
                                                        }
                                                    ]
                                                },
                                                "right": {
                                                    "kind": "StringLiteral",
                                                    "fullStart": 949,
                                                    "fullEnd": 962,
                                                    "start": 949,
                                                    "end": 961,
                                                    "fullWidth": 13,
                                                    "width": 12,
                                                    "text": "'. Actual: '",
                                                    "value": ". Actual: ",
                                                    "valueText": ". Actual: ",
                                                    "hasTrailingTrivia": true,
                                                    "trailingTrivia": [
                                                        {
                                                            "kind": "WhitespaceTrivia",
                                                            "text": " "
                                                        }
                                                    ]
                                                }
                                            },
                                            "operatorToken": {
                                                "kind": "PlusToken",
                                                "fullStart": 962,
                                                "fullEnd": 964,
                                                "start": 962,
                                                "end": 963,
                                                "fullWidth": 2,
                                                "width": 1,
                                                "text": "+",
                                                "value": "+",
                                                "valueText": "+",
                                                "hasTrailingTrivia": true,
                                                "trailingTrivia": [
                                                    {
                                                        "kind": "WhitespaceTrivia",
                                                        "text": " "
                                                    }
                                                ]
                                            },
                                            "right": {
                                                "kind": "MemberAccessExpression",
                                                "fullStart": 964,
                                                "fullEnd": 980,
                                                "start": 964,
                                                "end": 980,
                                                "fullWidth": 16,
                                                "width": 16,
                                                "expression": {
                                                    "kind": "IdentifierName",
                                                    "fullStart": 964,
                                                    "fullEnd": 974,
                                                    "start": 964,
                                                    "end": 974,
                                                    "fullWidth": 10,
                                                    "width": 10,
                                                    "text": "__executed",
                                                    "value": "__executed",
                                                    "valueText": "__executed"
                                                },
                                                "dotToken": {
                                                    "kind": "DotToken",
                                                    "fullStart": 974,
                                                    "fullEnd": 975,
                                                    "start": 974,
                                                    "end": 975,
                                                    "fullWidth": 1,
                                                    "width": 1,
                                                    "text": ".",
                                                    "value": ".",
                                                    "valueText": "."
                                                },
                                                "name": {
                                                    "kind": "IdentifierName",
                                                    "fullStart": 975,
                                                    "fullEnd": 980,
                                                    "start": 975,
                                                    "end": 980,
                                                    "fullWidth": 5,
                                                    "width": 5,
                                                    "text": "index",
                                                    "value": "index",
                                                    "valueText": "index"
                                                }
                                            }
                                        }
                                    ],
                                    "closeParenToken": {
                                        "kind": "CloseParenToken",
                                        "fullStart": 980,
                                        "fullEnd": 981,
                                        "start": 980,
                                        "end": 981,
                                        "fullWidth": 1,
                                        "width": 1,
                                        "text": ")",
                                        "value": ")",
                                        "valueText": ")"
                                    }
                                }
                            },
                            "semicolonToken": {
                                "kind": "SemicolonToken",
                                "fullStart": 981,
                                "fullEnd": 983,
                                "start": 981,
                                "end": 982,
                                "fullWidth": 2,
                                "width": 1,
                                "text": ";",
                                "value": ";",
                                "valueText": ";",
                                "hasTrailingTrivia": true,
                                "hasTrailingNewLine": true,
                                "trailingTrivia": [
                                    {
                                        "kind": "NewLineTrivia",
                                        "text": "\n"
                                    }
                                ]
                            }
                        }
                    ],
                    "closeBraceToken": {
                        "kind": "CloseBraceToken",
                        "fullStart": 983,
                        "fullEnd": 985,
                        "start": 983,
                        "end": 984,
                        "fullWidth": 2,
                        "width": 1,
                        "text": "}",
                        "value": "}",
                        "valueText": "}",
                        "hasTrailingTrivia": true,
                        "hasTrailingNewLine": true,
                        "trailingTrivia": [
                            {
                                "kind": "NewLineTrivia",
                                "text": "\n"
                            }
                        ]
                    }
                }
            },
            {
                "kind": "IfStatement",
                "fullStart": 985,
                "fullEnd": 1202,
                "start": 996,
                "end": 1201,
                "fullWidth": 217,
                "width": 205,
                "ifKeyword": {
                    "kind": "IfKeyword",
                    "fullStart": 985,
                    "fullEnd": 999,
                    "start": 996,
                    "end": 998,
                    "fullWidth": 14,
                    "width": 2,
                    "text": "if",
                    "value": "if",
                    "valueText": "if",
                    "hasLeadingTrivia": true,
                    "hasLeadingComment": true,
                    "hasLeadingNewLine": true,
                    "hasTrailingTrivia": true,
                    "leadingTrivia": [
                        {
                            "kind": "NewLineTrivia",
                            "text": "\n"
                        },
                        {
                            "kind": "SingleLineCommentTrivia",
                            "text": "//CHECK#3"
                        },
                        {
                            "kind": "NewLineTrivia",
                            "text": "\n"
                        }
                    ],
                    "trailingTrivia": [
                        {
                            "kind": "WhitespaceTrivia",
                            "text": " "
                        }
                    ]
                },
                "openParenToken": {
                    "kind": "OpenParenToken",
                    "fullStart": 999,
                    "fullEnd": 1000,
                    "start": 999,
                    "end": 1000,
                    "fullWidth": 1,
                    "width": 1,
                    "text": "(",
                    "value": "(",
                    "valueText": "("
                },
                "condition": {
                    "kind": "NotEqualsExpression",
                    "fullStart": 1000,
                    "fullEnd": 1037,
                    "start": 1000,
                    "end": 1037,
                    "fullWidth": 37,
                    "width": 37,
                    "left": {
                        "kind": "MemberAccessExpression",
                        "fullStart": 1000,
                        "fullEnd": 1017,
                        "start": 1000,
                        "end": 1016,
                        "fullWidth": 17,
                        "width": 16,
                        "expression": {
                            "kind": "IdentifierName",
                            "fullStart": 1000,
                            "fullEnd": 1010,
                            "start": 1000,
                            "end": 1010,
                            "fullWidth": 10,
                            "width": 10,
                            "text": "__executed",
                            "value": "__executed",
                            "valueText": "__executed"
                        },
                        "dotToken": {
                            "kind": "DotToken",
                            "fullStart": 1010,
                            "fullEnd": 1011,
                            "start": 1010,
                            "end": 1011,
                            "fullWidth": 1,
                            "width": 1,
                            "text": ".",
                            "value": ".",
                            "valueText": "."
                        },
                        "name": {
                            "kind": "IdentifierName",
                            "fullStart": 1011,
                            "fullEnd": 1017,
                            "start": 1011,
                            "end": 1016,
                            "fullWidth": 6,
                            "width": 5,
                            "text": "input",
                            "value": "input",
                            "valueText": "input",
                            "hasTrailingTrivia": true,
                            "trailingTrivia": [
                                {
                                    "kind": "WhitespaceTrivia",
                                    "text": " "
                                }
                            ]
                        }
                    },
                    "operatorToken": {
                        "kind": "ExclamationEqualsEqualsToken",
                        "fullStart": 1017,
                        "fullEnd": 1021,
                        "start": 1017,
                        "end": 1020,
                        "fullWidth": 4,
                        "width": 3,
                        "text": "!==",
                        "value": "!==",
                        "valueText": "!==",
                        "hasTrailingTrivia": true,
                        "trailingTrivia": [
                            {
                                "kind": "WhitespaceTrivia",
                                "text": " "
                            }
                        ]
                    },
                    "right": {
                        "kind": "MemberAccessExpression",
                        "fullStart": 1021,
                        "fullEnd": 1037,
                        "start": 1021,
                        "end": 1037,
                        "fullWidth": 16,
                        "width": 16,
                        "expression": {
                            "kind": "IdentifierName",
                            "fullStart": 1021,
                            "fullEnd": 1031,
                            "start": 1021,
                            "end": 1031,
                            "fullWidth": 10,
                            "width": 10,
                            "text": "__expected",
                            "value": "__expected",
                            "valueText": "__expected"
                        },
                        "dotToken": {
                            "kind": "DotToken",
                            "fullStart": 1031,
                            "fullEnd": 1032,
                            "start": 1031,
                            "end": 1032,
                            "fullWidth": 1,
                            "width": 1,
                            "text": ".",
                            "value": ".",
                            "valueText": "."
                        },
                        "name": {
                            "kind": "IdentifierName",
                            "fullStart": 1032,
                            "fullEnd": 1037,
                            "start": 1032,
                            "end": 1037,
                            "fullWidth": 5,
                            "width": 5,
                            "text": "input",
                            "value": "input",
                            "valueText": "input"
                        }
                    }
                },
                "closeParenToken": {
                    "kind": "CloseParenToken",
                    "fullStart": 1037,
                    "fullEnd": 1039,
                    "start": 1037,
                    "end": 1038,
                    "fullWidth": 2,
                    "width": 1,
                    "text": ")",
                    "value": ")",
                    "valueText": ")",
                    "hasTrailingTrivia": true,
                    "trailingTrivia": [
                        {
                            "kind": "WhitespaceTrivia",
                            "text": " "
                        }
                    ]
                },
                "statement": {
                    "kind": "Block",
                    "fullStart": 1039,
                    "fullEnd": 1202,
                    "start": 1039,
                    "end": 1201,
                    "fullWidth": 163,
                    "width": 162,
                    "openBraceToken": {
                        "kind": "OpenBraceToken",
                        "fullStart": 1039,
                        "fullEnd": 1041,
                        "start": 1039,
                        "end": 1040,
                        "fullWidth": 2,
                        "width": 1,
                        "text": "{",
                        "value": "{",
                        "valueText": "{",
                        "hasTrailingTrivia": true,
                        "hasTrailingNewLine": true,
                        "trailingTrivia": [
                            {
                                "kind": "NewLineTrivia",
                                "text": "\n"
                            }
                        ]
                    },
                    "statements": [
                        {
                            "kind": "ExpressionStatement",
                            "fullStart": 1041,
                            "fullEnd": 1200,
                            "start": 1042,
                            "end": 1199,
                            "fullWidth": 159,
                            "width": 157,
                            "expression": {
                                "kind": "InvocationExpression",
                                "fullStart": 1041,
                                "fullEnd": 1198,
                                "start": 1042,
                                "end": 1198,
                                "fullWidth": 157,
                                "width": 156,
                                "expression": {
                                    "kind": "IdentifierName",
                                    "fullStart": 1041,
                                    "fullEnd": 1048,
                                    "start": 1042,
                                    "end": 1048,
                                    "fullWidth": 7,
                                    "width": 6,
                                    "text": "$ERROR",
                                    "value": "$ERROR",
                                    "valueText": "$ERROR",
                                    "hasLeadingTrivia": true,
                                    "leadingTrivia": [
                                        {
                                            "kind": "WhitespaceTrivia",
                                            "text": "\t"
                                        }
                                    ]
                                },
                                "argumentList": {
                                    "kind": "ArgumentList",
                                    "fullStart": 1048,
                                    "fullEnd": 1198,
                                    "start": 1048,
                                    "end": 1198,
                                    "fullWidth": 150,
                                    "width": 150,
                                    "openParenToken": {
                                        "kind": "OpenParenToken",
                                        "fullStart": 1048,
                                        "fullEnd": 1049,
                                        "start": 1048,
                                        "end": 1049,
                                        "fullWidth": 1,
                                        "width": 1,
                                        "text": "(",
                                        "value": "(",
                                        "valueText": "("
                                    },
                                    "arguments": [
                                        {
                                            "kind": "AddExpression",
                                            "fullStart": 1049,
                                            "fullEnd": 1197,
                                            "start": 1049,
                                            "end": 1197,
                                            "fullWidth": 148,
                                            "width": 148,
                                            "left": {
                                                "kind": "AddExpression",
                                                "fullStart": 1049,
                                                "fullEnd": 1179,
                                                "start": 1049,
                                                "end": 1178,
                                                "fullWidth": 130,
                                                "width": 129,
                                                "left": {
                                                    "kind": "AddExpression",
                                                    "fullStart": 1049,
                                                    "fullEnd": 1164,
                                                    "start": 1049,
                                                    "end": 1163,
                                                    "fullWidth": 115,
                                                    "width": 114,
                                                    "left": {
                                                        "kind": "StringLiteral",
                                                        "fullStart": 1049,
                                                        "fullEnd": 1145,
                                                        "start": 1049,
                                                        "end": 1144,
                                                        "fullWidth": 96,
                                                        "width": 95,
                                                        "text": "'#3: __executed = /[^\"]*/.exec(\\'alice \\\\u0022sweep\\\\u0022: \"don\\'t\"\\'); __executed.input === '",
                                                        "value": "#3: __executed = /[^\"]*/.exec('alice \\u0022sweep\\u0022: \"don't\"'); __executed.input === ",
                                                        "valueText": "#3: __executed = /[^\"]*/.exec('alice \\u0022sweep\\u0022: \"don't\"'); __executed.input === ",
                                                        "hasTrailingTrivia": true,
                                                        "trailingTrivia": [
                                                            {
                                                                "kind": "WhitespaceTrivia",
                                                                "text": " "
                                                            }
                                                        ]
                                                    },
                                                    "operatorToken": {
                                                        "kind": "PlusToken",
                                                        "fullStart": 1145,
                                                        "fullEnd": 1147,
                                                        "start": 1145,
                                                        "end": 1146,
                                                        "fullWidth": 2,
                                                        "width": 1,
                                                        "text": "+",
                                                        "value": "+",
                                                        "valueText": "+",
                                                        "hasTrailingTrivia": true,
                                                        "trailingTrivia": [
                                                            {
                                                                "kind": "WhitespaceTrivia",
                                                                "text": " "
                                                            }
                                                        ]
                                                    },
                                                    "right": {
                                                        "kind": "MemberAccessExpression",
                                                        "fullStart": 1147,
                                                        "fullEnd": 1164,
                                                        "start": 1147,
                                                        "end": 1163,
                                                        "fullWidth": 17,
                                                        "width": 16,
                                                        "expression": {
                                                            "kind": "IdentifierName",
                                                            "fullStart": 1147,
                                                            "fullEnd": 1157,
                                                            "start": 1147,
                                                            "end": 1157,
                                                            "fullWidth": 10,
                                                            "width": 10,
                                                            "text": "__expected",
                                                            "value": "__expected",
                                                            "valueText": "__expected"
                                                        },
                                                        "dotToken": {
                                                            "kind": "DotToken",
                                                            "fullStart": 1157,
                                                            "fullEnd": 1158,
                                                            "start": 1157,
                                                            "end": 1158,
                                                            "fullWidth": 1,
                                                            "width": 1,
                                                            "text": ".",
                                                            "value": ".",
                                                            "valueText": "."
                                                        },
                                                        "name": {
                                                            "kind": "IdentifierName",
                                                            "fullStart": 1158,
                                                            "fullEnd": 1164,
                                                            "start": 1158,
                                                            "end": 1163,
                                                            "fullWidth": 6,
                                                            "width": 5,
                                                            "text": "input",
                                                            "value": "input",
                                                            "valueText": "input",
                                                            "hasTrailingTrivia": true,
                                                            "trailingTrivia": [
                                                                {
                                                                    "kind": "WhitespaceTrivia",
                                                                    "text": " "
                                                                }
                                                            ]
                                                        }
                                                    }
                                                },
                                                "operatorToken": {
                                                    "kind": "PlusToken",
                                                    "fullStart": 1164,
                                                    "fullEnd": 1166,
                                                    "start": 1164,
                                                    "end": 1165,
                                                    "fullWidth": 2,
                                                    "width": 1,
                                                    "text": "+",
                                                    "value": "+",
                                                    "valueText": "+",
                                                    "hasTrailingTrivia": true,
                                                    "trailingTrivia": [
                                                        {
                                                            "kind": "WhitespaceTrivia",
                                                            "text": " "
                                                        }
                                                    ]
                                                },
                                                "right": {
                                                    "kind": "StringLiteral",
                                                    "fullStart": 1166,
                                                    "fullEnd": 1179,
                                                    "start": 1166,
                                                    "end": 1178,
                                                    "fullWidth": 13,
                                                    "width": 12,
                                                    "text": "'. Actual: '",
                                                    "value": ". Actual: ",
                                                    "valueText": ". Actual: ",
                                                    "hasTrailingTrivia": true,
                                                    "trailingTrivia": [
                                                        {
                                                            "kind": "WhitespaceTrivia",
                                                            "text": " "
                                                        }
                                                    ]
                                                }
                                            },
                                            "operatorToken": {
                                                "kind": "PlusToken",
                                                "fullStart": 1179,
                                                "fullEnd": 1181,
                                                "start": 1179,
                                                "end": 1180,
                                                "fullWidth": 2,
                                                "width": 1,
                                                "text": "+",
                                                "value": "+",
                                                "valueText": "+",
                                                "hasTrailingTrivia": true,
                                                "trailingTrivia": [
                                                    {
                                                        "kind": "WhitespaceTrivia",
                                                        "text": " "
                                                    }
                                                ]
                                            },
                                            "right": {
                                                "kind": "MemberAccessExpression",
                                                "fullStart": 1181,
                                                "fullEnd": 1197,
                                                "start": 1181,
                                                "end": 1197,
                                                "fullWidth": 16,
                                                "width": 16,
                                                "expression": {
                                                    "kind": "IdentifierName",
                                                    "fullStart": 1181,
                                                    "fullEnd": 1191,
                                                    "start": 1181,
                                                    "end": 1191,
                                                    "fullWidth": 10,
                                                    "width": 10,
                                                    "text": "__executed",
                                                    "value": "__executed",
                                                    "valueText": "__executed"
                                                },
                                                "dotToken": {
                                                    "kind": "DotToken",
                                                    "fullStart": 1191,
                                                    "fullEnd": 1192,
                                                    "start": 1191,
                                                    "end": 1192,
                                                    "fullWidth": 1,
                                                    "width": 1,
                                                    "text": ".",
                                                    "value": ".",
                                                    "valueText": "."
                                                },
                                                "name": {
                                                    "kind": "IdentifierName",
                                                    "fullStart": 1192,
                                                    "fullEnd": 1197,
                                                    "start": 1192,
                                                    "end": 1197,
                                                    "fullWidth": 5,
                                                    "width": 5,
                                                    "text": "input",
                                                    "value": "input",
                                                    "valueText": "input"
                                                }
                                            }
                                        }
                                    ],
                                    "closeParenToken": {
                                        "kind": "CloseParenToken",
                                        "fullStart": 1197,
                                        "fullEnd": 1198,
                                        "start": 1197,
                                        "end": 1198,
                                        "fullWidth": 1,
                                        "width": 1,
                                        "text": ")",
                                        "value": ")",
                                        "valueText": ")"
                                    }
                                }
                            },
                            "semicolonToken": {
                                "kind": "SemicolonToken",
                                "fullStart": 1198,
                                "fullEnd": 1200,
                                "start": 1198,
                                "end": 1199,
                                "fullWidth": 2,
                                "width": 1,
                                "text": ";",
                                "value": ";",
                                "valueText": ";",
                                "hasTrailingTrivia": true,
                                "hasTrailingNewLine": true,
                                "trailingTrivia": [
                                    {
                                        "kind": "NewLineTrivia",
                                        "text": "\n"
                                    }
                                ]
                            }
                        }
                    ],
                    "closeBraceToken": {
                        "kind": "CloseBraceToken",
                        "fullStart": 1200,
                        "fullEnd": 1202,
                        "start": 1200,
                        "end": 1201,
                        "fullWidth": 2,
                        "width": 1,
                        "text": "}",
                        "value": "}",
                        "valueText": "}",
                        "hasTrailingTrivia": true,
                        "hasTrailingNewLine": true,
                        "trailingTrivia": [
                            {
                                "kind": "NewLineTrivia",
                                "text": "\n"
                            }
                        ]
                    }
                }
            },
            {
                "kind": "ForStatement",
                "fullStart": 1202,
                "fullEnd": 1490,
                "start": 1213,
                "end": 1489,
                "fullWidth": 288,
                "width": 276,
                "forKeyword": {
                    "kind": "ForKeyword",
                    "fullStart": 1202,
                    "fullEnd": 1216,
                    "start": 1213,
                    "end": 1216,
                    "fullWidth": 14,
                    "width": 3,
                    "text": "for",
                    "value": "for",
                    "valueText": "for",
                    "hasLeadingTrivia": true,
                    "hasLeadingComment": true,
                    "hasLeadingNewLine": true,
                    "leadingTrivia": [
                        {
                            "kind": "NewLineTrivia",
                            "text": "\n"
                        },
                        {
                            "kind": "SingleLineCommentTrivia",
                            "text": "//CHECK#4"
                        },
                        {
                            "kind": "NewLineTrivia",
                            "text": "\n"
                        }
                    ]
                },
                "openParenToken": {
                    "kind": "OpenParenToken",
                    "fullStart": 1216,
                    "fullEnd": 1217,
                    "start": 1216,
                    "end": 1217,
                    "fullWidth": 1,
                    "width": 1,
                    "text": "(",
                    "value": "(",
                    "valueText": "("
                },
                "variableDeclaration": {
                    "kind": "VariableDeclaration",
                    "fullStart": 1217,
                    "fullEnd": 1228,
                    "start": 1217,
                    "end": 1228,
                    "fullWidth": 11,
                    "width": 11,
                    "varKeyword": {
                        "kind": "VarKeyword",
                        "fullStart": 1217,
                        "fullEnd": 1221,
                        "start": 1217,
                        "end": 1220,
                        "fullWidth": 4,
                        "width": 3,
                        "text": "var",
                        "value": "var",
                        "valueText": "var",
                        "hasTrailingTrivia": true,
                        "trailingTrivia": [
                            {
                                "kind": "WhitespaceTrivia",
                                "text": " "
                            }
                        ]
                    },
                    "variableDeclarators": [
                        {
                            "kind": "VariableDeclarator",
                            "fullStart": 1221,
                            "fullEnd": 1228,
                            "start": 1221,
                            "end": 1228,
                            "fullWidth": 7,
<<<<<<< HEAD
                            "width": 7,
                            "identifier": {
=======
                            "propertyName": {
>>>>>>> 85e84683
                                "kind": "IdentifierName",
                                "fullStart": 1221,
                                "fullEnd": 1226,
                                "start": 1221,
                                "end": 1226,
                                "fullWidth": 5,
                                "width": 5,
                                "text": "index",
                                "value": "index",
                                "valueText": "index"
                            },
                            "equalsValueClause": {
                                "kind": "EqualsValueClause",
                                "fullStart": 1226,
                                "fullEnd": 1228,
                                "start": 1226,
                                "end": 1228,
                                "fullWidth": 2,
                                "width": 2,
                                "equalsToken": {
                                    "kind": "EqualsToken",
                                    "fullStart": 1226,
                                    "fullEnd": 1227,
                                    "start": 1226,
                                    "end": 1227,
                                    "fullWidth": 1,
                                    "width": 1,
                                    "text": "=",
                                    "value": "=",
                                    "valueText": "="
                                },
                                "value": {
                                    "kind": "NumericLiteral",
                                    "fullStart": 1227,
                                    "fullEnd": 1228,
                                    "start": 1227,
                                    "end": 1228,
                                    "fullWidth": 1,
                                    "width": 1,
                                    "text": "0",
                                    "value": 0,
                                    "valueText": "0"
                                }
                            }
                        }
                    ]
                },
                "firstSemicolonToken": {
                    "kind": "SemicolonToken",
                    "fullStart": 1228,
                    "fullEnd": 1230,
                    "start": 1228,
                    "end": 1229,
                    "fullWidth": 2,
                    "width": 1,
                    "text": ";",
                    "value": ";",
                    "valueText": ";",
                    "hasTrailingTrivia": true,
                    "trailingTrivia": [
                        {
                            "kind": "WhitespaceTrivia",
                            "text": " "
                        }
                    ]
                },
                "condition": {
                    "kind": "LessThanExpression",
                    "fullStart": 1230,
                    "fullEnd": 1253,
                    "start": 1230,
                    "end": 1253,
                    "fullWidth": 23,
                    "width": 23,
                    "left": {
                        "kind": "IdentifierName",
                        "fullStart": 1230,
                        "fullEnd": 1235,
                        "start": 1230,
                        "end": 1235,
                        "fullWidth": 5,
                        "width": 5,
                        "text": "index",
                        "value": "index",
                        "valueText": "index"
                    },
                    "operatorToken": {
                        "kind": "LessThanToken",
                        "fullStart": 1235,
                        "fullEnd": 1236,
                        "start": 1235,
                        "end": 1236,
                        "fullWidth": 1,
                        "width": 1,
                        "text": "<",
                        "value": "<",
                        "valueText": "<"
                    },
                    "right": {
                        "kind": "MemberAccessExpression",
                        "fullStart": 1236,
                        "fullEnd": 1253,
                        "start": 1236,
                        "end": 1253,
                        "fullWidth": 17,
                        "width": 17,
                        "expression": {
                            "kind": "IdentifierName",
                            "fullStart": 1236,
                            "fullEnd": 1246,
                            "start": 1236,
                            "end": 1246,
                            "fullWidth": 10,
                            "width": 10,
                            "text": "__expected",
                            "value": "__expected",
                            "valueText": "__expected"
                        },
                        "dotToken": {
                            "kind": "DotToken",
                            "fullStart": 1246,
                            "fullEnd": 1247,
                            "start": 1246,
                            "end": 1247,
                            "fullWidth": 1,
                            "width": 1,
                            "text": ".",
                            "value": ".",
                            "valueText": "."
                        },
                        "name": {
                            "kind": "IdentifierName",
                            "fullStart": 1247,
                            "fullEnd": 1253,
                            "start": 1247,
                            "end": 1253,
                            "fullWidth": 6,
                            "width": 6,
                            "text": "length",
                            "value": "length",
                            "valueText": "length"
                        }
                    }
                },
                "secondSemicolonToken": {
                    "kind": "SemicolonToken",
                    "fullStart": 1253,
                    "fullEnd": 1255,
                    "start": 1253,
                    "end": 1254,
                    "fullWidth": 2,
                    "width": 1,
                    "text": ";",
                    "value": ";",
                    "valueText": ";",
                    "hasTrailingTrivia": true,
                    "trailingTrivia": [
                        {
                            "kind": "WhitespaceTrivia",
                            "text": " "
                        }
                    ]
                },
                "incrementor": {
                    "kind": "PostIncrementExpression",
                    "fullStart": 1255,
                    "fullEnd": 1262,
                    "start": 1255,
                    "end": 1262,
                    "fullWidth": 7,
                    "width": 7,
                    "operand": {
                        "kind": "IdentifierName",
                        "fullStart": 1255,
                        "fullEnd": 1260,
                        "start": 1255,
                        "end": 1260,
                        "fullWidth": 5,
                        "width": 5,
                        "text": "index",
                        "value": "index",
                        "valueText": "index"
                    },
                    "operatorToken": {
                        "kind": "PlusPlusToken",
                        "fullStart": 1260,
                        "fullEnd": 1262,
                        "start": 1260,
                        "end": 1262,
                        "fullWidth": 2,
                        "width": 2,
                        "text": "++",
                        "value": "++",
                        "valueText": "++"
                    }
                },
                "closeParenToken": {
                    "kind": "CloseParenToken",
                    "fullStart": 1262,
                    "fullEnd": 1264,
                    "start": 1262,
                    "end": 1263,
                    "fullWidth": 2,
                    "width": 1,
                    "text": ")",
                    "value": ")",
                    "valueText": ")",
                    "hasTrailingTrivia": true,
                    "trailingTrivia": [
                        {
                            "kind": "WhitespaceTrivia",
                            "text": " "
                        }
                    ]
                },
                "statement": {
                    "kind": "Block",
                    "fullStart": 1264,
                    "fullEnd": 1490,
                    "start": 1264,
                    "end": 1489,
                    "fullWidth": 226,
                    "width": 225,
                    "openBraceToken": {
                        "kind": "OpenBraceToken",
                        "fullStart": 1264,
                        "fullEnd": 1266,
                        "start": 1264,
                        "end": 1265,
                        "fullWidth": 2,
                        "width": 1,
                        "text": "{",
                        "value": "{",
                        "valueText": "{",
                        "hasTrailingTrivia": true,
                        "hasTrailingNewLine": true,
                        "trailingTrivia": [
                            {
                                "kind": "NewLineTrivia",
                                "text": "\n"
                            }
                        ]
                    },
                    "statements": [
                        {
                            "kind": "IfStatement",
                            "fullStart": 1266,
                            "fullEnd": 1488,
                            "start": 1267,
                            "end": 1487,
                            "fullWidth": 222,
                            "width": 220,
                            "ifKeyword": {
                                "kind": "IfKeyword",
                                "fullStart": 1266,
                                "fullEnd": 1270,
                                "start": 1267,
                                "end": 1269,
                                "fullWidth": 4,
                                "width": 2,
                                "text": "if",
                                "value": "if",
                                "valueText": "if",
                                "hasLeadingTrivia": true,
                                "hasTrailingTrivia": true,
                                "leadingTrivia": [
                                    {
                                        "kind": "WhitespaceTrivia",
                                        "text": "\t"
                                    }
                                ],
                                "trailingTrivia": [
                                    {
                                        "kind": "WhitespaceTrivia",
                                        "text": " "
                                    }
                                ]
                            },
                            "openParenToken": {
                                "kind": "OpenParenToken",
                                "fullStart": 1270,
                                "fullEnd": 1271,
                                "start": 1270,
                                "end": 1271,
                                "fullWidth": 1,
                                "width": 1,
                                "text": "(",
                                "value": "(",
                                "valueText": "("
                            },
                            "condition": {
                                "kind": "NotEqualsExpression",
                                "fullStart": 1271,
                                "fullEnd": 1310,
                                "start": 1271,
                                "end": 1310,
                                "fullWidth": 39,
                                "width": 39,
                                "left": {
                                    "kind": "ElementAccessExpression",
                                    "fullStart": 1271,
                                    "fullEnd": 1289,
                                    "start": 1271,
                                    "end": 1288,
                                    "fullWidth": 18,
                                    "width": 17,
                                    "expression": {
                                        "kind": "IdentifierName",
                                        "fullStart": 1271,
                                        "fullEnd": 1281,
                                        "start": 1271,
                                        "end": 1281,
                                        "fullWidth": 10,
                                        "width": 10,
                                        "text": "__executed",
                                        "value": "__executed",
                                        "valueText": "__executed"
                                    },
                                    "openBracketToken": {
                                        "kind": "OpenBracketToken",
                                        "fullStart": 1281,
                                        "fullEnd": 1282,
                                        "start": 1281,
                                        "end": 1282,
                                        "fullWidth": 1,
                                        "width": 1,
                                        "text": "[",
                                        "value": "[",
                                        "valueText": "["
                                    },
                                    "argumentExpression": {
                                        "kind": "IdentifierName",
                                        "fullStart": 1282,
                                        "fullEnd": 1287,
                                        "start": 1282,
                                        "end": 1287,
                                        "fullWidth": 5,
                                        "width": 5,
                                        "text": "index",
                                        "value": "index",
                                        "valueText": "index"
                                    },
                                    "closeBracketToken": {
                                        "kind": "CloseBracketToken",
                                        "fullStart": 1287,
                                        "fullEnd": 1289,
                                        "start": 1287,
                                        "end": 1288,
                                        "fullWidth": 2,
                                        "width": 1,
                                        "text": "]",
                                        "value": "]",
                                        "valueText": "]",
                                        "hasTrailingTrivia": true,
                                        "trailingTrivia": [
                                            {
                                                "kind": "WhitespaceTrivia",
                                                "text": " "
                                            }
                                        ]
                                    }
                                },
                                "operatorToken": {
                                    "kind": "ExclamationEqualsEqualsToken",
                                    "fullStart": 1289,
                                    "fullEnd": 1293,
                                    "start": 1289,
                                    "end": 1292,
                                    "fullWidth": 4,
                                    "width": 3,
                                    "text": "!==",
                                    "value": "!==",
                                    "valueText": "!==",
                                    "hasTrailingTrivia": true,
                                    "trailingTrivia": [
                                        {
                                            "kind": "WhitespaceTrivia",
                                            "text": " "
                                        }
                                    ]
                                },
                                "right": {
                                    "kind": "ElementAccessExpression",
                                    "fullStart": 1293,
                                    "fullEnd": 1310,
                                    "start": 1293,
                                    "end": 1310,
                                    "fullWidth": 17,
                                    "width": 17,
                                    "expression": {
                                        "kind": "IdentifierName",
                                        "fullStart": 1293,
                                        "fullEnd": 1303,
                                        "start": 1293,
                                        "end": 1303,
                                        "fullWidth": 10,
                                        "width": 10,
                                        "text": "__expected",
                                        "value": "__expected",
                                        "valueText": "__expected"
                                    },
                                    "openBracketToken": {
                                        "kind": "OpenBracketToken",
                                        "fullStart": 1303,
                                        "fullEnd": 1304,
                                        "start": 1303,
                                        "end": 1304,
                                        "fullWidth": 1,
                                        "width": 1,
                                        "text": "[",
                                        "value": "[",
                                        "valueText": "["
                                    },
                                    "argumentExpression": {
                                        "kind": "IdentifierName",
                                        "fullStart": 1304,
                                        "fullEnd": 1309,
                                        "start": 1304,
                                        "end": 1309,
                                        "fullWidth": 5,
                                        "width": 5,
                                        "text": "index",
                                        "value": "index",
                                        "valueText": "index"
                                    },
                                    "closeBracketToken": {
                                        "kind": "CloseBracketToken",
                                        "fullStart": 1309,
                                        "fullEnd": 1310,
                                        "start": 1309,
                                        "end": 1310,
                                        "fullWidth": 1,
                                        "width": 1,
                                        "text": "]",
                                        "value": "]",
                                        "valueText": "]"
                                    }
                                }
                            },
                            "closeParenToken": {
                                "kind": "CloseParenToken",
                                "fullStart": 1310,
                                "fullEnd": 1312,
                                "start": 1310,
                                "end": 1311,
                                "fullWidth": 2,
                                "width": 1,
                                "text": ")",
                                "value": ")",
                                "valueText": ")",
                                "hasTrailingTrivia": true,
                                "trailingTrivia": [
                                    {
                                        "kind": "WhitespaceTrivia",
                                        "text": " "
                                    }
                                ]
                            },
                            "statement": {
                                "kind": "Block",
                                "fullStart": 1312,
                                "fullEnd": 1488,
                                "start": 1312,
                                "end": 1487,
                                "fullWidth": 176,
                                "width": 175,
                                "openBraceToken": {
                                    "kind": "OpenBraceToken",
                                    "fullStart": 1312,
                                    "fullEnd": 1314,
                                    "start": 1312,
                                    "end": 1313,
                                    "fullWidth": 2,
                                    "width": 1,
                                    "text": "{",
                                    "value": "{",
                                    "valueText": "{",
                                    "hasTrailingTrivia": true,
                                    "hasTrailingNewLine": true,
                                    "trailingTrivia": [
                                        {
                                            "kind": "NewLineTrivia",
                                            "text": "\n"
                                        }
                                    ]
                                },
                                "statements": [
                                    {
                                        "kind": "ExpressionStatement",
                                        "fullStart": 1314,
                                        "fullEnd": 1485,
                                        "start": 1316,
                                        "end": 1484,
                                        "fullWidth": 171,
                                        "width": 168,
                                        "expression": {
                                            "kind": "InvocationExpression",
                                            "fullStart": 1314,
                                            "fullEnd": 1483,
                                            "start": 1316,
                                            "end": 1483,
                                            "fullWidth": 169,
                                            "width": 167,
                                            "expression": {
                                                "kind": "IdentifierName",
                                                "fullStart": 1314,
                                                "fullEnd": 1322,
                                                "start": 1316,
                                                "end": 1322,
                                                "fullWidth": 8,
                                                "width": 6,
                                                "text": "$ERROR",
                                                "value": "$ERROR",
                                                "valueText": "$ERROR",
                                                "hasLeadingTrivia": true,
                                                "leadingTrivia": [
                                                    {
                                                        "kind": "WhitespaceTrivia",
                                                        "text": "\t\t"
                                                    }
                                                ]
                                            },
                                            "argumentList": {
                                                "kind": "ArgumentList",
                                                "fullStart": 1322,
                                                "fullEnd": 1483,
                                                "start": 1322,
                                                "end": 1483,
                                                "fullWidth": 161,
                                                "width": 161,
                                                "openParenToken": {
                                                    "kind": "OpenParenToken",
                                                    "fullStart": 1322,
                                                    "fullEnd": 1323,
                                                    "start": 1322,
                                                    "end": 1323,
                                                    "fullWidth": 1,
                                                    "width": 1,
                                                    "text": "(",
                                                    "value": "(",
                                                    "valueText": "("
                                                },
                                                "arguments": [
                                                    {
                                                        "kind": "AddExpression",
                                                        "fullStart": 1323,
                                                        "fullEnd": 1482,
                                                        "start": 1323,
                                                        "end": 1482,
                                                        "fullWidth": 159,
                                                        "width": 159,
                                                        "left": {
                                                            "kind": "AddExpression",
                                                            "fullStart": 1323,
                                                            "fullEnd": 1463,
                                                            "start": 1323,
                                                            "end": 1462,
                                                            "fullWidth": 140,
                                                            "width": 139,
                                                            "left": {
                                                                "kind": "AddExpression",
                                                                "fullStart": 1323,
                                                                "fullEnd": 1448,
                                                                "start": 1323,
                                                                "end": 1447,
                                                                "fullWidth": 125,
                                                                "width": 124,
                                                                "left": {
                                                                    "kind": "AddExpression",
                                                                    "fullStart": 1323,
                                                                    "fullEnd": 1428,
                                                                    "start": 1323,
                                                                    "end": 1427,
                                                                    "fullWidth": 105,
                                                                    "width": 104,
                                                                    "left": {
                                                                        "kind": "AddExpression",
                                                                        "fullStart": 1323,
                                                                        "fullEnd": 1417,
                                                                        "start": 1323,
                                                                        "end": 1416,
                                                                        "fullWidth": 94,
                                                                        "width": 93,
                                                                        "left": {
                                                                            "kind": "StringLiteral",
                                                                            "fullStart": 1323,
                                                                            "fullEnd": 1409,
                                                                            "start": 1323,
                                                                            "end": 1408,
                                                                            "fullWidth": 86,
                                                                            "width": 85,
                                                                            "text": "'#4: __executed = /[^\"]*/.exec(\\'alice \\\\u0022sweep\\\\u0022: \"don\\'t\"\\'); __executed['",
                                                                            "value": "#4: __executed = /[^\"]*/.exec('alice \\u0022sweep\\u0022: \"don't\"'); __executed[",
                                                                            "valueText": "#4: __executed = /[^\"]*/.exec('alice \\u0022sweep\\u0022: \"don't\"'); __executed[",
                                                                            "hasTrailingTrivia": true,
                                                                            "trailingTrivia": [
                                                                                {
                                                                                    "kind": "WhitespaceTrivia",
                                                                                    "text": " "
                                                                                }
                                                                            ]
                                                                        },
                                                                        "operatorToken": {
                                                                            "kind": "PlusToken",
                                                                            "fullStart": 1409,
                                                                            "fullEnd": 1411,
                                                                            "start": 1409,
                                                                            "end": 1410,
                                                                            "fullWidth": 2,
                                                                            "width": 1,
                                                                            "text": "+",
                                                                            "value": "+",
                                                                            "valueText": "+",
                                                                            "hasTrailingTrivia": true,
                                                                            "trailingTrivia": [
                                                                                {
                                                                                    "kind": "WhitespaceTrivia",
                                                                                    "text": " "
                                                                                }
                                                                            ]
                                                                        },
                                                                        "right": {
                                                                            "kind": "IdentifierName",
                                                                            "fullStart": 1411,
                                                                            "fullEnd": 1417,
                                                                            "start": 1411,
                                                                            "end": 1416,
                                                                            "fullWidth": 6,
                                                                            "width": 5,
                                                                            "text": "index",
                                                                            "value": "index",
                                                                            "valueText": "index",
                                                                            "hasTrailingTrivia": true,
                                                                            "trailingTrivia": [
                                                                                {
                                                                                    "kind": "WhitespaceTrivia",
                                                                                    "text": " "
                                                                                }
                                                                            ]
                                                                        }
                                                                    },
                                                                    "operatorToken": {
                                                                        "kind": "PlusToken",
                                                                        "fullStart": 1417,
                                                                        "fullEnd": 1419,
                                                                        "start": 1417,
                                                                        "end": 1418,
                                                                        "fullWidth": 2,
                                                                        "width": 1,
                                                                        "text": "+",
                                                                        "value": "+",
                                                                        "valueText": "+",
                                                                        "hasTrailingTrivia": true,
                                                                        "trailingTrivia": [
                                                                            {
                                                                                "kind": "WhitespaceTrivia",
                                                                                "text": " "
                                                                            }
                                                                        ]
                                                                    },
                                                                    "right": {
                                                                        "kind": "StringLiteral",
                                                                        "fullStart": 1419,
                                                                        "fullEnd": 1428,
                                                                        "start": 1419,
                                                                        "end": 1427,
                                                                        "fullWidth": 9,
                                                                        "width": 8,
                                                                        "text": "'] === '",
                                                                        "value": "] === ",
                                                                        "valueText": "] === ",
                                                                        "hasTrailingTrivia": true,
                                                                        "trailingTrivia": [
                                                                            {
                                                                                "kind": "WhitespaceTrivia",
                                                                                "text": " "
                                                                            }
                                                                        ]
                                                                    }
                                                                },
                                                                "operatorToken": {
                                                                    "kind": "PlusToken",
                                                                    "fullStart": 1428,
                                                                    "fullEnd": 1430,
                                                                    "start": 1428,
                                                                    "end": 1429,
                                                                    "fullWidth": 2,
                                                                    "width": 1,
                                                                    "text": "+",
                                                                    "value": "+",
                                                                    "valueText": "+",
                                                                    "hasTrailingTrivia": true,
                                                                    "trailingTrivia": [
                                                                        {
                                                                            "kind": "WhitespaceTrivia",
                                                                            "text": " "
                                                                        }
                                                                    ]
                                                                },
                                                                "right": {
                                                                    "kind": "ElementAccessExpression",
                                                                    "fullStart": 1430,
                                                                    "fullEnd": 1448,
                                                                    "start": 1430,
                                                                    "end": 1447,
                                                                    "fullWidth": 18,
                                                                    "width": 17,
                                                                    "expression": {
                                                                        "kind": "IdentifierName",
                                                                        "fullStart": 1430,
                                                                        "fullEnd": 1440,
                                                                        "start": 1430,
                                                                        "end": 1440,
                                                                        "fullWidth": 10,
                                                                        "width": 10,
                                                                        "text": "__expected",
                                                                        "value": "__expected",
                                                                        "valueText": "__expected"
                                                                    },
                                                                    "openBracketToken": {
                                                                        "kind": "OpenBracketToken",
                                                                        "fullStart": 1440,
                                                                        "fullEnd": 1441,
                                                                        "start": 1440,
                                                                        "end": 1441,
                                                                        "fullWidth": 1,
                                                                        "width": 1,
                                                                        "text": "[",
                                                                        "value": "[",
                                                                        "valueText": "["
                                                                    },
                                                                    "argumentExpression": {
                                                                        "kind": "IdentifierName",
                                                                        "fullStart": 1441,
                                                                        "fullEnd": 1446,
                                                                        "start": 1441,
                                                                        "end": 1446,
                                                                        "fullWidth": 5,
                                                                        "width": 5,
                                                                        "text": "index",
                                                                        "value": "index",
                                                                        "valueText": "index"
                                                                    },
                                                                    "closeBracketToken": {
                                                                        "kind": "CloseBracketToken",
                                                                        "fullStart": 1446,
                                                                        "fullEnd": 1448,
                                                                        "start": 1446,
                                                                        "end": 1447,
                                                                        "fullWidth": 2,
                                                                        "width": 1,
                                                                        "text": "]",
                                                                        "value": "]",
                                                                        "valueText": "]",
                                                                        "hasTrailingTrivia": true,
                                                                        "trailingTrivia": [
                                                                            {
                                                                                "kind": "WhitespaceTrivia",
                                                                                "text": " "
                                                                            }
                                                                        ]
                                                                    }
                                                                }
                                                            },
                                                            "operatorToken": {
                                                                "kind": "PlusToken",
                                                                "fullStart": 1448,
                                                                "fullEnd": 1450,
                                                                "start": 1448,
                                                                "end": 1449,
                                                                "fullWidth": 2,
                                                                "width": 1,
                                                                "text": "+",
                                                                "value": "+",
                                                                "valueText": "+",
                                                                "hasTrailingTrivia": true,
                                                                "trailingTrivia": [
                                                                    {
                                                                        "kind": "WhitespaceTrivia",
                                                                        "text": " "
                                                                    }
                                                                ]
                                                            },
                                                            "right": {
                                                                "kind": "StringLiteral",
                                                                "fullStart": 1450,
                                                                "fullEnd": 1463,
                                                                "start": 1450,
                                                                "end": 1462,
                                                                "fullWidth": 13,
                                                                "width": 12,
                                                                "text": "'. Actual: '",
                                                                "value": ". Actual: ",
                                                                "valueText": ". Actual: ",
                                                                "hasTrailingTrivia": true,
                                                                "trailingTrivia": [
                                                                    {
                                                                        "kind": "WhitespaceTrivia",
                                                                        "text": " "
                                                                    }
                                                                ]
                                                            }
                                                        },
                                                        "operatorToken": {
                                                            "kind": "PlusToken",
                                                            "fullStart": 1463,
                                                            "fullEnd": 1465,
                                                            "start": 1463,
                                                            "end": 1464,
                                                            "fullWidth": 2,
                                                            "width": 1,
                                                            "text": "+",
                                                            "value": "+",
                                                            "valueText": "+",
                                                            "hasTrailingTrivia": true,
                                                            "trailingTrivia": [
                                                                {
                                                                    "kind": "WhitespaceTrivia",
                                                                    "text": " "
                                                                }
                                                            ]
                                                        },
                                                        "right": {
                                                            "kind": "ElementAccessExpression",
                                                            "fullStart": 1465,
                                                            "fullEnd": 1482,
                                                            "start": 1465,
                                                            "end": 1482,
                                                            "fullWidth": 17,
                                                            "width": 17,
                                                            "expression": {
                                                                "kind": "IdentifierName",
                                                                "fullStart": 1465,
                                                                "fullEnd": 1475,
                                                                "start": 1465,
                                                                "end": 1475,
                                                                "fullWidth": 10,
                                                                "width": 10,
                                                                "text": "__executed",
                                                                "value": "__executed",
                                                                "valueText": "__executed"
                                                            },
                                                            "openBracketToken": {
                                                                "kind": "OpenBracketToken",
                                                                "fullStart": 1475,
                                                                "fullEnd": 1476,
                                                                "start": 1475,
                                                                "end": 1476,
                                                                "fullWidth": 1,
                                                                "width": 1,
                                                                "text": "[",
                                                                "value": "[",
                                                                "valueText": "["
                                                            },
                                                            "argumentExpression": {
                                                                "kind": "IdentifierName",
                                                                "fullStart": 1476,
                                                                "fullEnd": 1481,
                                                                "start": 1476,
                                                                "end": 1481,
                                                                "fullWidth": 5,
                                                                "width": 5,
                                                                "text": "index",
                                                                "value": "index",
                                                                "valueText": "index"
                                                            },
                                                            "closeBracketToken": {
                                                                "kind": "CloseBracketToken",
                                                                "fullStart": 1481,
                                                                "fullEnd": 1482,
                                                                "start": 1481,
                                                                "end": 1482,
                                                                "fullWidth": 1,
                                                                "width": 1,
                                                                "text": "]",
                                                                "value": "]",
                                                                "valueText": "]"
                                                            }
                                                        }
                                                    }
                                                ],
                                                "closeParenToken": {
                                                    "kind": "CloseParenToken",
                                                    "fullStart": 1482,
                                                    "fullEnd": 1483,
                                                    "start": 1482,
                                                    "end": 1483,
                                                    "fullWidth": 1,
                                                    "width": 1,
                                                    "text": ")",
                                                    "value": ")",
                                                    "valueText": ")"
                                                }
                                            }
                                        },
                                        "semicolonToken": {
                                            "kind": "SemicolonToken",
                                            "fullStart": 1483,
                                            "fullEnd": 1485,
                                            "start": 1483,
                                            "end": 1484,
                                            "fullWidth": 2,
                                            "width": 1,
                                            "text": ";",
                                            "value": ";",
                                            "valueText": ";",
                                            "hasTrailingTrivia": true,
                                            "hasTrailingNewLine": true,
                                            "trailingTrivia": [
                                                {
                                                    "kind": "NewLineTrivia",
                                                    "text": "\n"
                                                }
                                            ]
                                        }
                                    }
                                ],
                                "closeBraceToken": {
                                    "kind": "CloseBraceToken",
                                    "fullStart": 1485,
                                    "fullEnd": 1488,
                                    "start": 1486,
                                    "end": 1487,
                                    "fullWidth": 3,
                                    "width": 1,
                                    "text": "}",
                                    "value": "}",
                                    "valueText": "}",
                                    "hasLeadingTrivia": true,
                                    "hasTrailingTrivia": true,
                                    "hasTrailingNewLine": true,
                                    "leadingTrivia": [
                                        {
                                            "kind": "WhitespaceTrivia",
                                            "text": "\t"
                                        }
                                    ],
                                    "trailingTrivia": [
                                        {
                                            "kind": "NewLineTrivia",
                                            "text": "\n"
                                        }
                                    ]
                                }
                            }
                        }
                    ],
                    "closeBraceToken": {
                        "kind": "CloseBraceToken",
                        "fullStart": 1488,
                        "fullEnd": 1490,
                        "start": 1488,
                        "end": 1489,
                        "fullWidth": 2,
                        "width": 1,
                        "text": "}",
                        "value": "}",
                        "valueText": "}",
                        "hasTrailingTrivia": true,
                        "hasTrailingNewLine": true,
                        "trailingTrivia": [
                            {
                                "kind": "NewLineTrivia",
                                "text": "\n"
                            }
                        ]
                    }
                }
            }
        ],
        "endOfFileToken": {
            "kind": "EndOfFileToken",
            "fullStart": 1490,
            "fullEnd": 1492,
            "start": 1492,
            "end": 1492,
            "fullWidth": 2,
            "width": 0,
            "text": "",
            "hasLeadingTrivia": true,
            "hasLeadingNewLine": true,
            "leadingTrivia": [
                {
                    "kind": "NewLineTrivia",
                    "text": "\n"
                },
                {
                    "kind": "NewLineTrivia",
                    "text": "\n"
                }
            ]
        }
    },
    "lineMap": {
        "lineStarts": [
            0,
            61,
            132,
            133,
            137,
            229,
            232,
            290,
            383,
            387,
            388,
            452,
            453,
            478,
            500,
            546,
            547,
            557,
            604,
            766,
            768,
            769,
            779,
            824,
            983,
            985,
            986,
            996,
            1041,
            1200,
            1202,
            1203,
            1213,
            1266,
            1314,
            1485,
            1488,
            1490,
            1491,
            1492
        ],
        "length": 1492
    }
}<|MERGE_RESOLUTION|>--- conflicted
+++ resolved
@@ -2378,12 +2378,8 @@
                             "start": 1221,
                             "end": 1228,
                             "fullWidth": 7,
-<<<<<<< HEAD
                             "width": 7,
-                            "identifier": {
-=======
                             "propertyName": {
->>>>>>> 85e84683
                                 "kind": "IdentifierName",
                                 "fullStart": 1221,
                                 "fullEnd": 1226,
