{
    "isDeclaration": false,
    "languageVersion": "EcmaScript5",
    "parseOptions": {
        "allowAutomaticSemicolonInsertion": true
    },
    "sourceUnit": {
        "kind": "SourceUnit",
        "fullStart": 0,
        "fullEnd": 1358,
        "start": 369,
        "end": 1358,
        "fullWidth": 1358,
        "width": 989,
        "isIncrementallyUnusable": true,
        "moduleElements": [
            {
                "kind": "ExpressionStatement",
                "fullStart": 0,
                "fullEnd": 414,
                "start": 369,
                "end": 413,
                "fullWidth": 414,
                "width": 44,
                "isIncrementallyUnusable": true,
                "expression": {
                    "kind": "AssignmentExpression",
                    "fullStart": 0,
                    "fullEnd": 412,
                    "start": 369,
                    "end": 412,
                    "fullWidth": 412,
                    "width": 43,
                    "isIncrementallyUnusable": true,
                    "left": {
                        "kind": "IdentifierName",
                        "fullStart": 0,
                        "fullEnd": 380,
                        "start": 369,
                        "end": 379,
                        "fullWidth": 380,
                        "width": 10,
                        "text": "__executed",
                        "value": "__executed",
                        "valueText": "__executed",
                        "hasLeadingTrivia": true,
                        "hasLeadingComment": true,
                        "hasLeadingNewLine": true,
                        "hasTrailingTrivia": true,
                        "leadingTrivia": [
                            {
                                "kind": "SingleLineCommentTrivia",
                                "text": "// Copyright 2009 the Sputnik authors.  All rights reserved."
                            },
                            {
                                "kind": "NewLineTrivia",
                                "text": "\n"
                            },
                            {
                                "kind": "SingleLineCommentTrivia",
                                "text": "// This code is governed by the BSD license found in the LICENSE file."
                            },
                            {
                                "kind": "NewLineTrivia",
                                "text": "\n"
                            },
                            {
                                "kind": "NewLineTrivia",
                                "text": "\n"
                            },
                            {
                                "kind": "MultiLineCommentTrivia",
                                "text": "/**\n * The production QuantifierPrefix :: * evaluates by returning the two results 0 and \\infty\n *\n * @path ch15/15.10/15.10.2/15.10.2.7/S15.10.2.7_A4_T18.js\n * @description Execute /[\\d]*[\\s]*bc./.exec('abcdef') and check results\n */"
                            },
                            {
                                "kind": "NewLineTrivia",
                                "text": "\n"
                            },
                            {
                                "kind": "NewLineTrivia",
                                "text": "\n"
                            }
                        ],
                        "trailingTrivia": [
                            {
                                "kind": "WhitespaceTrivia",
                                "text": " "
                            }
                        ]
                    },
                    "operatorToken": {
                        "kind": "EqualsToken",
                        "fullStart": 380,
                        "fullEnd": 382,
                        "start": 380,
                        "end": 381,
                        "fullWidth": 2,
                        "width": 1,
                        "text": "=",
                        "value": "=",
                        "valueText": "=",
                        "hasTrailingTrivia": true,
                        "trailingTrivia": [
                            {
                                "kind": "WhitespaceTrivia",
                                "text": " "
                            }
                        ]
                    },
                    "right": {
                        "kind": "InvocationExpression",
                        "fullStart": 382,
                        "fullEnd": 412,
                        "start": 382,
                        "end": 412,
                        "fullWidth": 30,
                        "width": 30,
                        "isIncrementallyUnusable": true,
                        "expression": {
                            "kind": "MemberAccessExpression",
                            "fullStart": 382,
                            "fullEnd": 402,
                            "start": 382,
                            "end": 402,
                            "fullWidth": 20,
                            "width": 20,
                            "isIncrementallyUnusable": true,
                            "expression": {
                                "kind": "RegularExpressionLiteral",
                                "fullStart": 382,
                                "fullEnd": 397,
                                "start": 382,
                                "end": 397,
                                "fullWidth": 15,
                                "width": 15,
                                "text": "/[\\d]*[\\s]*bc./",
                                "value": {},
                                "valueText": "/[\\d]*[\\s]*bc./"
                            },
                            "dotToken": {
                                "kind": "DotToken",
                                "fullStart": 397,
                                "fullEnd": 398,
                                "start": 397,
                                "end": 398,
                                "fullWidth": 1,
                                "width": 1,
                                "text": ".",
                                "value": ".",
                                "valueText": "."
                            },
                            "name": {
                                "kind": "IdentifierName",
                                "fullStart": 398,
                                "fullEnd": 402,
                                "start": 398,
                                "end": 402,
                                "fullWidth": 4,
                                "width": 4,
                                "text": "exec",
                                "value": "exec",
                                "valueText": "exec"
                            }
                        },
                        "argumentList": {
                            "kind": "ArgumentList",
                            "fullStart": 402,
                            "fullEnd": 412,
                            "start": 402,
                            "end": 412,
                            "fullWidth": 10,
                            "width": 10,
                            "openParenToken": {
                                "kind": "OpenParenToken",
                                "fullStart": 402,
                                "fullEnd": 403,
                                "start": 402,
                                "end": 403,
                                "fullWidth": 1,
                                "width": 1,
                                "text": "(",
                                "value": "(",
                                "valueText": "("
                            },
                            "arguments": [
                                {
                                    "kind": "StringLiteral",
                                    "fullStart": 403,
                                    "fullEnd": 411,
                                    "start": 403,
                                    "end": 411,
                                    "fullWidth": 8,
                                    "width": 8,
                                    "text": "'abcdef'",
                                    "value": "abcdef",
                                    "valueText": "abcdef"
                                }
                            ],
                            "closeParenToken": {
                                "kind": "CloseParenToken",
                                "fullStart": 411,
                                "fullEnd": 412,
                                "start": 411,
                                "end": 412,
                                "fullWidth": 1,
                                "width": 1,
                                "text": ")",
                                "value": ")",
                                "valueText": ")"
                            }
                        }
                    }
                },
                "semicolonToken": {
                    "kind": "SemicolonToken",
                    "fullStart": 412,
                    "fullEnd": 414,
                    "start": 412,
                    "end": 413,
                    "fullWidth": 2,
                    "width": 1,
                    "text": ";",
                    "value": ";",
                    "valueText": ";",
                    "hasTrailingTrivia": true,
                    "hasTrailingNewLine": true,
                    "trailingTrivia": [
                        {
                            "kind": "NewLineTrivia",
                            "text": "\n"
                        }
                    ]
                }
            },
            {
                "kind": "ExpressionStatement",
                "fullStart": 414,
                "fullEnd": 437,
                "start": 415,
                "end": 436,
                "fullWidth": 23,
                "width": 21,
                "expression": {
                    "kind": "AssignmentExpression",
                    "fullStart": 414,
                    "fullEnd": 435,
                    "start": 415,
                    "end": 435,
                    "fullWidth": 21,
                    "width": 20,
                    "left": {
                        "kind": "IdentifierName",
                        "fullStart": 414,
                        "fullEnd": 426,
                        "start": 415,
                        "end": 425,
                        "fullWidth": 12,
                        "width": 10,
                        "text": "__expected",
                        "value": "__expected",
                        "valueText": "__expected",
                        "hasLeadingTrivia": true,
                        "hasLeadingNewLine": true,
                        "hasTrailingTrivia": true,
                        "leadingTrivia": [
                            {
                                "kind": "NewLineTrivia",
                                "text": "\n"
                            }
                        ],
                        "trailingTrivia": [
                            {
                                "kind": "WhitespaceTrivia",
                                "text": " "
                            }
                        ]
                    },
                    "operatorToken": {
                        "kind": "EqualsToken",
                        "fullStart": 426,
                        "fullEnd": 428,
                        "start": 426,
                        "end": 427,
                        "fullWidth": 2,
                        "width": 1,
                        "text": "=",
                        "value": "=",
                        "valueText": "=",
                        "hasTrailingTrivia": true,
                        "trailingTrivia": [
                            {
                                "kind": "WhitespaceTrivia",
                                "text": " "
                            }
                        ]
                    },
                    "right": {
                        "kind": "ArrayLiteralExpression",
                        "fullStart": 428,
                        "fullEnd": 435,
                        "start": 428,
                        "end": 435,
                        "fullWidth": 7,
                        "width": 7,
                        "openBracketToken": {
                            "kind": "OpenBracketToken",
                            "fullStart": 428,
                            "fullEnd": 429,
                            "start": 428,
                            "end": 429,
                            "fullWidth": 1,
                            "width": 1,
                            "text": "[",
                            "value": "[",
                            "valueText": "["
                        },
                        "expressions": [
                            {
                                "kind": "StringLiteral",
                                "fullStart": 429,
                                "fullEnd": 434,
                                "start": 429,
                                "end": 434,
                                "fullWidth": 5,
                                "width": 5,
                                "text": "\"bcd\"",
                                "value": "bcd",
                                "valueText": "bcd"
                            }
                        ],
                        "closeBracketToken": {
                            "kind": "CloseBracketToken",
                            "fullStart": 434,
                            "fullEnd": 435,
                            "start": 434,
                            "end": 435,
                            "fullWidth": 1,
                            "width": 1,
                            "text": "]",
                            "value": "]",
                            "valueText": "]"
                        }
                    }
                },
                "semicolonToken": {
                    "kind": "SemicolonToken",
                    "fullStart": 435,
                    "fullEnd": 437,
                    "start": 435,
                    "end": 436,
                    "fullWidth": 2,
                    "width": 1,
                    "text": ";",
                    "value": ";",
                    "valueText": ";",
                    "hasTrailingTrivia": true,
                    "hasTrailingNewLine": true,
                    "trailingTrivia": [
                        {
                            "kind": "NewLineTrivia",
                            "text": "\n"
                        }
                    ]
                }
            },
            {
                "kind": "ExpressionStatement",
                "fullStart": 437,
                "fullEnd": 459,
                "start": 437,
                "end": 458,
                "fullWidth": 22,
                "width": 21,
                "expression": {
                    "kind": "AssignmentExpression",
                    "fullStart": 437,
                    "fullEnd": 457,
                    "start": 437,
                    "end": 457,
                    "fullWidth": 20,
                    "width": 20,
                    "left": {
                        "kind": "MemberAccessExpression",
                        "fullStart": 437,
                        "fullEnd": 454,
                        "start": 437,
                        "end": 453,
                        "fullWidth": 17,
                        "width": 16,
                        "expression": {
                            "kind": "IdentifierName",
                            "fullStart": 437,
                            "fullEnd": 447,
                            "start": 437,
                            "end": 447,
                            "fullWidth": 10,
                            "width": 10,
                            "text": "__expected",
                            "value": "__expected",
                            "valueText": "__expected"
                        },
                        "dotToken": {
                            "kind": "DotToken",
                            "fullStart": 447,
                            "fullEnd": 448,
                            "start": 447,
                            "end": 448,
                            "fullWidth": 1,
                            "width": 1,
                            "text": ".",
                            "value": ".",
                            "valueText": "."
                        },
                        "name": {
                            "kind": "IdentifierName",
                            "fullStart": 448,
                            "fullEnd": 454,
                            "start": 448,
                            "end": 453,
                            "fullWidth": 6,
                            "width": 5,
                            "text": "index",
                            "value": "index",
                            "valueText": "index",
                            "hasTrailingTrivia": true,
                            "trailingTrivia": [
                                {
                                    "kind": "WhitespaceTrivia",
                                    "text": " "
                                }
                            ]
                        }
                    },
                    "operatorToken": {
                        "kind": "EqualsToken",
                        "fullStart": 454,
                        "fullEnd": 456,
                        "start": 454,
                        "end": 455,
                        "fullWidth": 2,
                        "width": 1,
                        "text": "=",
                        "value": "=",
                        "valueText": "=",
                        "hasTrailingTrivia": true,
                        "trailingTrivia": [
                            {
                                "kind": "WhitespaceTrivia",
                                "text": " "
                            }
                        ]
                    },
                    "right": {
                        "kind": "NumericLiteral",
                        "fullStart": 456,
                        "fullEnd": 457,
                        "start": 456,
                        "end": 457,
                        "fullWidth": 1,
                        "width": 1,
                        "text": "1",
                        "value": 1,
                        "valueText": "1"
                    }
                },
                "semicolonToken": {
                    "kind": "SemicolonToken",
                    "fullStart": 457,
                    "fullEnd": 459,
                    "start": 457,
                    "end": 458,
                    "fullWidth": 2,
                    "width": 1,
                    "text": ";",
                    "value": ";",
                    "valueText": ";",
                    "hasTrailingTrivia": true,
                    "hasTrailingNewLine": true,
                    "trailingTrivia": [
                        {
                            "kind": "NewLineTrivia",
                            "text": "\n"
                        }
                    ]
                }
            },
            {
                "kind": "ExpressionStatement",
                "fullStart": 459,
                "fullEnd": 488,
                "start": 459,
                "end": 487,
                "fullWidth": 29,
                "width": 28,
                "expression": {
                    "kind": "AssignmentExpression",
                    "fullStart": 459,
                    "fullEnd": 486,
                    "start": 459,
                    "end": 486,
                    "fullWidth": 27,
                    "width": 27,
                    "left": {
                        "kind": "MemberAccessExpression",
                        "fullStart": 459,
                        "fullEnd": 476,
                        "start": 459,
                        "end": 475,
                        "fullWidth": 17,
                        "width": 16,
                        "expression": {
                            "kind": "IdentifierName",
                            "fullStart": 459,
                            "fullEnd": 469,
                            "start": 459,
                            "end": 469,
                            "fullWidth": 10,
                            "width": 10,
                            "text": "__expected",
                            "value": "__expected",
                            "valueText": "__expected"
                        },
                        "dotToken": {
                            "kind": "DotToken",
                            "fullStart": 469,
                            "fullEnd": 470,
                            "start": 469,
                            "end": 470,
                            "fullWidth": 1,
                            "width": 1,
                            "text": ".",
                            "value": ".",
                            "valueText": "."
                        },
                        "name": {
                            "kind": "IdentifierName",
                            "fullStart": 470,
                            "fullEnd": 476,
                            "start": 470,
                            "end": 475,
                            "fullWidth": 6,
                            "width": 5,
                            "text": "input",
                            "value": "input",
                            "valueText": "input",
                            "hasTrailingTrivia": true,
                            "trailingTrivia": [
                                {
                                    "kind": "WhitespaceTrivia",
                                    "text": " "
                                }
                            ]
                        }
                    },
                    "operatorToken": {
                        "kind": "EqualsToken",
                        "fullStart": 476,
                        "fullEnd": 478,
                        "start": 476,
                        "end": 477,
                        "fullWidth": 2,
                        "width": 1,
                        "text": "=",
                        "value": "=",
                        "valueText": "=",
                        "hasTrailingTrivia": true,
                        "trailingTrivia": [
                            {
                                "kind": "WhitespaceTrivia",
                                "text": " "
                            }
                        ]
                    },
                    "right": {
                        "kind": "StringLiteral",
                        "fullStart": 478,
                        "fullEnd": 486,
                        "start": 478,
                        "end": 486,
                        "fullWidth": 8,
                        "width": 8,
                        "text": "'abcdef'",
                        "value": "abcdef",
                        "valueText": "abcdef"
                    }
                },
                "semicolonToken": {
                    "kind": "SemicolonToken",
                    "fullStart": 486,
                    "fullEnd": 488,
                    "start": 486,
                    "end": 487,
                    "fullWidth": 2,
                    "width": 1,
                    "text": ";",
                    "value": ";",
                    "valueText": ";",
                    "hasTrailingTrivia": true,
                    "hasTrailingNewLine": true,
                    "trailingTrivia": [
                        {
                            "kind": "NewLineTrivia",
                            "text": "\n"
                        }
                    ]
                }
            },
            {
                "kind": "IfStatement",
                "fullStart": 488,
                "fullEnd": 691,
                "start": 499,
                "end": 690,
                "fullWidth": 203,
                "width": 191,
                "ifKeyword": {
                    "kind": "IfKeyword",
                    "fullStart": 488,
                    "fullEnd": 502,
                    "start": 499,
                    "end": 501,
                    "fullWidth": 14,
                    "width": 2,
                    "text": "if",
                    "value": "if",
                    "valueText": "if",
                    "hasLeadingTrivia": true,
                    "hasLeadingComment": true,
                    "hasLeadingNewLine": true,
                    "hasTrailingTrivia": true,
                    "leadingTrivia": [
                        {
                            "kind": "NewLineTrivia",
                            "text": "\n"
                        },
                        {
                            "kind": "SingleLineCommentTrivia",
                            "text": "//CHECK#1"
                        },
                        {
                            "kind": "NewLineTrivia",
                            "text": "\n"
                        }
                    ],
                    "trailingTrivia": [
                        {
                            "kind": "WhitespaceTrivia",
                            "text": " "
                        }
                    ]
                },
                "openParenToken": {
                    "kind": "OpenParenToken",
                    "fullStart": 502,
                    "fullEnd": 503,
                    "start": 502,
                    "end": 503,
                    "fullWidth": 1,
                    "width": 1,
                    "text": "(",
                    "value": "(",
                    "valueText": "("
                },
                "condition": {
                    "kind": "NotEqualsExpression",
                    "fullStart": 503,
                    "fullEnd": 542,
                    "start": 503,
                    "end": 542,
                    "fullWidth": 39,
                    "width": 39,
                    "left": {
                        "kind": "MemberAccessExpression",
                        "fullStart": 503,
                        "fullEnd": 521,
                        "start": 503,
                        "end": 520,
                        "fullWidth": 18,
                        "width": 17,
                        "expression": {
                            "kind": "IdentifierName",
                            "fullStart": 503,
                            "fullEnd": 513,
                            "start": 503,
                            "end": 513,
                            "fullWidth": 10,
                            "width": 10,
                            "text": "__executed",
                            "value": "__executed",
                            "valueText": "__executed"
                        },
                        "dotToken": {
                            "kind": "DotToken",
                            "fullStart": 513,
                            "fullEnd": 514,
                            "start": 513,
                            "end": 514,
                            "fullWidth": 1,
                            "width": 1,
                            "text": ".",
                            "value": ".",
                            "valueText": "."
                        },
                        "name": {
                            "kind": "IdentifierName",
                            "fullStart": 514,
                            "fullEnd": 521,
                            "start": 514,
                            "end": 520,
                            "fullWidth": 7,
                            "width": 6,
                            "text": "length",
                            "value": "length",
                            "valueText": "length",
                            "hasTrailingTrivia": true,
                            "trailingTrivia": [
                                {
                                    "kind": "WhitespaceTrivia",
                                    "text": " "
                                }
                            ]
                        }
                    },
                    "operatorToken": {
                        "kind": "ExclamationEqualsEqualsToken",
                        "fullStart": 521,
                        "fullEnd": 525,
                        "start": 521,
                        "end": 524,
                        "fullWidth": 4,
                        "width": 3,
                        "text": "!==",
                        "value": "!==",
                        "valueText": "!==",
                        "hasTrailingTrivia": true,
                        "trailingTrivia": [
                            {
                                "kind": "WhitespaceTrivia",
                                "text": " "
                            }
                        ]
                    },
                    "right": {
                        "kind": "MemberAccessExpression",
                        "fullStart": 525,
                        "fullEnd": 542,
                        "start": 525,
                        "end": 542,
                        "fullWidth": 17,
                        "width": 17,
                        "expression": {
                            "kind": "IdentifierName",
                            "fullStart": 525,
                            "fullEnd": 535,
                            "start": 525,
                            "end": 535,
                            "fullWidth": 10,
                            "width": 10,
                            "text": "__expected",
                            "value": "__expected",
                            "valueText": "__expected"
                        },
                        "dotToken": {
                            "kind": "DotToken",
                            "fullStart": 535,
                            "fullEnd": 536,
                            "start": 535,
                            "end": 536,
                            "fullWidth": 1,
                            "width": 1,
                            "text": ".",
                            "value": ".",
                            "valueText": "."
                        },
                        "name": {
                            "kind": "IdentifierName",
                            "fullStart": 536,
                            "fullEnd": 542,
                            "start": 536,
                            "end": 542,
                            "fullWidth": 6,
                            "width": 6,
                            "text": "length",
                            "value": "length",
                            "valueText": "length"
                        }
                    }
                },
                "closeParenToken": {
                    "kind": "CloseParenToken",
                    "fullStart": 542,
                    "fullEnd": 544,
                    "start": 542,
                    "end": 543,
                    "fullWidth": 2,
                    "width": 1,
                    "text": ")",
                    "value": ")",
                    "valueText": ")",
                    "hasTrailingTrivia": true,
                    "trailingTrivia": [
                        {
                            "kind": "WhitespaceTrivia",
                            "text": " "
                        }
                    ]
                },
                "statement": {
                    "kind": "Block",
                    "fullStart": 544,
                    "fullEnd": 691,
                    "start": 544,
                    "end": 690,
                    "fullWidth": 147,
                    "width": 146,
                    "openBraceToken": {
                        "kind": "OpenBraceToken",
                        "fullStart": 544,
                        "fullEnd": 546,
                        "start": 544,
                        "end": 545,
                        "fullWidth": 2,
                        "width": 1,
                        "text": "{",
                        "value": "{",
                        "valueText": "{",
                        "hasTrailingTrivia": true,
                        "hasTrailingNewLine": true,
                        "trailingTrivia": [
                            {
                                "kind": "NewLineTrivia",
                                "text": "\n"
                            }
                        ]
                    },
                    "statements": [
                        {
                            "kind": "ExpressionStatement",
                            "fullStart": 546,
                            "fullEnd": 689,
                            "start": 547,
                            "end": 688,
                            "fullWidth": 143,
                            "width": 141,
                            "expression": {
                                "kind": "InvocationExpression",
                                "fullStart": 546,
                                "fullEnd": 687,
                                "start": 547,
                                "end": 687,
                                "fullWidth": 141,
                                "width": 140,
                                "expression": {
                                    "kind": "IdentifierName",
                                    "fullStart": 546,
                                    "fullEnd": 553,
                                    "start": 547,
                                    "end": 553,
                                    "fullWidth": 7,
                                    "width": 6,
                                    "text": "$ERROR",
                                    "value": "$ERROR",
                                    "valueText": "$ERROR",
                                    "hasLeadingTrivia": true,
                                    "leadingTrivia": [
                                        {
                                            "kind": "WhitespaceTrivia",
                                            "text": "\t"
                                        }
                                    ]
                                },
                                "argumentList": {
                                    "kind": "ArgumentList",
                                    "fullStart": 553,
                                    "fullEnd": 687,
                                    "start": 553,
                                    "end": 687,
                                    "fullWidth": 134,
                                    "width": 134,
                                    "openParenToken": {
                                        "kind": "OpenParenToken",
                                        "fullStart": 553,
                                        "fullEnd": 554,
                                        "start": 553,
                                        "end": 554,
                                        "fullWidth": 1,
                                        "width": 1,
                                        "text": "(",
                                        "value": "(",
                                        "valueText": "("
                                    },
                                    "arguments": [
                                        {
                                            "kind": "AddExpression",
                                            "fullStart": 554,
                                            "fullEnd": 686,
                                            "start": 554,
                                            "end": 686,
                                            "fullWidth": 132,
                                            "width": 132,
                                            "left": {
                                                "kind": "AddExpression",
                                                "fullStart": 554,
                                                "fullEnd": 667,
                                                "start": 554,
                                                "end": 666,
                                                "fullWidth": 113,
                                                "width": 112,
                                                "left": {
                                                    "kind": "AddExpression",
                                                    "fullStart": 554,
                                                    "fullEnd": 652,
                                                    "start": 554,
                                                    "end": 651,
                                                    "fullWidth": 98,
                                                    "width": 97,
                                                    "left": {
                                                        "kind": "StringLiteral",
                                                        "fullStart": 554,
                                                        "fullEnd": 632,
                                                        "start": 554,
                                                        "end": 631,
                                                        "fullWidth": 78,
                                                        "width": 77,
                                                        "text": "'#1: __executed = /[\\\\d]*[\\\\s]*bc./.exec(\\'abcdef\\'); __executed.length === '",
                                                        "value": "#1: __executed = /[\\d]*[\\s]*bc./.exec('abcdef'); __executed.length === ",
                                                        "valueText": "#1: __executed = /[\\d]*[\\s]*bc./.exec('abcdef'); __executed.length === ",
                                                        "hasTrailingTrivia": true,
                                                        "trailingTrivia": [
                                                            {
                                                                "kind": "WhitespaceTrivia",
                                                                "text": " "
                                                            }
                                                        ]
                                                    },
                                                    "operatorToken": {
                                                        "kind": "PlusToken",
                                                        "fullStart": 632,
                                                        "fullEnd": 634,
                                                        "start": 632,
                                                        "end": 633,
                                                        "fullWidth": 2,
                                                        "width": 1,
                                                        "text": "+",
                                                        "value": "+",
                                                        "valueText": "+",
                                                        "hasTrailingTrivia": true,
                                                        "trailingTrivia": [
                                                            {
                                                                "kind": "WhitespaceTrivia",
                                                                "text": " "
                                                            }
                                                        ]
                                                    },
                                                    "right": {
                                                        "kind": "MemberAccessExpression",
                                                        "fullStart": 634,
                                                        "fullEnd": 652,
                                                        "start": 634,
                                                        "end": 651,
                                                        "fullWidth": 18,
                                                        "width": 17,
                                                        "expression": {
                                                            "kind": "IdentifierName",
                                                            "fullStart": 634,
                                                            "fullEnd": 644,
                                                            "start": 634,
                                                            "end": 644,
                                                            "fullWidth": 10,
                                                            "width": 10,
                                                            "text": "__expected",
                                                            "value": "__expected",
                                                            "valueText": "__expected"
                                                        },
                                                        "dotToken": {
                                                            "kind": "DotToken",
                                                            "fullStart": 644,
                                                            "fullEnd": 645,
                                                            "start": 644,
                                                            "end": 645,
                                                            "fullWidth": 1,
                                                            "width": 1,
                                                            "text": ".",
                                                            "value": ".",
                                                            "valueText": "."
                                                        },
                                                        "name": {
                                                            "kind": "IdentifierName",
                                                            "fullStart": 645,
                                                            "fullEnd": 652,
                                                            "start": 645,
                                                            "end": 651,
                                                            "fullWidth": 7,
                                                            "width": 6,
                                                            "text": "length",
                                                            "value": "length",
                                                            "valueText": "length",
                                                            "hasTrailingTrivia": true,
                                                            "trailingTrivia": [
                                                                {
                                                                    "kind": "WhitespaceTrivia",
                                                                    "text": " "
                                                                }
                                                            ]
                                                        }
                                                    }
                                                },
                                                "operatorToken": {
                                                    "kind": "PlusToken",
                                                    "fullStart": 652,
                                                    "fullEnd": 654,
                                                    "start": 652,
                                                    "end": 653,
                                                    "fullWidth": 2,
                                                    "width": 1,
                                                    "text": "+",
                                                    "value": "+",
                                                    "valueText": "+",
                                                    "hasTrailingTrivia": true,
                                                    "trailingTrivia": [
                                                        {
                                                            "kind": "WhitespaceTrivia",
                                                            "text": " "
                                                        }
                                                    ]
                                                },
                                                "right": {
                                                    "kind": "StringLiteral",
                                                    "fullStart": 654,
                                                    "fullEnd": 667,
                                                    "start": 654,
                                                    "end": 666,
                                                    "fullWidth": 13,
                                                    "width": 12,
                                                    "text": "'. Actual: '",
                                                    "value": ". Actual: ",
                                                    "valueText": ". Actual: ",
                                                    "hasTrailingTrivia": true,
                                                    "trailingTrivia": [
                                                        {
                                                            "kind": "WhitespaceTrivia",
                                                            "text": " "
                                                        }
                                                    ]
                                                }
                                            },
                                            "operatorToken": {
                                                "kind": "PlusToken",
                                                "fullStart": 667,
                                                "fullEnd": 669,
                                                "start": 667,
                                                "end": 668,
                                                "fullWidth": 2,
                                                "width": 1,
                                                "text": "+",
                                                "value": "+",
                                                "valueText": "+",
                                                "hasTrailingTrivia": true,
                                                "trailingTrivia": [
                                                    {
                                                        "kind": "WhitespaceTrivia",
                                                        "text": " "
                                                    }
                                                ]
                                            },
                                            "right": {
                                                "kind": "MemberAccessExpression",
                                                "fullStart": 669,
                                                "fullEnd": 686,
                                                "start": 669,
                                                "end": 686,
                                                "fullWidth": 17,
                                                "width": 17,
                                                "expression": {
                                                    "kind": "IdentifierName",
                                                    "fullStart": 669,
                                                    "fullEnd": 679,
                                                    "start": 669,
                                                    "end": 679,
                                                    "fullWidth": 10,
                                                    "width": 10,
                                                    "text": "__executed",
                                                    "value": "__executed",
                                                    "valueText": "__executed"
                                                },
                                                "dotToken": {
                                                    "kind": "DotToken",
                                                    "fullStart": 679,
                                                    "fullEnd": 680,
                                                    "start": 679,
                                                    "end": 680,
                                                    "fullWidth": 1,
                                                    "width": 1,
                                                    "text": ".",
                                                    "value": ".",
                                                    "valueText": "."
                                                },
                                                "name": {
                                                    "kind": "IdentifierName",
                                                    "fullStart": 680,
                                                    "fullEnd": 686,
                                                    "start": 680,
                                                    "end": 686,
                                                    "fullWidth": 6,
                                                    "width": 6,
                                                    "text": "length",
                                                    "value": "length",
                                                    "valueText": "length"
                                                }
                                            }
                                        }
                                    ],
                                    "closeParenToken": {
                                        "kind": "CloseParenToken",
                                        "fullStart": 686,
                                        "fullEnd": 687,
                                        "start": 686,
                                        "end": 687,
                                        "fullWidth": 1,
                                        "width": 1,
                                        "text": ")",
                                        "value": ")",
                                        "valueText": ")"
                                    }
                                }
                            },
                            "semicolonToken": {
                                "kind": "SemicolonToken",
                                "fullStart": 687,
                                "fullEnd": 689,
                                "start": 687,
                                "end": 688,
                                "fullWidth": 2,
                                "width": 1,
                                "text": ";",
                                "value": ";",
                                "valueText": ";",
                                "hasTrailingTrivia": true,
                                "hasTrailingNewLine": true,
                                "trailingTrivia": [
                                    {
                                        "kind": "NewLineTrivia",
                                        "text": "\n"
                                    }
                                ]
                            }
                        }
                    ],
                    "closeBraceToken": {
                        "kind": "CloseBraceToken",
                        "fullStart": 689,
                        "fullEnd": 691,
                        "start": 689,
                        "end": 690,
                        "fullWidth": 2,
                        "width": 1,
                        "text": "}",
                        "value": "}",
                        "valueText": "}",
                        "hasTrailingTrivia": true,
                        "hasTrailingNewLine": true,
                        "trailingTrivia": [
                            {
                                "kind": "NewLineTrivia",
                                "text": "\n"
                            }
                        ]
                    }
                }
            },
            {
                "kind": "IfStatement",
                "fullStart": 691,
                "fullEnd": 889,
                "start": 702,
                "end": 888,
                "fullWidth": 198,
                "width": 186,
                "ifKeyword": {
                    "kind": "IfKeyword",
                    "fullStart": 691,
                    "fullEnd": 705,
                    "start": 702,
                    "end": 704,
                    "fullWidth": 14,
                    "width": 2,
                    "text": "if",
                    "value": "if",
                    "valueText": "if",
                    "hasLeadingTrivia": true,
                    "hasLeadingComment": true,
                    "hasLeadingNewLine": true,
                    "hasTrailingTrivia": true,
                    "leadingTrivia": [
                        {
                            "kind": "NewLineTrivia",
                            "text": "\n"
                        },
                        {
                            "kind": "SingleLineCommentTrivia",
                            "text": "//CHECK#2"
                        },
                        {
                            "kind": "NewLineTrivia",
                            "text": "\n"
                        }
                    ],
                    "trailingTrivia": [
                        {
                            "kind": "WhitespaceTrivia",
                            "text": " "
                        }
                    ]
                },
                "openParenToken": {
                    "kind": "OpenParenToken",
                    "fullStart": 705,
                    "fullEnd": 706,
                    "start": 705,
                    "end": 706,
                    "fullWidth": 1,
                    "width": 1,
                    "text": "(",
                    "value": "(",
                    "valueText": "("
                },
                "condition": {
                    "kind": "NotEqualsExpression",
                    "fullStart": 706,
                    "fullEnd": 743,
                    "start": 706,
                    "end": 743,
                    "fullWidth": 37,
                    "width": 37,
                    "left": {
                        "kind": "MemberAccessExpression",
                        "fullStart": 706,
                        "fullEnd": 723,
                        "start": 706,
                        "end": 722,
                        "fullWidth": 17,
                        "width": 16,
                        "expression": {
                            "kind": "IdentifierName",
                            "fullStart": 706,
                            "fullEnd": 716,
                            "start": 706,
                            "end": 716,
                            "fullWidth": 10,
                            "width": 10,
                            "text": "__executed",
                            "value": "__executed",
                            "valueText": "__executed"
                        },
                        "dotToken": {
                            "kind": "DotToken",
                            "fullStart": 716,
                            "fullEnd": 717,
                            "start": 716,
                            "end": 717,
                            "fullWidth": 1,
                            "width": 1,
                            "text": ".",
                            "value": ".",
                            "valueText": "."
                        },
                        "name": {
                            "kind": "IdentifierName",
                            "fullStart": 717,
                            "fullEnd": 723,
                            "start": 717,
                            "end": 722,
                            "fullWidth": 6,
                            "width": 5,
                            "text": "index",
                            "value": "index",
                            "valueText": "index",
                            "hasTrailingTrivia": true,
                            "trailingTrivia": [
                                {
                                    "kind": "WhitespaceTrivia",
                                    "text": " "
                                }
                            ]
                        }
                    },
                    "operatorToken": {
                        "kind": "ExclamationEqualsEqualsToken",
                        "fullStart": 723,
                        "fullEnd": 727,
                        "start": 723,
                        "end": 726,
                        "fullWidth": 4,
                        "width": 3,
                        "text": "!==",
                        "value": "!==",
                        "valueText": "!==",
                        "hasTrailingTrivia": true,
                        "trailingTrivia": [
                            {
                                "kind": "WhitespaceTrivia",
                                "text": " "
                            }
                        ]
                    },
                    "right": {
                        "kind": "MemberAccessExpression",
                        "fullStart": 727,
                        "fullEnd": 743,
                        "start": 727,
                        "end": 743,
                        "fullWidth": 16,
                        "width": 16,
                        "expression": {
                            "kind": "IdentifierName",
                            "fullStart": 727,
                            "fullEnd": 737,
                            "start": 727,
                            "end": 737,
                            "fullWidth": 10,
                            "width": 10,
                            "text": "__expected",
                            "value": "__expected",
                            "valueText": "__expected"
                        },
                        "dotToken": {
                            "kind": "DotToken",
                            "fullStart": 737,
                            "fullEnd": 738,
                            "start": 737,
                            "end": 738,
                            "fullWidth": 1,
                            "width": 1,
                            "text": ".",
                            "value": ".",
                            "valueText": "."
                        },
                        "name": {
                            "kind": "IdentifierName",
                            "fullStart": 738,
                            "fullEnd": 743,
                            "start": 738,
                            "end": 743,
                            "fullWidth": 5,
                            "width": 5,
                            "text": "index",
                            "value": "index",
                            "valueText": "index"
                        }
                    }
                },
                "closeParenToken": {
                    "kind": "CloseParenToken",
                    "fullStart": 743,
                    "fullEnd": 745,
                    "start": 743,
                    "end": 744,
                    "fullWidth": 2,
                    "width": 1,
                    "text": ")",
                    "value": ")",
                    "valueText": ")",
                    "hasTrailingTrivia": true,
                    "trailingTrivia": [
                        {
                            "kind": "WhitespaceTrivia",
                            "text": " "
                        }
                    ]
                },
                "statement": {
                    "kind": "Block",
                    "fullStart": 745,
                    "fullEnd": 889,
                    "start": 745,
                    "end": 888,
                    "fullWidth": 144,
                    "width": 143,
                    "openBraceToken": {
                        "kind": "OpenBraceToken",
                        "fullStart": 745,
                        "fullEnd": 747,
                        "start": 745,
                        "end": 746,
                        "fullWidth": 2,
                        "width": 1,
                        "text": "{",
                        "value": "{",
                        "valueText": "{",
                        "hasTrailingTrivia": true,
                        "hasTrailingNewLine": true,
                        "trailingTrivia": [
                            {
                                "kind": "NewLineTrivia",
                                "text": "\n"
                            }
                        ]
                    },
                    "statements": [
                        {
                            "kind": "ExpressionStatement",
                            "fullStart": 747,
                            "fullEnd": 887,
                            "start": 748,
                            "end": 886,
                            "fullWidth": 140,
                            "width": 138,
                            "expression": {
                                "kind": "InvocationExpression",
                                "fullStart": 747,
                                "fullEnd": 885,
                                "start": 748,
                                "end": 885,
                                "fullWidth": 138,
                                "width": 137,
                                "expression": {
                                    "kind": "IdentifierName",
                                    "fullStart": 747,
                                    "fullEnd": 754,
                                    "start": 748,
                                    "end": 754,
                                    "fullWidth": 7,
                                    "width": 6,
                                    "text": "$ERROR",
                                    "value": "$ERROR",
                                    "valueText": "$ERROR",
                                    "hasLeadingTrivia": true,
                                    "leadingTrivia": [
                                        {
                                            "kind": "WhitespaceTrivia",
                                            "text": "\t"
                                        }
                                    ]
                                },
                                "argumentList": {
                                    "kind": "ArgumentList",
                                    "fullStart": 754,
                                    "fullEnd": 885,
                                    "start": 754,
                                    "end": 885,
                                    "fullWidth": 131,
                                    "width": 131,
                                    "openParenToken": {
                                        "kind": "OpenParenToken",
                                        "fullStart": 754,
                                        "fullEnd": 755,
                                        "start": 754,
                                        "end": 755,
                                        "fullWidth": 1,
                                        "width": 1,
                                        "text": "(",
                                        "value": "(",
                                        "valueText": "("
                                    },
                                    "arguments": [
                                        {
                                            "kind": "AddExpression",
                                            "fullStart": 755,
                                            "fullEnd": 884,
                                            "start": 755,
                                            "end": 884,
                                            "fullWidth": 129,
                                            "width": 129,
                                            "left": {
                                                "kind": "AddExpression",
                                                "fullStart": 755,
                                                "fullEnd": 866,
                                                "start": 755,
                                                "end": 865,
                                                "fullWidth": 111,
                                                "width": 110,
                                                "left": {
                                                    "kind": "AddExpression",
                                                    "fullStart": 755,
                                                    "fullEnd": 851,
                                                    "start": 755,
                                                    "end": 850,
                                                    "fullWidth": 96,
                                                    "width": 95,
                                                    "left": {
                                                        "kind": "StringLiteral",
                                                        "fullStart": 755,
                                                        "fullEnd": 832,
                                                        "start": 755,
                                                        "end": 831,
                                                        "fullWidth": 77,
                                                        "width": 76,
                                                        "text": "'#2: __executed = /[\\\\d]*[\\\\s]*bc./.exec(\\'abcdef\\'); __executed.index === '",
                                                        "value": "#2: __executed = /[\\d]*[\\s]*bc./.exec('abcdef'); __executed.index === ",
                                                        "valueText": "#2: __executed = /[\\d]*[\\s]*bc./.exec('abcdef'); __executed.index === ",
                                                        "hasTrailingTrivia": true,
                                                        "trailingTrivia": [
                                                            {
                                                                "kind": "WhitespaceTrivia",
                                                                "text": " "
                                                            }
                                                        ]
                                                    },
                                                    "operatorToken": {
                                                        "kind": "PlusToken",
                                                        "fullStart": 832,
                                                        "fullEnd": 834,
                                                        "start": 832,
                                                        "end": 833,
                                                        "fullWidth": 2,
                                                        "width": 1,
                                                        "text": "+",
                                                        "value": "+",
                                                        "valueText": "+",
                                                        "hasTrailingTrivia": true,
                                                        "trailingTrivia": [
                                                            {
                                                                "kind": "WhitespaceTrivia",
                                                                "text": " "
                                                            }
                                                        ]
                                                    },
                                                    "right": {
                                                        "kind": "MemberAccessExpression",
                                                        "fullStart": 834,
                                                        "fullEnd": 851,
                                                        "start": 834,
                                                        "end": 850,
                                                        "fullWidth": 17,
                                                        "width": 16,
                                                        "expression": {
                                                            "kind": "IdentifierName",
                                                            "fullStart": 834,
                                                            "fullEnd": 844,
                                                            "start": 834,
                                                            "end": 844,
                                                            "fullWidth": 10,
                                                            "width": 10,
                                                            "text": "__expected",
                                                            "value": "__expected",
                                                            "valueText": "__expected"
                                                        },
                                                        "dotToken": {
                                                            "kind": "DotToken",
                                                            "fullStart": 844,
                                                            "fullEnd": 845,
                                                            "start": 844,
                                                            "end": 845,
                                                            "fullWidth": 1,
                                                            "width": 1,
                                                            "text": ".",
                                                            "value": ".",
                                                            "valueText": "."
                                                        },
                                                        "name": {
                                                            "kind": "IdentifierName",
                                                            "fullStart": 845,
                                                            "fullEnd": 851,
                                                            "start": 845,
                                                            "end": 850,
                                                            "fullWidth": 6,
                                                            "width": 5,
                                                            "text": "index",
                                                            "value": "index",
                                                            "valueText": "index",
                                                            "hasTrailingTrivia": true,
                                                            "trailingTrivia": [
                                                                {
                                                                    "kind": "WhitespaceTrivia",
                                                                    "text": " "
                                                                }
                                                            ]
                                                        }
                                                    }
                                                },
                                                "operatorToken": {
                                                    "kind": "PlusToken",
                                                    "fullStart": 851,
                                                    "fullEnd": 853,
                                                    "start": 851,
                                                    "end": 852,
                                                    "fullWidth": 2,
                                                    "width": 1,
                                                    "text": "+",
                                                    "value": "+",
                                                    "valueText": "+",
                                                    "hasTrailingTrivia": true,
                                                    "trailingTrivia": [
                                                        {
                                                            "kind": "WhitespaceTrivia",
                                                            "text": " "
                                                        }
                                                    ]
                                                },
                                                "right": {
                                                    "kind": "StringLiteral",
                                                    "fullStart": 853,
                                                    "fullEnd": 866,
                                                    "start": 853,
                                                    "end": 865,
                                                    "fullWidth": 13,
                                                    "width": 12,
                                                    "text": "'. Actual: '",
                                                    "value": ". Actual: ",
                                                    "valueText": ". Actual: ",
                                                    "hasTrailingTrivia": true,
                                                    "trailingTrivia": [
                                                        {
                                                            "kind": "WhitespaceTrivia",
                                                            "text": " "
                                                        }
                                                    ]
                                                }
                                            },
                                            "operatorToken": {
                                                "kind": "PlusToken",
                                                "fullStart": 866,
                                                "fullEnd": 868,
                                                "start": 866,
                                                "end": 867,
                                                "fullWidth": 2,
                                                "width": 1,
                                                "text": "+",
                                                "value": "+",
                                                "valueText": "+",
                                                "hasTrailingTrivia": true,
                                                "trailingTrivia": [
                                                    {
                                                        "kind": "WhitespaceTrivia",
                                                        "text": " "
                                                    }
                                                ]
                                            },
                                            "right": {
                                                "kind": "MemberAccessExpression",
                                                "fullStart": 868,
                                                "fullEnd": 884,
                                                "start": 868,
                                                "end": 884,
                                                "fullWidth": 16,
                                                "width": 16,
                                                "expression": {
                                                    "kind": "IdentifierName",
                                                    "fullStart": 868,
                                                    "fullEnd": 878,
                                                    "start": 868,
                                                    "end": 878,
                                                    "fullWidth": 10,
                                                    "width": 10,
                                                    "text": "__executed",
                                                    "value": "__executed",
                                                    "valueText": "__executed"
                                                },
                                                "dotToken": {
                                                    "kind": "DotToken",
                                                    "fullStart": 878,
                                                    "fullEnd": 879,
                                                    "start": 878,
                                                    "end": 879,
                                                    "fullWidth": 1,
                                                    "width": 1,
                                                    "text": ".",
                                                    "value": ".",
                                                    "valueText": "."
                                                },
                                                "name": {
                                                    "kind": "IdentifierName",
                                                    "fullStart": 879,
                                                    "fullEnd": 884,
                                                    "start": 879,
                                                    "end": 884,
                                                    "fullWidth": 5,
                                                    "width": 5,
                                                    "text": "index",
                                                    "value": "index",
                                                    "valueText": "index"
                                                }
                                            }
                                        }
                                    ],
                                    "closeParenToken": {
                                        "kind": "CloseParenToken",
                                        "fullStart": 884,
                                        "fullEnd": 885,
                                        "start": 884,
                                        "end": 885,
                                        "fullWidth": 1,
                                        "width": 1,
                                        "text": ")",
                                        "value": ")",
                                        "valueText": ")"
                                    }
                                }
                            },
                            "semicolonToken": {
                                "kind": "SemicolonToken",
                                "fullStart": 885,
                                "fullEnd": 887,
                                "start": 885,
                                "end": 886,
                                "fullWidth": 2,
                                "width": 1,
                                "text": ";",
                                "value": ";",
                                "valueText": ";",
                                "hasTrailingTrivia": true,
                                "hasTrailingNewLine": true,
                                "trailingTrivia": [
                                    {
                                        "kind": "NewLineTrivia",
                                        "text": "\n"
                                    }
                                ]
                            }
                        }
                    ],
                    "closeBraceToken": {
                        "kind": "CloseBraceToken",
                        "fullStart": 887,
                        "fullEnd": 889,
                        "start": 887,
                        "end": 888,
                        "fullWidth": 2,
                        "width": 1,
                        "text": "}",
                        "value": "}",
                        "valueText": "}",
                        "hasTrailingTrivia": true,
                        "hasTrailingNewLine": true,
                        "trailingTrivia": [
                            {
                                "kind": "NewLineTrivia",
                                "text": "\n"
                            }
                        ]
                    }
                }
            },
            {
                "kind": "IfStatement",
                "fullStart": 889,
                "fullEnd": 1087,
                "start": 900,
                "end": 1086,
                "fullWidth": 198,
                "width": 186,
                "ifKeyword": {
                    "kind": "IfKeyword",
                    "fullStart": 889,
                    "fullEnd": 903,
                    "start": 900,
                    "end": 902,
                    "fullWidth": 14,
                    "width": 2,
                    "text": "if",
                    "value": "if",
                    "valueText": "if",
                    "hasLeadingTrivia": true,
                    "hasLeadingComment": true,
                    "hasLeadingNewLine": true,
                    "hasTrailingTrivia": true,
                    "leadingTrivia": [
                        {
                            "kind": "NewLineTrivia",
                            "text": "\n"
                        },
                        {
                            "kind": "SingleLineCommentTrivia",
                            "text": "//CHECK#3"
                        },
                        {
                            "kind": "NewLineTrivia",
                            "text": "\n"
                        }
                    ],
                    "trailingTrivia": [
                        {
                            "kind": "WhitespaceTrivia",
                            "text": " "
                        }
                    ]
                },
                "openParenToken": {
                    "kind": "OpenParenToken",
                    "fullStart": 903,
                    "fullEnd": 904,
                    "start": 903,
                    "end": 904,
                    "fullWidth": 1,
                    "width": 1,
                    "text": "(",
                    "value": "(",
                    "valueText": "("
                },
                "condition": {
                    "kind": "NotEqualsExpression",
                    "fullStart": 904,
                    "fullEnd": 941,
                    "start": 904,
                    "end": 941,
                    "fullWidth": 37,
                    "width": 37,
                    "left": {
                        "kind": "MemberAccessExpression",
                        "fullStart": 904,
                        "fullEnd": 921,
                        "start": 904,
                        "end": 920,
                        "fullWidth": 17,
                        "width": 16,
                        "expression": {
                            "kind": "IdentifierName",
                            "fullStart": 904,
                            "fullEnd": 914,
                            "start": 904,
                            "end": 914,
                            "fullWidth": 10,
                            "width": 10,
                            "text": "__executed",
                            "value": "__executed",
                            "valueText": "__executed"
                        },
                        "dotToken": {
                            "kind": "DotToken",
                            "fullStart": 914,
                            "fullEnd": 915,
                            "start": 914,
                            "end": 915,
                            "fullWidth": 1,
                            "width": 1,
                            "text": ".",
                            "value": ".",
                            "valueText": "."
                        },
                        "name": {
                            "kind": "IdentifierName",
                            "fullStart": 915,
                            "fullEnd": 921,
                            "start": 915,
                            "end": 920,
                            "fullWidth": 6,
                            "width": 5,
                            "text": "input",
                            "value": "input",
                            "valueText": "input",
                            "hasTrailingTrivia": true,
                            "trailingTrivia": [
                                {
                                    "kind": "WhitespaceTrivia",
                                    "text": " "
                                }
                            ]
                        }
                    },
                    "operatorToken": {
                        "kind": "ExclamationEqualsEqualsToken",
                        "fullStart": 921,
                        "fullEnd": 925,
                        "start": 921,
                        "end": 924,
                        "fullWidth": 4,
                        "width": 3,
                        "text": "!==",
                        "value": "!==",
                        "valueText": "!==",
                        "hasTrailingTrivia": true,
                        "trailingTrivia": [
                            {
                                "kind": "WhitespaceTrivia",
                                "text": " "
                            }
                        ]
                    },
                    "right": {
                        "kind": "MemberAccessExpression",
                        "fullStart": 925,
                        "fullEnd": 941,
                        "start": 925,
                        "end": 941,
                        "fullWidth": 16,
                        "width": 16,
                        "expression": {
                            "kind": "IdentifierName",
                            "fullStart": 925,
                            "fullEnd": 935,
                            "start": 925,
                            "end": 935,
                            "fullWidth": 10,
                            "width": 10,
                            "text": "__expected",
                            "value": "__expected",
                            "valueText": "__expected"
                        },
                        "dotToken": {
                            "kind": "DotToken",
                            "fullStart": 935,
                            "fullEnd": 936,
                            "start": 935,
                            "end": 936,
                            "fullWidth": 1,
                            "width": 1,
                            "text": ".",
                            "value": ".",
                            "valueText": "."
                        },
                        "name": {
                            "kind": "IdentifierName",
                            "fullStart": 936,
                            "fullEnd": 941,
                            "start": 936,
                            "end": 941,
                            "fullWidth": 5,
                            "width": 5,
                            "text": "input",
                            "value": "input",
                            "valueText": "input"
                        }
                    }
                },
                "closeParenToken": {
                    "kind": "CloseParenToken",
                    "fullStart": 941,
                    "fullEnd": 943,
                    "start": 941,
                    "end": 942,
                    "fullWidth": 2,
                    "width": 1,
                    "text": ")",
                    "value": ")",
                    "valueText": ")",
                    "hasTrailingTrivia": true,
                    "trailingTrivia": [
                        {
                            "kind": "WhitespaceTrivia",
                            "text": " "
                        }
                    ]
                },
                "statement": {
                    "kind": "Block",
                    "fullStart": 943,
                    "fullEnd": 1087,
                    "start": 943,
                    "end": 1086,
                    "fullWidth": 144,
                    "width": 143,
                    "openBraceToken": {
                        "kind": "OpenBraceToken",
                        "fullStart": 943,
                        "fullEnd": 945,
                        "start": 943,
                        "end": 944,
                        "fullWidth": 2,
                        "width": 1,
                        "text": "{",
                        "value": "{",
                        "valueText": "{",
                        "hasTrailingTrivia": true,
                        "hasTrailingNewLine": true,
                        "trailingTrivia": [
                            {
                                "kind": "NewLineTrivia",
                                "text": "\n"
                            }
                        ]
                    },
                    "statements": [
                        {
                            "kind": "ExpressionStatement",
                            "fullStart": 945,
                            "fullEnd": 1085,
                            "start": 946,
                            "end": 1084,
                            "fullWidth": 140,
                            "width": 138,
                            "expression": {
                                "kind": "InvocationExpression",
                                "fullStart": 945,
                                "fullEnd": 1083,
                                "start": 946,
                                "end": 1083,
                                "fullWidth": 138,
                                "width": 137,
                                "expression": {
                                    "kind": "IdentifierName",
                                    "fullStart": 945,
                                    "fullEnd": 952,
                                    "start": 946,
                                    "end": 952,
                                    "fullWidth": 7,
                                    "width": 6,
                                    "text": "$ERROR",
                                    "value": "$ERROR",
                                    "valueText": "$ERROR",
                                    "hasLeadingTrivia": true,
                                    "leadingTrivia": [
                                        {
                                            "kind": "WhitespaceTrivia",
                                            "text": "\t"
                                        }
                                    ]
                                },
                                "argumentList": {
                                    "kind": "ArgumentList",
                                    "fullStart": 952,
                                    "fullEnd": 1083,
                                    "start": 952,
                                    "end": 1083,
                                    "fullWidth": 131,
                                    "width": 131,
                                    "openParenToken": {
                                        "kind": "OpenParenToken",
                                        "fullStart": 952,
                                        "fullEnd": 953,
                                        "start": 952,
                                        "end": 953,
                                        "fullWidth": 1,
                                        "width": 1,
                                        "text": "(",
                                        "value": "(",
                                        "valueText": "("
                                    },
                                    "arguments": [
                                        {
                                            "kind": "AddExpression",
                                            "fullStart": 953,
                                            "fullEnd": 1082,
                                            "start": 953,
                                            "end": 1082,
                                            "fullWidth": 129,
                                            "width": 129,
                                            "left": {
                                                "kind": "AddExpression",
                                                "fullStart": 953,
                                                "fullEnd": 1064,
                                                "start": 953,
                                                "end": 1063,
                                                "fullWidth": 111,
                                                "width": 110,
                                                "left": {
                                                    "kind": "AddExpression",
                                                    "fullStart": 953,
                                                    "fullEnd": 1049,
                                                    "start": 953,
                                                    "end": 1048,
                                                    "fullWidth": 96,
                                                    "width": 95,
                                                    "left": {
                                                        "kind": "StringLiteral",
                                                        "fullStart": 953,
                                                        "fullEnd": 1030,
                                                        "start": 953,
                                                        "end": 1029,
                                                        "fullWidth": 77,
                                                        "width": 76,
                                                        "text": "'#3: __executed = /[\\\\d]*[\\\\s]*bc./.exec(\\'abcdef\\'); __executed.input === '",
                                                        "value": "#3: __executed = /[\\d]*[\\s]*bc./.exec('abcdef'); __executed.input === ",
                                                        "valueText": "#3: __executed = /[\\d]*[\\s]*bc./.exec('abcdef'); __executed.input === ",
                                                        "hasTrailingTrivia": true,
                                                        "trailingTrivia": [
                                                            {
                                                                "kind": "WhitespaceTrivia",
                                                                "text": " "
                                                            }
                                                        ]
                                                    },
                                                    "operatorToken": {
                                                        "kind": "PlusToken",
                                                        "fullStart": 1030,
                                                        "fullEnd": 1032,
                                                        "start": 1030,
                                                        "end": 1031,
                                                        "fullWidth": 2,
                                                        "width": 1,
                                                        "text": "+",
                                                        "value": "+",
                                                        "valueText": "+",
                                                        "hasTrailingTrivia": true,
                                                        "trailingTrivia": [
                                                            {
                                                                "kind": "WhitespaceTrivia",
                                                                "text": " "
                                                            }
                                                        ]
                                                    },
                                                    "right": {
                                                        "kind": "MemberAccessExpression",
                                                        "fullStart": 1032,
                                                        "fullEnd": 1049,
                                                        "start": 1032,
                                                        "end": 1048,
                                                        "fullWidth": 17,
                                                        "width": 16,
                                                        "expression": {
                                                            "kind": "IdentifierName",
                                                            "fullStart": 1032,
                                                            "fullEnd": 1042,
                                                            "start": 1032,
                                                            "end": 1042,
                                                            "fullWidth": 10,
                                                            "width": 10,
                                                            "text": "__expected",
                                                            "value": "__expected",
                                                            "valueText": "__expected"
                                                        },
                                                        "dotToken": {
                                                            "kind": "DotToken",
                                                            "fullStart": 1042,
                                                            "fullEnd": 1043,
                                                            "start": 1042,
                                                            "end": 1043,
                                                            "fullWidth": 1,
                                                            "width": 1,
                                                            "text": ".",
                                                            "value": ".",
                                                            "valueText": "."
                                                        },
                                                        "name": {
                                                            "kind": "IdentifierName",
                                                            "fullStart": 1043,
                                                            "fullEnd": 1049,
                                                            "start": 1043,
                                                            "end": 1048,
                                                            "fullWidth": 6,
                                                            "width": 5,
                                                            "text": "input",
                                                            "value": "input",
                                                            "valueText": "input",
                                                            "hasTrailingTrivia": true,
                                                            "trailingTrivia": [
                                                                {
                                                                    "kind": "WhitespaceTrivia",
                                                                    "text": " "
                                                                }
                                                            ]
                                                        }
                                                    }
                                                },
                                                "operatorToken": {
                                                    "kind": "PlusToken",
                                                    "fullStart": 1049,
                                                    "fullEnd": 1051,
                                                    "start": 1049,
                                                    "end": 1050,
                                                    "fullWidth": 2,
                                                    "width": 1,
                                                    "text": "+",
                                                    "value": "+",
                                                    "valueText": "+",
                                                    "hasTrailingTrivia": true,
                                                    "trailingTrivia": [
                                                        {
                                                            "kind": "WhitespaceTrivia",
                                                            "text": " "
                                                        }
                                                    ]
                                                },
                                                "right": {
                                                    "kind": "StringLiteral",
                                                    "fullStart": 1051,
                                                    "fullEnd": 1064,
                                                    "start": 1051,
                                                    "end": 1063,
                                                    "fullWidth": 13,
                                                    "width": 12,
                                                    "text": "'. Actual: '",
                                                    "value": ". Actual: ",
                                                    "valueText": ". Actual: ",
                                                    "hasTrailingTrivia": true,
                                                    "trailingTrivia": [
                                                        {
                                                            "kind": "WhitespaceTrivia",
                                                            "text": " "
                                                        }
                                                    ]
                                                }
                                            },
                                            "operatorToken": {
                                                "kind": "PlusToken",
                                                "fullStart": 1064,
                                                "fullEnd": 1066,
                                                "start": 1064,
                                                "end": 1065,
                                                "fullWidth": 2,
                                                "width": 1,
                                                "text": "+",
                                                "value": "+",
                                                "valueText": "+",
                                                "hasTrailingTrivia": true,
                                                "trailingTrivia": [
                                                    {
                                                        "kind": "WhitespaceTrivia",
                                                        "text": " "
                                                    }
                                                ]
                                            },
                                            "right": {
                                                "kind": "MemberAccessExpression",
                                                "fullStart": 1066,
                                                "fullEnd": 1082,
                                                "start": 1066,
                                                "end": 1082,
                                                "fullWidth": 16,
                                                "width": 16,
                                                "expression": {
                                                    "kind": "IdentifierName",
                                                    "fullStart": 1066,
                                                    "fullEnd": 1076,
                                                    "start": 1066,
                                                    "end": 1076,
                                                    "fullWidth": 10,
                                                    "width": 10,
                                                    "text": "__executed",
                                                    "value": "__executed",
                                                    "valueText": "__executed"
                                                },
                                                "dotToken": {
                                                    "kind": "DotToken",
                                                    "fullStart": 1076,
                                                    "fullEnd": 1077,
                                                    "start": 1076,
                                                    "end": 1077,
                                                    "fullWidth": 1,
                                                    "width": 1,
                                                    "text": ".",
                                                    "value": ".",
                                                    "valueText": "."
                                                },
                                                "name": {
                                                    "kind": "IdentifierName",
                                                    "fullStart": 1077,
                                                    "fullEnd": 1082,
                                                    "start": 1077,
                                                    "end": 1082,
                                                    "fullWidth": 5,
                                                    "width": 5,
                                                    "text": "input",
                                                    "value": "input",
                                                    "valueText": "input"
                                                }
                                            }
                                        }
                                    ],
                                    "closeParenToken": {
                                        "kind": "CloseParenToken",
                                        "fullStart": 1082,
                                        "fullEnd": 1083,
                                        "start": 1082,
                                        "end": 1083,
                                        "fullWidth": 1,
                                        "width": 1,
                                        "text": ")",
                                        "value": ")",
                                        "valueText": ")"
                                    }
                                }
                            },
                            "semicolonToken": {
                                "kind": "SemicolonToken",
                                "fullStart": 1083,
                                "fullEnd": 1085,
                                "start": 1083,
                                "end": 1084,
                                "fullWidth": 2,
                                "width": 1,
                                "text": ";",
                                "value": ";",
                                "valueText": ";",
                                "hasTrailingTrivia": true,
                                "hasTrailingNewLine": true,
                                "trailingTrivia": [
                                    {
                                        "kind": "NewLineTrivia",
                                        "text": "\n"
                                    }
                                ]
                            }
                        }
                    ],
                    "closeBraceToken": {
                        "kind": "CloseBraceToken",
                        "fullStart": 1085,
                        "fullEnd": 1087,
                        "start": 1085,
                        "end": 1086,
                        "fullWidth": 2,
                        "width": 1,
                        "text": "}",
                        "value": "}",
                        "valueText": "}",
                        "hasTrailingTrivia": true,
                        "hasTrailingNewLine": true,
                        "trailingTrivia": [
                            {
                                "kind": "NewLineTrivia",
                                "text": "\n"
                            }
                        ]
                    }
                }
            },
            {
                "kind": "ForStatement",
                "fullStart": 1087,
                "fullEnd": 1356,
                "start": 1098,
                "end": 1355,
                "fullWidth": 269,
                "width": 257,
                "forKeyword": {
                    "kind": "ForKeyword",
                    "fullStart": 1087,
                    "fullEnd": 1101,
                    "start": 1098,
                    "end": 1101,
                    "fullWidth": 14,
                    "width": 3,
                    "text": "for",
                    "value": "for",
                    "valueText": "for",
                    "hasLeadingTrivia": true,
                    "hasLeadingComment": true,
                    "hasLeadingNewLine": true,
                    "leadingTrivia": [
                        {
                            "kind": "NewLineTrivia",
                            "text": "\n"
                        },
                        {
                            "kind": "SingleLineCommentTrivia",
                            "text": "//CHECK#4"
                        },
                        {
                            "kind": "NewLineTrivia",
                            "text": "\n"
                        }
                    ]
                },
                "openParenToken": {
                    "kind": "OpenParenToken",
                    "fullStart": 1101,
                    "fullEnd": 1102,
                    "start": 1101,
                    "end": 1102,
                    "fullWidth": 1,
                    "width": 1,
                    "text": "(",
                    "value": "(",
                    "valueText": "("
                },
                "variableDeclaration": {
                    "kind": "VariableDeclaration",
                    "fullStart": 1102,
                    "fullEnd": 1113,
                    "start": 1102,
                    "end": 1113,
                    "fullWidth": 11,
                    "width": 11,
                    "varKeyword": {
                        "kind": "VarKeyword",
                        "fullStart": 1102,
                        "fullEnd": 1106,
                        "start": 1102,
                        "end": 1105,
                        "fullWidth": 4,
                        "width": 3,
                        "text": "var",
                        "value": "var",
                        "valueText": "var",
                        "hasTrailingTrivia": true,
                        "trailingTrivia": [
                            {
                                "kind": "WhitespaceTrivia",
                                "text": " "
                            }
                        ]
                    },
                    "variableDeclarators": [
                        {
                            "kind": "VariableDeclarator",
                            "fullStart": 1106,
                            "fullEnd": 1113,
                            "start": 1106,
                            "end": 1113,
                            "fullWidth": 7,
<<<<<<< HEAD
                            "width": 7,
                            "identifier": {
=======
                            "propertyName": {
>>>>>>> 85e84683
                                "kind": "IdentifierName",
                                "fullStart": 1106,
                                "fullEnd": 1111,
                                "start": 1106,
                                "end": 1111,
                                "fullWidth": 5,
                                "width": 5,
                                "text": "index",
                                "value": "index",
                                "valueText": "index"
                            },
                            "equalsValueClause": {
                                "kind": "EqualsValueClause",
                                "fullStart": 1111,
                                "fullEnd": 1113,
                                "start": 1111,
                                "end": 1113,
                                "fullWidth": 2,
                                "width": 2,
                                "equalsToken": {
                                    "kind": "EqualsToken",
                                    "fullStart": 1111,
                                    "fullEnd": 1112,
                                    "start": 1111,
                                    "end": 1112,
                                    "fullWidth": 1,
                                    "width": 1,
                                    "text": "=",
                                    "value": "=",
                                    "valueText": "="
                                },
                                "value": {
                                    "kind": "NumericLiteral",
                                    "fullStart": 1112,
                                    "fullEnd": 1113,
                                    "start": 1112,
                                    "end": 1113,
                                    "fullWidth": 1,
                                    "width": 1,
                                    "text": "0",
                                    "value": 0,
                                    "valueText": "0"
                                }
                            }
                        }
                    ]
                },
                "firstSemicolonToken": {
                    "kind": "SemicolonToken",
                    "fullStart": 1113,
                    "fullEnd": 1115,
                    "start": 1113,
                    "end": 1114,
                    "fullWidth": 2,
                    "width": 1,
                    "text": ";",
                    "value": ";",
                    "valueText": ";",
                    "hasTrailingTrivia": true,
                    "trailingTrivia": [
                        {
                            "kind": "WhitespaceTrivia",
                            "text": " "
                        }
                    ]
                },
                "condition": {
                    "kind": "LessThanExpression",
                    "fullStart": 1115,
                    "fullEnd": 1138,
                    "start": 1115,
                    "end": 1138,
                    "fullWidth": 23,
                    "width": 23,
                    "left": {
                        "kind": "IdentifierName",
                        "fullStart": 1115,
                        "fullEnd": 1120,
                        "start": 1115,
                        "end": 1120,
                        "fullWidth": 5,
                        "width": 5,
                        "text": "index",
                        "value": "index",
                        "valueText": "index"
                    },
                    "operatorToken": {
                        "kind": "LessThanToken",
                        "fullStart": 1120,
                        "fullEnd": 1121,
                        "start": 1120,
                        "end": 1121,
                        "fullWidth": 1,
                        "width": 1,
                        "text": "<",
                        "value": "<",
                        "valueText": "<"
                    },
                    "right": {
                        "kind": "MemberAccessExpression",
                        "fullStart": 1121,
                        "fullEnd": 1138,
                        "start": 1121,
                        "end": 1138,
                        "fullWidth": 17,
                        "width": 17,
                        "expression": {
                            "kind": "IdentifierName",
                            "fullStart": 1121,
                            "fullEnd": 1131,
                            "start": 1121,
                            "end": 1131,
                            "fullWidth": 10,
                            "width": 10,
                            "text": "__expected",
                            "value": "__expected",
                            "valueText": "__expected"
                        },
                        "dotToken": {
                            "kind": "DotToken",
                            "fullStart": 1131,
                            "fullEnd": 1132,
                            "start": 1131,
                            "end": 1132,
                            "fullWidth": 1,
                            "width": 1,
                            "text": ".",
                            "value": ".",
                            "valueText": "."
                        },
                        "name": {
                            "kind": "IdentifierName",
                            "fullStart": 1132,
                            "fullEnd": 1138,
                            "start": 1132,
                            "end": 1138,
                            "fullWidth": 6,
                            "width": 6,
                            "text": "length",
                            "value": "length",
                            "valueText": "length"
                        }
                    }
                },
                "secondSemicolonToken": {
                    "kind": "SemicolonToken",
                    "fullStart": 1138,
                    "fullEnd": 1140,
                    "start": 1138,
                    "end": 1139,
                    "fullWidth": 2,
                    "width": 1,
                    "text": ";",
                    "value": ";",
                    "valueText": ";",
                    "hasTrailingTrivia": true,
                    "trailingTrivia": [
                        {
                            "kind": "WhitespaceTrivia",
                            "text": " "
                        }
                    ]
                },
                "incrementor": {
                    "kind": "PostIncrementExpression",
                    "fullStart": 1140,
                    "fullEnd": 1147,
                    "start": 1140,
                    "end": 1147,
                    "fullWidth": 7,
                    "width": 7,
                    "operand": {
                        "kind": "IdentifierName",
                        "fullStart": 1140,
                        "fullEnd": 1145,
                        "start": 1140,
                        "end": 1145,
                        "fullWidth": 5,
                        "width": 5,
                        "text": "index",
                        "value": "index",
                        "valueText": "index"
                    },
                    "operatorToken": {
                        "kind": "PlusPlusToken",
                        "fullStart": 1145,
                        "fullEnd": 1147,
                        "start": 1145,
                        "end": 1147,
                        "fullWidth": 2,
                        "width": 2,
                        "text": "++",
                        "value": "++",
                        "valueText": "++"
                    }
                },
                "closeParenToken": {
                    "kind": "CloseParenToken",
                    "fullStart": 1147,
                    "fullEnd": 1149,
                    "start": 1147,
                    "end": 1148,
                    "fullWidth": 2,
                    "width": 1,
                    "text": ")",
                    "value": ")",
                    "valueText": ")",
                    "hasTrailingTrivia": true,
                    "trailingTrivia": [
                        {
                            "kind": "WhitespaceTrivia",
                            "text": " "
                        }
                    ]
                },
                "statement": {
                    "kind": "Block",
                    "fullStart": 1149,
                    "fullEnd": 1356,
                    "start": 1149,
                    "end": 1355,
                    "fullWidth": 207,
                    "width": 206,
                    "openBraceToken": {
                        "kind": "OpenBraceToken",
                        "fullStart": 1149,
                        "fullEnd": 1151,
                        "start": 1149,
                        "end": 1150,
                        "fullWidth": 2,
                        "width": 1,
                        "text": "{",
                        "value": "{",
                        "valueText": "{",
                        "hasTrailingTrivia": true,
                        "hasTrailingNewLine": true,
                        "trailingTrivia": [
                            {
                                "kind": "NewLineTrivia",
                                "text": "\n"
                            }
                        ]
                    },
                    "statements": [
                        {
                            "kind": "IfStatement",
                            "fullStart": 1151,
                            "fullEnd": 1354,
                            "start": 1152,
                            "end": 1353,
                            "fullWidth": 203,
                            "width": 201,
                            "ifKeyword": {
                                "kind": "IfKeyword",
                                "fullStart": 1151,
                                "fullEnd": 1155,
                                "start": 1152,
                                "end": 1154,
                                "fullWidth": 4,
                                "width": 2,
                                "text": "if",
                                "value": "if",
                                "valueText": "if",
                                "hasLeadingTrivia": true,
                                "hasTrailingTrivia": true,
                                "leadingTrivia": [
                                    {
                                        "kind": "WhitespaceTrivia",
                                        "text": "\t"
                                    }
                                ],
                                "trailingTrivia": [
                                    {
                                        "kind": "WhitespaceTrivia",
                                        "text": " "
                                    }
                                ]
                            },
                            "openParenToken": {
                                "kind": "OpenParenToken",
                                "fullStart": 1155,
                                "fullEnd": 1156,
                                "start": 1155,
                                "end": 1156,
                                "fullWidth": 1,
                                "width": 1,
                                "text": "(",
                                "value": "(",
                                "valueText": "("
                            },
                            "condition": {
                                "kind": "NotEqualsExpression",
                                "fullStart": 1156,
                                "fullEnd": 1195,
                                "start": 1156,
                                "end": 1195,
                                "fullWidth": 39,
                                "width": 39,
                                "left": {
                                    "kind": "ElementAccessExpression",
                                    "fullStart": 1156,
                                    "fullEnd": 1174,
                                    "start": 1156,
                                    "end": 1173,
                                    "fullWidth": 18,
                                    "width": 17,
                                    "expression": {
                                        "kind": "IdentifierName",
                                        "fullStart": 1156,
                                        "fullEnd": 1166,
                                        "start": 1156,
                                        "end": 1166,
                                        "fullWidth": 10,
                                        "width": 10,
                                        "text": "__executed",
                                        "value": "__executed",
                                        "valueText": "__executed"
                                    },
                                    "openBracketToken": {
                                        "kind": "OpenBracketToken",
                                        "fullStart": 1166,
                                        "fullEnd": 1167,
                                        "start": 1166,
                                        "end": 1167,
                                        "fullWidth": 1,
                                        "width": 1,
                                        "text": "[",
                                        "value": "[",
                                        "valueText": "["
                                    },
                                    "argumentExpression": {
                                        "kind": "IdentifierName",
                                        "fullStart": 1167,
                                        "fullEnd": 1172,
                                        "start": 1167,
                                        "end": 1172,
                                        "fullWidth": 5,
                                        "width": 5,
                                        "text": "index",
                                        "value": "index",
                                        "valueText": "index"
                                    },
                                    "closeBracketToken": {
                                        "kind": "CloseBracketToken",
                                        "fullStart": 1172,
                                        "fullEnd": 1174,
                                        "start": 1172,
                                        "end": 1173,
                                        "fullWidth": 2,
                                        "width": 1,
                                        "text": "]",
                                        "value": "]",
                                        "valueText": "]",
                                        "hasTrailingTrivia": true,
                                        "trailingTrivia": [
                                            {
                                                "kind": "WhitespaceTrivia",
                                                "text": " "
                                            }
                                        ]
                                    }
                                },
                                "operatorToken": {
                                    "kind": "ExclamationEqualsEqualsToken",
                                    "fullStart": 1174,
                                    "fullEnd": 1178,
                                    "start": 1174,
                                    "end": 1177,
                                    "fullWidth": 4,
                                    "width": 3,
                                    "text": "!==",
                                    "value": "!==",
                                    "valueText": "!==",
                                    "hasTrailingTrivia": true,
                                    "trailingTrivia": [
                                        {
                                            "kind": "WhitespaceTrivia",
                                            "text": " "
                                        }
                                    ]
                                },
                                "right": {
                                    "kind": "ElementAccessExpression",
                                    "fullStart": 1178,
                                    "fullEnd": 1195,
                                    "start": 1178,
                                    "end": 1195,
                                    "fullWidth": 17,
                                    "width": 17,
                                    "expression": {
                                        "kind": "IdentifierName",
                                        "fullStart": 1178,
                                        "fullEnd": 1188,
                                        "start": 1178,
                                        "end": 1188,
                                        "fullWidth": 10,
                                        "width": 10,
                                        "text": "__expected",
                                        "value": "__expected",
                                        "valueText": "__expected"
                                    },
                                    "openBracketToken": {
                                        "kind": "OpenBracketToken",
                                        "fullStart": 1188,
                                        "fullEnd": 1189,
                                        "start": 1188,
                                        "end": 1189,
                                        "fullWidth": 1,
                                        "width": 1,
                                        "text": "[",
                                        "value": "[",
                                        "valueText": "["
                                    },
                                    "argumentExpression": {
                                        "kind": "IdentifierName",
                                        "fullStart": 1189,
                                        "fullEnd": 1194,
                                        "start": 1189,
                                        "end": 1194,
                                        "fullWidth": 5,
                                        "width": 5,
                                        "text": "index",
                                        "value": "index",
                                        "valueText": "index"
                                    },
                                    "closeBracketToken": {
                                        "kind": "CloseBracketToken",
                                        "fullStart": 1194,
                                        "fullEnd": 1195,
                                        "start": 1194,
                                        "end": 1195,
                                        "fullWidth": 1,
                                        "width": 1,
                                        "text": "]",
                                        "value": "]",
                                        "valueText": "]"
                                    }
                                }
                            },
                            "closeParenToken": {
                                "kind": "CloseParenToken",
                                "fullStart": 1195,
                                "fullEnd": 1197,
                                "start": 1195,
                                "end": 1196,
                                "fullWidth": 2,
                                "width": 1,
                                "text": ")",
                                "value": ")",
                                "valueText": ")",
                                "hasTrailingTrivia": true,
                                "trailingTrivia": [
                                    {
                                        "kind": "WhitespaceTrivia",
                                        "text": " "
                                    }
                                ]
                            },
                            "statement": {
                                "kind": "Block",
                                "fullStart": 1197,
                                "fullEnd": 1354,
                                "start": 1197,
                                "end": 1353,
                                "fullWidth": 157,
                                "width": 156,
                                "openBraceToken": {
                                    "kind": "OpenBraceToken",
                                    "fullStart": 1197,
                                    "fullEnd": 1199,
                                    "start": 1197,
                                    "end": 1198,
                                    "fullWidth": 2,
                                    "width": 1,
                                    "text": "{",
                                    "value": "{",
                                    "valueText": "{",
                                    "hasTrailingTrivia": true,
                                    "hasTrailingNewLine": true,
                                    "trailingTrivia": [
                                        {
                                            "kind": "NewLineTrivia",
                                            "text": "\n"
                                        }
                                    ]
                                },
                                "statements": [
                                    {
                                        "kind": "ExpressionStatement",
                                        "fullStart": 1199,
                                        "fullEnd": 1351,
                                        "start": 1201,
                                        "end": 1350,
                                        "fullWidth": 152,
                                        "width": 149,
                                        "expression": {
                                            "kind": "InvocationExpression",
                                            "fullStart": 1199,
                                            "fullEnd": 1349,
                                            "start": 1201,
                                            "end": 1349,
                                            "fullWidth": 150,
                                            "width": 148,
                                            "expression": {
                                                "kind": "IdentifierName",
                                                "fullStart": 1199,
                                                "fullEnd": 1207,
                                                "start": 1201,
                                                "end": 1207,
                                                "fullWidth": 8,
                                                "width": 6,
                                                "text": "$ERROR",
                                                "value": "$ERROR",
                                                "valueText": "$ERROR",
                                                "hasLeadingTrivia": true,
                                                "leadingTrivia": [
                                                    {
                                                        "kind": "WhitespaceTrivia",
                                                        "text": "\t\t"
                                                    }
                                                ]
                                            },
                                            "argumentList": {
                                                "kind": "ArgumentList",
                                                "fullStart": 1207,
                                                "fullEnd": 1349,
                                                "start": 1207,
                                                "end": 1349,
                                                "fullWidth": 142,
                                                "width": 142,
                                                "openParenToken": {
                                                    "kind": "OpenParenToken",
                                                    "fullStart": 1207,
                                                    "fullEnd": 1208,
                                                    "start": 1207,
                                                    "end": 1208,
                                                    "fullWidth": 1,
                                                    "width": 1,
                                                    "text": "(",
                                                    "value": "(",
                                                    "valueText": "("
                                                },
                                                "arguments": [
                                                    {
                                                        "kind": "AddExpression",
                                                        "fullStart": 1208,
                                                        "fullEnd": 1348,
                                                        "start": 1208,
                                                        "end": 1348,
                                                        "fullWidth": 140,
                                                        "width": 140,
                                                        "left": {
                                                            "kind": "AddExpression",
                                                            "fullStart": 1208,
                                                            "fullEnd": 1329,
                                                            "start": 1208,
                                                            "end": 1328,
                                                            "fullWidth": 121,
                                                            "width": 120,
                                                            "left": {
                                                                "kind": "AddExpression",
                                                                "fullStart": 1208,
                                                                "fullEnd": 1314,
                                                                "start": 1208,
                                                                "end": 1313,
                                                                "fullWidth": 106,
                                                                "width": 105,
                                                                "left": {
                                                                    "kind": "AddExpression",
                                                                    "fullStart": 1208,
                                                                    "fullEnd": 1294,
                                                                    "start": 1208,
                                                                    "end": 1293,
                                                                    "fullWidth": 86,
                                                                    "width": 85,
                                                                    "left": {
                                                                        "kind": "AddExpression",
                                                                        "fullStart": 1208,
                                                                        "fullEnd": 1283,
                                                                        "start": 1208,
                                                                        "end": 1282,
                                                                        "fullWidth": 75,
                                                                        "width": 74,
                                                                        "left": {
                                                                            "kind": "StringLiteral",
                                                                            "fullStart": 1208,
                                                                            "fullEnd": 1275,
                                                                            "start": 1208,
                                                                            "end": 1274,
                                                                            "fullWidth": 67,
                                                                            "width": 66,
                                                                            "text": "'#4: __executed = /[\\\\d]*[\\\\s]*bc./.exec(\\'abcdef\\'); __executed['",
                                                                            "value": "#4: __executed = /[\\d]*[\\s]*bc./.exec('abcdef'); __executed[",
                                                                            "valueText": "#4: __executed = /[\\d]*[\\s]*bc./.exec('abcdef'); __executed[",
                                                                            "hasTrailingTrivia": true,
                                                                            "trailingTrivia": [
                                                                                {
                                                                                    "kind": "WhitespaceTrivia",
                                                                                    "text": " "
                                                                                }
                                                                            ]
                                                                        },
                                                                        "operatorToken": {
                                                                            "kind": "PlusToken",
                                                                            "fullStart": 1275,
                                                                            "fullEnd": 1277,
                                                                            "start": 1275,
                                                                            "end": 1276,
                                                                            "fullWidth": 2,
                                                                            "width": 1,
                                                                            "text": "+",
                                                                            "value": "+",
                                                                            "valueText": "+",
                                                                            "hasTrailingTrivia": true,
                                                                            "trailingTrivia": [
                                                                                {
                                                                                    "kind": "WhitespaceTrivia",
                                                                                    "text": " "
                                                                                }
                                                                            ]
                                                                        },
                                                                        "right": {
                                                                            "kind": "IdentifierName",
                                                                            "fullStart": 1277,
                                                                            "fullEnd": 1283,
                                                                            "start": 1277,
                                                                            "end": 1282,
                                                                            "fullWidth": 6,
                                                                            "width": 5,
                                                                            "text": "index",
                                                                            "value": "index",
                                                                            "valueText": "index",
                                                                            "hasTrailingTrivia": true,
                                                                            "trailingTrivia": [
                                                                                {
                                                                                    "kind": "WhitespaceTrivia",
                                                                                    "text": " "
                                                                                }
                                                                            ]
                                                                        }
                                                                    },
                                                                    "operatorToken": {
                                                                        "kind": "PlusToken",
                                                                        "fullStart": 1283,
                                                                        "fullEnd": 1285,
                                                                        "start": 1283,
                                                                        "end": 1284,
                                                                        "fullWidth": 2,
                                                                        "width": 1,
                                                                        "text": "+",
                                                                        "value": "+",
                                                                        "valueText": "+",
                                                                        "hasTrailingTrivia": true,
                                                                        "trailingTrivia": [
                                                                            {
                                                                                "kind": "WhitespaceTrivia",
                                                                                "text": " "
                                                                            }
                                                                        ]
                                                                    },
                                                                    "right": {
                                                                        "kind": "StringLiteral",
                                                                        "fullStart": 1285,
                                                                        "fullEnd": 1294,
                                                                        "start": 1285,
                                                                        "end": 1293,
                                                                        "fullWidth": 9,
                                                                        "width": 8,
                                                                        "text": "'] === '",
                                                                        "value": "] === ",
                                                                        "valueText": "] === ",
                                                                        "hasTrailingTrivia": true,
                                                                        "trailingTrivia": [
                                                                            {
                                                                                "kind": "WhitespaceTrivia",
                                                                                "text": " "
                                                                            }
                                                                        ]
                                                                    }
                                                                },
                                                                "operatorToken": {
                                                                    "kind": "PlusToken",
                                                                    "fullStart": 1294,
                                                                    "fullEnd": 1296,
                                                                    "start": 1294,
                                                                    "end": 1295,
                                                                    "fullWidth": 2,
                                                                    "width": 1,
                                                                    "text": "+",
                                                                    "value": "+",
                                                                    "valueText": "+",
                                                                    "hasTrailingTrivia": true,
                                                                    "trailingTrivia": [
                                                                        {
                                                                            "kind": "WhitespaceTrivia",
                                                                            "text": " "
                                                                        }
                                                                    ]
                                                                },
                                                                "right": {
                                                                    "kind": "ElementAccessExpression",
                                                                    "fullStart": 1296,
                                                                    "fullEnd": 1314,
                                                                    "start": 1296,
                                                                    "end": 1313,
                                                                    "fullWidth": 18,
                                                                    "width": 17,
                                                                    "expression": {
                                                                        "kind": "IdentifierName",
                                                                        "fullStart": 1296,
                                                                        "fullEnd": 1306,
                                                                        "start": 1296,
                                                                        "end": 1306,
                                                                        "fullWidth": 10,
                                                                        "width": 10,
                                                                        "text": "__expected",
                                                                        "value": "__expected",
                                                                        "valueText": "__expected"
                                                                    },
                                                                    "openBracketToken": {
                                                                        "kind": "OpenBracketToken",
                                                                        "fullStart": 1306,
                                                                        "fullEnd": 1307,
                                                                        "start": 1306,
                                                                        "end": 1307,
                                                                        "fullWidth": 1,
                                                                        "width": 1,
                                                                        "text": "[",
                                                                        "value": "[",
                                                                        "valueText": "["
                                                                    },
                                                                    "argumentExpression": {
                                                                        "kind": "IdentifierName",
                                                                        "fullStart": 1307,
                                                                        "fullEnd": 1312,
                                                                        "start": 1307,
                                                                        "end": 1312,
                                                                        "fullWidth": 5,
                                                                        "width": 5,
                                                                        "text": "index",
                                                                        "value": "index",
                                                                        "valueText": "index"
                                                                    },
                                                                    "closeBracketToken": {
                                                                        "kind": "CloseBracketToken",
                                                                        "fullStart": 1312,
                                                                        "fullEnd": 1314,
                                                                        "start": 1312,
                                                                        "end": 1313,
                                                                        "fullWidth": 2,
                                                                        "width": 1,
                                                                        "text": "]",
                                                                        "value": "]",
                                                                        "valueText": "]",
                                                                        "hasTrailingTrivia": true,
                                                                        "trailingTrivia": [
                                                                            {
                                                                                "kind": "WhitespaceTrivia",
                                                                                "text": " "
                                                                            }
                                                                        ]
                                                                    }
                                                                }
                                                            },
                                                            "operatorToken": {
                                                                "kind": "PlusToken",
                                                                "fullStart": 1314,
                                                                "fullEnd": 1316,
                                                                "start": 1314,
                                                                "end": 1315,
                                                                "fullWidth": 2,
                                                                "width": 1,
                                                                "text": "+",
                                                                "value": "+",
                                                                "valueText": "+",
                                                                "hasTrailingTrivia": true,
                                                                "trailingTrivia": [
                                                                    {
                                                                        "kind": "WhitespaceTrivia",
                                                                        "text": " "
                                                                    }
                                                                ]
                                                            },
                                                            "right": {
                                                                "kind": "StringLiteral",
                                                                "fullStart": 1316,
                                                                "fullEnd": 1329,
                                                                "start": 1316,
                                                                "end": 1328,
                                                                "fullWidth": 13,
                                                                "width": 12,
                                                                "text": "'. Actual: '",
                                                                "value": ". Actual: ",
                                                                "valueText": ". Actual: ",
                                                                "hasTrailingTrivia": true,
                                                                "trailingTrivia": [
                                                                    {
                                                                        "kind": "WhitespaceTrivia",
                                                                        "text": " "
                                                                    }
                                                                ]
                                                            }
                                                        },
                                                        "operatorToken": {
                                                            "kind": "PlusToken",
                                                            "fullStart": 1329,
                                                            "fullEnd": 1331,
                                                            "start": 1329,
                                                            "end": 1330,
                                                            "fullWidth": 2,
                                                            "width": 1,
                                                            "text": "+",
                                                            "value": "+",
                                                            "valueText": "+",
                                                            "hasTrailingTrivia": true,
                                                            "trailingTrivia": [
                                                                {
                                                                    "kind": "WhitespaceTrivia",
                                                                    "text": " "
                                                                }
                                                            ]
                                                        },
                                                        "right": {
                                                            "kind": "ElementAccessExpression",
                                                            "fullStart": 1331,
                                                            "fullEnd": 1348,
                                                            "start": 1331,
                                                            "end": 1348,
                                                            "fullWidth": 17,
                                                            "width": 17,
                                                            "expression": {
                                                                "kind": "IdentifierName",
                                                                "fullStart": 1331,
                                                                "fullEnd": 1341,
                                                                "start": 1331,
                                                                "end": 1341,
                                                                "fullWidth": 10,
                                                                "width": 10,
                                                                "text": "__executed",
                                                                "value": "__executed",
                                                                "valueText": "__executed"
                                                            },
                                                            "openBracketToken": {
                                                                "kind": "OpenBracketToken",
                                                                "fullStart": 1341,
                                                                "fullEnd": 1342,
                                                                "start": 1341,
                                                                "end": 1342,
                                                                "fullWidth": 1,
                                                                "width": 1,
                                                                "text": "[",
                                                                "value": "[",
                                                                "valueText": "["
                                                            },
                                                            "argumentExpression": {
                                                                "kind": "IdentifierName",
                                                                "fullStart": 1342,
                                                                "fullEnd": 1347,
                                                                "start": 1342,
                                                                "end": 1347,
                                                                "fullWidth": 5,
                                                                "width": 5,
                                                                "text": "index",
                                                                "value": "index",
                                                                "valueText": "index"
                                                            },
                                                            "closeBracketToken": {
                                                                "kind": "CloseBracketToken",
                                                                "fullStart": 1347,
                                                                "fullEnd": 1348,
                                                                "start": 1347,
                                                                "end": 1348,
                                                                "fullWidth": 1,
                                                                "width": 1,
                                                                "text": "]",
                                                                "value": "]",
                                                                "valueText": "]"
                                                            }
                                                        }
                                                    }
                                                ],
                                                "closeParenToken": {
                                                    "kind": "CloseParenToken",
                                                    "fullStart": 1348,
                                                    "fullEnd": 1349,
                                                    "start": 1348,
                                                    "end": 1349,
                                                    "fullWidth": 1,
                                                    "width": 1,
                                                    "text": ")",
                                                    "value": ")",
                                                    "valueText": ")"
                                                }
                                            }
                                        },
                                        "semicolonToken": {
                                            "kind": "SemicolonToken",
                                            "fullStart": 1349,
                                            "fullEnd": 1351,
                                            "start": 1349,
                                            "end": 1350,
                                            "fullWidth": 2,
                                            "width": 1,
                                            "text": ";",
                                            "value": ";",
                                            "valueText": ";",
                                            "hasTrailingTrivia": true,
                                            "hasTrailingNewLine": true,
                                            "trailingTrivia": [
                                                {
                                                    "kind": "NewLineTrivia",
                                                    "text": "\n"
                                                }
                                            ]
                                        }
                                    }
                                ],
                                "closeBraceToken": {
                                    "kind": "CloseBraceToken",
                                    "fullStart": 1351,
                                    "fullEnd": 1354,
                                    "start": 1352,
                                    "end": 1353,
                                    "fullWidth": 3,
                                    "width": 1,
                                    "text": "}",
                                    "value": "}",
                                    "valueText": "}",
                                    "hasLeadingTrivia": true,
                                    "hasTrailingTrivia": true,
                                    "hasTrailingNewLine": true,
                                    "leadingTrivia": [
                                        {
                                            "kind": "WhitespaceTrivia",
                                            "text": "\t"
                                        }
                                    ],
                                    "trailingTrivia": [
                                        {
                                            "kind": "NewLineTrivia",
                                            "text": "\n"
                                        }
                                    ]
                                }
                            }
                        }
                    ],
                    "closeBraceToken": {
                        "kind": "CloseBraceToken",
                        "fullStart": 1354,
                        "fullEnd": 1356,
                        "start": 1354,
                        "end": 1355,
                        "fullWidth": 2,
                        "width": 1,
                        "text": "}",
                        "value": "}",
                        "valueText": "}",
                        "hasTrailingTrivia": true,
                        "hasTrailingNewLine": true,
                        "trailingTrivia": [
                            {
                                "kind": "NewLineTrivia",
                                "text": "\n"
                            }
                        ]
                    }
                }
            }
        ],
        "endOfFileToken": {
            "kind": "EndOfFileToken",
            "fullStart": 1356,
            "fullEnd": 1358,
            "start": 1358,
            "end": 1358,
            "fullWidth": 2,
            "width": 0,
            "text": "",
            "hasLeadingTrivia": true,
            "hasLeadingNewLine": true,
            "leadingTrivia": [
                {
                    "kind": "NewLineTrivia",
                    "text": "\n"
                },
                {
                    "kind": "NewLineTrivia",
                    "text": "\n"
                }
            ]
        }
    },
    "lineMap": {
        "lineStarts": [
            0,
            61,
            132,
            133,
            137,
            229,
            232,
            291,
            364,
            368,
            369,
            414,
            415,
            437,
            459,
            488,
            489,
            499,
            546,
            689,
            691,
            692,
            702,
            747,
            887,
            889,
            890,
            900,
            945,
            1085,
            1087,
            1088,
            1098,
            1151,
            1199,
            1351,
            1354,
            1356,
            1357,
            1358
        ],
        "length": 1358
    }
}<|MERGE_RESOLUTION|>--- conflicted
+++ resolved
@@ -2378,12 +2378,8 @@
                             "start": 1106,
                             "end": 1113,
                             "fullWidth": 7,
-<<<<<<< HEAD
                             "width": 7,
-                            "identifier": {
-=======
                             "propertyName": {
->>>>>>> 85e84683
                                 "kind": "IdentifierName",
                                 "fullStart": 1106,
                                 "fullEnd": 1111,
