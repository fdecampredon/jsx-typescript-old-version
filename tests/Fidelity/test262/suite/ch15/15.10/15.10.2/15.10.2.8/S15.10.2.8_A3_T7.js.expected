{
    "isDeclaration": false,
    "languageVersion": "EcmaScript5",
    "parseOptions": {
        "allowAutomaticSemicolonInsertion": true
    },
    "sourceUnit": {
        "kind": "SourceUnit",
        "fullStart": 0,
        "fullEnd": 1627,
        "start": 637,
        "end": 1627,
        "fullWidth": 1627,
        "width": 990,
        "isIncrementallyUnusable": true,
        "moduleElements": [
            {
                "kind": "ExpressionStatement",
                "fullStart": 0,
                "fullEnd": 682,
                "start": 637,
                "end": 681,
                "fullWidth": 682,
                "width": 44,
                "isIncrementallyUnusable": true,
                "expression": {
                    "kind": "AssignmentExpression",
                    "fullStart": 0,
                    "fullEnd": 680,
                    "start": 637,
                    "end": 680,
                    "fullWidth": 680,
                    "width": 43,
                    "isIncrementallyUnusable": true,
                    "left": {
                        "kind": "IdentifierName",
                        "fullStart": 0,
                        "fullEnd": 648,
                        "start": 637,
                        "end": 647,
                        "fullWidth": 648,
                        "width": 10,
                        "text": "__executed",
                        "value": "__executed",
                        "valueText": "__executed",
                        "hasLeadingTrivia": true,
                        "hasLeadingComment": true,
                        "hasLeadingNewLine": true,
                        "hasTrailingTrivia": true,
                        "leadingTrivia": [
                            {
                                "kind": "SingleLineCommentTrivia",
                                "text": "// Copyright 2009 the Sputnik authors.  All rights reserved."
                            },
                            {
                                "kind": "NewLineTrivia",
                                "text": "\n"
                            },
                            {
                                "kind": "SingleLineCommentTrivia",
                                "text": "// This code is governed by the BSD license found in the LICENSE file."
                            },
                            {
                                "kind": "NewLineTrivia",
                                "text": "\n"
                            },
                            {
                                "kind": "NewLineTrivia",
                                "text": "\n"
                            },
                            {
                                "kind": "MultiLineCommentTrivia",
                                "text": "/**\n * Parentheses of the form ( Disjunction ) serve both to group the components of the Disjunction pattern together and to save the result of the match.\n * The result can be used either in a backreference (\\ followed by a nonzero decimal number),\n * referenced in a replace string,\n * or returned as part of an array from the regular expression matching function\n *\n * @path ch15/15.10/15.10.2/15.10.2.8/S15.10.2.8_A3_T7.js\n * @description Execute /(aa)bcd\\1/.exec(\"aabcdaabcd\") and check results\n */"
                            },
                            {
                                "kind": "NewLineTrivia",
                                "text": "\n"
                            },
                            {
                                "kind": "NewLineTrivia",
                                "text": "\n"
                            }
                        ],
                        "trailingTrivia": [
                            {
                                "kind": "WhitespaceTrivia",
                                "text": " "
                            }
                        ]
                    },
                    "operatorToken": {
                        "kind": "EqualsToken",
                        "fullStart": 648,
                        "fullEnd": 650,
                        "start": 648,
                        "end": 649,
                        "fullWidth": 2,
                        "width": 1,
                        "text": "=",
                        "value": "=",
                        "valueText": "=",
                        "hasTrailingTrivia": true,
                        "trailingTrivia": [
                            {
                                "kind": "WhitespaceTrivia",
                                "text": " "
                            }
                        ]
                    },
                    "right": {
                        "kind": "InvocationExpression",
                        "fullStart": 650,
                        "fullEnd": 680,
                        "start": 650,
                        "end": 680,
                        "fullWidth": 30,
                        "width": 30,
                        "isIncrementallyUnusable": true,
                        "expression": {
                            "kind": "MemberAccessExpression",
                            "fullStart": 650,
                            "fullEnd": 666,
                            "start": 650,
                            "end": 666,
                            "fullWidth": 16,
                            "width": 16,
                            "isIncrementallyUnusable": true,
                            "expression": {
                                "kind": "RegularExpressionLiteral",
                                "fullStart": 650,
                                "fullEnd": 661,
                                "start": 650,
                                "end": 661,
                                "fullWidth": 11,
                                "width": 11,
                                "text": "/(aa)bcd\\1/",
                                "value": {},
                                "valueText": "/(aa)bcd\\1/"
                            },
                            "dotToken": {
                                "kind": "DotToken",
                                "fullStart": 661,
                                "fullEnd": 662,
                                "start": 661,
                                "end": 662,
                                "fullWidth": 1,
                                "width": 1,
                                "text": ".",
                                "value": ".",
                                "valueText": "."
                            },
                            "name": {
                                "kind": "IdentifierName",
                                "fullStart": 662,
                                "fullEnd": 666,
                                "start": 662,
                                "end": 666,
                                "fullWidth": 4,
                                "width": 4,
                                "text": "exec",
                                "value": "exec",
                                "valueText": "exec"
                            }
                        },
                        "argumentList": {
                            "kind": "ArgumentList",
                            "fullStart": 666,
                            "fullEnd": 680,
                            "start": 666,
                            "end": 680,
                            "fullWidth": 14,
                            "width": 14,
                            "openParenToken": {
                                "kind": "OpenParenToken",
                                "fullStart": 666,
                                "fullEnd": 667,
                                "start": 666,
                                "end": 667,
                                "fullWidth": 1,
                                "width": 1,
                                "text": "(",
                                "value": "(",
                                "valueText": "("
                            },
                            "arguments": [
                                {
                                    "kind": "StringLiteral",
                                    "fullStart": 667,
                                    "fullEnd": 679,
                                    "start": 667,
                                    "end": 679,
                                    "fullWidth": 12,
                                    "width": 12,
                                    "text": "\"aabcdaabcd\"",
                                    "value": "aabcdaabcd",
                                    "valueText": "aabcdaabcd"
                                }
                            ],
                            "closeParenToken": {
                                "kind": "CloseParenToken",
                                "fullStart": 679,
                                "fullEnd": 680,
                                "start": 679,
                                "end": 680,
                                "fullWidth": 1,
                                "width": 1,
                                "text": ")",
                                "value": ")",
                                "valueText": ")"
                            }
                        }
                    }
                },
                "semicolonToken": {
                    "kind": "SemicolonToken",
                    "fullStart": 680,
                    "fullEnd": 682,
                    "start": 680,
                    "end": 681,
                    "fullWidth": 2,
                    "width": 1,
                    "text": ";",
                    "value": ";",
                    "valueText": ";",
                    "hasTrailingTrivia": true,
                    "hasTrailingNewLine": true,
                    "trailingTrivia": [
                        {
                            "kind": "NewLineTrivia",
                            "text": "\n"
                        }
                    ]
                }
            },
            {
                "kind": "ExpressionStatement",
                "fullStart": 682,
                "fullEnd": 714,
                "start": 683,
                "end": 713,
                "fullWidth": 32,
                "width": 30,
                "expression": {
                    "kind": "AssignmentExpression",
                    "fullStart": 682,
                    "fullEnd": 712,
                    "start": 683,
                    "end": 712,
                    "fullWidth": 30,
                    "width": 29,
                    "left": {
                        "kind": "IdentifierName",
                        "fullStart": 682,
                        "fullEnd": 694,
                        "start": 683,
                        "end": 693,
                        "fullWidth": 12,
                        "width": 10,
                        "text": "__expected",
                        "value": "__expected",
                        "valueText": "__expected",
                        "hasLeadingTrivia": true,
                        "hasLeadingNewLine": true,
                        "hasTrailingTrivia": true,
                        "leadingTrivia": [
                            {
                                "kind": "NewLineTrivia",
                                "text": "\n"
                            }
                        ],
                        "trailingTrivia": [
                            {
                                "kind": "WhitespaceTrivia",
                                "text": " "
                            }
                        ]
                    },
                    "operatorToken": {
                        "kind": "EqualsToken",
                        "fullStart": 694,
                        "fullEnd": 696,
                        "start": 694,
                        "end": 695,
                        "fullWidth": 2,
                        "width": 1,
                        "text": "=",
                        "value": "=",
                        "valueText": "=",
                        "hasTrailingTrivia": true,
                        "trailingTrivia": [
                            {
                                "kind": "WhitespaceTrivia",
                                "text": " "
                            }
                        ]
                    },
                    "right": {
                        "kind": "ArrayLiteralExpression",
                        "fullStart": 696,
                        "fullEnd": 712,
                        "start": 696,
                        "end": 712,
                        "fullWidth": 16,
                        "width": 16,
                        "openBracketToken": {
                            "kind": "OpenBracketToken",
                            "fullStart": 696,
                            "fullEnd": 697,
                            "start": 696,
                            "end": 697,
                            "fullWidth": 1,
                            "width": 1,
                            "text": "[",
                            "value": "[",
                            "valueText": "["
                        },
                        "expressions": [
                            {
                                "kind": "StringLiteral",
                                "fullStart": 697,
                                "fullEnd": 706,
                                "start": 697,
                                "end": 706,
                                "fullWidth": 9,
                                "width": 9,
                                "text": "\"aabcdaa\"",
                                "value": "aabcdaa",
                                "valueText": "aabcdaa"
                            },
                            {
                                "kind": "CommaToken",
                                "fullStart": 706,
                                "fullEnd": 707,
                                "start": 706,
                                "end": 707,
                                "fullWidth": 1,
                                "width": 1,
                                "text": ",",
                                "value": ",",
                                "valueText": ","
                            },
                            {
                                "kind": "StringLiteral",
                                "fullStart": 707,
                                "fullEnd": 711,
                                "start": 707,
                                "end": 711,
                                "fullWidth": 4,
                                "width": 4,
                                "text": "\"aa\"",
                                "value": "aa",
                                "valueText": "aa"
                            }
                        ],
                        "closeBracketToken": {
                            "kind": "CloseBracketToken",
                            "fullStart": 711,
                            "fullEnd": 712,
                            "start": 711,
                            "end": 712,
                            "fullWidth": 1,
                            "width": 1,
                            "text": "]",
                            "value": "]",
                            "valueText": "]"
                        }
                    }
                },
                "semicolonToken": {
                    "kind": "SemicolonToken",
                    "fullStart": 712,
                    "fullEnd": 714,
                    "start": 712,
                    "end": 713,
                    "fullWidth": 2,
                    "width": 1,
                    "text": ";",
                    "value": ";",
                    "valueText": ";",
                    "hasTrailingTrivia": true,
                    "hasTrailingNewLine": true,
                    "trailingTrivia": [
                        {
                            "kind": "NewLineTrivia",
                            "text": "\n"
                        }
                    ]
                }
            },
            {
                "kind": "ExpressionStatement",
                "fullStart": 714,
                "fullEnd": 736,
                "start": 714,
                "end": 735,
                "fullWidth": 22,
                "width": 21,
                "expression": {
                    "kind": "AssignmentExpression",
                    "fullStart": 714,
                    "fullEnd": 734,
                    "start": 714,
                    "end": 734,
                    "fullWidth": 20,
                    "width": 20,
                    "left": {
                        "kind": "MemberAccessExpression",
                        "fullStart": 714,
                        "fullEnd": 731,
                        "start": 714,
                        "end": 730,
                        "fullWidth": 17,
                        "width": 16,
                        "expression": {
                            "kind": "IdentifierName",
                            "fullStart": 714,
                            "fullEnd": 724,
                            "start": 714,
                            "end": 724,
                            "fullWidth": 10,
                            "width": 10,
                            "text": "__expected",
                            "value": "__expected",
                            "valueText": "__expected"
                        },
                        "dotToken": {
                            "kind": "DotToken",
                            "fullStart": 724,
                            "fullEnd": 725,
                            "start": 724,
                            "end": 725,
                            "fullWidth": 1,
                            "width": 1,
                            "text": ".",
                            "value": ".",
                            "valueText": "."
                        },
                        "name": {
                            "kind": "IdentifierName",
                            "fullStart": 725,
                            "fullEnd": 731,
                            "start": 725,
                            "end": 730,
                            "fullWidth": 6,
                            "width": 5,
                            "text": "index",
                            "value": "index",
                            "valueText": "index",
                            "hasTrailingTrivia": true,
                            "trailingTrivia": [
                                {
                                    "kind": "WhitespaceTrivia",
                                    "text": " "
                                }
                            ]
                        }
                    },
                    "operatorToken": {
                        "kind": "EqualsToken",
                        "fullStart": 731,
                        "fullEnd": 733,
                        "start": 731,
                        "end": 732,
                        "fullWidth": 2,
                        "width": 1,
                        "text": "=",
                        "value": "=",
                        "valueText": "=",
                        "hasTrailingTrivia": true,
                        "trailingTrivia": [
                            {
                                "kind": "WhitespaceTrivia",
                                "text": " "
                            }
                        ]
                    },
                    "right": {
                        "kind": "NumericLiteral",
                        "fullStart": 733,
                        "fullEnd": 734,
                        "start": 733,
                        "end": 734,
                        "fullWidth": 1,
                        "width": 1,
                        "text": "0",
                        "value": 0,
                        "valueText": "0"
                    }
                },
                "semicolonToken": {
                    "kind": "SemicolonToken",
                    "fullStart": 734,
                    "fullEnd": 736,
                    "start": 734,
                    "end": 735,
                    "fullWidth": 2,
                    "width": 1,
                    "text": ";",
                    "value": ";",
                    "valueText": ";",
                    "hasTrailingTrivia": true,
                    "hasTrailingNewLine": true,
                    "trailingTrivia": [
                        {
                            "kind": "NewLineTrivia",
                            "text": "\n"
                        }
                    ]
                }
            },
            {
                "kind": "ExpressionStatement",
                "fullStart": 736,
                "fullEnd": 769,
                "start": 736,
                "end": 768,
                "fullWidth": 33,
                "width": 32,
                "expression": {
                    "kind": "AssignmentExpression",
                    "fullStart": 736,
                    "fullEnd": 767,
                    "start": 736,
                    "end": 767,
                    "fullWidth": 31,
                    "width": 31,
                    "left": {
                        "kind": "MemberAccessExpression",
                        "fullStart": 736,
                        "fullEnd": 753,
                        "start": 736,
                        "end": 752,
                        "fullWidth": 17,
                        "width": 16,
                        "expression": {
                            "kind": "IdentifierName",
                            "fullStart": 736,
                            "fullEnd": 746,
                            "start": 736,
                            "end": 746,
                            "fullWidth": 10,
                            "width": 10,
                            "text": "__expected",
                            "value": "__expected",
                            "valueText": "__expected"
                        },
                        "dotToken": {
                            "kind": "DotToken",
                            "fullStart": 746,
                            "fullEnd": 747,
                            "start": 746,
                            "end": 747,
                            "fullWidth": 1,
                            "width": 1,
                            "text": ".",
                            "value": ".",
                            "valueText": "."
                        },
                        "name": {
                            "kind": "IdentifierName",
                            "fullStart": 747,
                            "fullEnd": 753,
                            "start": 747,
                            "end": 752,
                            "fullWidth": 6,
                            "width": 5,
                            "text": "input",
                            "value": "input",
                            "valueText": "input",
                            "hasTrailingTrivia": true,
                            "trailingTrivia": [
                                {
                                    "kind": "WhitespaceTrivia",
                                    "text": " "
                                }
                            ]
                        }
                    },
                    "operatorToken": {
                        "kind": "EqualsToken",
                        "fullStart": 753,
                        "fullEnd": 755,
                        "start": 753,
                        "end": 754,
                        "fullWidth": 2,
                        "width": 1,
                        "text": "=",
                        "value": "=",
                        "valueText": "=",
                        "hasTrailingTrivia": true,
                        "trailingTrivia": [
                            {
                                "kind": "WhitespaceTrivia",
                                "text": " "
                            }
                        ]
                    },
                    "right": {
                        "kind": "StringLiteral",
                        "fullStart": 755,
                        "fullEnd": 767,
                        "start": 755,
                        "end": 767,
                        "fullWidth": 12,
                        "width": 12,
                        "text": "\"aabcdaabcd\"",
                        "value": "aabcdaabcd",
                        "valueText": "aabcdaabcd"
                    }
                },
                "semicolonToken": {
                    "kind": "SemicolonToken",
                    "fullStart": 767,
                    "fullEnd": 769,
                    "start": 767,
                    "end": 768,
                    "fullWidth": 2,
                    "width": 1,
                    "text": ";",
                    "value": ";",
                    "valueText": ";",
                    "hasTrailingTrivia": true,
                    "hasTrailingNewLine": true,
                    "trailingTrivia": [
                        {
                            "kind": "NewLineTrivia",
                            "text": "\n"
                        }
                    ]
                }
            },
            {
                "kind": "IfStatement",
                "fullStart": 769,
                "fullEnd": 969,
                "start": 780,
                "end": 968,
                "fullWidth": 200,
                "width": 188,
                "ifKeyword": {
                    "kind": "IfKeyword",
                    "fullStart": 769,
                    "fullEnd": 783,
                    "start": 780,
                    "end": 782,
                    "fullWidth": 14,
                    "width": 2,
                    "text": "if",
                    "value": "if",
                    "valueText": "if",
                    "hasLeadingTrivia": true,
                    "hasLeadingComment": true,
                    "hasLeadingNewLine": true,
                    "hasTrailingTrivia": true,
                    "leadingTrivia": [
                        {
                            "kind": "NewLineTrivia",
                            "text": "\n"
                        },
                        {
                            "kind": "SingleLineCommentTrivia",
                            "text": "//CHECK#1"
                        },
                        {
                            "kind": "NewLineTrivia",
                            "text": "\n"
                        }
                    ],
                    "trailingTrivia": [
                        {
                            "kind": "WhitespaceTrivia",
                            "text": " "
                        }
                    ]
                },
                "openParenToken": {
                    "kind": "OpenParenToken",
                    "fullStart": 783,
                    "fullEnd": 784,
                    "start": 783,
                    "end": 784,
                    "fullWidth": 1,
                    "width": 1,
                    "text": "(",
                    "value": "(",
                    "valueText": "("
                },
                "condition": {
                    "kind": "NotEqualsExpression",
                    "fullStart": 784,
                    "fullEnd": 823,
                    "start": 784,
                    "end": 823,
                    "fullWidth": 39,
                    "width": 39,
                    "left": {
                        "kind": "MemberAccessExpression",
                        "fullStart": 784,
                        "fullEnd": 802,
                        "start": 784,
                        "end": 801,
                        "fullWidth": 18,
                        "width": 17,
                        "expression": {
                            "kind": "IdentifierName",
                            "fullStart": 784,
                            "fullEnd": 794,
                            "start": 784,
                            "end": 794,
                            "fullWidth": 10,
                            "width": 10,
                            "text": "__executed",
                            "value": "__executed",
                            "valueText": "__executed"
                        },
                        "dotToken": {
                            "kind": "DotToken",
                            "fullStart": 794,
                            "fullEnd": 795,
                            "start": 794,
                            "end": 795,
                            "fullWidth": 1,
                            "width": 1,
                            "text": ".",
                            "value": ".",
                            "valueText": "."
                        },
                        "name": {
                            "kind": "IdentifierName",
                            "fullStart": 795,
                            "fullEnd": 802,
                            "start": 795,
                            "end": 801,
                            "fullWidth": 7,
                            "width": 6,
                            "text": "length",
                            "value": "length",
                            "valueText": "length",
                            "hasTrailingTrivia": true,
                            "trailingTrivia": [
                                {
                                    "kind": "WhitespaceTrivia",
                                    "text": " "
                                }
                            ]
                        }
                    },
                    "operatorToken": {
                        "kind": "ExclamationEqualsEqualsToken",
                        "fullStart": 802,
                        "fullEnd": 806,
                        "start": 802,
                        "end": 805,
                        "fullWidth": 4,
                        "width": 3,
                        "text": "!==",
                        "value": "!==",
                        "valueText": "!==",
                        "hasTrailingTrivia": true,
                        "trailingTrivia": [
                            {
                                "kind": "WhitespaceTrivia",
                                "text": " "
                            }
                        ]
                    },
                    "right": {
                        "kind": "MemberAccessExpression",
                        "fullStart": 806,
                        "fullEnd": 823,
                        "start": 806,
                        "end": 823,
                        "fullWidth": 17,
                        "width": 17,
                        "expression": {
                            "kind": "IdentifierName",
                            "fullStart": 806,
                            "fullEnd": 816,
                            "start": 806,
                            "end": 816,
                            "fullWidth": 10,
                            "width": 10,
                            "text": "__expected",
                            "value": "__expected",
                            "valueText": "__expected"
                        },
                        "dotToken": {
                            "kind": "DotToken",
                            "fullStart": 816,
                            "fullEnd": 817,
                            "start": 816,
                            "end": 817,
                            "fullWidth": 1,
                            "width": 1,
                            "text": ".",
                            "value": ".",
                            "valueText": "."
                        },
                        "name": {
                            "kind": "IdentifierName",
                            "fullStart": 817,
                            "fullEnd": 823,
                            "start": 817,
                            "end": 823,
                            "fullWidth": 6,
                            "width": 6,
                            "text": "length",
                            "value": "length",
                            "valueText": "length"
                        }
                    }
                },
                "closeParenToken": {
                    "kind": "CloseParenToken",
                    "fullStart": 823,
                    "fullEnd": 825,
                    "start": 823,
                    "end": 824,
                    "fullWidth": 2,
                    "width": 1,
                    "text": ")",
                    "value": ")",
                    "valueText": ")",
                    "hasTrailingTrivia": true,
                    "trailingTrivia": [
                        {
                            "kind": "WhitespaceTrivia",
                            "text": " "
                        }
                    ]
                },
                "statement": {
                    "kind": "Block",
                    "fullStart": 825,
                    "fullEnd": 969,
                    "start": 825,
                    "end": 968,
                    "fullWidth": 144,
                    "width": 143,
                    "openBraceToken": {
                        "kind": "OpenBraceToken",
                        "fullStart": 825,
                        "fullEnd": 827,
                        "start": 825,
                        "end": 826,
                        "fullWidth": 2,
                        "width": 1,
                        "text": "{",
                        "value": "{",
                        "valueText": "{",
                        "hasTrailingTrivia": true,
                        "hasTrailingNewLine": true,
                        "trailingTrivia": [
                            {
                                "kind": "NewLineTrivia",
                                "text": "\n"
                            }
                        ]
                    },
                    "statements": [
                        {
                            "kind": "ExpressionStatement",
                            "fullStart": 827,
                            "fullEnd": 967,
                            "start": 828,
                            "end": 966,
                            "fullWidth": 140,
                            "width": 138,
                            "expression": {
                                "kind": "InvocationExpression",
                                "fullStart": 827,
                                "fullEnd": 965,
                                "start": 828,
                                "end": 965,
                                "fullWidth": 138,
                                "width": 137,
                                "expression": {
                                    "kind": "IdentifierName",
                                    "fullStart": 827,
                                    "fullEnd": 834,
                                    "start": 828,
                                    "end": 834,
                                    "fullWidth": 7,
                                    "width": 6,
                                    "text": "$ERROR",
                                    "value": "$ERROR",
                                    "valueText": "$ERROR",
                                    "hasLeadingTrivia": true,
                                    "leadingTrivia": [
                                        {
                                            "kind": "WhitespaceTrivia",
                                            "text": "\t"
                                        }
                                    ]
                                },
                                "argumentList": {
                                    "kind": "ArgumentList",
                                    "fullStart": 834,
                                    "fullEnd": 965,
                                    "start": 834,
                                    "end": 965,
                                    "fullWidth": 131,
                                    "width": 131,
                                    "openParenToken": {
                                        "kind": "OpenParenToken",
                                        "fullStart": 834,
                                        "fullEnd": 835,
                                        "start": 834,
                                        "end": 835,
                                        "fullWidth": 1,
                                        "width": 1,
                                        "text": "(",
                                        "value": "(",
                                        "valueText": "("
                                    },
                                    "arguments": [
                                        {
                                            "kind": "AddExpression",
                                            "fullStart": 835,
                                            "fullEnd": 964,
                                            "start": 835,
                                            "end": 964,
                                            "fullWidth": 129,
                                            "width": 129,
                                            "left": {
                                                "kind": "AddExpression",
                                                "fullStart": 835,
                                                "fullEnd": 945,
                                                "start": 835,
                                                "end": 944,
                                                "fullWidth": 110,
                                                "width": 109,
                                                "left": {
                                                    "kind": "AddExpression",
                                                    "fullStart": 835,
                                                    "fullEnd": 930,
                                                    "start": 835,
                                                    "end": 929,
                                                    "fullWidth": 95,
                                                    "width": 94,
                                                    "left": {
                                                        "kind": "StringLiteral",
                                                        "fullStart": 835,
                                                        "fullEnd": 910,
                                                        "start": 835,
                                                        "end": 909,
                                                        "fullWidth": 75,
                                                        "width": 74,
                                                        "text": "'#1: __executed = /(aa)bcd\\\\1/.exec(\"aabcdaabcd\"); __executed.length === '",
                                                        "value": "#1: __executed = /(aa)bcd\\1/.exec(\"aabcdaabcd\"); __executed.length === ",
                                                        "valueText": "#1: __executed = /(aa)bcd\\1/.exec(\"aabcdaabcd\"); __executed.length === ",
                                                        "hasTrailingTrivia": true,
                                                        "trailingTrivia": [
                                                            {
                                                                "kind": "WhitespaceTrivia",
                                                                "text": " "
                                                            }
                                                        ]
                                                    },
                                                    "operatorToken": {
                                                        "kind": "PlusToken",
                                                        "fullStart": 910,
                                                        "fullEnd": 912,
                                                        "start": 910,
                                                        "end": 911,
                                                        "fullWidth": 2,
                                                        "width": 1,
                                                        "text": "+",
                                                        "value": "+",
                                                        "valueText": "+",
                                                        "hasTrailingTrivia": true,
                                                        "trailingTrivia": [
                                                            {
                                                                "kind": "WhitespaceTrivia",
                                                                "text": " "
                                                            }
                                                        ]
                                                    },
                                                    "right": {
                                                        "kind": "MemberAccessExpression",
                                                        "fullStart": 912,
                                                        "fullEnd": 930,
                                                        "start": 912,
                                                        "end": 929,
                                                        "fullWidth": 18,
                                                        "width": 17,
                                                        "expression": {
                                                            "kind": "IdentifierName",
                                                            "fullStart": 912,
                                                            "fullEnd": 922,
                                                            "start": 912,
                                                            "end": 922,
                                                            "fullWidth": 10,
                                                            "width": 10,
                                                            "text": "__expected",
                                                            "value": "__expected",
                                                            "valueText": "__expected"
                                                        },
                                                        "dotToken": {
                                                            "kind": "DotToken",
                                                            "fullStart": 922,
                                                            "fullEnd": 923,
                                                            "start": 922,
                                                            "end": 923,
                                                            "fullWidth": 1,
                                                            "width": 1,
                                                            "text": ".",
                                                            "value": ".",
                                                            "valueText": "."
                                                        },
                                                        "name": {
                                                            "kind": "IdentifierName",
                                                            "fullStart": 923,
                                                            "fullEnd": 930,
                                                            "start": 923,
                                                            "end": 929,
                                                            "fullWidth": 7,
                                                            "width": 6,
                                                            "text": "length",
                                                            "value": "length",
                                                            "valueText": "length",
                                                            "hasTrailingTrivia": true,
                                                            "trailingTrivia": [
                                                                {
                                                                    "kind": "WhitespaceTrivia",
                                                                    "text": " "
                                                                }
                                                            ]
                                                        }
                                                    }
                                                },
                                                "operatorToken": {
                                                    "kind": "PlusToken",
                                                    "fullStart": 930,
                                                    "fullEnd": 932,
                                                    "start": 930,
                                                    "end": 931,
                                                    "fullWidth": 2,
                                                    "width": 1,
                                                    "text": "+",
                                                    "value": "+",
                                                    "valueText": "+",
                                                    "hasTrailingTrivia": true,
                                                    "trailingTrivia": [
                                                        {
                                                            "kind": "WhitespaceTrivia",
                                                            "text": " "
                                                        }
                                                    ]
                                                },
                                                "right": {
                                                    "kind": "StringLiteral",
                                                    "fullStart": 932,
                                                    "fullEnd": 945,
                                                    "start": 932,
                                                    "end": 944,
                                                    "fullWidth": 13,
                                                    "width": 12,
                                                    "text": "'. Actual: '",
                                                    "value": ". Actual: ",
                                                    "valueText": ". Actual: ",
                                                    "hasTrailingTrivia": true,
                                                    "trailingTrivia": [
                                                        {
                                                            "kind": "WhitespaceTrivia",
                                                            "text": " "
                                                        }
                                                    ]
                                                }
                                            },
                                            "operatorToken": {
                                                "kind": "PlusToken",
                                                "fullStart": 945,
                                                "fullEnd": 947,
                                                "start": 945,
                                                "end": 946,
                                                "fullWidth": 2,
                                                "width": 1,
                                                "text": "+",
                                                "value": "+",
                                                "valueText": "+",
                                                "hasTrailingTrivia": true,
                                                "trailingTrivia": [
                                                    {
                                                        "kind": "WhitespaceTrivia",
                                                        "text": " "
                                                    }
                                                ]
                                            },
                                            "right": {
                                                "kind": "MemberAccessExpression",
                                                "fullStart": 947,
                                                "fullEnd": 964,
                                                "start": 947,
                                                "end": 964,
                                                "fullWidth": 17,
                                                "width": 17,
                                                "expression": {
                                                    "kind": "IdentifierName",
                                                    "fullStart": 947,
                                                    "fullEnd": 957,
                                                    "start": 947,
                                                    "end": 957,
                                                    "fullWidth": 10,
                                                    "width": 10,
                                                    "text": "__executed",
                                                    "value": "__executed",
                                                    "valueText": "__executed"
                                                },
                                                "dotToken": {
                                                    "kind": "DotToken",
                                                    "fullStart": 957,
                                                    "fullEnd": 958,
                                                    "start": 957,
                                                    "end": 958,
                                                    "fullWidth": 1,
                                                    "width": 1,
                                                    "text": ".",
                                                    "value": ".",
                                                    "valueText": "."
                                                },
                                                "name": {
                                                    "kind": "IdentifierName",
                                                    "fullStart": 958,
                                                    "fullEnd": 964,
                                                    "start": 958,
                                                    "end": 964,
                                                    "fullWidth": 6,
                                                    "width": 6,
                                                    "text": "length",
                                                    "value": "length",
                                                    "valueText": "length"
                                                }
                                            }
                                        }
                                    ],
                                    "closeParenToken": {
                                        "kind": "CloseParenToken",
                                        "fullStart": 964,
                                        "fullEnd": 965,
                                        "start": 964,
                                        "end": 965,
                                        "fullWidth": 1,
                                        "width": 1,
                                        "text": ")",
                                        "value": ")",
                                        "valueText": ")"
                                    }
                                }
                            },
                            "semicolonToken": {
                                "kind": "SemicolonToken",
                                "fullStart": 965,
                                "fullEnd": 967,
                                "start": 965,
                                "end": 966,
                                "fullWidth": 2,
                                "width": 1,
                                "text": ";",
                                "value": ";",
                                "valueText": ";",
                                "hasTrailingTrivia": true,
                                "hasTrailingNewLine": true,
                                "trailingTrivia": [
                                    {
                                        "kind": "NewLineTrivia",
                                        "text": "\n"
                                    }
                                ]
                            }
                        }
                    ],
                    "closeBraceToken": {
                        "kind": "CloseBraceToken",
                        "fullStart": 967,
                        "fullEnd": 969,
                        "start": 967,
                        "end": 968,
                        "fullWidth": 2,
                        "width": 1,
                        "text": "}",
                        "value": "}",
                        "valueText": "}",
                        "hasTrailingTrivia": true,
                        "hasTrailingNewLine": true,
                        "trailingTrivia": [
                            {
                                "kind": "NewLineTrivia",
                                "text": "\n"
                            }
                        ]
                    }
                }
            },
            {
                "kind": "IfStatement",
                "fullStart": 969,
                "fullEnd": 1164,
                "start": 980,
                "end": 1163,
                "fullWidth": 195,
                "width": 183,
                "ifKeyword": {
                    "kind": "IfKeyword",
                    "fullStart": 969,
                    "fullEnd": 983,
                    "start": 980,
                    "end": 982,
                    "fullWidth": 14,
                    "width": 2,
                    "text": "if",
                    "value": "if",
                    "valueText": "if",
                    "hasLeadingTrivia": true,
                    "hasLeadingComment": true,
                    "hasLeadingNewLine": true,
                    "hasTrailingTrivia": true,
                    "leadingTrivia": [
                        {
                            "kind": "NewLineTrivia",
                            "text": "\n"
                        },
                        {
                            "kind": "SingleLineCommentTrivia",
                            "text": "//CHECK#2"
                        },
                        {
                            "kind": "NewLineTrivia",
                            "text": "\n"
                        }
                    ],
                    "trailingTrivia": [
                        {
                            "kind": "WhitespaceTrivia",
                            "text": " "
                        }
                    ]
                },
                "openParenToken": {
                    "kind": "OpenParenToken",
                    "fullStart": 983,
                    "fullEnd": 984,
                    "start": 983,
                    "end": 984,
                    "fullWidth": 1,
                    "width": 1,
                    "text": "(",
                    "value": "(",
                    "valueText": "("
                },
                "condition": {
                    "kind": "NotEqualsExpression",
                    "fullStart": 984,
                    "fullEnd": 1021,
                    "start": 984,
                    "end": 1021,
                    "fullWidth": 37,
                    "width": 37,
                    "left": {
                        "kind": "MemberAccessExpression",
                        "fullStart": 984,
                        "fullEnd": 1001,
                        "start": 984,
                        "end": 1000,
                        "fullWidth": 17,
                        "width": 16,
                        "expression": {
                            "kind": "IdentifierName",
                            "fullStart": 984,
                            "fullEnd": 994,
                            "start": 984,
                            "end": 994,
                            "fullWidth": 10,
                            "width": 10,
                            "text": "__executed",
                            "value": "__executed",
                            "valueText": "__executed"
                        },
                        "dotToken": {
                            "kind": "DotToken",
                            "fullStart": 994,
                            "fullEnd": 995,
                            "start": 994,
                            "end": 995,
                            "fullWidth": 1,
                            "width": 1,
                            "text": ".",
                            "value": ".",
                            "valueText": "."
                        },
                        "name": {
                            "kind": "IdentifierName",
                            "fullStart": 995,
                            "fullEnd": 1001,
                            "start": 995,
                            "end": 1000,
                            "fullWidth": 6,
                            "width": 5,
                            "text": "index",
                            "value": "index",
                            "valueText": "index",
                            "hasTrailingTrivia": true,
                            "trailingTrivia": [
                                {
                                    "kind": "WhitespaceTrivia",
                                    "text": " "
                                }
                            ]
                        }
                    },
                    "operatorToken": {
                        "kind": "ExclamationEqualsEqualsToken",
                        "fullStart": 1001,
                        "fullEnd": 1005,
                        "start": 1001,
                        "end": 1004,
                        "fullWidth": 4,
                        "width": 3,
                        "text": "!==",
                        "value": "!==",
                        "valueText": "!==",
                        "hasTrailingTrivia": true,
                        "trailingTrivia": [
                            {
                                "kind": "WhitespaceTrivia",
                                "text": " "
                            }
                        ]
                    },
                    "right": {
                        "kind": "MemberAccessExpression",
                        "fullStart": 1005,
                        "fullEnd": 1021,
                        "start": 1005,
                        "end": 1021,
                        "fullWidth": 16,
                        "width": 16,
                        "expression": {
                            "kind": "IdentifierName",
                            "fullStart": 1005,
                            "fullEnd": 1015,
                            "start": 1005,
                            "end": 1015,
                            "fullWidth": 10,
                            "width": 10,
                            "text": "__expected",
                            "value": "__expected",
                            "valueText": "__expected"
                        },
                        "dotToken": {
                            "kind": "DotToken",
                            "fullStart": 1015,
                            "fullEnd": 1016,
                            "start": 1015,
                            "end": 1016,
                            "fullWidth": 1,
                            "width": 1,
                            "text": ".",
                            "value": ".",
                            "valueText": "."
                        },
                        "name": {
                            "kind": "IdentifierName",
                            "fullStart": 1016,
                            "fullEnd": 1021,
                            "start": 1016,
                            "end": 1021,
                            "fullWidth": 5,
                            "width": 5,
                            "text": "index",
                            "value": "index",
                            "valueText": "index"
                        }
                    }
                },
                "closeParenToken": {
                    "kind": "CloseParenToken",
                    "fullStart": 1021,
                    "fullEnd": 1023,
                    "start": 1021,
                    "end": 1022,
                    "fullWidth": 2,
                    "width": 1,
                    "text": ")",
                    "value": ")",
                    "valueText": ")",
                    "hasTrailingTrivia": true,
                    "trailingTrivia": [
                        {
                            "kind": "WhitespaceTrivia",
                            "text": " "
                        }
                    ]
                },
                "statement": {
                    "kind": "Block",
                    "fullStart": 1023,
                    "fullEnd": 1164,
                    "start": 1023,
                    "end": 1163,
                    "fullWidth": 141,
                    "width": 140,
                    "openBraceToken": {
                        "kind": "OpenBraceToken",
                        "fullStart": 1023,
                        "fullEnd": 1025,
                        "start": 1023,
                        "end": 1024,
                        "fullWidth": 2,
                        "width": 1,
                        "text": "{",
                        "value": "{",
                        "valueText": "{",
                        "hasTrailingTrivia": true,
                        "hasTrailingNewLine": true,
                        "trailingTrivia": [
                            {
                                "kind": "NewLineTrivia",
                                "text": "\n"
                            }
                        ]
                    },
                    "statements": [
                        {
                            "kind": "ExpressionStatement",
                            "fullStart": 1025,
                            "fullEnd": 1162,
                            "start": 1026,
                            "end": 1161,
                            "fullWidth": 137,
                            "width": 135,
                            "expression": {
                                "kind": "InvocationExpression",
                                "fullStart": 1025,
                                "fullEnd": 1160,
                                "start": 1026,
                                "end": 1160,
                                "fullWidth": 135,
                                "width": 134,
                                "expression": {
                                    "kind": "IdentifierName",
                                    "fullStart": 1025,
                                    "fullEnd": 1032,
                                    "start": 1026,
                                    "end": 1032,
                                    "fullWidth": 7,
                                    "width": 6,
                                    "text": "$ERROR",
                                    "value": "$ERROR",
                                    "valueText": "$ERROR",
                                    "hasLeadingTrivia": true,
                                    "leadingTrivia": [
                                        {
                                            "kind": "WhitespaceTrivia",
                                            "text": "\t"
                                        }
                                    ]
                                },
                                "argumentList": {
                                    "kind": "ArgumentList",
                                    "fullStart": 1032,
                                    "fullEnd": 1160,
                                    "start": 1032,
                                    "end": 1160,
                                    "fullWidth": 128,
                                    "width": 128,
                                    "openParenToken": {
                                        "kind": "OpenParenToken",
                                        "fullStart": 1032,
                                        "fullEnd": 1033,
                                        "start": 1032,
                                        "end": 1033,
                                        "fullWidth": 1,
                                        "width": 1,
                                        "text": "(",
                                        "value": "(",
                                        "valueText": "("
                                    },
                                    "arguments": [
                                        {
                                            "kind": "AddExpression",
                                            "fullStart": 1033,
                                            "fullEnd": 1159,
                                            "start": 1033,
                                            "end": 1159,
                                            "fullWidth": 126,
                                            "width": 126,
                                            "left": {
                                                "kind": "AddExpression",
                                                "fullStart": 1033,
                                                "fullEnd": 1141,
                                                "start": 1033,
                                                "end": 1140,
                                                "fullWidth": 108,
                                                "width": 107,
                                                "left": {
                                                    "kind": "AddExpression",
                                                    "fullStart": 1033,
                                                    "fullEnd": 1126,
                                                    "start": 1033,
                                                    "end": 1125,
                                                    "fullWidth": 93,
                                                    "width": 92,
                                                    "left": {
                                                        "kind": "StringLiteral",
                                                        "fullStart": 1033,
                                                        "fullEnd": 1107,
                                                        "start": 1033,
                                                        "end": 1106,
                                                        "fullWidth": 74,
                                                        "width": 73,
                                                        "text": "'#2: __executed = /(aa)bcd\\\\1/.exec(\"aabcdaabcd\"); __executed.index === '",
                                                        "value": "#2: __executed = /(aa)bcd\\1/.exec(\"aabcdaabcd\"); __executed.index === ",
                                                        "valueText": "#2: __executed = /(aa)bcd\\1/.exec(\"aabcdaabcd\"); __executed.index === ",
                                                        "hasTrailingTrivia": true,
                                                        "trailingTrivia": [
                                                            {
                                                                "kind": "WhitespaceTrivia",
                                                                "text": " "
                                                            }
                                                        ]
                                                    },
                                                    "operatorToken": {
                                                        "kind": "PlusToken",
                                                        "fullStart": 1107,
                                                        "fullEnd": 1109,
                                                        "start": 1107,
                                                        "end": 1108,
                                                        "fullWidth": 2,
                                                        "width": 1,
                                                        "text": "+",
                                                        "value": "+",
                                                        "valueText": "+",
                                                        "hasTrailingTrivia": true,
                                                        "trailingTrivia": [
                                                            {
                                                                "kind": "WhitespaceTrivia",
                                                                "text": " "
                                                            }
                                                        ]
                                                    },
                                                    "right": {
                                                        "kind": "MemberAccessExpression",
                                                        "fullStart": 1109,
                                                        "fullEnd": 1126,
                                                        "start": 1109,
                                                        "end": 1125,
                                                        "fullWidth": 17,
                                                        "width": 16,
                                                        "expression": {
                                                            "kind": "IdentifierName",
                                                            "fullStart": 1109,
                                                            "fullEnd": 1119,
                                                            "start": 1109,
                                                            "end": 1119,
                                                            "fullWidth": 10,
                                                            "width": 10,
                                                            "text": "__expected",
                                                            "value": "__expected",
                                                            "valueText": "__expected"
                                                        },
                                                        "dotToken": {
                                                            "kind": "DotToken",
                                                            "fullStart": 1119,
                                                            "fullEnd": 1120,
                                                            "start": 1119,
                                                            "end": 1120,
                                                            "fullWidth": 1,
                                                            "width": 1,
                                                            "text": ".",
                                                            "value": ".",
                                                            "valueText": "."
                                                        },
                                                        "name": {
                                                            "kind": "IdentifierName",
                                                            "fullStart": 1120,
                                                            "fullEnd": 1126,
                                                            "start": 1120,
                                                            "end": 1125,
                                                            "fullWidth": 6,
                                                            "width": 5,
                                                            "text": "index",
                                                            "value": "index",
                                                            "valueText": "index",
                                                            "hasTrailingTrivia": true,
                                                            "trailingTrivia": [
                                                                {
                                                                    "kind": "WhitespaceTrivia",
                                                                    "text": " "
                                                                }
                                                            ]
                                                        }
                                                    }
                                                },
                                                "operatorToken": {
                                                    "kind": "PlusToken",
                                                    "fullStart": 1126,
                                                    "fullEnd": 1128,
                                                    "start": 1126,
                                                    "end": 1127,
                                                    "fullWidth": 2,
                                                    "width": 1,
                                                    "text": "+",
                                                    "value": "+",
                                                    "valueText": "+",
                                                    "hasTrailingTrivia": true,
                                                    "trailingTrivia": [
                                                        {
                                                            "kind": "WhitespaceTrivia",
                                                            "text": " "
                                                        }
                                                    ]
                                                },
                                                "right": {
                                                    "kind": "StringLiteral",
                                                    "fullStart": 1128,
                                                    "fullEnd": 1141,
                                                    "start": 1128,
                                                    "end": 1140,
                                                    "fullWidth": 13,
                                                    "width": 12,
                                                    "text": "'. Actual: '",
                                                    "value": ". Actual: ",
                                                    "valueText": ". Actual: ",
                                                    "hasTrailingTrivia": true,
                                                    "trailingTrivia": [
                                                        {
                                                            "kind": "WhitespaceTrivia",
                                                            "text": " "
                                                        }
                                                    ]
                                                }
                                            },
                                            "operatorToken": {
                                                "kind": "PlusToken",
                                                "fullStart": 1141,
                                                "fullEnd": 1143,
                                                "start": 1141,
                                                "end": 1142,
                                                "fullWidth": 2,
                                                "width": 1,
                                                "text": "+",
                                                "value": "+",
                                                "valueText": "+",
                                                "hasTrailingTrivia": true,
                                                "trailingTrivia": [
                                                    {
                                                        "kind": "WhitespaceTrivia",
                                                        "text": " "
                                                    }
                                                ]
                                            },
                                            "right": {
                                                "kind": "MemberAccessExpression",
                                                "fullStart": 1143,
                                                "fullEnd": 1159,
                                                "start": 1143,
                                                "end": 1159,
                                                "fullWidth": 16,
                                                "width": 16,
                                                "expression": {
                                                    "kind": "IdentifierName",
                                                    "fullStart": 1143,
                                                    "fullEnd": 1153,
                                                    "start": 1143,
                                                    "end": 1153,
                                                    "fullWidth": 10,
                                                    "width": 10,
                                                    "text": "__executed",
                                                    "value": "__executed",
                                                    "valueText": "__executed"
                                                },
                                                "dotToken": {
                                                    "kind": "DotToken",
                                                    "fullStart": 1153,
                                                    "fullEnd": 1154,
                                                    "start": 1153,
                                                    "end": 1154,
                                                    "fullWidth": 1,
                                                    "width": 1,
                                                    "text": ".",
                                                    "value": ".",
                                                    "valueText": "."
                                                },
                                                "name": {
                                                    "kind": "IdentifierName",
                                                    "fullStart": 1154,
                                                    "fullEnd": 1159,
                                                    "start": 1154,
                                                    "end": 1159,
                                                    "fullWidth": 5,
                                                    "width": 5,
                                                    "text": "index",
                                                    "value": "index",
                                                    "valueText": "index"
                                                }
                                            }
                                        }
                                    ],
                                    "closeParenToken": {
                                        "kind": "CloseParenToken",
                                        "fullStart": 1159,
                                        "fullEnd": 1160,
                                        "start": 1159,
                                        "end": 1160,
                                        "fullWidth": 1,
                                        "width": 1,
                                        "text": ")",
                                        "value": ")",
                                        "valueText": ")"
                                    }
                                }
                            },
                            "semicolonToken": {
                                "kind": "SemicolonToken",
                                "fullStart": 1160,
                                "fullEnd": 1162,
                                "start": 1160,
                                "end": 1161,
                                "fullWidth": 2,
                                "width": 1,
                                "text": ";",
                                "value": ";",
                                "valueText": ";",
                                "hasTrailingTrivia": true,
                                "hasTrailingNewLine": true,
                                "trailingTrivia": [
                                    {
                                        "kind": "NewLineTrivia",
                                        "text": "\n"
                                    }
                                ]
                            }
                        }
                    ],
                    "closeBraceToken": {
                        "kind": "CloseBraceToken",
                        "fullStart": 1162,
                        "fullEnd": 1164,
                        "start": 1162,
                        "end": 1163,
                        "fullWidth": 2,
                        "width": 1,
                        "text": "}",
                        "value": "}",
                        "valueText": "}",
                        "hasTrailingTrivia": true,
                        "hasTrailingNewLine": true,
                        "trailingTrivia": [
                            {
                                "kind": "NewLineTrivia",
                                "text": "\n"
                            }
                        ]
                    }
                }
            },
            {
                "kind": "IfStatement",
                "fullStart": 1164,
                "fullEnd": 1359,
                "start": 1175,
                "end": 1358,
                "fullWidth": 195,
                "width": 183,
                "ifKeyword": {
                    "kind": "IfKeyword",
                    "fullStart": 1164,
                    "fullEnd": 1178,
                    "start": 1175,
                    "end": 1177,
                    "fullWidth": 14,
                    "width": 2,
                    "text": "if",
                    "value": "if",
                    "valueText": "if",
                    "hasLeadingTrivia": true,
                    "hasLeadingComment": true,
                    "hasLeadingNewLine": true,
                    "hasTrailingTrivia": true,
                    "leadingTrivia": [
                        {
                            "kind": "NewLineTrivia",
                            "text": "\n"
                        },
                        {
                            "kind": "SingleLineCommentTrivia",
                            "text": "//CHECK#3"
                        },
                        {
                            "kind": "NewLineTrivia",
                            "text": "\n"
                        }
                    ],
                    "trailingTrivia": [
                        {
                            "kind": "WhitespaceTrivia",
                            "text": " "
                        }
                    ]
                },
                "openParenToken": {
                    "kind": "OpenParenToken",
                    "fullStart": 1178,
                    "fullEnd": 1179,
                    "start": 1178,
                    "end": 1179,
                    "fullWidth": 1,
                    "width": 1,
                    "text": "(",
                    "value": "(",
                    "valueText": "("
                },
                "condition": {
                    "kind": "NotEqualsExpression",
                    "fullStart": 1179,
                    "fullEnd": 1216,
                    "start": 1179,
                    "end": 1216,
                    "fullWidth": 37,
                    "width": 37,
                    "left": {
                        "kind": "MemberAccessExpression",
                        "fullStart": 1179,
                        "fullEnd": 1196,
                        "start": 1179,
                        "end": 1195,
                        "fullWidth": 17,
                        "width": 16,
                        "expression": {
                            "kind": "IdentifierName",
                            "fullStart": 1179,
                            "fullEnd": 1189,
                            "start": 1179,
                            "end": 1189,
                            "fullWidth": 10,
                            "width": 10,
                            "text": "__executed",
                            "value": "__executed",
                            "valueText": "__executed"
                        },
                        "dotToken": {
                            "kind": "DotToken",
                            "fullStart": 1189,
                            "fullEnd": 1190,
                            "start": 1189,
                            "end": 1190,
                            "fullWidth": 1,
                            "width": 1,
                            "text": ".",
                            "value": ".",
                            "valueText": "."
                        },
                        "name": {
                            "kind": "IdentifierName",
                            "fullStart": 1190,
                            "fullEnd": 1196,
                            "start": 1190,
                            "end": 1195,
                            "fullWidth": 6,
                            "width": 5,
                            "text": "input",
                            "value": "input",
                            "valueText": "input",
                            "hasTrailingTrivia": true,
                            "trailingTrivia": [
                                {
                                    "kind": "WhitespaceTrivia",
                                    "text": " "
                                }
                            ]
                        }
                    },
                    "operatorToken": {
                        "kind": "ExclamationEqualsEqualsToken",
                        "fullStart": 1196,
                        "fullEnd": 1200,
                        "start": 1196,
                        "end": 1199,
                        "fullWidth": 4,
                        "width": 3,
                        "text": "!==",
                        "value": "!==",
                        "valueText": "!==",
                        "hasTrailingTrivia": true,
                        "trailingTrivia": [
                            {
                                "kind": "WhitespaceTrivia",
                                "text": " "
                            }
                        ]
                    },
                    "right": {
                        "kind": "MemberAccessExpression",
                        "fullStart": 1200,
                        "fullEnd": 1216,
                        "start": 1200,
                        "end": 1216,
                        "fullWidth": 16,
                        "width": 16,
                        "expression": {
                            "kind": "IdentifierName",
                            "fullStart": 1200,
                            "fullEnd": 1210,
                            "start": 1200,
                            "end": 1210,
                            "fullWidth": 10,
                            "width": 10,
                            "text": "__expected",
                            "value": "__expected",
                            "valueText": "__expected"
                        },
                        "dotToken": {
                            "kind": "DotToken",
                            "fullStart": 1210,
                            "fullEnd": 1211,
                            "start": 1210,
                            "end": 1211,
                            "fullWidth": 1,
                            "width": 1,
                            "text": ".",
                            "value": ".",
                            "valueText": "."
                        },
                        "name": {
                            "kind": "IdentifierName",
                            "fullStart": 1211,
                            "fullEnd": 1216,
                            "start": 1211,
                            "end": 1216,
                            "fullWidth": 5,
                            "width": 5,
                            "text": "input",
                            "value": "input",
                            "valueText": "input"
                        }
                    }
                },
                "closeParenToken": {
                    "kind": "CloseParenToken",
                    "fullStart": 1216,
                    "fullEnd": 1218,
                    "start": 1216,
                    "end": 1217,
                    "fullWidth": 2,
                    "width": 1,
                    "text": ")",
                    "value": ")",
                    "valueText": ")",
                    "hasTrailingTrivia": true,
                    "trailingTrivia": [
                        {
                            "kind": "WhitespaceTrivia",
                            "text": " "
                        }
                    ]
                },
                "statement": {
                    "kind": "Block",
                    "fullStart": 1218,
                    "fullEnd": 1359,
                    "start": 1218,
                    "end": 1358,
                    "fullWidth": 141,
                    "width": 140,
                    "openBraceToken": {
                        "kind": "OpenBraceToken",
                        "fullStart": 1218,
                        "fullEnd": 1220,
                        "start": 1218,
                        "end": 1219,
                        "fullWidth": 2,
                        "width": 1,
                        "text": "{",
                        "value": "{",
                        "valueText": "{",
                        "hasTrailingTrivia": true,
                        "hasTrailingNewLine": true,
                        "trailingTrivia": [
                            {
                                "kind": "NewLineTrivia",
                                "text": "\n"
                            }
                        ]
                    },
                    "statements": [
                        {
                            "kind": "ExpressionStatement",
                            "fullStart": 1220,
                            "fullEnd": 1357,
                            "start": 1221,
                            "end": 1356,
                            "fullWidth": 137,
                            "width": 135,
                            "expression": {
                                "kind": "InvocationExpression",
                                "fullStart": 1220,
                                "fullEnd": 1355,
                                "start": 1221,
                                "end": 1355,
                                "fullWidth": 135,
                                "width": 134,
                                "expression": {
                                    "kind": "IdentifierName",
                                    "fullStart": 1220,
                                    "fullEnd": 1227,
                                    "start": 1221,
                                    "end": 1227,
                                    "fullWidth": 7,
                                    "width": 6,
                                    "text": "$ERROR",
                                    "value": "$ERROR",
                                    "valueText": "$ERROR",
                                    "hasLeadingTrivia": true,
                                    "leadingTrivia": [
                                        {
                                            "kind": "WhitespaceTrivia",
                                            "text": "\t"
                                        }
                                    ]
                                },
                                "argumentList": {
                                    "kind": "ArgumentList",
                                    "fullStart": 1227,
                                    "fullEnd": 1355,
                                    "start": 1227,
                                    "end": 1355,
                                    "fullWidth": 128,
                                    "width": 128,
                                    "openParenToken": {
                                        "kind": "OpenParenToken",
                                        "fullStart": 1227,
                                        "fullEnd": 1228,
                                        "start": 1227,
                                        "end": 1228,
                                        "fullWidth": 1,
                                        "width": 1,
                                        "text": "(",
                                        "value": "(",
                                        "valueText": "("
                                    },
                                    "arguments": [
                                        {
                                            "kind": "AddExpression",
                                            "fullStart": 1228,
                                            "fullEnd": 1354,
                                            "start": 1228,
                                            "end": 1354,
                                            "fullWidth": 126,
                                            "width": 126,
                                            "left": {
                                                "kind": "AddExpression",
                                                "fullStart": 1228,
                                                "fullEnd": 1336,
                                                "start": 1228,
                                                "end": 1335,
                                                "fullWidth": 108,
                                                "width": 107,
                                                "left": {
                                                    "kind": "AddExpression",
                                                    "fullStart": 1228,
                                                    "fullEnd": 1321,
                                                    "start": 1228,
                                                    "end": 1320,
                                                    "fullWidth": 93,
                                                    "width": 92,
                                                    "left": {
                                                        "kind": "StringLiteral",
                                                        "fullStart": 1228,
                                                        "fullEnd": 1302,
                                                        "start": 1228,
                                                        "end": 1301,
                                                        "fullWidth": 74,
                                                        "width": 73,
                                                        "text": "'#3: __executed = /(aa)bcd\\\\1/.exec(\"aabcdaabcd\"); __executed.input === '",
                                                        "value": "#3: __executed = /(aa)bcd\\1/.exec(\"aabcdaabcd\"); __executed.input === ",
                                                        "valueText": "#3: __executed = /(aa)bcd\\1/.exec(\"aabcdaabcd\"); __executed.input === ",
                                                        "hasTrailingTrivia": true,
                                                        "trailingTrivia": [
                                                            {
                                                                "kind": "WhitespaceTrivia",
                                                                "text": " "
                                                            }
                                                        ]
                                                    },
                                                    "operatorToken": {
                                                        "kind": "PlusToken",
                                                        "fullStart": 1302,
                                                        "fullEnd": 1304,
                                                        "start": 1302,
                                                        "end": 1303,
                                                        "fullWidth": 2,
                                                        "width": 1,
                                                        "text": "+",
                                                        "value": "+",
                                                        "valueText": "+",
                                                        "hasTrailingTrivia": true,
                                                        "trailingTrivia": [
                                                            {
                                                                "kind": "WhitespaceTrivia",
                                                                "text": " "
                                                            }
                                                        ]
                                                    },
                                                    "right": {
                                                        "kind": "MemberAccessExpression",
                                                        "fullStart": 1304,
                                                        "fullEnd": 1321,
                                                        "start": 1304,
                                                        "end": 1320,
                                                        "fullWidth": 17,
                                                        "width": 16,
                                                        "expression": {
                                                            "kind": "IdentifierName",
                                                            "fullStart": 1304,
                                                            "fullEnd": 1314,
                                                            "start": 1304,
                                                            "end": 1314,
                                                            "fullWidth": 10,
                                                            "width": 10,
                                                            "text": "__expected",
                                                            "value": "__expected",
                                                            "valueText": "__expected"
                                                        },
                                                        "dotToken": {
                                                            "kind": "DotToken",
                                                            "fullStart": 1314,
                                                            "fullEnd": 1315,
                                                            "start": 1314,
                                                            "end": 1315,
                                                            "fullWidth": 1,
                                                            "width": 1,
                                                            "text": ".",
                                                            "value": ".",
                                                            "valueText": "."
                                                        },
                                                        "name": {
                                                            "kind": "IdentifierName",
                                                            "fullStart": 1315,
                                                            "fullEnd": 1321,
                                                            "start": 1315,
                                                            "end": 1320,
                                                            "fullWidth": 6,
                                                            "width": 5,
                                                            "text": "input",
                                                            "value": "input",
                                                            "valueText": "input",
                                                            "hasTrailingTrivia": true,
                                                            "trailingTrivia": [
                                                                {
                                                                    "kind": "WhitespaceTrivia",
                                                                    "text": " "
                                                                }
                                                            ]
                                                        }
                                                    }
                                                },
                                                "operatorToken": {
                                                    "kind": "PlusToken",
                                                    "fullStart": 1321,
                                                    "fullEnd": 1323,
                                                    "start": 1321,
                                                    "end": 1322,
                                                    "fullWidth": 2,
                                                    "width": 1,
                                                    "text": "+",
                                                    "value": "+",
                                                    "valueText": "+",
                                                    "hasTrailingTrivia": true,
                                                    "trailingTrivia": [
                                                        {
                                                            "kind": "WhitespaceTrivia",
                                                            "text": " "
                                                        }
                                                    ]
                                                },
                                                "right": {
                                                    "kind": "StringLiteral",
                                                    "fullStart": 1323,
                                                    "fullEnd": 1336,
                                                    "start": 1323,
                                                    "end": 1335,
                                                    "fullWidth": 13,
                                                    "width": 12,
                                                    "text": "'. Actual: '",
                                                    "value": ". Actual: ",
                                                    "valueText": ". Actual: ",
                                                    "hasTrailingTrivia": true,
                                                    "trailingTrivia": [
                                                        {
                                                            "kind": "WhitespaceTrivia",
                                                            "text": " "
                                                        }
                                                    ]
                                                }
                                            },
                                            "operatorToken": {
                                                "kind": "PlusToken",
                                                "fullStart": 1336,
                                                "fullEnd": 1338,
                                                "start": 1336,
                                                "end": 1337,
                                                "fullWidth": 2,
                                                "width": 1,
                                                "text": "+",
                                                "value": "+",
                                                "valueText": "+",
                                                "hasTrailingTrivia": true,
                                                "trailingTrivia": [
                                                    {
                                                        "kind": "WhitespaceTrivia",
                                                        "text": " "
                                                    }
                                                ]
                                            },
                                            "right": {
                                                "kind": "MemberAccessExpression",
                                                "fullStart": 1338,
                                                "fullEnd": 1354,
                                                "start": 1338,
                                                "end": 1354,
                                                "fullWidth": 16,
                                                "width": 16,
                                                "expression": {
                                                    "kind": "IdentifierName",
                                                    "fullStart": 1338,
                                                    "fullEnd": 1348,
                                                    "start": 1338,
                                                    "end": 1348,
                                                    "fullWidth": 10,
                                                    "width": 10,
                                                    "text": "__executed",
                                                    "value": "__executed",
                                                    "valueText": "__executed"
                                                },
                                                "dotToken": {
                                                    "kind": "DotToken",
                                                    "fullStart": 1348,
                                                    "fullEnd": 1349,
                                                    "start": 1348,
                                                    "end": 1349,
                                                    "fullWidth": 1,
                                                    "width": 1,
                                                    "text": ".",
                                                    "value": ".",
                                                    "valueText": "."
                                                },
                                                "name": {
                                                    "kind": "IdentifierName",
                                                    "fullStart": 1349,
                                                    "fullEnd": 1354,
                                                    "start": 1349,
                                                    "end": 1354,
                                                    "fullWidth": 5,
                                                    "width": 5,
                                                    "text": "input",
                                                    "value": "input",
                                                    "valueText": "input"
                                                }
                                            }
                                        }
                                    ],
                                    "closeParenToken": {
                                        "kind": "CloseParenToken",
                                        "fullStart": 1354,
                                        "fullEnd": 1355,
                                        "start": 1354,
                                        "end": 1355,
                                        "fullWidth": 1,
                                        "width": 1,
                                        "text": ")",
                                        "value": ")",
                                        "valueText": ")"
                                    }
                                }
                            },
                            "semicolonToken": {
                                "kind": "SemicolonToken",
                                "fullStart": 1355,
                                "fullEnd": 1357,
                                "start": 1355,
                                "end": 1356,
                                "fullWidth": 2,
                                "width": 1,
                                "text": ";",
                                "value": ";",
                                "valueText": ";",
                                "hasTrailingTrivia": true,
                                "hasTrailingNewLine": true,
                                "trailingTrivia": [
                                    {
                                        "kind": "NewLineTrivia",
                                        "text": "\n"
                                    }
                                ]
                            }
                        }
                    ],
                    "closeBraceToken": {
                        "kind": "CloseBraceToken",
                        "fullStart": 1357,
                        "fullEnd": 1359,
                        "start": 1357,
                        "end": 1358,
                        "fullWidth": 2,
                        "width": 1,
                        "text": "}",
                        "value": "}",
                        "valueText": "}",
                        "hasTrailingTrivia": true,
                        "hasTrailingNewLine": true,
                        "trailingTrivia": [
                            {
                                "kind": "NewLineTrivia",
                                "text": "\n"
                            }
                        ]
                    }
                }
            },
            {
                "kind": "ForStatement",
                "fullStart": 1359,
                "fullEnd": 1625,
                "start": 1370,
                "end": 1624,
                "fullWidth": 266,
                "width": 254,
                "forKeyword": {
                    "kind": "ForKeyword",
                    "fullStart": 1359,
                    "fullEnd": 1373,
                    "start": 1370,
                    "end": 1373,
                    "fullWidth": 14,
                    "width": 3,
                    "text": "for",
                    "value": "for",
                    "valueText": "for",
                    "hasLeadingTrivia": true,
                    "hasLeadingComment": true,
                    "hasLeadingNewLine": true,
                    "leadingTrivia": [
                        {
                            "kind": "NewLineTrivia",
                            "text": "\n"
                        },
                        {
                            "kind": "SingleLineCommentTrivia",
                            "text": "//CHECK#4"
                        },
                        {
                            "kind": "NewLineTrivia",
                            "text": "\n"
                        }
                    ]
                },
                "openParenToken": {
                    "kind": "OpenParenToken",
                    "fullStart": 1373,
                    "fullEnd": 1374,
                    "start": 1373,
                    "end": 1374,
                    "fullWidth": 1,
                    "width": 1,
                    "text": "(",
                    "value": "(",
                    "valueText": "("
                },
                "variableDeclaration": {
                    "kind": "VariableDeclaration",
                    "fullStart": 1374,
                    "fullEnd": 1385,
                    "start": 1374,
                    "end": 1385,
                    "fullWidth": 11,
                    "width": 11,
                    "varKeyword": {
                        "kind": "VarKeyword",
                        "fullStart": 1374,
                        "fullEnd": 1378,
                        "start": 1374,
                        "end": 1377,
                        "fullWidth": 4,
                        "width": 3,
                        "text": "var",
                        "value": "var",
                        "valueText": "var",
                        "hasTrailingTrivia": true,
                        "trailingTrivia": [
                            {
                                "kind": "WhitespaceTrivia",
                                "text": " "
                            }
                        ]
                    },
                    "variableDeclarators": [
                        {
                            "kind": "VariableDeclarator",
                            "fullStart": 1378,
                            "fullEnd": 1385,
                            "start": 1378,
                            "end": 1385,
                            "fullWidth": 7,
<<<<<<< HEAD
                            "width": 7,
                            "identifier": {
=======
                            "propertyName": {
>>>>>>> 85e84683
                                "kind": "IdentifierName",
                                "fullStart": 1378,
                                "fullEnd": 1383,
                                "start": 1378,
                                "end": 1383,
                                "fullWidth": 5,
                                "width": 5,
                                "text": "index",
                                "value": "index",
                                "valueText": "index"
                            },
                            "equalsValueClause": {
                                "kind": "EqualsValueClause",
                                "fullStart": 1383,
                                "fullEnd": 1385,
                                "start": 1383,
                                "end": 1385,
                                "fullWidth": 2,
                                "width": 2,
                                "equalsToken": {
                                    "kind": "EqualsToken",
                                    "fullStart": 1383,
                                    "fullEnd": 1384,
                                    "start": 1383,
                                    "end": 1384,
                                    "fullWidth": 1,
                                    "width": 1,
                                    "text": "=",
                                    "value": "=",
                                    "valueText": "="
                                },
                                "value": {
                                    "kind": "NumericLiteral",
                                    "fullStart": 1384,
                                    "fullEnd": 1385,
                                    "start": 1384,
                                    "end": 1385,
                                    "fullWidth": 1,
                                    "width": 1,
                                    "text": "0",
                                    "value": 0,
                                    "valueText": "0"
                                }
                            }
                        }
                    ]
                },
                "firstSemicolonToken": {
                    "kind": "SemicolonToken",
                    "fullStart": 1385,
                    "fullEnd": 1387,
                    "start": 1385,
                    "end": 1386,
                    "fullWidth": 2,
                    "width": 1,
                    "text": ";",
                    "value": ";",
                    "valueText": ";",
                    "hasTrailingTrivia": true,
                    "trailingTrivia": [
                        {
                            "kind": "WhitespaceTrivia",
                            "text": " "
                        }
                    ]
                },
                "condition": {
                    "kind": "LessThanExpression",
                    "fullStart": 1387,
                    "fullEnd": 1410,
                    "start": 1387,
                    "end": 1410,
                    "fullWidth": 23,
                    "width": 23,
                    "left": {
                        "kind": "IdentifierName",
                        "fullStart": 1387,
                        "fullEnd": 1392,
                        "start": 1387,
                        "end": 1392,
                        "fullWidth": 5,
                        "width": 5,
                        "text": "index",
                        "value": "index",
                        "valueText": "index"
                    },
                    "operatorToken": {
                        "kind": "LessThanToken",
                        "fullStart": 1392,
                        "fullEnd": 1393,
                        "start": 1392,
                        "end": 1393,
                        "fullWidth": 1,
                        "width": 1,
                        "text": "<",
                        "value": "<",
                        "valueText": "<"
                    },
                    "right": {
                        "kind": "MemberAccessExpression",
                        "fullStart": 1393,
                        "fullEnd": 1410,
                        "start": 1393,
                        "end": 1410,
                        "fullWidth": 17,
                        "width": 17,
                        "expression": {
                            "kind": "IdentifierName",
                            "fullStart": 1393,
                            "fullEnd": 1403,
                            "start": 1393,
                            "end": 1403,
                            "fullWidth": 10,
                            "width": 10,
                            "text": "__expected",
                            "value": "__expected",
                            "valueText": "__expected"
                        },
                        "dotToken": {
                            "kind": "DotToken",
                            "fullStart": 1403,
                            "fullEnd": 1404,
                            "start": 1403,
                            "end": 1404,
                            "fullWidth": 1,
                            "width": 1,
                            "text": ".",
                            "value": ".",
                            "valueText": "."
                        },
                        "name": {
                            "kind": "IdentifierName",
                            "fullStart": 1404,
                            "fullEnd": 1410,
                            "start": 1404,
                            "end": 1410,
                            "fullWidth": 6,
                            "width": 6,
                            "text": "length",
                            "value": "length",
                            "valueText": "length"
                        }
                    }
                },
                "secondSemicolonToken": {
                    "kind": "SemicolonToken",
                    "fullStart": 1410,
                    "fullEnd": 1412,
                    "start": 1410,
                    "end": 1411,
                    "fullWidth": 2,
                    "width": 1,
                    "text": ";",
                    "value": ";",
                    "valueText": ";",
                    "hasTrailingTrivia": true,
                    "trailingTrivia": [
                        {
                            "kind": "WhitespaceTrivia",
                            "text": " "
                        }
                    ]
                },
                "incrementor": {
                    "kind": "PostIncrementExpression",
                    "fullStart": 1412,
                    "fullEnd": 1419,
                    "start": 1412,
                    "end": 1419,
                    "fullWidth": 7,
                    "width": 7,
                    "operand": {
                        "kind": "IdentifierName",
                        "fullStart": 1412,
                        "fullEnd": 1417,
                        "start": 1412,
                        "end": 1417,
                        "fullWidth": 5,
                        "width": 5,
                        "text": "index",
                        "value": "index",
                        "valueText": "index"
                    },
                    "operatorToken": {
                        "kind": "PlusPlusToken",
                        "fullStart": 1417,
                        "fullEnd": 1419,
                        "start": 1417,
                        "end": 1419,
                        "fullWidth": 2,
                        "width": 2,
                        "text": "++",
                        "value": "++",
                        "valueText": "++"
                    }
                },
                "closeParenToken": {
                    "kind": "CloseParenToken",
                    "fullStart": 1419,
                    "fullEnd": 1421,
                    "start": 1419,
                    "end": 1420,
                    "fullWidth": 2,
                    "width": 1,
                    "text": ")",
                    "value": ")",
                    "valueText": ")",
                    "hasTrailingTrivia": true,
                    "trailingTrivia": [
                        {
                            "kind": "WhitespaceTrivia",
                            "text": " "
                        }
                    ]
                },
                "statement": {
                    "kind": "Block",
                    "fullStart": 1421,
                    "fullEnd": 1625,
                    "start": 1421,
                    "end": 1624,
                    "fullWidth": 204,
                    "width": 203,
                    "openBraceToken": {
                        "kind": "OpenBraceToken",
                        "fullStart": 1421,
                        "fullEnd": 1423,
                        "start": 1421,
                        "end": 1422,
                        "fullWidth": 2,
                        "width": 1,
                        "text": "{",
                        "value": "{",
                        "valueText": "{",
                        "hasTrailingTrivia": true,
                        "hasTrailingNewLine": true,
                        "trailingTrivia": [
                            {
                                "kind": "NewLineTrivia",
                                "text": "\n"
                            }
                        ]
                    },
                    "statements": [
                        {
                            "kind": "IfStatement",
                            "fullStart": 1423,
                            "fullEnd": 1623,
                            "start": 1424,
                            "end": 1622,
                            "fullWidth": 200,
                            "width": 198,
                            "ifKeyword": {
                                "kind": "IfKeyword",
                                "fullStart": 1423,
                                "fullEnd": 1427,
                                "start": 1424,
                                "end": 1426,
                                "fullWidth": 4,
                                "width": 2,
                                "text": "if",
                                "value": "if",
                                "valueText": "if",
                                "hasLeadingTrivia": true,
                                "hasTrailingTrivia": true,
                                "leadingTrivia": [
                                    {
                                        "kind": "WhitespaceTrivia",
                                        "text": "\t"
                                    }
                                ],
                                "trailingTrivia": [
                                    {
                                        "kind": "WhitespaceTrivia",
                                        "text": " "
                                    }
                                ]
                            },
                            "openParenToken": {
                                "kind": "OpenParenToken",
                                "fullStart": 1427,
                                "fullEnd": 1428,
                                "start": 1427,
                                "end": 1428,
                                "fullWidth": 1,
                                "width": 1,
                                "text": "(",
                                "value": "(",
                                "valueText": "("
                            },
                            "condition": {
                                "kind": "NotEqualsExpression",
                                "fullStart": 1428,
                                "fullEnd": 1467,
                                "start": 1428,
                                "end": 1467,
                                "fullWidth": 39,
                                "width": 39,
                                "left": {
                                    "kind": "ElementAccessExpression",
                                    "fullStart": 1428,
                                    "fullEnd": 1446,
                                    "start": 1428,
                                    "end": 1445,
                                    "fullWidth": 18,
                                    "width": 17,
                                    "expression": {
                                        "kind": "IdentifierName",
                                        "fullStart": 1428,
                                        "fullEnd": 1438,
                                        "start": 1428,
                                        "end": 1438,
                                        "fullWidth": 10,
                                        "width": 10,
                                        "text": "__executed",
                                        "value": "__executed",
                                        "valueText": "__executed"
                                    },
                                    "openBracketToken": {
                                        "kind": "OpenBracketToken",
                                        "fullStart": 1438,
                                        "fullEnd": 1439,
                                        "start": 1438,
                                        "end": 1439,
                                        "fullWidth": 1,
                                        "width": 1,
                                        "text": "[",
                                        "value": "[",
                                        "valueText": "["
                                    },
                                    "argumentExpression": {
                                        "kind": "IdentifierName",
                                        "fullStart": 1439,
                                        "fullEnd": 1444,
                                        "start": 1439,
                                        "end": 1444,
                                        "fullWidth": 5,
                                        "width": 5,
                                        "text": "index",
                                        "value": "index",
                                        "valueText": "index"
                                    },
                                    "closeBracketToken": {
                                        "kind": "CloseBracketToken",
                                        "fullStart": 1444,
                                        "fullEnd": 1446,
                                        "start": 1444,
                                        "end": 1445,
                                        "fullWidth": 2,
                                        "width": 1,
                                        "text": "]",
                                        "value": "]",
                                        "valueText": "]",
                                        "hasTrailingTrivia": true,
                                        "trailingTrivia": [
                                            {
                                                "kind": "WhitespaceTrivia",
                                                "text": " "
                                            }
                                        ]
                                    }
                                },
                                "operatorToken": {
                                    "kind": "ExclamationEqualsEqualsToken",
                                    "fullStart": 1446,
                                    "fullEnd": 1450,
                                    "start": 1446,
                                    "end": 1449,
                                    "fullWidth": 4,
                                    "width": 3,
                                    "text": "!==",
                                    "value": "!==",
                                    "valueText": "!==",
                                    "hasTrailingTrivia": true,
                                    "trailingTrivia": [
                                        {
                                            "kind": "WhitespaceTrivia",
                                            "text": " "
                                        }
                                    ]
                                },
                                "right": {
                                    "kind": "ElementAccessExpression",
                                    "fullStart": 1450,
                                    "fullEnd": 1467,
                                    "start": 1450,
                                    "end": 1467,
                                    "fullWidth": 17,
                                    "width": 17,
                                    "expression": {
                                        "kind": "IdentifierName",
                                        "fullStart": 1450,
                                        "fullEnd": 1460,
                                        "start": 1450,
                                        "end": 1460,
                                        "fullWidth": 10,
                                        "width": 10,
                                        "text": "__expected",
                                        "value": "__expected",
                                        "valueText": "__expected"
                                    },
                                    "openBracketToken": {
                                        "kind": "OpenBracketToken",
                                        "fullStart": 1460,
                                        "fullEnd": 1461,
                                        "start": 1460,
                                        "end": 1461,
                                        "fullWidth": 1,
                                        "width": 1,
                                        "text": "[",
                                        "value": "[",
                                        "valueText": "["
                                    },
                                    "argumentExpression": {
                                        "kind": "IdentifierName",
                                        "fullStart": 1461,
                                        "fullEnd": 1466,
                                        "start": 1461,
                                        "end": 1466,
                                        "fullWidth": 5,
                                        "width": 5,
                                        "text": "index",
                                        "value": "index",
                                        "valueText": "index"
                                    },
                                    "closeBracketToken": {
                                        "kind": "CloseBracketToken",
                                        "fullStart": 1466,
                                        "fullEnd": 1467,
                                        "start": 1466,
                                        "end": 1467,
                                        "fullWidth": 1,
                                        "width": 1,
                                        "text": "]",
                                        "value": "]",
                                        "valueText": "]"
                                    }
                                }
                            },
                            "closeParenToken": {
                                "kind": "CloseParenToken",
                                "fullStart": 1467,
                                "fullEnd": 1469,
                                "start": 1467,
                                "end": 1468,
                                "fullWidth": 2,
                                "width": 1,
                                "text": ")",
                                "value": ")",
                                "valueText": ")",
                                "hasTrailingTrivia": true,
                                "trailingTrivia": [
                                    {
                                        "kind": "WhitespaceTrivia",
                                        "text": " "
                                    }
                                ]
                            },
                            "statement": {
                                "kind": "Block",
                                "fullStart": 1469,
                                "fullEnd": 1623,
                                "start": 1469,
                                "end": 1622,
                                "fullWidth": 154,
                                "width": 153,
                                "openBraceToken": {
                                    "kind": "OpenBraceToken",
                                    "fullStart": 1469,
                                    "fullEnd": 1471,
                                    "start": 1469,
                                    "end": 1470,
                                    "fullWidth": 2,
                                    "width": 1,
                                    "text": "{",
                                    "value": "{",
                                    "valueText": "{",
                                    "hasTrailingTrivia": true,
                                    "hasTrailingNewLine": true,
                                    "trailingTrivia": [
                                        {
                                            "kind": "NewLineTrivia",
                                            "text": "\n"
                                        }
                                    ]
                                },
                                "statements": [
                                    {
                                        "kind": "ExpressionStatement",
                                        "fullStart": 1471,
                                        "fullEnd": 1620,
                                        "start": 1473,
                                        "end": 1619,
                                        "fullWidth": 149,
                                        "width": 146,
                                        "expression": {
                                            "kind": "InvocationExpression",
                                            "fullStart": 1471,
                                            "fullEnd": 1618,
                                            "start": 1473,
                                            "end": 1618,
                                            "fullWidth": 147,
                                            "width": 145,
                                            "expression": {
                                                "kind": "IdentifierName",
                                                "fullStart": 1471,
                                                "fullEnd": 1479,
                                                "start": 1473,
                                                "end": 1479,
                                                "fullWidth": 8,
                                                "width": 6,
                                                "text": "$ERROR",
                                                "value": "$ERROR",
                                                "valueText": "$ERROR",
                                                "hasLeadingTrivia": true,
                                                "leadingTrivia": [
                                                    {
                                                        "kind": "WhitespaceTrivia",
                                                        "text": "\t\t"
                                                    }
                                                ]
                                            },
                                            "argumentList": {
                                                "kind": "ArgumentList",
                                                "fullStart": 1479,
                                                "fullEnd": 1618,
                                                "start": 1479,
                                                "end": 1618,
                                                "fullWidth": 139,
                                                "width": 139,
                                                "openParenToken": {
                                                    "kind": "OpenParenToken",
                                                    "fullStart": 1479,
                                                    "fullEnd": 1480,
                                                    "start": 1479,
                                                    "end": 1480,
                                                    "fullWidth": 1,
                                                    "width": 1,
                                                    "text": "(",
                                                    "value": "(",
                                                    "valueText": "("
                                                },
                                                "arguments": [
                                                    {
                                                        "kind": "AddExpression",
                                                        "fullStart": 1480,
                                                        "fullEnd": 1617,
                                                        "start": 1480,
                                                        "end": 1617,
                                                        "fullWidth": 137,
                                                        "width": 137,
                                                        "left": {
                                                            "kind": "AddExpression",
                                                            "fullStart": 1480,
                                                            "fullEnd": 1598,
                                                            "start": 1480,
                                                            "end": 1597,
                                                            "fullWidth": 118,
                                                            "width": 117,
                                                            "left": {
                                                                "kind": "AddExpression",
                                                                "fullStart": 1480,
                                                                "fullEnd": 1583,
                                                                "start": 1480,
                                                                "end": 1582,
                                                                "fullWidth": 103,
                                                                "width": 102,
                                                                "left": {
                                                                    "kind": "AddExpression",
                                                                    "fullStart": 1480,
                                                                    "fullEnd": 1563,
                                                                    "start": 1480,
                                                                    "end": 1562,
                                                                    "fullWidth": 83,
                                                                    "width": 82,
                                                                    "left": {
                                                                        "kind": "AddExpression",
                                                                        "fullStart": 1480,
                                                                        "fullEnd": 1552,
                                                                        "start": 1480,
                                                                        "end": 1551,
                                                                        "fullWidth": 72,
                                                                        "width": 71,
                                                                        "left": {
                                                                            "kind": "StringLiteral",
                                                                            "fullStart": 1480,
                                                                            "fullEnd": 1544,
                                                                            "start": 1480,
                                                                            "end": 1543,
                                                                            "fullWidth": 64,
                                                                            "width": 63,
                                                                            "text": "'#4: __executed = /(aa)bcd\\\\1/.exec(\"aabcdaabcd\"); __executed['",
                                                                            "value": "#4: __executed = /(aa)bcd\\1/.exec(\"aabcdaabcd\"); __executed[",
                                                                            "valueText": "#4: __executed = /(aa)bcd\\1/.exec(\"aabcdaabcd\"); __executed[",
                                                                            "hasTrailingTrivia": true,
                                                                            "trailingTrivia": [
                                                                                {
                                                                                    "kind": "WhitespaceTrivia",
                                                                                    "text": " "
                                                                                }
                                                                            ]
                                                                        },
                                                                        "operatorToken": {
                                                                            "kind": "PlusToken",
                                                                            "fullStart": 1544,
                                                                            "fullEnd": 1546,
                                                                            "start": 1544,
                                                                            "end": 1545,
                                                                            "fullWidth": 2,
                                                                            "width": 1,
                                                                            "text": "+",
                                                                            "value": "+",
                                                                            "valueText": "+",
                                                                            "hasTrailingTrivia": true,
                                                                            "trailingTrivia": [
                                                                                {
                                                                                    "kind": "WhitespaceTrivia",
                                                                                    "text": " "
                                                                                }
                                                                            ]
                                                                        },
                                                                        "right": {
                                                                            "kind": "IdentifierName",
                                                                            "fullStart": 1546,
                                                                            "fullEnd": 1552,
                                                                            "start": 1546,
                                                                            "end": 1551,
                                                                            "fullWidth": 6,
                                                                            "width": 5,
                                                                            "text": "index",
                                                                            "value": "index",
                                                                            "valueText": "index",
                                                                            "hasTrailingTrivia": true,
                                                                            "trailingTrivia": [
                                                                                {
                                                                                    "kind": "WhitespaceTrivia",
                                                                                    "text": " "
                                                                                }
                                                                            ]
                                                                        }
                                                                    },
                                                                    "operatorToken": {
                                                                        "kind": "PlusToken",
                                                                        "fullStart": 1552,
                                                                        "fullEnd": 1554,
                                                                        "start": 1552,
                                                                        "end": 1553,
                                                                        "fullWidth": 2,
                                                                        "width": 1,
                                                                        "text": "+",
                                                                        "value": "+",
                                                                        "valueText": "+",
                                                                        "hasTrailingTrivia": true,
                                                                        "trailingTrivia": [
                                                                            {
                                                                                "kind": "WhitespaceTrivia",
                                                                                "text": " "
                                                                            }
                                                                        ]
                                                                    },
                                                                    "right": {
                                                                        "kind": "StringLiteral",
                                                                        "fullStart": 1554,
                                                                        "fullEnd": 1563,
                                                                        "start": 1554,
                                                                        "end": 1562,
                                                                        "fullWidth": 9,
                                                                        "width": 8,
                                                                        "text": "'] === '",
                                                                        "value": "] === ",
                                                                        "valueText": "] === ",
                                                                        "hasTrailingTrivia": true,
                                                                        "trailingTrivia": [
                                                                            {
                                                                                "kind": "WhitespaceTrivia",
                                                                                "text": " "
                                                                            }
                                                                        ]
                                                                    }
                                                                },
                                                                "operatorToken": {
                                                                    "kind": "PlusToken",
                                                                    "fullStart": 1563,
                                                                    "fullEnd": 1565,
                                                                    "start": 1563,
                                                                    "end": 1564,
                                                                    "fullWidth": 2,
                                                                    "width": 1,
                                                                    "text": "+",
                                                                    "value": "+",
                                                                    "valueText": "+",
                                                                    "hasTrailingTrivia": true,
                                                                    "trailingTrivia": [
                                                                        {
                                                                            "kind": "WhitespaceTrivia",
                                                                            "text": " "
                                                                        }
                                                                    ]
                                                                },
                                                                "right": {
                                                                    "kind": "ElementAccessExpression",
                                                                    "fullStart": 1565,
                                                                    "fullEnd": 1583,
                                                                    "start": 1565,
                                                                    "end": 1582,
                                                                    "fullWidth": 18,
                                                                    "width": 17,
                                                                    "expression": {
                                                                        "kind": "IdentifierName",
                                                                        "fullStart": 1565,
                                                                        "fullEnd": 1575,
                                                                        "start": 1565,
                                                                        "end": 1575,
                                                                        "fullWidth": 10,
                                                                        "width": 10,
                                                                        "text": "__expected",
                                                                        "value": "__expected",
                                                                        "valueText": "__expected"
                                                                    },
                                                                    "openBracketToken": {
                                                                        "kind": "OpenBracketToken",
                                                                        "fullStart": 1575,
                                                                        "fullEnd": 1576,
                                                                        "start": 1575,
                                                                        "end": 1576,
                                                                        "fullWidth": 1,
                                                                        "width": 1,
                                                                        "text": "[",
                                                                        "value": "[",
                                                                        "valueText": "["
                                                                    },
                                                                    "argumentExpression": {
                                                                        "kind": "IdentifierName",
                                                                        "fullStart": 1576,
                                                                        "fullEnd": 1581,
                                                                        "start": 1576,
                                                                        "end": 1581,
                                                                        "fullWidth": 5,
                                                                        "width": 5,
                                                                        "text": "index",
                                                                        "value": "index",
                                                                        "valueText": "index"
                                                                    },
                                                                    "closeBracketToken": {
                                                                        "kind": "CloseBracketToken",
                                                                        "fullStart": 1581,
                                                                        "fullEnd": 1583,
                                                                        "start": 1581,
                                                                        "end": 1582,
                                                                        "fullWidth": 2,
                                                                        "width": 1,
                                                                        "text": "]",
                                                                        "value": "]",
                                                                        "valueText": "]",
                                                                        "hasTrailingTrivia": true,
                                                                        "trailingTrivia": [
                                                                            {
                                                                                "kind": "WhitespaceTrivia",
                                                                                "text": " "
                                                                            }
                                                                        ]
                                                                    }
                                                                }
                                                            },
                                                            "operatorToken": {
                                                                "kind": "PlusToken",
                                                                "fullStart": 1583,
                                                                "fullEnd": 1585,
                                                                "start": 1583,
                                                                "end": 1584,
                                                                "fullWidth": 2,
                                                                "width": 1,
                                                                "text": "+",
                                                                "value": "+",
                                                                "valueText": "+",
                                                                "hasTrailingTrivia": true,
                                                                "trailingTrivia": [
                                                                    {
                                                                        "kind": "WhitespaceTrivia",
                                                                        "text": " "
                                                                    }
                                                                ]
                                                            },
                                                            "right": {
                                                                "kind": "StringLiteral",
                                                                "fullStart": 1585,
                                                                "fullEnd": 1598,
                                                                "start": 1585,
                                                                "end": 1597,
                                                                "fullWidth": 13,
                                                                "width": 12,
                                                                "text": "'. Actual: '",
                                                                "value": ". Actual: ",
                                                                "valueText": ". Actual: ",
                                                                "hasTrailingTrivia": true,
                                                                "trailingTrivia": [
                                                                    {
                                                                        "kind": "WhitespaceTrivia",
                                                                        "text": " "
                                                                    }
                                                                ]
                                                            }
                                                        },
                                                        "operatorToken": {
                                                            "kind": "PlusToken",
                                                            "fullStart": 1598,
                                                            "fullEnd": 1600,
                                                            "start": 1598,
                                                            "end": 1599,
                                                            "fullWidth": 2,
                                                            "width": 1,
                                                            "text": "+",
                                                            "value": "+",
                                                            "valueText": "+",
                                                            "hasTrailingTrivia": true,
                                                            "trailingTrivia": [
                                                                {
                                                                    "kind": "WhitespaceTrivia",
                                                                    "text": " "
                                                                }
                                                            ]
                                                        },
                                                        "right": {
                                                            "kind": "ElementAccessExpression",
                                                            "fullStart": 1600,
                                                            "fullEnd": 1617,
                                                            "start": 1600,
                                                            "end": 1617,
                                                            "fullWidth": 17,
                                                            "width": 17,
                                                            "expression": {
                                                                "kind": "IdentifierName",
                                                                "fullStart": 1600,
                                                                "fullEnd": 1610,
                                                                "start": 1600,
                                                                "end": 1610,
                                                                "fullWidth": 10,
                                                                "width": 10,
                                                                "text": "__executed",
                                                                "value": "__executed",
                                                                "valueText": "__executed"
                                                            },
                                                            "openBracketToken": {
                                                                "kind": "OpenBracketToken",
                                                                "fullStart": 1610,
                                                                "fullEnd": 1611,
                                                                "start": 1610,
                                                                "end": 1611,
                                                                "fullWidth": 1,
                                                                "width": 1,
                                                                "text": "[",
                                                                "value": "[",
                                                                "valueText": "["
                                                            },
                                                            "argumentExpression": {
                                                                "kind": "IdentifierName",
                                                                "fullStart": 1611,
                                                                "fullEnd": 1616,
                                                                "start": 1611,
                                                                "end": 1616,
                                                                "fullWidth": 5,
                                                                "width": 5,
                                                                "text": "index",
                                                                "value": "index",
                                                                "valueText": "index"
                                                            },
                                                            "closeBracketToken": {
                                                                "kind": "CloseBracketToken",
                                                                "fullStart": 1616,
                                                                "fullEnd": 1617,
                                                                "start": 1616,
                                                                "end": 1617,
                                                                "fullWidth": 1,
                                                                "width": 1,
                                                                "text": "]",
                                                                "value": "]",
                                                                "valueText": "]"
                                                            }
                                                        }
                                                    }
                                                ],
                                                "closeParenToken": {
                                                    "kind": "CloseParenToken",
                                                    "fullStart": 1617,
                                                    "fullEnd": 1618,
                                                    "start": 1617,
                                                    "end": 1618,
                                                    "fullWidth": 1,
                                                    "width": 1,
                                                    "text": ")",
                                                    "value": ")",
                                                    "valueText": ")"
                                                }
                                            }
                                        },
                                        "semicolonToken": {
                                            "kind": "SemicolonToken",
                                            "fullStart": 1618,
                                            "fullEnd": 1620,
                                            "start": 1618,
                                            "end": 1619,
                                            "fullWidth": 2,
                                            "width": 1,
                                            "text": ";",
                                            "value": ";",
                                            "valueText": ";",
                                            "hasTrailingTrivia": true,
                                            "hasTrailingNewLine": true,
                                            "trailingTrivia": [
                                                {
                                                    "kind": "NewLineTrivia",
                                                    "text": "\n"
                                                }
                                            ]
                                        }
                                    }
                                ],
                                "closeBraceToken": {
                                    "kind": "CloseBraceToken",
                                    "fullStart": 1620,
                                    "fullEnd": 1623,
                                    "start": 1621,
                                    "end": 1622,
                                    "fullWidth": 3,
                                    "width": 1,
                                    "text": "}",
                                    "value": "}",
                                    "valueText": "}",
                                    "hasLeadingTrivia": true,
                                    "hasTrailingTrivia": true,
                                    "hasTrailingNewLine": true,
                                    "leadingTrivia": [
                                        {
                                            "kind": "WhitespaceTrivia",
                                            "text": "\t"
                                        }
                                    ],
                                    "trailingTrivia": [
                                        {
                                            "kind": "NewLineTrivia",
                                            "text": "\n"
                                        }
                                    ]
                                }
                            }
                        }
                    ],
                    "closeBraceToken": {
                        "kind": "CloseBraceToken",
                        "fullStart": 1623,
                        "fullEnd": 1625,
                        "start": 1623,
                        "end": 1624,
                        "fullWidth": 2,
                        "width": 1,
                        "text": "}",
                        "value": "}",
                        "valueText": "}",
                        "hasTrailingTrivia": true,
                        "hasTrailingNewLine": true,
                        "trailingTrivia": [
                            {
                                "kind": "NewLineTrivia",
                                "text": "\n"
                            }
                        ]
                    }
                }
            }
        ],
        "endOfFileToken": {
            "kind": "EndOfFileToken",
            "fullStart": 1625,
            "fullEnd": 1627,
            "start": 1627,
            "end": 1627,
            "fullWidth": 2,
            "width": 0,
            "text": "",
            "hasLeadingTrivia": true,
            "hasLeadingNewLine": true,
            "leadingTrivia": [
                {
                    "kind": "NewLineTrivia",
                    "text": "\n"
                },
                {
                    "kind": "NewLineTrivia",
                    "text": "\n"
                }
            ]
        }
    },
    "lineMap": {
        "lineStarts": [
            0,
            61,
            132,
            133,
            137,
            288,
            382,
            417,
            498,
            501,
            559,
            632,
            636,
            637,
            682,
            683,
            714,
            736,
            769,
            770,
            780,
            827,
            967,
            969,
            970,
            980,
            1025,
            1162,
            1164,
            1165,
            1175,
            1220,
            1357,
            1359,
            1360,
            1370,
            1423,
            1471,
            1620,
            1623,
            1625,
            1626,
            1627
        ],
        "length": 1627
    }
}<|MERGE_RESOLUTION|>--- conflicted
+++ resolved
@@ -2402,12 +2402,8 @@
                             "start": 1378,
                             "end": 1385,
                             "fullWidth": 7,
-<<<<<<< HEAD
                             "width": 7,
-                            "identifier": {
-=======
                             "propertyName": {
->>>>>>> 85e84683
                                 "kind": "IdentifierName",
                                 "fullStart": 1378,
                                 "fullEnd": 1383,
