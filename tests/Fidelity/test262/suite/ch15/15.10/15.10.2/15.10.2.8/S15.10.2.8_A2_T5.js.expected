{
    "isDeclaration": false,
    "languageVersion": "EcmaScript5",
    "parseOptions": {
        "allowAutomaticSemicolonInsertion": true
    },
    "sourceUnit": {
        "kind": "SourceUnit",
        "fullStart": 0,
        "fullEnd": 1653,
        "start": 544,
        "end": 1653,
        "fullWidth": 1653,
        "width": 1109,
        "isIncrementallyUnusable": true,
        "moduleElements": [
            {
                "kind": "ExpressionStatement",
                "fullStart": 0,
                "fullEnd": 611,
                "start": 544,
                "end": 610,
                "fullWidth": 611,
                "width": 66,
                "isIncrementallyUnusable": true,
                "expression": {
                    "kind": "AssignmentExpression",
                    "fullStart": 0,
                    "fullEnd": 609,
                    "start": 544,
                    "end": 609,
                    "fullWidth": 609,
                    "width": 65,
                    "isIncrementallyUnusable": true,
                    "left": {
                        "kind": "IdentifierName",
                        "fullStart": 0,
                        "fullEnd": 555,
                        "start": 544,
                        "end": 554,
                        "fullWidth": 555,
                        "width": 10,
                        "text": "__executed",
                        "value": "__executed",
                        "valueText": "__executed",
                        "hasLeadingTrivia": true,
                        "hasLeadingComment": true,
                        "hasLeadingNewLine": true,
                        "hasTrailingTrivia": true,
                        "leadingTrivia": [
                            {
                                "kind": "SingleLineCommentTrivia",
                                "text": "// Copyright 2009 the Sputnik authors.  All rights reserved."
                            },
                            {
                                "kind": "NewLineTrivia",
                                "text": "\n"
                            },
                            {
                                "kind": "SingleLineCommentTrivia",
                                "text": "// This code is governed by the BSD license found in the LICENSE file."
                            },
                            {
                                "kind": "NewLineTrivia",
                                "text": "\n"
                            },
                            {
                                "kind": "NewLineTrivia",
                                "text": "\n"
                            },
                            {
                                "kind": "MultiLineCommentTrivia",
                                "text": "/**\n * The form (?! Disjunction ) specifies a zero-width negative lookahead.\n * In order for it to succeed, the pattern inside Disjunction must fail to match at the current position.\n * The current position is not advanced before matching the sequel\n *\n * @path ch15/15.10/15.10.2/15.10.2.8/S15.10.2.8_A2_T5.js\n * @description Execute /Java(?!Script)([A-Z]\\w*)/.exec(\"JavaScr oops ipt \") and check results\n */"
                            },
                            {
                                "kind": "NewLineTrivia",
                                "text": "\n"
                            },
                            {
                                "kind": "NewLineTrivia",
                                "text": "\n"
                            }
                        ],
                        "trailingTrivia": [
                            {
                                "kind": "WhitespaceTrivia",
                                "text": " "
                            }
                        ]
                    },
                    "operatorToken": {
                        "kind": "EqualsToken",
                        "fullStart": 555,
                        "fullEnd": 557,
                        "start": 555,
                        "end": 556,
                        "fullWidth": 2,
                        "width": 1,
                        "text": "=",
                        "value": "=",
                        "valueText": "=",
                        "hasTrailingTrivia": true,
                        "trailingTrivia": [
                            {
                                "kind": "WhitespaceTrivia",
                                "text": " "
                            }
                        ]
                    },
                    "right": {
                        "kind": "InvocationExpression",
                        "fullStart": 557,
                        "fullEnd": 609,
                        "start": 557,
                        "end": 609,
                        "fullWidth": 52,
                        "width": 52,
                        "isIncrementallyUnusable": true,
                        "expression": {
                            "kind": "MemberAccessExpression",
                            "fullStart": 557,
                            "fullEnd": 588,
                            "start": 557,
                            "end": 588,
                            "fullWidth": 31,
                            "width": 31,
                            "isIncrementallyUnusable": true,
                            "expression": {
                                "kind": "RegularExpressionLiteral",
                                "fullStart": 557,
                                "fullEnd": 583,
                                "start": 557,
                                "end": 583,
                                "fullWidth": 26,
                                "width": 26,
                                "text": "/Java(?!Script)([A-Z]\\w*)/",
                                "value": {},
                                "valueText": "/Java(?!Script)([A-Z]\\w*)/"
                            },
                            "dotToken": {
                                "kind": "DotToken",
                                "fullStart": 583,
                                "fullEnd": 584,
                                "start": 583,
                                "end": 584,
                                "fullWidth": 1,
                                "width": 1,
                                "text": ".",
                                "value": ".",
                                "valueText": "."
                            },
                            "name": {
                                "kind": "IdentifierName",
                                "fullStart": 584,
                                "fullEnd": 588,
                                "start": 584,
                                "end": 588,
                                "fullWidth": 4,
                                "width": 4,
                                "text": "exec",
                                "value": "exec",
                                "valueText": "exec"
                            }
                        },
                        "argumentList": {
                            "kind": "ArgumentList",
                            "fullStart": 588,
                            "fullEnd": 609,
                            "start": 588,
                            "end": 609,
                            "fullWidth": 21,
                            "width": 21,
                            "openParenToken": {
                                "kind": "OpenParenToken",
                                "fullStart": 588,
                                "fullEnd": 589,
                                "start": 588,
                                "end": 589,
                                "fullWidth": 1,
                                "width": 1,
                                "text": "(",
                                "value": "(",
                                "valueText": "("
                            },
                            "arguments": [
                                {
                                    "kind": "StringLiteral",
                                    "fullStart": 589,
                                    "fullEnd": 608,
                                    "start": 589,
                                    "end": 608,
                                    "fullWidth": 19,
                                    "width": 19,
                                    "text": "\"JavaScr oops ipt \"",
                                    "value": "JavaScr oops ipt ",
                                    "valueText": "JavaScr oops ipt "
                                }
                            ],
                            "closeParenToken": {
                                "kind": "CloseParenToken",
                                "fullStart": 608,
                                "fullEnd": 609,
                                "start": 608,
                                "end": 609,
                                "fullWidth": 1,
                                "width": 1,
                                "text": ")",
                                "value": ")",
                                "valueText": ")"
                            }
                        }
                    }
                },
                "semicolonToken": {
                    "kind": "SemicolonToken",
                    "fullStart": 609,
                    "fullEnd": 611,
                    "start": 609,
                    "end": 610,
                    "fullWidth": 2,
                    "width": 1,
                    "text": ";",
                    "value": ";",
                    "valueText": ";",
                    "hasTrailingTrivia": true,
                    "hasTrailingNewLine": true,
                    "trailingTrivia": [
                        {
                            "kind": "NewLineTrivia",
                            "text": "\n"
                        }
                    ]
                }
            },
            {
                "kind": "ExpressionStatement",
                "fullStart": 611,
                "fullEnd": 645,
                "start": 612,
                "end": 644,
                "fullWidth": 34,
                "width": 32,
                "expression": {
                    "kind": "AssignmentExpression",
                    "fullStart": 611,
                    "fullEnd": 643,
                    "start": 612,
                    "end": 643,
                    "fullWidth": 32,
                    "width": 31,
                    "left": {
                        "kind": "IdentifierName",
                        "fullStart": 611,
                        "fullEnd": 623,
                        "start": 612,
                        "end": 622,
                        "fullWidth": 12,
                        "width": 10,
                        "text": "__expected",
                        "value": "__expected",
                        "valueText": "__expected",
                        "hasLeadingTrivia": true,
                        "hasLeadingNewLine": true,
                        "hasTrailingTrivia": true,
                        "leadingTrivia": [
                            {
                                "kind": "NewLineTrivia",
                                "text": "\n"
                            }
                        ],
                        "trailingTrivia": [
                            {
                                "kind": "WhitespaceTrivia",
                                "text": " "
                            }
                        ]
                    },
                    "operatorToken": {
                        "kind": "EqualsToken",
                        "fullStart": 623,
                        "fullEnd": 625,
                        "start": 623,
                        "end": 624,
                        "fullWidth": 2,
                        "width": 1,
                        "text": "=",
                        "value": "=",
                        "valueText": "=",
                        "hasTrailingTrivia": true,
                        "trailingTrivia": [
                            {
                                "kind": "WhitespaceTrivia",
                                "text": " "
                            }
                        ]
                    },
                    "right": {
                        "kind": "ArrayLiteralExpression",
                        "fullStart": 625,
                        "fullEnd": 643,
                        "start": 625,
                        "end": 643,
                        "fullWidth": 18,
                        "width": 18,
                        "openBracketToken": {
                            "kind": "OpenBracketToken",
                            "fullStart": 625,
                            "fullEnd": 626,
                            "start": 625,
                            "end": 626,
                            "fullWidth": 1,
                            "width": 1,
                            "text": "[",
                            "value": "[",
                            "valueText": "["
                        },
                        "expressions": [
                            {
                                "kind": "StringLiteral",
                                "fullStart": 626,
                                "fullEnd": 635,
                                "start": 626,
                                "end": 635,
                                "fullWidth": 9,
                                "width": 9,
                                "text": "\"JavaScr\"",
                                "value": "JavaScr",
                                "valueText": "JavaScr"
                            },
                            {
                                "kind": "CommaToken",
                                "fullStart": 635,
                                "fullEnd": 637,
                                "start": 635,
                                "end": 636,
                                "fullWidth": 2,
                                "width": 1,
                                "text": ",",
                                "value": ",",
                                "valueText": ",",
                                "hasTrailingTrivia": true,
                                "trailingTrivia": [
                                    {
                                        "kind": "WhitespaceTrivia",
                                        "text": " "
                                    }
                                ]
                            },
                            {
                                "kind": "StringLiteral",
                                "fullStart": 637,
                                "fullEnd": 642,
                                "start": 637,
                                "end": 642,
                                "fullWidth": 5,
                                "width": 5,
                                "text": "\"Scr\"",
                                "value": "Scr",
                                "valueText": "Scr"
                            }
                        ],
                        "closeBracketToken": {
                            "kind": "CloseBracketToken",
                            "fullStart": 642,
                            "fullEnd": 643,
                            "start": 642,
                            "end": 643,
                            "fullWidth": 1,
                            "width": 1,
                            "text": "]",
                            "value": "]",
                            "valueText": "]"
                        }
                    }
                },
                "semicolonToken": {
                    "kind": "SemicolonToken",
                    "fullStart": 643,
                    "fullEnd": 645,
                    "start": 643,
                    "end": 644,
                    "fullWidth": 2,
                    "width": 1,
                    "text": ";",
                    "value": ";",
                    "valueText": ";",
                    "hasTrailingTrivia": true,
                    "hasTrailingNewLine": true,
                    "trailingTrivia": [
                        {
                            "kind": "NewLineTrivia",
                            "text": "\n"
                        }
                    ]
                }
            },
            {
                "kind": "ExpressionStatement",
                "fullStart": 645,
                "fullEnd": 667,
                "start": 645,
                "end": 666,
                "fullWidth": 22,
                "width": 21,
                "expression": {
                    "kind": "AssignmentExpression",
                    "fullStart": 645,
                    "fullEnd": 665,
                    "start": 645,
                    "end": 665,
                    "fullWidth": 20,
                    "width": 20,
                    "left": {
                        "kind": "MemberAccessExpression",
                        "fullStart": 645,
                        "fullEnd": 662,
                        "start": 645,
                        "end": 661,
                        "fullWidth": 17,
                        "width": 16,
                        "expression": {
                            "kind": "IdentifierName",
                            "fullStart": 645,
                            "fullEnd": 655,
                            "start": 645,
                            "end": 655,
                            "fullWidth": 10,
                            "width": 10,
                            "text": "__expected",
                            "value": "__expected",
                            "valueText": "__expected"
                        },
                        "dotToken": {
                            "kind": "DotToken",
                            "fullStart": 655,
                            "fullEnd": 656,
                            "start": 655,
                            "end": 656,
                            "fullWidth": 1,
                            "width": 1,
                            "text": ".",
                            "value": ".",
                            "valueText": "."
                        },
                        "name": {
                            "kind": "IdentifierName",
                            "fullStart": 656,
                            "fullEnd": 662,
                            "start": 656,
                            "end": 661,
                            "fullWidth": 6,
                            "width": 5,
                            "text": "index",
                            "value": "index",
                            "valueText": "index",
                            "hasTrailingTrivia": true,
                            "trailingTrivia": [
                                {
                                    "kind": "WhitespaceTrivia",
                                    "text": " "
                                }
                            ]
                        }
                    },
                    "operatorToken": {
                        "kind": "EqualsToken",
                        "fullStart": 662,
                        "fullEnd": 664,
                        "start": 662,
                        "end": 663,
                        "fullWidth": 2,
                        "width": 1,
                        "text": "=",
                        "value": "=",
                        "valueText": "=",
                        "hasTrailingTrivia": true,
                        "trailingTrivia": [
                            {
                                "kind": "WhitespaceTrivia",
                                "text": " "
                            }
                        ]
                    },
                    "right": {
                        "kind": "NumericLiteral",
                        "fullStart": 664,
                        "fullEnd": 665,
                        "start": 664,
                        "end": 665,
                        "fullWidth": 1,
                        "width": 1,
                        "text": "0",
                        "value": 0,
                        "valueText": "0"
                    }
                },
                "semicolonToken": {
                    "kind": "SemicolonToken",
                    "fullStart": 665,
                    "fullEnd": 667,
                    "start": 665,
                    "end": 666,
                    "fullWidth": 2,
                    "width": 1,
                    "text": ";",
                    "value": ";",
                    "valueText": ";",
                    "hasTrailingTrivia": true,
                    "hasTrailingNewLine": true,
                    "trailingTrivia": [
                        {
                            "kind": "NewLineTrivia",
                            "text": "\n"
                        }
                    ]
                }
            },
            {
                "kind": "ExpressionStatement",
                "fullStart": 667,
                "fullEnd": 707,
                "start": 667,
                "end": 706,
                "fullWidth": 40,
                "width": 39,
                "expression": {
                    "kind": "AssignmentExpression",
                    "fullStart": 667,
                    "fullEnd": 705,
                    "start": 667,
                    "end": 705,
                    "fullWidth": 38,
                    "width": 38,
                    "left": {
                        "kind": "MemberAccessExpression",
                        "fullStart": 667,
                        "fullEnd": 684,
                        "start": 667,
                        "end": 683,
                        "fullWidth": 17,
                        "width": 16,
                        "expression": {
                            "kind": "IdentifierName",
                            "fullStart": 667,
                            "fullEnd": 677,
                            "start": 667,
                            "end": 677,
                            "fullWidth": 10,
                            "width": 10,
                            "text": "__expected",
                            "value": "__expected",
                            "valueText": "__expected"
                        },
                        "dotToken": {
                            "kind": "DotToken",
                            "fullStart": 677,
                            "fullEnd": 678,
                            "start": 677,
                            "end": 678,
                            "fullWidth": 1,
                            "width": 1,
                            "text": ".",
                            "value": ".",
                            "valueText": "."
                        },
                        "name": {
                            "kind": "IdentifierName",
                            "fullStart": 678,
                            "fullEnd": 684,
                            "start": 678,
                            "end": 683,
                            "fullWidth": 6,
                            "width": 5,
                            "text": "input",
                            "value": "input",
                            "valueText": "input",
                            "hasTrailingTrivia": true,
                            "trailingTrivia": [
                                {
                                    "kind": "WhitespaceTrivia",
                                    "text": " "
                                }
                            ]
                        }
                    },
                    "operatorToken": {
                        "kind": "EqualsToken",
                        "fullStart": 684,
                        "fullEnd": 686,
                        "start": 684,
                        "end": 685,
                        "fullWidth": 2,
                        "width": 1,
                        "text": "=",
                        "value": "=",
                        "valueText": "=",
                        "hasTrailingTrivia": true,
                        "trailingTrivia": [
                            {
                                "kind": "WhitespaceTrivia",
                                "text": " "
                            }
                        ]
                    },
                    "right": {
                        "kind": "StringLiteral",
                        "fullStart": 686,
                        "fullEnd": 705,
                        "start": 686,
                        "end": 705,
                        "fullWidth": 19,
                        "width": 19,
                        "text": "\"JavaScr oops ipt \"",
                        "value": "JavaScr oops ipt ",
                        "valueText": "JavaScr oops ipt "
                    }
                },
                "semicolonToken": {
                    "kind": "SemicolonToken",
                    "fullStart": 705,
                    "fullEnd": 707,
                    "start": 705,
                    "end": 706,
                    "fullWidth": 2,
                    "width": 1,
                    "text": ";",
                    "value": ";",
                    "valueText": ";",
                    "hasTrailingTrivia": true,
                    "hasTrailingNewLine": true,
                    "trailingTrivia": [
                        {
                            "kind": "NewLineTrivia",
                            "text": "\n"
                        }
                    ]
                }
            },
            {
                "kind": "IfStatement",
                "fullStart": 707,
                "fullEnd": 929,
                "start": 718,
                "end": 928,
                "fullWidth": 222,
                "width": 210,
                "ifKeyword": {
                    "kind": "IfKeyword",
                    "fullStart": 707,
                    "fullEnd": 721,
                    "start": 718,
                    "end": 720,
                    "fullWidth": 14,
                    "width": 2,
                    "text": "if",
                    "value": "if",
                    "valueText": "if",
                    "hasLeadingTrivia": true,
                    "hasLeadingComment": true,
                    "hasLeadingNewLine": true,
                    "hasTrailingTrivia": true,
                    "leadingTrivia": [
                        {
                            "kind": "NewLineTrivia",
                            "text": "\n"
                        },
                        {
                            "kind": "SingleLineCommentTrivia",
                            "text": "//CHECK#1"
                        },
                        {
                            "kind": "NewLineTrivia",
                            "text": "\n"
                        }
                    ],
                    "trailingTrivia": [
                        {
                            "kind": "WhitespaceTrivia",
                            "text": " "
                        }
                    ]
                },
                "openParenToken": {
                    "kind": "OpenParenToken",
                    "fullStart": 721,
                    "fullEnd": 722,
                    "start": 721,
                    "end": 722,
                    "fullWidth": 1,
                    "width": 1,
                    "text": "(",
                    "value": "(",
                    "valueText": "("
                },
                "condition": {
                    "kind": "NotEqualsExpression",
                    "fullStart": 722,
                    "fullEnd": 761,
                    "start": 722,
                    "end": 761,
                    "fullWidth": 39,
                    "width": 39,
                    "left": {
                        "kind": "MemberAccessExpression",
                        "fullStart": 722,
                        "fullEnd": 740,
                        "start": 722,
                        "end": 739,
                        "fullWidth": 18,
                        "width": 17,
                        "expression": {
                            "kind": "IdentifierName",
                            "fullStart": 722,
                            "fullEnd": 732,
                            "start": 722,
                            "end": 732,
                            "fullWidth": 10,
                            "width": 10,
                            "text": "__executed",
                            "value": "__executed",
                            "valueText": "__executed"
                        },
                        "dotToken": {
                            "kind": "DotToken",
                            "fullStart": 732,
                            "fullEnd": 733,
                            "start": 732,
                            "end": 733,
                            "fullWidth": 1,
                            "width": 1,
                            "text": ".",
                            "value": ".",
                            "valueText": "."
                        },
                        "name": {
                            "kind": "IdentifierName",
                            "fullStart": 733,
                            "fullEnd": 740,
                            "start": 733,
                            "end": 739,
                            "fullWidth": 7,
                            "width": 6,
                            "text": "length",
                            "value": "length",
                            "valueText": "length",
                            "hasTrailingTrivia": true,
                            "trailingTrivia": [
                                {
                                    "kind": "WhitespaceTrivia",
                                    "text": " "
                                }
                            ]
                        }
                    },
                    "operatorToken": {
                        "kind": "ExclamationEqualsEqualsToken",
                        "fullStart": 740,
                        "fullEnd": 744,
                        "start": 740,
                        "end": 743,
                        "fullWidth": 4,
                        "width": 3,
                        "text": "!==",
                        "value": "!==",
                        "valueText": "!==",
                        "hasTrailingTrivia": true,
                        "trailingTrivia": [
                            {
                                "kind": "WhitespaceTrivia",
                                "text": " "
                            }
                        ]
                    },
                    "right": {
                        "kind": "MemberAccessExpression",
                        "fullStart": 744,
                        "fullEnd": 761,
                        "start": 744,
                        "end": 761,
                        "fullWidth": 17,
                        "width": 17,
                        "expression": {
                            "kind": "IdentifierName",
                            "fullStart": 744,
                            "fullEnd": 754,
                            "start": 744,
                            "end": 754,
                            "fullWidth": 10,
                            "width": 10,
                            "text": "__expected",
                            "value": "__expected",
                            "valueText": "__expected"
                        },
                        "dotToken": {
                            "kind": "DotToken",
                            "fullStart": 754,
                            "fullEnd": 755,
                            "start": 754,
                            "end": 755,
                            "fullWidth": 1,
                            "width": 1,
                            "text": ".",
                            "value": ".",
                            "valueText": "."
                        },
                        "name": {
                            "kind": "IdentifierName",
                            "fullStart": 755,
                            "fullEnd": 761,
                            "start": 755,
                            "end": 761,
                            "fullWidth": 6,
                            "width": 6,
                            "text": "length",
                            "value": "length",
                            "valueText": "length"
                        }
                    }
                },
                "closeParenToken": {
                    "kind": "CloseParenToken",
                    "fullStart": 761,
                    "fullEnd": 763,
                    "start": 761,
                    "end": 762,
                    "fullWidth": 2,
                    "width": 1,
                    "text": ")",
                    "value": ")",
                    "valueText": ")",
                    "hasTrailingTrivia": true,
                    "trailingTrivia": [
                        {
                            "kind": "WhitespaceTrivia",
                            "text": " "
                        }
                    ]
                },
                "statement": {
                    "kind": "Block",
                    "fullStart": 763,
                    "fullEnd": 929,
                    "start": 763,
                    "end": 928,
                    "fullWidth": 166,
                    "width": 165,
                    "openBraceToken": {
                        "kind": "OpenBraceToken",
                        "fullStart": 763,
                        "fullEnd": 765,
                        "start": 763,
                        "end": 764,
                        "fullWidth": 2,
                        "width": 1,
                        "text": "{",
                        "value": "{",
                        "valueText": "{",
                        "hasTrailingTrivia": true,
                        "hasTrailingNewLine": true,
                        "trailingTrivia": [
                            {
                                "kind": "NewLineTrivia",
                                "text": "\n"
                            }
                        ]
                    },
                    "statements": [
                        {
                            "kind": "ExpressionStatement",
                            "fullStart": 765,
                            "fullEnd": 927,
                            "start": 766,
                            "end": 926,
                            "fullWidth": 162,
                            "width": 160,
                            "expression": {
                                "kind": "InvocationExpression",
                                "fullStart": 765,
                                "fullEnd": 925,
                                "start": 766,
                                "end": 925,
                                "fullWidth": 160,
                                "width": 159,
                                "expression": {
                                    "kind": "IdentifierName",
                                    "fullStart": 765,
                                    "fullEnd": 772,
                                    "start": 766,
                                    "end": 772,
                                    "fullWidth": 7,
                                    "width": 6,
                                    "text": "$ERROR",
                                    "value": "$ERROR",
                                    "valueText": "$ERROR",
                                    "hasLeadingTrivia": true,
                                    "leadingTrivia": [
                                        {
                                            "kind": "WhitespaceTrivia",
                                            "text": "\t"
                                        }
                                    ]
                                },
                                "argumentList": {
                                    "kind": "ArgumentList",
                                    "fullStart": 772,
                                    "fullEnd": 925,
                                    "start": 772,
                                    "end": 925,
                                    "fullWidth": 153,
                                    "width": 153,
                                    "openParenToken": {
                                        "kind": "OpenParenToken",
                                        "fullStart": 772,
                                        "fullEnd": 773,
                                        "start": 772,
                                        "end": 773,
                                        "fullWidth": 1,
                                        "width": 1,
                                        "text": "(",
                                        "value": "(",
                                        "valueText": "("
                                    },
                                    "arguments": [
                                        {
                                            "kind": "AddExpression",
                                            "fullStart": 773,
                                            "fullEnd": 924,
                                            "start": 773,
                                            "end": 924,
                                            "fullWidth": 151,
                                            "width": 151,
                                            "left": {
                                                "kind": "AddExpression",
                                                "fullStart": 773,
                                                "fullEnd": 905,
                                                "start": 773,
                                                "end": 904,
                                                "fullWidth": 132,
                                                "width": 131,
                                                "left": {
                                                    "kind": "AddExpression",
                                                    "fullStart": 773,
                                                    "fullEnd": 890,
                                                    "start": 773,
                                                    "end": 889,
                                                    "fullWidth": 117,
                                                    "width": 116,
                                                    "left": {
                                                        "kind": "StringLiteral",
                                                        "fullStart": 773,
                                                        "fullEnd": 870,
                                                        "start": 773,
                                                        "end": 869,
                                                        "fullWidth": 97,
                                                        "width": 96,
                                                        "text": "'#1: __executed = /Java(?!Script)([A-Z]\\\\w*)/.exec(\"JavaScr oops ipt \"); __executed.length === '",
                                                        "value": "#1: __executed = /Java(?!Script)([A-Z]\\w*)/.exec(\"JavaScr oops ipt \"); __executed.length === ",
                                                        "valueText": "#1: __executed = /Java(?!Script)([A-Z]\\w*)/.exec(\"JavaScr oops ipt \"); __executed.length === ",
                                                        "hasTrailingTrivia": true,
                                                        "trailingTrivia": [
                                                            {
                                                                "kind": "WhitespaceTrivia",
                                                                "text": " "
                                                            }
                                                        ]
                                                    },
                                                    "operatorToken": {
                                                        "kind": "PlusToken",
                                                        "fullStart": 870,
                                                        "fullEnd": 872,
                                                        "start": 870,
                                                        "end": 871,
                                                        "fullWidth": 2,
                                                        "width": 1,
                                                        "text": "+",
                                                        "value": "+",
                                                        "valueText": "+",
                                                        "hasTrailingTrivia": true,
                                                        "trailingTrivia": [
                                                            {
                                                                "kind": "WhitespaceTrivia",
                                                                "text": " "
                                                            }
                                                        ]
                                                    },
                                                    "right": {
                                                        "kind": "MemberAccessExpression",
                                                        "fullStart": 872,
                                                        "fullEnd": 890,
                                                        "start": 872,
                                                        "end": 889,
                                                        "fullWidth": 18,
                                                        "width": 17,
                                                        "expression": {
                                                            "kind": "IdentifierName",
                                                            "fullStart": 872,
                                                            "fullEnd": 882,
                                                            "start": 872,
                                                            "end": 882,
                                                            "fullWidth": 10,
                                                            "width": 10,
                                                            "text": "__expected",
                                                            "value": "__expected",
                                                            "valueText": "__expected"
                                                        },
                                                        "dotToken": {
                                                            "kind": "DotToken",
                                                            "fullStart": 882,
                                                            "fullEnd": 883,
                                                            "start": 882,
                                                            "end": 883,
                                                            "fullWidth": 1,
                                                            "width": 1,
                                                            "text": ".",
                                                            "value": ".",
                                                            "valueText": "."
                                                        },
                                                        "name": {
                                                            "kind": "IdentifierName",
                                                            "fullStart": 883,
                                                            "fullEnd": 890,
                                                            "start": 883,
                                                            "end": 889,
                                                            "fullWidth": 7,
                                                            "width": 6,
                                                            "text": "length",
                                                            "value": "length",
                                                            "valueText": "length",
                                                            "hasTrailingTrivia": true,
                                                            "trailingTrivia": [
                                                                {
                                                                    "kind": "WhitespaceTrivia",
                                                                    "text": " "
                                                                }
                                                            ]
                                                        }
                                                    }
                                                },
                                                "operatorToken": {
                                                    "kind": "PlusToken",
                                                    "fullStart": 890,
                                                    "fullEnd": 892,
                                                    "start": 890,
                                                    "end": 891,
                                                    "fullWidth": 2,
                                                    "width": 1,
                                                    "text": "+",
                                                    "value": "+",
                                                    "valueText": "+",
                                                    "hasTrailingTrivia": true,
                                                    "trailingTrivia": [
                                                        {
                                                            "kind": "WhitespaceTrivia",
                                                            "text": " "
                                                        }
                                                    ]
                                                },
                                                "right": {
                                                    "kind": "StringLiteral",
                                                    "fullStart": 892,
                                                    "fullEnd": 905,
                                                    "start": 892,
                                                    "end": 904,
                                                    "fullWidth": 13,
                                                    "width": 12,
                                                    "text": "'. Actual: '",
                                                    "value": ". Actual: ",
                                                    "valueText": ". Actual: ",
                                                    "hasTrailingTrivia": true,
                                                    "trailingTrivia": [
                                                        {
                                                            "kind": "WhitespaceTrivia",
                                                            "text": " "
                                                        }
                                                    ]
                                                }
                                            },
                                            "operatorToken": {
                                                "kind": "PlusToken",
                                                "fullStart": 905,
                                                "fullEnd": 907,
                                                "start": 905,
                                                "end": 906,
                                                "fullWidth": 2,
                                                "width": 1,
                                                "text": "+",
                                                "value": "+",
                                                "valueText": "+",
                                                "hasTrailingTrivia": true,
                                                "trailingTrivia": [
                                                    {
                                                        "kind": "WhitespaceTrivia",
                                                        "text": " "
                                                    }
                                                ]
                                            },
                                            "right": {
                                                "kind": "MemberAccessExpression",
                                                "fullStart": 907,
                                                "fullEnd": 924,
                                                "start": 907,
                                                "end": 924,
                                                "fullWidth": 17,
                                                "width": 17,
                                                "expression": {
                                                    "kind": "IdentifierName",
                                                    "fullStart": 907,
                                                    "fullEnd": 917,
                                                    "start": 907,
                                                    "end": 917,
                                                    "fullWidth": 10,
                                                    "width": 10,
                                                    "text": "__executed",
                                                    "value": "__executed",
                                                    "valueText": "__executed"
                                                },
                                                "dotToken": {
                                                    "kind": "DotToken",
                                                    "fullStart": 917,
                                                    "fullEnd": 918,
                                                    "start": 917,
                                                    "end": 918,
                                                    "fullWidth": 1,
                                                    "width": 1,
                                                    "text": ".",
                                                    "value": ".",
                                                    "valueText": "."
                                                },
                                                "name": {
                                                    "kind": "IdentifierName",
                                                    "fullStart": 918,
                                                    "fullEnd": 924,
                                                    "start": 918,
                                                    "end": 924,
                                                    "fullWidth": 6,
                                                    "width": 6,
                                                    "text": "length",
                                                    "value": "length",
                                                    "valueText": "length"
                                                }
                                            }
                                        }
                                    ],
                                    "closeParenToken": {
                                        "kind": "CloseParenToken",
                                        "fullStart": 924,
                                        "fullEnd": 925,
                                        "start": 924,
                                        "end": 925,
                                        "fullWidth": 1,
                                        "width": 1,
                                        "text": ")",
                                        "value": ")",
                                        "valueText": ")"
                                    }
                                }
                            },
                            "semicolonToken": {
                                "kind": "SemicolonToken",
                                "fullStart": 925,
                                "fullEnd": 927,
                                "start": 925,
                                "end": 926,
                                "fullWidth": 2,
                                "width": 1,
                                "text": ";",
                                "value": ";",
                                "valueText": ";",
                                "hasTrailingTrivia": true,
                                "hasTrailingNewLine": true,
                                "trailingTrivia": [
                                    {
                                        "kind": "NewLineTrivia",
                                        "text": "\n"
                                    }
                                ]
                            }
                        }
                    ],
                    "closeBraceToken": {
                        "kind": "CloseBraceToken",
                        "fullStart": 927,
                        "fullEnd": 929,
                        "start": 927,
                        "end": 928,
                        "fullWidth": 2,
                        "width": 1,
                        "text": "}",
                        "value": "}",
                        "valueText": "}",
                        "hasTrailingTrivia": true,
                        "hasTrailingNewLine": true,
                        "trailingTrivia": [
                            {
                                "kind": "NewLineTrivia",
                                "text": "\n"
                            }
                        ]
                    }
                }
            },
            {
                "kind": "IfStatement",
                "fullStart": 929,
                "fullEnd": 1146,
                "start": 940,
                "end": 1145,
                "fullWidth": 217,
                "width": 205,
                "ifKeyword": {
                    "kind": "IfKeyword",
                    "fullStart": 929,
                    "fullEnd": 943,
                    "start": 940,
                    "end": 942,
                    "fullWidth": 14,
                    "width": 2,
                    "text": "if",
                    "value": "if",
                    "valueText": "if",
                    "hasLeadingTrivia": true,
                    "hasLeadingComment": true,
                    "hasLeadingNewLine": true,
                    "hasTrailingTrivia": true,
                    "leadingTrivia": [
                        {
                            "kind": "NewLineTrivia",
                            "text": "\n"
                        },
                        {
                            "kind": "SingleLineCommentTrivia",
                            "text": "//CHECK#2"
                        },
                        {
                            "kind": "NewLineTrivia",
                            "text": "\n"
                        }
                    ],
                    "trailingTrivia": [
                        {
                            "kind": "WhitespaceTrivia",
                            "text": " "
                        }
                    ]
                },
                "openParenToken": {
                    "kind": "OpenParenToken",
                    "fullStart": 943,
                    "fullEnd": 944,
                    "start": 943,
                    "end": 944,
                    "fullWidth": 1,
                    "width": 1,
                    "text": "(",
                    "value": "(",
                    "valueText": "("
                },
                "condition": {
                    "kind": "NotEqualsExpression",
                    "fullStart": 944,
                    "fullEnd": 981,
                    "start": 944,
                    "end": 981,
                    "fullWidth": 37,
                    "width": 37,
                    "left": {
                        "kind": "MemberAccessExpression",
                        "fullStart": 944,
                        "fullEnd": 961,
                        "start": 944,
                        "end": 960,
                        "fullWidth": 17,
                        "width": 16,
                        "expression": {
                            "kind": "IdentifierName",
                            "fullStart": 944,
                            "fullEnd": 954,
                            "start": 944,
                            "end": 954,
                            "fullWidth": 10,
                            "width": 10,
                            "text": "__executed",
                            "value": "__executed",
                            "valueText": "__executed"
                        },
                        "dotToken": {
                            "kind": "DotToken",
                            "fullStart": 954,
                            "fullEnd": 955,
                            "start": 954,
                            "end": 955,
                            "fullWidth": 1,
                            "width": 1,
                            "text": ".",
                            "value": ".",
                            "valueText": "."
                        },
                        "name": {
                            "kind": "IdentifierName",
                            "fullStart": 955,
                            "fullEnd": 961,
                            "start": 955,
                            "end": 960,
                            "fullWidth": 6,
                            "width": 5,
                            "text": "index",
                            "value": "index",
                            "valueText": "index",
                            "hasTrailingTrivia": true,
                            "trailingTrivia": [
                                {
                                    "kind": "WhitespaceTrivia",
                                    "text": " "
                                }
                            ]
                        }
                    },
                    "operatorToken": {
                        "kind": "ExclamationEqualsEqualsToken",
                        "fullStart": 961,
                        "fullEnd": 965,
                        "start": 961,
                        "end": 964,
                        "fullWidth": 4,
                        "width": 3,
                        "text": "!==",
                        "value": "!==",
                        "valueText": "!==",
                        "hasTrailingTrivia": true,
                        "trailingTrivia": [
                            {
                                "kind": "WhitespaceTrivia",
                                "text": " "
                            }
                        ]
                    },
                    "right": {
                        "kind": "MemberAccessExpression",
                        "fullStart": 965,
                        "fullEnd": 981,
                        "start": 965,
                        "end": 981,
                        "fullWidth": 16,
                        "width": 16,
                        "expression": {
                            "kind": "IdentifierName",
                            "fullStart": 965,
                            "fullEnd": 975,
                            "start": 965,
                            "end": 975,
                            "fullWidth": 10,
                            "width": 10,
                            "text": "__expected",
                            "value": "__expected",
                            "valueText": "__expected"
                        },
                        "dotToken": {
                            "kind": "DotToken",
                            "fullStart": 975,
                            "fullEnd": 976,
                            "start": 975,
                            "end": 976,
                            "fullWidth": 1,
                            "width": 1,
                            "text": ".",
                            "value": ".",
                            "valueText": "."
                        },
                        "name": {
                            "kind": "IdentifierName",
                            "fullStart": 976,
                            "fullEnd": 981,
                            "start": 976,
                            "end": 981,
                            "fullWidth": 5,
                            "width": 5,
                            "text": "index",
                            "value": "index",
                            "valueText": "index"
                        }
                    }
                },
                "closeParenToken": {
                    "kind": "CloseParenToken",
                    "fullStart": 981,
                    "fullEnd": 983,
                    "start": 981,
                    "end": 982,
                    "fullWidth": 2,
                    "width": 1,
                    "text": ")",
                    "value": ")",
                    "valueText": ")",
                    "hasTrailingTrivia": true,
                    "trailingTrivia": [
                        {
                            "kind": "WhitespaceTrivia",
                            "text": " "
                        }
                    ]
                },
                "statement": {
                    "kind": "Block",
                    "fullStart": 983,
                    "fullEnd": 1146,
                    "start": 983,
                    "end": 1145,
                    "fullWidth": 163,
                    "width": 162,
                    "openBraceToken": {
                        "kind": "OpenBraceToken",
                        "fullStart": 983,
                        "fullEnd": 985,
                        "start": 983,
                        "end": 984,
                        "fullWidth": 2,
                        "width": 1,
                        "text": "{",
                        "value": "{",
                        "valueText": "{",
                        "hasTrailingTrivia": true,
                        "hasTrailingNewLine": true,
                        "trailingTrivia": [
                            {
                                "kind": "NewLineTrivia",
                                "text": "\n"
                            }
                        ]
                    },
                    "statements": [
                        {
                            "kind": "ExpressionStatement",
                            "fullStart": 985,
                            "fullEnd": 1144,
                            "start": 986,
                            "end": 1143,
                            "fullWidth": 159,
                            "width": 157,
                            "expression": {
                                "kind": "InvocationExpression",
                                "fullStart": 985,
                                "fullEnd": 1142,
                                "start": 986,
                                "end": 1142,
                                "fullWidth": 157,
                                "width": 156,
                                "expression": {
                                    "kind": "IdentifierName",
                                    "fullStart": 985,
                                    "fullEnd": 992,
                                    "start": 986,
                                    "end": 992,
                                    "fullWidth": 7,
                                    "width": 6,
                                    "text": "$ERROR",
                                    "value": "$ERROR",
                                    "valueText": "$ERROR",
                                    "hasLeadingTrivia": true,
                                    "leadingTrivia": [
                                        {
                                            "kind": "WhitespaceTrivia",
                                            "text": "\t"
                                        }
                                    ]
                                },
                                "argumentList": {
                                    "kind": "ArgumentList",
                                    "fullStart": 992,
                                    "fullEnd": 1142,
                                    "start": 992,
                                    "end": 1142,
                                    "fullWidth": 150,
                                    "width": 150,
                                    "openParenToken": {
                                        "kind": "OpenParenToken",
                                        "fullStart": 992,
                                        "fullEnd": 993,
                                        "start": 992,
                                        "end": 993,
                                        "fullWidth": 1,
                                        "width": 1,
                                        "text": "(",
                                        "value": "(",
                                        "valueText": "("
                                    },
                                    "arguments": [
                                        {
                                            "kind": "AddExpression",
                                            "fullStart": 993,
                                            "fullEnd": 1141,
                                            "start": 993,
                                            "end": 1141,
                                            "fullWidth": 148,
                                            "width": 148,
                                            "left": {
                                                "kind": "AddExpression",
                                                "fullStart": 993,
                                                "fullEnd": 1123,
                                                "start": 993,
                                                "end": 1122,
                                                "fullWidth": 130,
                                                "width": 129,
                                                "left": {
                                                    "kind": "AddExpression",
                                                    "fullStart": 993,
                                                    "fullEnd": 1108,
                                                    "start": 993,
                                                    "end": 1107,
                                                    "fullWidth": 115,
                                                    "width": 114,
                                                    "left": {
                                                        "kind": "StringLiteral",
                                                        "fullStart": 993,
                                                        "fullEnd": 1089,
                                                        "start": 993,
                                                        "end": 1088,
                                                        "fullWidth": 96,
                                                        "width": 95,
                                                        "text": "'#2: __executed = /Java(?!Script)([A-Z]\\\\w*)/.exec(\"JavaScr oops ipt \"); __executed.index === '",
                                                        "value": "#2: __executed = /Java(?!Script)([A-Z]\\w*)/.exec(\"JavaScr oops ipt \"); __executed.index === ",
                                                        "valueText": "#2: __executed = /Java(?!Script)([A-Z]\\w*)/.exec(\"JavaScr oops ipt \"); __executed.index === ",
                                                        "hasTrailingTrivia": true,
                                                        "trailingTrivia": [
                                                            {
                                                                "kind": "WhitespaceTrivia",
                                                                "text": " "
                                                            }
                                                        ]
                                                    },
                                                    "operatorToken": {
                                                        "kind": "PlusToken",
                                                        "fullStart": 1089,
                                                        "fullEnd": 1091,
                                                        "start": 1089,
                                                        "end": 1090,
                                                        "fullWidth": 2,
                                                        "width": 1,
                                                        "text": "+",
                                                        "value": "+",
                                                        "valueText": "+",
                                                        "hasTrailingTrivia": true,
                                                        "trailingTrivia": [
                                                            {
                                                                "kind": "WhitespaceTrivia",
                                                                "text": " "
                                                            }
                                                        ]
                                                    },
                                                    "right": {
                                                        "kind": "MemberAccessExpression",
                                                        "fullStart": 1091,
                                                        "fullEnd": 1108,
                                                        "start": 1091,
                                                        "end": 1107,
                                                        "fullWidth": 17,
                                                        "width": 16,
                                                        "expression": {
                                                            "kind": "IdentifierName",
                                                            "fullStart": 1091,
                                                            "fullEnd": 1101,
                                                            "start": 1091,
                                                            "end": 1101,
                                                            "fullWidth": 10,
                                                            "width": 10,
                                                            "text": "__expected",
                                                            "value": "__expected",
                                                            "valueText": "__expected"
                                                        },
                                                        "dotToken": {
                                                            "kind": "DotToken",
                                                            "fullStart": 1101,
                                                            "fullEnd": 1102,
                                                            "start": 1101,
                                                            "end": 1102,
                                                            "fullWidth": 1,
                                                            "width": 1,
                                                            "text": ".",
                                                            "value": ".",
                                                            "valueText": "."
                                                        },
                                                        "name": {
                                                            "kind": "IdentifierName",
                                                            "fullStart": 1102,
                                                            "fullEnd": 1108,
                                                            "start": 1102,
                                                            "end": 1107,
                                                            "fullWidth": 6,
                                                            "width": 5,
                                                            "text": "index",
                                                            "value": "index",
                                                            "valueText": "index",
                                                            "hasTrailingTrivia": true,
                                                            "trailingTrivia": [
                                                                {
                                                                    "kind": "WhitespaceTrivia",
                                                                    "text": " "
                                                                }
                                                            ]
                                                        }
                                                    }
                                                },
                                                "operatorToken": {
                                                    "kind": "PlusToken",
                                                    "fullStart": 1108,
                                                    "fullEnd": 1110,
                                                    "start": 1108,
                                                    "end": 1109,
                                                    "fullWidth": 2,
                                                    "width": 1,
                                                    "text": "+",
                                                    "value": "+",
                                                    "valueText": "+",
                                                    "hasTrailingTrivia": true,
                                                    "trailingTrivia": [
                                                        {
                                                            "kind": "WhitespaceTrivia",
                                                            "text": " "
                                                        }
                                                    ]
                                                },
                                                "right": {
                                                    "kind": "StringLiteral",
                                                    "fullStart": 1110,
                                                    "fullEnd": 1123,
                                                    "start": 1110,
                                                    "end": 1122,
                                                    "fullWidth": 13,
                                                    "width": 12,
                                                    "text": "'. Actual: '",
                                                    "value": ". Actual: ",
                                                    "valueText": ". Actual: ",
                                                    "hasTrailingTrivia": true,
                                                    "trailingTrivia": [
                                                        {
                                                            "kind": "WhitespaceTrivia",
                                                            "text": " "
                                                        }
                                                    ]
                                                }
                                            },
                                            "operatorToken": {
                                                "kind": "PlusToken",
                                                "fullStart": 1123,
                                                "fullEnd": 1125,
                                                "start": 1123,
                                                "end": 1124,
                                                "fullWidth": 2,
                                                "width": 1,
                                                "text": "+",
                                                "value": "+",
                                                "valueText": "+",
                                                "hasTrailingTrivia": true,
                                                "trailingTrivia": [
                                                    {
                                                        "kind": "WhitespaceTrivia",
                                                        "text": " "
                                                    }
                                                ]
                                            },
                                            "right": {
                                                "kind": "MemberAccessExpression",
                                                "fullStart": 1125,
                                                "fullEnd": 1141,
                                                "start": 1125,
                                                "end": 1141,
                                                "fullWidth": 16,
                                                "width": 16,
                                                "expression": {
                                                    "kind": "IdentifierName",
                                                    "fullStart": 1125,
                                                    "fullEnd": 1135,
                                                    "start": 1125,
                                                    "end": 1135,
                                                    "fullWidth": 10,
                                                    "width": 10,
                                                    "text": "__executed",
                                                    "value": "__executed",
                                                    "valueText": "__executed"
                                                },
                                                "dotToken": {
                                                    "kind": "DotToken",
                                                    "fullStart": 1135,
                                                    "fullEnd": 1136,
                                                    "start": 1135,
                                                    "end": 1136,
                                                    "fullWidth": 1,
                                                    "width": 1,
                                                    "text": ".",
                                                    "value": ".",
                                                    "valueText": "."
                                                },
                                                "name": {
                                                    "kind": "IdentifierName",
                                                    "fullStart": 1136,
                                                    "fullEnd": 1141,
                                                    "start": 1136,
                                                    "end": 1141,
                                                    "fullWidth": 5,
                                                    "width": 5,
                                                    "text": "index",
                                                    "value": "index",
                                                    "valueText": "index"
                                                }
                                            }
                                        }
                                    ],
                                    "closeParenToken": {
                                        "kind": "CloseParenToken",
                                        "fullStart": 1141,
                                        "fullEnd": 1142,
                                        "start": 1141,
                                        "end": 1142,
                                        "fullWidth": 1,
                                        "width": 1,
                                        "text": ")",
                                        "value": ")",
                                        "valueText": ")"
                                    }
                                }
                            },
                            "semicolonToken": {
                                "kind": "SemicolonToken",
                                "fullStart": 1142,
                                "fullEnd": 1144,
                                "start": 1142,
                                "end": 1143,
                                "fullWidth": 2,
                                "width": 1,
                                "text": ";",
                                "value": ";",
                                "valueText": ";",
                                "hasTrailingTrivia": true,
                                "hasTrailingNewLine": true,
                                "trailingTrivia": [
                                    {
                                        "kind": "NewLineTrivia",
                                        "text": "\n"
                                    }
                                ]
                            }
                        }
                    ],
                    "closeBraceToken": {
                        "kind": "CloseBraceToken",
                        "fullStart": 1144,
                        "fullEnd": 1146,
                        "start": 1144,
                        "end": 1145,
                        "fullWidth": 2,
                        "width": 1,
                        "text": "}",
                        "value": "}",
                        "valueText": "}",
                        "hasTrailingTrivia": true,
                        "hasTrailingNewLine": true,
                        "trailingTrivia": [
                            {
                                "kind": "NewLineTrivia",
                                "text": "\n"
                            }
                        ]
                    }
                }
            },
            {
                "kind": "IfStatement",
                "fullStart": 1146,
                "fullEnd": 1363,
                "start": 1157,
                "end": 1362,
                "fullWidth": 217,
                "width": 205,
                "ifKeyword": {
                    "kind": "IfKeyword",
                    "fullStart": 1146,
                    "fullEnd": 1160,
                    "start": 1157,
                    "end": 1159,
                    "fullWidth": 14,
                    "width": 2,
                    "text": "if",
                    "value": "if",
                    "valueText": "if",
                    "hasLeadingTrivia": true,
                    "hasLeadingComment": true,
                    "hasLeadingNewLine": true,
                    "hasTrailingTrivia": true,
                    "leadingTrivia": [
                        {
                            "kind": "NewLineTrivia",
                            "text": "\n"
                        },
                        {
                            "kind": "SingleLineCommentTrivia",
                            "text": "//CHECK#3"
                        },
                        {
                            "kind": "NewLineTrivia",
                            "text": "\n"
                        }
                    ],
                    "trailingTrivia": [
                        {
                            "kind": "WhitespaceTrivia",
                            "text": " "
                        }
                    ]
                },
                "openParenToken": {
                    "kind": "OpenParenToken",
                    "fullStart": 1160,
                    "fullEnd": 1161,
                    "start": 1160,
                    "end": 1161,
                    "fullWidth": 1,
                    "width": 1,
                    "text": "(",
                    "value": "(",
                    "valueText": "("
                },
                "condition": {
                    "kind": "NotEqualsExpression",
                    "fullStart": 1161,
                    "fullEnd": 1198,
                    "start": 1161,
                    "end": 1198,
                    "fullWidth": 37,
                    "width": 37,
                    "left": {
                        "kind": "MemberAccessExpression",
                        "fullStart": 1161,
                        "fullEnd": 1178,
                        "start": 1161,
                        "end": 1177,
                        "fullWidth": 17,
                        "width": 16,
                        "expression": {
                            "kind": "IdentifierName",
                            "fullStart": 1161,
                            "fullEnd": 1171,
                            "start": 1161,
                            "end": 1171,
                            "fullWidth": 10,
                            "width": 10,
                            "text": "__executed",
                            "value": "__executed",
                            "valueText": "__executed"
                        },
                        "dotToken": {
                            "kind": "DotToken",
                            "fullStart": 1171,
                            "fullEnd": 1172,
                            "start": 1171,
                            "end": 1172,
                            "fullWidth": 1,
                            "width": 1,
                            "text": ".",
                            "value": ".",
                            "valueText": "."
                        },
                        "name": {
                            "kind": "IdentifierName",
                            "fullStart": 1172,
                            "fullEnd": 1178,
                            "start": 1172,
                            "end": 1177,
                            "fullWidth": 6,
                            "width": 5,
                            "text": "input",
                            "value": "input",
                            "valueText": "input",
                            "hasTrailingTrivia": true,
                            "trailingTrivia": [
                                {
                                    "kind": "WhitespaceTrivia",
                                    "text": " "
                                }
                            ]
                        }
                    },
                    "operatorToken": {
                        "kind": "ExclamationEqualsEqualsToken",
                        "fullStart": 1178,
                        "fullEnd": 1182,
                        "start": 1178,
                        "end": 1181,
                        "fullWidth": 4,
                        "width": 3,
                        "text": "!==",
                        "value": "!==",
                        "valueText": "!==",
                        "hasTrailingTrivia": true,
                        "trailingTrivia": [
                            {
                                "kind": "WhitespaceTrivia",
                                "text": " "
                            }
                        ]
                    },
                    "right": {
                        "kind": "MemberAccessExpression",
                        "fullStart": 1182,
                        "fullEnd": 1198,
                        "start": 1182,
                        "end": 1198,
                        "fullWidth": 16,
                        "width": 16,
                        "expression": {
                            "kind": "IdentifierName",
                            "fullStart": 1182,
                            "fullEnd": 1192,
                            "start": 1182,
                            "end": 1192,
                            "fullWidth": 10,
                            "width": 10,
                            "text": "__expected",
                            "value": "__expected",
                            "valueText": "__expected"
                        },
                        "dotToken": {
                            "kind": "DotToken",
                            "fullStart": 1192,
                            "fullEnd": 1193,
                            "start": 1192,
                            "end": 1193,
                            "fullWidth": 1,
                            "width": 1,
                            "text": ".",
                            "value": ".",
                            "valueText": "."
                        },
                        "name": {
                            "kind": "IdentifierName",
                            "fullStart": 1193,
                            "fullEnd": 1198,
                            "start": 1193,
                            "end": 1198,
                            "fullWidth": 5,
                            "width": 5,
                            "text": "input",
                            "value": "input",
                            "valueText": "input"
                        }
                    }
                },
                "closeParenToken": {
                    "kind": "CloseParenToken",
                    "fullStart": 1198,
                    "fullEnd": 1200,
                    "start": 1198,
                    "end": 1199,
                    "fullWidth": 2,
                    "width": 1,
                    "text": ")",
                    "value": ")",
                    "valueText": ")",
                    "hasTrailingTrivia": true,
                    "trailingTrivia": [
                        {
                            "kind": "WhitespaceTrivia",
                            "text": " "
                        }
                    ]
                },
                "statement": {
                    "kind": "Block",
                    "fullStart": 1200,
                    "fullEnd": 1363,
                    "start": 1200,
                    "end": 1362,
                    "fullWidth": 163,
                    "width": 162,
                    "openBraceToken": {
                        "kind": "OpenBraceToken",
                        "fullStart": 1200,
                        "fullEnd": 1202,
                        "start": 1200,
                        "end": 1201,
                        "fullWidth": 2,
                        "width": 1,
                        "text": "{",
                        "value": "{",
                        "valueText": "{",
                        "hasTrailingTrivia": true,
                        "hasTrailingNewLine": true,
                        "trailingTrivia": [
                            {
                                "kind": "NewLineTrivia",
                                "text": "\n"
                            }
                        ]
                    },
                    "statements": [
                        {
                            "kind": "ExpressionStatement",
                            "fullStart": 1202,
                            "fullEnd": 1361,
                            "start": 1203,
                            "end": 1360,
                            "fullWidth": 159,
                            "width": 157,
                            "expression": {
                                "kind": "InvocationExpression",
                                "fullStart": 1202,
                                "fullEnd": 1359,
                                "start": 1203,
                                "end": 1359,
                                "fullWidth": 157,
                                "width": 156,
                                "expression": {
                                    "kind": "IdentifierName",
                                    "fullStart": 1202,
                                    "fullEnd": 1209,
                                    "start": 1203,
                                    "end": 1209,
                                    "fullWidth": 7,
                                    "width": 6,
                                    "text": "$ERROR",
                                    "value": "$ERROR",
                                    "valueText": "$ERROR",
                                    "hasLeadingTrivia": true,
                                    "leadingTrivia": [
                                        {
                                            "kind": "WhitespaceTrivia",
                                            "text": "\t"
                                        }
                                    ]
                                },
                                "argumentList": {
                                    "kind": "ArgumentList",
                                    "fullStart": 1209,
                                    "fullEnd": 1359,
                                    "start": 1209,
                                    "end": 1359,
                                    "fullWidth": 150,
                                    "width": 150,
                                    "openParenToken": {
                                        "kind": "OpenParenToken",
                                        "fullStart": 1209,
                                        "fullEnd": 1210,
                                        "start": 1209,
                                        "end": 1210,
                                        "fullWidth": 1,
                                        "width": 1,
                                        "text": "(",
                                        "value": "(",
                                        "valueText": "("
                                    },
                                    "arguments": [
                                        {
                                            "kind": "AddExpression",
                                            "fullStart": 1210,
                                            "fullEnd": 1358,
                                            "start": 1210,
                                            "end": 1358,
                                            "fullWidth": 148,
                                            "width": 148,
                                            "left": {
                                                "kind": "AddExpression",
                                                "fullStart": 1210,
                                                "fullEnd": 1340,
                                                "start": 1210,
                                                "end": 1339,
                                                "fullWidth": 130,
                                                "width": 129,
                                                "left": {
                                                    "kind": "AddExpression",
                                                    "fullStart": 1210,
                                                    "fullEnd": 1325,
                                                    "start": 1210,
                                                    "end": 1324,
                                                    "fullWidth": 115,
                                                    "width": 114,
                                                    "left": {
                                                        "kind": "StringLiteral",
                                                        "fullStart": 1210,
                                                        "fullEnd": 1306,
                                                        "start": 1210,
                                                        "end": 1305,
                                                        "fullWidth": 96,
                                                        "width": 95,
                                                        "text": "'#3: __executed = /Java(?!Script)([A-Z]\\\\w*)/.exec(\"JavaScr oops ipt \"); __executed.input === '",
                                                        "value": "#3: __executed = /Java(?!Script)([A-Z]\\w*)/.exec(\"JavaScr oops ipt \"); __executed.input === ",
                                                        "valueText": "#3: __executed = /Java(?!Script)([A-Z]\\w*)/.exec(\"JavaScr oops ipt \"); __executed.input === ",
                                                        "hasTrailingTrivia": true,
                                                        "trailingTrivia": [
                                                            {
                                                                "kind": "WhitespaceTrivia",
                                                                "text": " "
                                                            }
                                                        ]
                                                    },
                                                    "operatorToken": {
                                                        "kind": "PlusToken",
                                                        "fullStart": 1306,
                                                        "fullEnd": 1308,
                                                        "start": 1306,
                                                        "end": 1307,
                                                        "fullWidth": 2,
                                                        "width": 1,
                                                        "text": "+",
                                                        "value": "+",
                                                        "valueText": "+",
                                                        "hasTrailingTrivia": true,
                                                        "trailingTrivia": [
                                                            {
                                                                "kind": "WhitespaceTrivia",
                                                                "text": " "
                                                            }
                                                        ]
                                                    },
                                                    "right": {
                                                        "kind": "MemberAccessExpression",
                                                        "fullStart": 1308,
                                                        "fullEnd": 1325,
                                                        "start": 1308,
                                                        "end": 1324,
                                                        "fullWidth": 17,
                                                        "width": 16,
                                                        "expression": {
                                                            "kind": "IdentifierName",
                                                            "fullStart": 1308,
                                                            "fullEnd": 1318,
                                                            "start": 1308,
                                                            "end": 1318,
                                                            "fullWidth": 10,
                                                            "width": 10,
                                                            "text": "__expected",
                                                            "value": "__expected",
                                                            "valueText": "__expected"
                                                        },
                                                        "dotToken": {
                                                            "kind": "DotToken",
                                                            "fullStart": 1318,
                                                            "fullEnd": 1319,
                                                            "start": 1318,
                                                            "end": 1319,
                                                            "fullWidth": 1,
                                                            "width": 1,
                                                            "text": ".",
                                                            "value": ".",
                                                            "valueText": "."
                                                        },
                                                        "name": {
                                                            "kind": "IdentifierName",
                                                            "fullStart": 1319,
                                                            "fullEnd": 1325,
                                                            "start": 1319,
                                                            "end": 1324,
                                                            "fullWidth": 6,
                                                            "width": 5,
                                                            "text": "input",
                                                            "value": "input",
                                                            "valueText": "input",
                                                            "hasTrailingTrivia": true,
                                                            "trailingTrivia": [
                                                                {
                                                                    "kind": "WhitespaceTrivia",
                                                                    "text": " "
                                                                }
                                                            ]
                                                        }
                                                    }
                                                },
                                                "operatorToken": {
                                                    "kind": "PlusToken",
                                                    "fullStart": 1325,
                                                    "fullEnd": 1327,
                                                    "start": 1325,
                                                    "end": 1326,
                                                    "fullWidth": 2,
                                                    "width": 1,
                                                    "text": "+",
                                                    "value": "+",
                                                    "valueText": "+",
                                                    "hasTrailingTrivia": true,
                                                    "trailingTrivia": [
                                                        {
                                                            "kind": "WhitespaceTrivia",
                                                            "text": " "
                                                        }
                                                    ]
                                                },
                                                "right": {
                                                    "kind": "StringLiteral",
                                                    "fullStart": 1327,
                                                    "fullEnd": 1340,
                                                    "start": 1327,
                                                    "end": 1339,
                                                    "fullWidth": 13,
                                                    "width": 12,
                                                    "text": "'. Actual: '",
                                                    "value": ". Actual: ",
                                                    "valueText": ". Actual: ",
                                                    "hasTrailingTrivia": true,
                                                    "trailingTrivia": [
                                                        {
                                                            "kind": "WhitespaceTrivia",
                                                            "text": " "
                                                        }
                                                    ]
                                                }
                                            },
                                            "operatorToken": {
                                                "kind": "PlusToken",
                                                "fullStart": 1340,
                                                "fullEnd": 1342,
                                                "start": 1340,
                                                "end": 1341,
                                                "fullWidth": 2,
                                                "width": 1,
                                                "text": "+",
                                                "value": "+",
                                                "valueText": "+",
                                                "hasTrailingTrivia": true,
                                                "trailingTrivia": [
                                                    {
                                                        "kind": "WhitespaceTrivia",
                                                        "text": " "
                                                    }
                                                ]
                                            },
                                            "right": {
                                                "kind": "MemberAccessExpression",
                                                "fullStart": 1342,
                                                "fullEnd": 1358,
                                                "start": 1342,
                                                "end": 1358,
                                                "fullWidth": 16,
                                                "width": 16,
                                                "expression": {
                                                    "kind": "IdentifierName",
                                                    "fullStart": 1342,
                                                    "fullEnd": 1352,
                                                    "start": 1342,
                                                    "end": 1352,
                                                    "fullWidth": 10,
                                                    "width": 10,
                                                    "text": "__executed",
                                                    "value": "__executed",
                                                    "valueText": "__executed"
                                                },
                                                "dotToken": {
                                                    "kind": "DotToken",
                                                    "fullStart": 1352,
                                                    "fullEnd": 1353,
                                                    "start": 1352,
                                                    "end": 1353,
                                                    "fullWidth": 1,
                                                    "width": 1,
                                                    "text": ".",
                                                    "value": ".",
                                                    "valueText": "."
                                                },
                                                "name": {
                                                    "kind": "IdentifierName",
                                                    "fullStart": 1353,
                                                    "fullEnd": 1358,
                                                    "start": 1353,
                                                    "end": 1358,
                                                    "fullWidth": 5,
                                                    "width": 5,
                                                    "text": "input",
                                                    "value": "input",
                                                    "valueText": "input"
                                                }
                                            }
                                        }
                                    ],
                                    "closeParenToken": {
                                        "kind": "CloseParenToken",
                                        "fullStart": 1358,
                                        "fullEnd": 1359,
                                        "start": 1358,
                                        "end": 1359,
                                        "fullWidth": 1,
                                        "width": 1,
                                        "text": ")",
                                        "value": ")",
                                        "valueText": ")"
                                    }
                                }
                            },
                            "semicolonToken": {
                                "kind": "SemicolonToken",
                                "fullStart": 1359,
                                "fullEnd": 1361,
                                "start": 1359,
                                "end": 1360,
                                "fullWidth": 2,
                                "width": 1,
                                "text": ";",
                                "value": ";",
                                "valueText": ";",
                                "hasTrailingTrivia": true,
                                "hasTrailingNewLine": true,
                                "trailingTrivia": [
                                    {
                                        "kind": "NewLineTrivia",
                                        "text": "\n"
                                    }
                                ]
                            }
                        }
                    ],
                    "closeBraceToken": {
                        "kind": "CloseBraceToken",
                        "fullStart": 1361,
                        "fullEnd": 1363,
                        "start": 1361,
                        "end": 1362,
                        "fullWidth": 2,
                        "width": 1,
                        "text": "}",
                        "value": "}",
                        "valueText": "}",
                        "hasTrailingTrivia": true,
                        "hasTrailingNewLine": true,
                        "trailingTrivia": [
                            {
                                "kind": "NewLineTrivia",
                                "text": "\n"
                            }
                        ]
                    }
                }
            },
            {
                "kind": "ForStatement",
                "fullStart": 1363,
                "fullEnd": 1651,
                "start": 1374,
                "end": 1650,
                "fullWidth": 288,
                "width": 276,
                "forKeyword": {
                    "kind": "ForKeyword",
                    "fullStart": 1363,
                    "fullEnd": 1377,
                    "start": 1374,
                    "end": 1377,
                    "fullWidth": 14,
                    "width": 3,
                    "text": "for",
                    "value": "for",
                    "valueText": "for",
                    "hasLeadingTrivia": true,
                    "hasLeadingComment": true,
                    "hasLeadingNewLine": true,
                    "leadingTrivia": [
                        {
                            "kind": "NewLineTrivia",
                            "text": "\n"
                        },
                        {
                            "kind": "SingleLineCommentTrivia",
                            "text": "//CHECK#4"
                        },
                        {
                            "kind": "NewLineTrivia",
                            "text": "\n"
                        }
                    ]
                },
                "openParenToken": {
                    "kind": "OpenParenToken",
                    "fullStart": 1377,
                    "fullEnd": 1378,
                    "start": 1377,
                    "end": 1378,
                    "fullWidth": 1,
                    "width": 1,
                    "text": "(",
                    "value": "(",
                    "valueText": "("
                },
                "variableDeclaration": {
                    "kind": "VariableDeclaration",
                    "fullStart": 1378,
                    "fullEnd": 1389,
                    "start": 1378,
                    "end": 1389,
                    "fullWidth": 11,
                    "width": 11,
                    "varKeyword": {
                        "kind": "VarKeyword",
                        "fullStart": 1378,
                        "fullEnd": 1382,
                        "start": 1378,
                        "end": 1381,
                        "fullWidth": 4,
                        "width": 3,
                        "text": "var",
                        "value": "var",
                        "valueText": "var",
                        "hasTrailingTrivia": true,
                        "trailingTrivia": [
                            {
                                "kind": "WhitespaceTrivia",
                                "text": " "
                            }
                        ]
                    },
                    "variableDeclarators": [
                        {
                            "kind": "VariableDeclarator",
                            "fullStart": 1382,
                            "fullEnd": 1389,
                            "start": 1382,
                            "end": 1389,
                            "fullWidth": 7,
<<<<<<< HEAD
                            "width": 7,
                            "identifier": {
=======
                            "propertyName": {
>>>>>>> 85e84683
                                "kind": "IdentifierName",
                                "fullStart": 1382,
                                "fullEnd": 1387,
                                "start": 1382,
                                "end": 1387,
                                "fullWidth": 5,
                                "width": 5,
                                "text": "index",
                                "value": "index",
                                "valueText": "index"
                            },
                            "equalsValueClause": {
                                "kind": "EqualsValueClause",
                                "fullStart": 1387,
                                "fullEnd": 1389,
                                "start": 1387,
                                "end": 1389,
                                "fullWidth": 2,
                                "width": 2,
                                "equalsToken": {
                                    "kind": "EqualsToken",
                                    "fullStart": 1387,
                                    "fullEnd": 1388,
                                    "start": 1387,
                                    "end": 1388,
                                    "fullWidth": 1,
                                    "width": 1,
                                    "text": "=",
                                    "value": "=",
                                    "valueText": "="
                                },
                                "value": {
                                    "kind": "NumericLiteral",
                                    "fullStart": 1388,
                                    "fullEnd": 1389,
                                    "start": 1388,
                                    "end": 1389,
                                    "fullWidth": 1,
                                    "width": 1,
                                    "text": "0",
                                    "value": 0,
                                    "valueText": "0"
                                }
                            }
                        }
                    ]
                },
                "firstSemicolonToken": {
                    "kind": "SemicolonToken",
                    "fullStart": 1389,
                    "fullEnd": 1391,
                    "start": 1389,
                    "end": 1390,
                    "fullWidth": 2,
                    "width": 1,
                    "text": ";",
                    "value": ";",
                    "valueText": ";",
                    "hasTrailingTrivia": true,
                    "trailingTrivia": [
                        {
                            "kind": "WhitespaceTrivia",
                            "text": " "
                        }
                    ]
                },
                "condition": {
                    "kind": "LessThanExpression",
                    "fullStart": 1391,
                    "fullEnd": 1414,
                    "start": 1391,
                    "end": 1414,
                    "fullWidth": 23,
                    "width": 23,
                    "left": {
                        "kind": "IdentifierName",
                        "fullStart": 1391,
                        "fullEnd": 1396,
                        "start": 1391,
                        "end": 1396,
                        "fullWidth": 5,
                        "width": 5,
                        "text": "index",
                        "value": "index",
                        "valueText": "index"
                    },
                    "operatorToken": {
                        "kind": "LessThanToken",
                        "fullStart": 1396,
                        "fullEnd": 1397,
                        "start": 1396,
                        "end": 1397,
                        "fullWidth": 1,
                        "width": 1,
                        "text": "<",
                        "value": "<",
                        "valueText": "<"
                    },
                    "right": {
                        "kind": "MemberAccessExpression",
                        "fullStart": 1397,
                        "fullEnd": 1414,
                        "start": 1397,
                        "end": 1414,
                        "fullWidth": 17,
                        "width": 17,
                        "expression": {
                            "kind": "IdentifierName",
                            "fullStart": 1397,
                            "fullEnd": 1407,
                            "start": 1397,
                            "end": 1407,
                            "fullWidth": 10,
                            "width": 10,
                            "text": "__expected",
                            "value": "__expected",
                            "valueText": "__expected"
                        },
                        "dotToken": {
                            "kind": "DotToken",
                            "fullStart": 1407,
                            "fullEnd": 1408,
                            "start": 1407,
                            "end": 1408,
                            "fullWidth": 1,
                            "width": 1,
                            "text": ".",
                            "value": ".",
                            "valueText": "."
                        },
                        "name": {
                            "kind": "IdentifierName",
                            "fullStart": 1408,
                            "fullEnd": 1414,
                            "start": 1408,
                            "end": 1414,
                            "fullWidth": 6,
                            "width": 6,
                            "text": "length",
                            "value": "length",
                            "valueText": "length"
                        }
                    }
                },
                "secondSemicolonToken": {
                    "kind": "SemicolonToken",
                    "fullStart": 1414,
                    "fullEnd": 1416,
                    "start": 1414,
                    "end": 1415,
                    "fullWidth": 2,
                    "width": 1,
                    "text": ";",
                    "value": ";",
                    "valueText": ";",
                    "hasTrailingTrivia": true,
                    "trailingTrivia": [
                        {
                            "kind": "WhitespaceTrivia",
                            "text": " "
                        }
                    ]
                },
                "incrementor": {
                    "kind": "PostIncrementExpression",
                    "fullStart": 1416,
                    "fullEnd": 1423,
                    "start": 1416,
                    "end": 1423,
                    "fullWidth": 7,
                    "width": 7,
                    "operand": {
                        "kind": "IdentifierName",
                        "fullStart": 1416,
                        "fullEnd": 1421,
                        "start": 1416,
                        "end": 1421,
                        "fullWidth": 5,
                        "width": 5,
                        "text": "index",
                        "value": "index",
                        "valueText": "index"
                    },
                    "operatorToken": {
                        "kind": "PlusPlusToken",
                        "fullStart": 1421,
                        "fullEnd": 1423,
                        "start": 1421,
                        "end": 1423,
                        "fullWidth": 2,
                        "width": 2,
                        "text": "++",
                        "value": "++",
                        "valueText": "++"
                    }
                },
                "closeParenToken": {
                    "kind": "CloseParenToken",
                    "fullStart": 1423,
                    "fullEnd": 1425,
                    "start": 1423,
                    "end": 1424,
                    "fullWidth": 2,
                    "width": 1,
                    "text": ")",
                    "value": ")",
                    "valueText": ")",
                    "hasTrailingTrivia": true,
                    "trailingTrivia": [
                        {
                            "kind": "WhitespaceTrivia",
                            "text": " "
                        }
                    ]
                },
                "statement": {
                    "kind": "Block",
                    "fullStart": 1425,
                    "fullEnd": 1651,
                    "start": 1425,
                    "end": 1650,
                    "fullWidth": 226,
                    "width": 225,
                    "openBraceToken": {
                        "kind": "OpenBraceToken",
                        "fullStart": 1425,
                        "fullEnd": 1427,
                        "start": 1425,
                        "end": 1426,
                        "fullWidth": 2,
                        "width": 1,
                        "text": "{",
                        "value": "{",
                        "valueText": "{",
                        "hasTrailingTrivia": true,
                        "hasTrailingNewLine": true,
                        "trailingTrivia": [
                            {
                                "kind": "NewLineTrivia",
                                "text": "\n"
                            }
                        ]
                    },
                    "statements": [
                        {
                            "kind": "IfStatement",
                            "fullStart": 1427,
                            "fullEnd": 1649,
                            "start": 1428,
                            "end": 1648,
                            "fullWidth": 222,
                            "width": 220,
                            "ifKeyword": {
                                "kind": "IfKeyword",
                                "fullStart": 1427,
                                "fullEnd": 1431,
                                "start": 1428,
                                "end": 1430,
                                "fullWidth": 4,
                                "width": 2,
                                "text": "if",
                                "value": "if",
                                "valueText": "if",
                                "hasLeadingTrivia": true,
                                "hasTrailingTrivia": true,
                                "leadingTrivia": [
                                    {
                                        "kind": "WhitespaceTrivia",
                                        "text": "\t"
                                    }
                                ],
                                "trailingTrivia": [
                                    {
                                        "kind": "WhitespaceTrivia",
                                        "text": " "
                                    }
                                ]
                            },
                            "openParenToken": {
                                "kind": "OpenParenToken",
                                "fullStart": 1431,
                                "fullEnd": 1432,
                                "start": 1431,
                                "end": 1432,
                                "fullWidth": 1,
                                "width": 1,
                                "text": "(",
                                "value": "(",
                                "valueText": "("
                            },
                            "condition": {
                                "kind": "NotEqualsExpression",
                                "fullStart": 1432,
                                "fullEnd": 1471,
                                "start": 1432,
                                "end": 1471,
                                "fullWidth": 39,
                                "width": 39,
                                "left": {
                                    "kind": "ElementAccessExpression",
                                    "fullStart": 1432,
                                    "fullEnd": 1450,
                                    "start": 1432,
                                    "end": 1449,
                                    "fullWidth": 18,
                                    "width": 17,
                                    "expression": {
                                        "kind": "IdentifierName",
                                        "fullStart": 1432,
                                        "fullEnd": 1442,
                                        "start": 1432,
                                        "end": 1442,
                                        "fullWidth": 10,
                                        "width": 10,
                                        "text": "__executed",
                                        "value": "__executed",
                                        "valueText": "__executed"
                                    },
                                    "openBracketToken": {
                                        "kind": "OpenBracketToken",
                                        "fullStart": 1442,
                                        "fullEnd": 1443,
                                        "start": 1442,
                                        "end": 1443,
                                        "fullWidth": 1,
                                        "width": 1,
                                        "text": "[",
                                        "value": "[",
                                        "valueText": "["
                                    },
                                    "argumentExpression": {
                                        "kind": "IdentifierName",
                                        "fullStart": 1443,
                                        "fullEnd": 1448,
                                        "start": 1443,
                                        "end": 1448,
                                        "fullWidth": 5,
                                        "width": 5,
                                        "text": "index",
                                        "value": "index",
                                        "valueText": "index"
                                    },
                                    "closeBracketToken": {
                                        "kind": "CloseBracketToken",
                                        "fullStart": 1448,
                                        "fullEnd": 1450,
                                        "start": 1448,
                                        "end": 1449,
                                        "fullWidth": 2,
                                        "width": 1,
                                        "text": "]",
                                        "value": "]",
                                        "valueText": "]",
                                        "hasTrailingTrivia": true,
                                        "trailingTrivia": [
                                            {
                                                "kind": "WhitespaceTrivia",
                                                "text": " "
                                            }
                                        ]
                                    }
                                },
                                "operatorToken": {
                                    "kind": "ExclamationEqualsEqualsToken",
                                    "fullStart": 1450,
                                    "fullEnd": 1454,
                                    "start": 1450,
                                    "end": 1453,
                                    "fullWidth": 4,
                                    "width": 3,
                                    "text": "!==",
                                    "value": "!==",
                                    "valueText": "!==",
                                    "hasTrailingTrivia": true,
                                    "trailingTrivia": [
                                        {
                                            "kind": "WhitespaceTrivia",
                                            "text": " "
                                        }
                                    ]
                                },
                                "right": {
                                    "kind": "ElementAccessExpression",
                                    "fullStart": 1454,
                                    "fullEnd": 1471,
                                    "start": 1454,
                                    "end": 1471,
                                    "fullWidth": 17,
                                    "width": 17,
                                    "expression": {
                                        "kind": "IdentifierName",
                                        "fullStart": 1454,
                                        "fullEnd": 1464,
                                        "start": 1454,
                                        "end": 1464,
                                        "fullWidth": 10,
                                        "width": 10,
                                        "text": "__expected",
                                        "value": "__expected",
                                        "valueText": "__expected"
                                    },
                                    "openBracketToken": {
                                        "kind": "OpenBracketToken",
                                        "fullStart": 1464,
                                        "fullEnd": 1465,
                                        "start": 1464,
                                        "end": 1465,
                                        "fullWidth": 1,
                                        "width": 1,
                                        "text": "[",
                                        "value": "[",
                                        "valueText": "["
                                    },
                                    "argumentExpression": {
                                        "kind": "IdentifierName",
                                        "fullStart": 1465,
                                        "fullEnd": 1470,
                                        "start": 1465,
                                        "end": 1470,
                                        "fullWidth": 5,
                                        "width": 5,
                                        "text": "index",
                                        "value": "index",
                                        "valueText": "index"
                                    },
                                    "closeBracketToken": {
                                        "kind": "CloseBracketToken",
                                        "fullStart": 1470,
                                        "fullEnd": 1471,
                                        "start": 1470,
                                        "end": 1471,
                                        "fullWidth": 1,
                                        "width": 1,
                                        "text": "]",
                                        "value": "]",
                                        "valueText": "]"
                                    }
                                }
                            },
                            "closeParenToken": {
                                "kind": "CloseParenToken",
                                "fullStart": 1471,
                                "fullEnd": 1473,
                                "start": 1471,
                                "end": 1472,
                                "fullWidth": 2,
                                "width": 1,
                                "text": ")",
                                "value": ")",
                                "valueText": ")",
                                "hasTrailingTrivia": true,
                                "trailingTrivia": [
                                    {
                                        "kind": "WhitespaceTrivia",
                                        "text": " "
                                    }
                                ]
                            },
                            "statement": {
                                "kind": "Block",
                                "fullStart": 1473,
                                "fullEnd": 1649,
                                "start": 1473,
                                "end": 1648,
                                "fullWidth": 176,
                                "width": 175,
                                "openBraceToken": {
                                    "kind": "OpenBraceToken",
                                    "fullStart": 1473,
                                    "fullEnd": 1475,
                                    "start": 1473,
                                    "end": 1474,
                                    "fullWidth": 2,
                                    "width": 1,
                                    "text": "{",
                                    "value": "{",
                                    "valueText": "{",
                                    "hasTrailingTrivia": true,
                                    "hasTrailingNewLine": true,
                                    "trailingTrivia": [
                                        {
                                            "kind": "NewLineTrivia",
                                            "text": "\n"
                                        }
                                    ]
                                },
                                "statements": [
                                    {
                                        "kind": "ExpressionStatement",
                                        "fullStart": 1475,
                                        "fullEnd": 1646,
                                        "start": 1477,
                                        "end": 1645,
                                        "fullWidth": 171,
                                        "width": 168,
                                        "expression": {
                                            "kind": "InvocationExpression",
                                            "fullStart": 1475,
                                            "fullEnd": 1644,
                                            "start": 1477,
                                            "end": 1644,
                                            "fullWidth": 169,
                                            "width": 167,
                                            "expression": {
                                                "kind": "IdentifierName",
                                                "fullStart": 1475,
                                                "fullEnd": 1483,
                                                "start": 1477,
                                                "end": 1483,
                                                "fullWidth": 8,
                                                "width": 6,
                                                "text": "$ERROR",
                                                "value": "$ERROR",
                                                "valueText": "$ERROR",
                                                "hasLeadingTrivia": true,
                                                "leadingTrivia": [
                                                    {
                                                        "kind": "WhitespaceTrivia",
                                                        "text": "\t\t"
                                                    }
                                                ]
                                            },
                                            "argumentList": {
                                                "kind": "ArgumentList",
                                                "fullStart": 1483,
                                                "fullEnd": 1644,
                                                "start": 1483,
                                                "end": 1644,
                                                "fullWidth": 161,
                                                "width": 161,
                                                "openParenToken": {
                                                    "kind": "OpenParenToken",
                                                    "fullStart": 1483,
                                                    "fullEnd": 1484,
                                                    "start": 1483,
                                                    "end": 1484,
                                                    "fullWidth": 1,
                                                    "width": 1,
                                                    "text": "(",
                                                    "value": "(",
                                                    "valueText": "("
                                                },
                                                "arguments": [
                                                    {
                                                        "kind": "AddExpression",
                                                        "fullStart": 1484,
                                                        "fullEnd": 1643,
                                                        "start": 1484,
                                                        "end": 1643,
                                                        "fullWidth": 159,
                                                        "width": 159,
                                                        "left": {
                                                            "kind": "AddExpression",
                                                            "fullStart": 1484,
                                                            "fullEnd": 1624,
                                                            "start": 1484,
                                                            "end": 1623,
                                                            "fullWidth": 140,
                                                            "width": 139,
                                                            "left": {
                                                                "kind": "AddExpression",
                                                                "fullStart": 1484,
                                                                "fullEnd": 1609,
                                                                "start": 1484,
                                                                "end": 1608,
                                                                "fullWidth": 125,
                                                                "width": 124,
                                                                "left": {
                                                                    "kind": "AddExpression",
                                                                    "fullStart": 1484,
                                                                    "fullEnd": 1589,
                                                                    "start": 1484,
                                                                    "end": 1588,
                                                                    "fullWidth": 105,
                                                                    "width": 104,
                                                                    "left": {
                                                                        "kind": "AddExpression",
                                                                        "fullStart": 1484,
                                                                        "fullEnd": 1578,
                                                                        "start": 1484,
                                                                        "end": 1577,
                                                                        "fullWidth": 94,
                                                                        "width": 93,
                                                                        "left": {
                                                                            "kind": "StringLiteral",
                                                                            "fullStart": 1484,
                                                                            "fullEnd": 1570,
                                                                            "start": 1484,
                                                                            "end": 1569,
                                                                            "fullWidth": 86,
                                                                            "width": 85,
                                                                            "text": "'#4: __executed = /Java(?!Script)([A-Z]\\\\w*)/.exec(\"JavaScr oops ipt \"); __executed['",
                                                                            "value": "#4: __executed = /Java(?!Script)([A-Z]\\w*)/.exec(\"JavaScr oops ipt \"); __executed[",
                                                                            "valueText": "#4: __executed = /Java(?!Script)([A-Z]\\w*)/.exec(\"JavaScr oops ipt \"); __executed[",
                                                                            "hasTrailingTrivia": true,
                                                                            "trailingTrivia": [
                                                                                {
                                                                                    "kind": "WhitespaceTrivia",
                                                                                    "text": " "
                                                                                }
                                                                            ]
                                                                        },
                                                                        "operatorToken": {
                                                                            "kind": "PlusToken",
                                                                            "fullStart": 1570,
                                                                            "fullEnd": 1572,
                                                                            "start": 1570,
                                                                            "end": 1571,
                                                                            "fullWidth": 2,
                                                                            "width": 1,
                                                                            "text": "+",
                                                                            "value": "+",
                                                                            "valueText": "+",
                                                                            "hasTrailingTrivia": true,
                                                                            "trailingTrivia": [
                                                                                {
                                                                                    "kind": "WhitespaceTrivia",
                                                                                    "text": " "
                                                                                }
                                                                            ]
                                                                        },
                                                                        "right": {
                                                                            "kind": "IdentifierName",
                                                                            "fullStart": 1572,
                                                                            "fullEnd": 1578,
                                                                            "start": 1572,
                                                                            "end": 1577,
                                                                            "fullWidth": 6,
                                                                            "width": 5,
                                                                            "text": "index",
                                                                            "value": "index",
                                                                            "valueText": "index",
                                                                            "hasTrailingTrivia": true,
                                                                            "trailingTrivia": [
                                                                                {
                                                                                    "kind": "WhitespaceTrivia",
                                                                                    "text": " "
                                                                                }
                                                                            ]
                                                                        }
                                                                    },
                                                                    "operatorToken": {
                                                                        "kind": "PlusToken",
                                                                        "fullStart": 1578,
                                                                        "fullEnd": 1580,
                                                                        "start": 1578,
                                                                        "end": 1579,
                                                                        "fullWidth": 2,
                                                                        "width": 1,
                                                                        "text": "+",
                                                                        "value": "+",
                                                                        "valueText": "+",
                                                                        "hasTrailingTrivia": true,
                                                                        "trailingTrivia": [
                                                                            {
                                                                                "kind": "WhitespaceTrivia",
                                                                                "text": " "
                                                                            }
                                                                        ]
                                                                    },
                                                                    "right": {
                                                                        "kind": "StringLiteral",
                                                                        "fullStart": 1580,
                                                                        "fullEnd": 1589,
                                                                        "start": 1580,
                                                                        "end": 1588,
                                                                        "fullWidth": 9,
                                                                        "width": 8,
                                                                        "text": "'] === '",
                                                                        "value": "] === ",
                                                                        "valueText": "] === ",
                                                                        "hasTrailingTrivia": true,
                                                                        "trailingTrivia": [
                                                                            {
                                                                                "kind": "WhitespaceTrivia",
                                                                                "text": " "
                                                                            }
                                                                        ]
                                                                    }
                                                                },
                                                                "operatorToken": {
                                                                    "kind": "PlusToken",
                                                                    "fullStart": 1589,
                                                                    "fullEnd": 1591,
                                                                    "start": 1589,
                                                                    "end": 1590,
                                                                    "fullWidth": 2,
                                                                    "width": 1,
                                                                    "text": "+",
                                                                    "value": "+",
                                                                    "valueText": "+",
                                                                    "hasTrailingTrivia": true,
                                                                    "trailingTrivia": [
                                                                        {
                                                                            "kind": "WhitespaceTrivia",
                                                                            "text": " "
                                                                        }
                                                                    ]
                                                                },
                                                                "right": {
                                                                    "kind": "ElementAccessExpression",
                                                                    "fullStart": 1591,
                                                                    "fullEnd": 1609,
                                                                    "start": 1591,
                                                                    "end": 1608,
                                                                    "fullWidth": 18,
                                                                    "width": 17,
                                                                    "expression": {
                                                                        "kind": "IdentifierName",
                                                                        "fullStart": 1591,
                                                                        "fullEnd": 1601,
                                                                        "start": 1591,
                                                                        "end": 1601,
                                                                        "fullWidth": 10,
                                                                        "width": 10,
                                                                        "text": "__expected",
                                                                        "value": "__expected",
                                                                        "valueText": "__expected"
                                                                    },
                                                                    "openBracketToken": {
                                                                        "kind": "OpenBracketToken",
                                                                        "fullStart": 1601,
                                                                        "fullEnd": 1602,
                                                                        "start": 1601,
                                                                        "end": 1602,
                                                                        "fullWidth": 1,
                                                                        "width": 1,
                                                                        "text": "[",
                                                                        "value": "[",
                                                                        "valueText": "["
                                                                    },
                                                                    "argumentExpression": {
                                                                        "kind": "IdentifierName",
                                                                        "fullStart": 1602,
                                                                        "fullEnd": 1607,
                                                                        "start": 1602,
                                                                        "end": 1607,
                                                                        "fullWidth": 5,
                                                                        "width": 5,
                                                                        "text": "index",
                                                                        "value": "index",
                                                                        "valueText": "index"
                                                                    },
                                                                    "closeBracketToken": {
                                                                        "kind": "CloseBracketToken",
                                                                        "fullStart": 1607,
                                                                        "fullEnd": 1609,
                                                                        "start": 1607,
                                                                        "end": 1608,
                                                                        "fullWidth": 2,
                                                                        "width": 1,
                                                                        "text": "]",
                                                                        "value": "]",
                                                                        "valueText": "]",
                                                                        "hasTrailingTrivia": true,
                                                                        "trailingTrivia": [
                                                                            {
                                                                                "kind": "WhitespaceTrivia",
                                                                                "text": " "
                                                                            }
                                                                        ]
                                                                    }
                                                                }
                                                            },
                                                            "operatorToken": {
                                                                "kind": "PlusToken",
                                                                "fullStart": 1609,
                                                                "fullEnd": 1611,
                                                                "start": 1609,
                                                                "end": 1610,
                                                                "fullWidth": 2,
                                                                "width": 1,
                                                                "text": "+",
                                                                "value": "+",
                                                                "valueText": "+",
                                                                "hasTrailingTrivia": true,
                                                                "trailingTrivia": [
                                                                    {
                                                                        "kind": "WhitespaceTrivia",
                                                                        "text": " "
                                                                    }
                                                                ]
                                                            },
                                                            "right": {
                                                                "kind": "StringLiteral",
                                                                "fullStart": 1611,
                                                                "fullEnd": 1624,
                                                                "start": 1611,
                                                                "end": 1623,
                                                                "fullWidth": 13,
                                                                "width": 12,
                                                                "text": "'. Actual: '",
                                                                "value": ". Actual: ",
                                                                "valueText": ". Actual: ",
                                                                "hasTrailingTrivia": true,
                                                                "trailingTrivia": [
                                                                    {
                                                                        "kind": "WhitespaceTrivia",
                                                                        "text": " "
                                                                    }
                                                                ]
                                                            }
                                                        },
                                                        "operatorToken": {
                                                            "kind": "PlusToken",
                                                            "fullStart": 1624,
                                                            "fullEnd": 1626,
                                                            "start": 1624,
                                                            "end": 1625,
                                                            "fullWidth": 2,
                                                            "width": 1,
                                                            "text": "+",
                                                            "value": "+",
                                                            "valueText": "+",
                                                            "hasTrailingTrivia": true,
                                                            "trailingTrivia": [
                                                                {
                                                                    "kind": "WhitespaceTrivia",
                                                                    "text": " "
                                                                }
                                                            ]
                                                        },
                                                        "right": {
                                                            "kind": "ElementAccessExpression",
                                                            "fullStart": 1626,
                                                            "fullEnd": 1643,
                                                            "start": 1626,
                                                            "end": 1643,
                                                            "fullWidth": 17,
                                                            "width": 17,
                                                            "expression": {
                                                                "kind": "IdentifierName",
                                                                "fullStart": 1626,
                                                                "fullEnd": 1636,
                                                                "start": 1626,
                                                                "end": 1636,
                                                                "fullWidth": 10,
                                                                "width": 10,
                                                                "text": "__executed",
                                                                "value": "__executed",
                                                                "valueText": "__executed"
                                                            },
                                                            "openBracketToken": {
                                                                "kind": "OpenBracketToken",
                                                                "fullStart": 1636,
                                                                "fullEnd": 1637,
                                                                "start": 1636,
                                                                "end": 1637,
                                                                "fullWidth": 1,
                                                                "width": 1,
                                                                "text": "[",
                                                                "value": "[",
                                                                "valueText": "["
                                                            },
                                                            "argumentExpression": {
                                                                "kind": "IdentifierName",
                                                                "fullStart": 1637,
                                                                "fullEnd": 1642,
                                                                "start": 1637,
                                                                "end": 1642,
                                                                "fullWidth": 5,
                                                                "width": 5,
                                                                "text": "index",
                                                                "value": "index",
                                                                "valueText": "index"
                                                            },
                                                            "closeBracketToken": {
                                                                "kind": "CloseBracketToken",
                                                                "fullStart": 1642,
                                                                "fullEnd": 1643,
                                                                "start": 1642,
                                                                "end": 1643,
                                                                "fullWidth": 1,
                                                                "width": 1,
                                                                "text": "]",
                                                                "value": "]",
                                                                "valueText": "]"
                                                            }
                                                        }
                                                    }
                                                ],
                                                "closeParenToken": {
                                                    "kind": "CloseParenToken",
                                                    "fullStart": 1643,
                                                    "fullEnd": 1644,
                                                    "start": 1643,
                                                    "end": 1644,
                                                    "fullWidth": 1,
                                                    "width": 1,
                                                    "text": ")",
                                                    "value": ")",
                                                    "valueText": ")"
                                                }
                                            }
                                        },
                                        "semicolonToken": {
                                            "kind": "SemicolonToken",
                                            "fullStart": 1644,
                                            "fullEnd": 1646,
                                            "start": 1644,
                                            "end": 1645,
                                            "fullWidth": 2,
                                            "width": 1,
                                            "text": ";",
                                            "value": ";",
                                            "valueText": ";",
                                            "hasTrailingTrivia": true,
                                            "hasTrailingNewLine": true,
                                            "trailingTrivia": [
                                                {
                                                    "kind": "NewLineTrivia",
                                                    "text": "\n"
                                                }
                                            ]
                                        }
                                    }
                                ],
                                "closeBraceToken": {
                                    "kind": "CloseBraceToken",
                                    "fullStart": 1646,
                                    "fullEnd": 1649,
                                    "start": 1647,
                                    "end": 1648,
                                    "fullWidth": 3,
                                    "width": 1,
                                    "text": "}",
                                    "value": "}",
                                    "valueText": "}",
                                    "hasLeadingTrivia": true,
                                    "hasTrailingTrivia": true,
                                    "hasTrailingNewLine": true,
                                    "leadingTrivia": [
                                        {
                                            "kind": "WhitespaceTrivia",
                                            "text": "\t"
                                        }
                                    ],
                                    "trailingTrivia": [
                                        {
                                            "kind": "NewLineTrivia",
                                            "text": "\n"
                                        }
                                    ]
                                }
                            }
                        }
                    ],
                    "closeBraceToken": {
                        "kind": "CloseBraceToken",
                        "fullStart": 1649,
                        "fullEnd": 1651,
                        "start": 1649,
                        "end": 1650,
                        "fullWidth": 2,
                        "width": 1,
                        "text": "}",
                        "value": "}",
                        "valueText": "}",
                        "hasTrailingTrivia": true,
                        "hasTrailingNewLine": true,
                        "trailingTrivia": [
                            {
                                "kind": "NewLineTrivia",
                                "text": "\n"
                            }
                        ]
                    }
                }
            }
        ],
        "endOfFileToken": {
            "kind": "EndOfFileToken",
            "fullStart": 1651,
            "fullEnd": 1653,
            "start": 1653,
            "end": 1653,
            "fullWidth": 2,
            "width": 0,
            "text": "",
            "hasLeadingTrivia": true,
            "hasLeadingNewLine": true,
            "leadingTrivia": [
                {
                    "kind": "NewLineTrivia",
                    "text": "\n"
                },
                {
                    "kind": "NewLineTrivia",
                    "text": "\n"
                }
            ]
        }
    },
    "lineMap": {
        "lineStarts": [
            0,
            61,
            132,
            133,
            137,
            210,
            316,
            383,
            386,
            444,
            539,
            543,
            544,
            611,
            612,
            645,
            667,
            707,
            708,
            718,
            765,
            927,
            929,
            930,
            940,
            985,
            1144,
            1146,
            1147,
            1157,
            1202,
            1361,
            1363,
            1364,
            1374,
            1427,
            1475,
            1646,
            1649,
            1651,
            1652,
            1653
        ],
        "length": 1653
    }
}<|MERGE_RESOLUTION|>--- conflicted
+++ resolved
@@ -2409,12 +2409,8 @@
                             "start": 1382,
                             "end": 1389,
                             "fullWidth": 7,
-<<<<<<< HEAD
                             "width": 7,
-                            "identifier": {
-=======
                             "propertyName": {
->>>>>>> 85e84683
                                 "kind": "IdentifierName",
                                 "fullStart": 1382,
                                 "fullEnd": 1387,
