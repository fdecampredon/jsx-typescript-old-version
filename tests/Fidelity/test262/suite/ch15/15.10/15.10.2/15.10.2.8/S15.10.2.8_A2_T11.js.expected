{
    "isDeclaration": false,
    "languageVersion": "EcmaScript5",
    "parseOptions": {
        "allowAutomaticSemicolonInsertion": true
    },
    "sourceUnit": {
        "kind": "SourceUnit",
        "fullStart": 0,
        "fullEnd": 1434,
        "start": 514,
        "end": 1434,
        "fullWidth": 1434,
        "width": 920,
        "isIncrementallyUnusable": true,
        "moduleElements": [
            {
                "kind": "ExpressionStatement",
                "fullStart": 0,
                "fullEnd": 550,
                "start": 514,
                "end": 549,
                "fullWidth": 550,
                "width": 35,
                "isIncrementallyUnusable": true,
                "expression": {
                    "kind": "AssignmentExpression",
                    "fullStart": 0,
                    "fullEnd": 548,
                    "start": 514,
                    "end": 548,
                    "fullWidth": 548,
                    "width": 34,
                    "isIncrementallyUnusable": true,
                    "left": {
                        "kind": "IdentifierName",
                        "fullStart": 0,
                        "fullEnd": 525,
                        "start": 514,
                        "end": 524,
                        "fullWidth": 525,
                        "width": 10,
                        "text": "__executed",
                        "value": "__executed",
                        "valueText": "__executed",
                        "hasLeadingTrivia": true,
                        "hasLeadingComment": true,
                        "hasLeadingNewLine": true,
                        "hasTrailingTrivia": true,
                        "leadingTrivia": [
                            {
                                "kind": "SingleLineCommentTrivia",
                                "text": "// Copyright 2009 the Sputnik authors.  All rights reserved."
                            },
                            {
                                "kind": "NewLineTrivia",
                                "text": "\n"
                            },
                            {
                                "kind": "SingleLineCommentTrivia",
                                "text": "// This code is governed by the BSD license found in the LICENSE file."
                            },
                            {
                                "kind": "NewLineTrivia",
                                "text": "\n"
                            },
                            {
                                "kind": "NewLineTrivia",
                                "text": "\n"
                            },
                            {
                                "kind": "MultiLineCommentTrivia",
                                "text": "/**\n * The form (?! Disjunction ) specifies a zero-width negative lookahead.\n * In order for it to succeed, the pattern inside Disjunction must fail to match at the current position.\n * The current position is not advanced before matching the sequel\n *\n * @path ch15/15.10/15.10.2/15.10.2.8/S15.10.2.8_A2_T11.js\n * @description Execute /(?!a|b)|c/.exec(\"d\") and check results\n */"
                            },
                            {
                                "kind": "NewLineTrivia",
                                "text": "\n"
                            },
                            {
                                "kind": "NewLineTrivia",
                                "text": "\n"
                            }
                        ],
                        "trailingTrivia": [
                            {
                                "kind": "WhitespaceTrivia",
                                "text": " "
                            }
                        ]
                    },
                    "operatorToken": {
                        "kind": "EqualsToken",
                        "fullStart": 525,
                        "fullEnd": 527,
                        "start": 525,
                        "end": 526,
                        "fullWidth": 2,
                        "width": 1,
                        "text": "=",
                        "value": "=",
                        "valueText": "=",
                        "hasTrailingTrivia": true,
                        "trailingTrivia": [
                            {
                                "kind": "WhitespaceTrivia",
                                "text": " "
                            }
                        ]
                    },
                    "right": {
                        "kind": "InvocationExpression",
                        "fullStart": 527,
                        "fullEnd": 548,
                        "start": 527,
                        "end": 548,
                        "fullWidth": 21,
                        "width": 21,
                        "isIncrementallyUnusable": true,
                        "expression": {
                            "kind": "MemberAccessExpression",
                            "fullStart": 527,
                            "fullEnd": 543,
                            "start": 527,
                            "end": 543,
                            "fullWidth": 16,
                            "width": 16,
                            "isIncrementallyUnusable": true,
                            "expression": {
                                "kind": "RegularExpressionLiteral",
                                "fullStart": 527,
                                "fullEnd": 538,
                                "start": 527,
                                "end": 538,
                                "fullWidth": 11,
                                "width": 11,
                                "text": "/(?!a|b)|c/",
                                "value": {},
                                "valueText": "/(?!a|b)|c/"
                            },
                            "dotToken": {
                                "kind": "DotToken",
                                "fullStart": 538,
                                "fullEnd": 539,
                                "start": 538,
                                "end": 539,
                                "fullWidth": 1,
                                "width": 1,
                                "text": ".",
                                "value": ".",
                                "valueText": "."
                            },
                            "name": {
                                "kind": "IdentifierName",
                                "fullStart": 539,
                                "fullEnd": 543,
                                "start": 539,
                                "end": 543,
                                "fullWidth": 4,
                                "width": 4,
                                "text": "exec",
                                "value": "exec",
                                "valueText": "exec"
                            }
                        },
                        "argumentList": {
                            "kind": "ArgumentList",
                            "fullStart": 543,
                            "fullEnd": 548,
                            "start": 543,
                            "end": 548,
                            "fullWidth": 5,
                            "width": 5,
                            "openParenToken": {
                                "kind": "OpenParenToken",
                                "fullStart": 543,
                                "fullEnd": 544,
                                "start": 543,
                                "end": 544,
                                "fullWidth": 1,
                                "width": 1,
                                "text": "(",
                                "value": "(",
                                "valueText": "("
                            },
                            "arguments": [
                                {
                                    "kind": "StringLiteral",
                                    "fullStart": 544,
                                    "fullEnd": 547,
                                    "start": 544,
                                    "end": 547,
                                    "fullWidth": 3,
                                    "width": 3,
                                    "text": "\"d\"",
                                    "value": "d",
                                    "valueText": "d"
                                }
                            ],
                            "closeParenToken": {
                                "kind": "CloseParenToken",
                                "fullStart": 547,
                                "fullEnd": 548,
                                "start": 547,
                                "end": 548,
                                "fullWidth": 1,
                                "width": 1,
                                "text": ")",
                                "value": ")",
                                "valueText": ")"
                            }
                        }
                    }
                },
                "semicolonToken": {
                    "kind": "SemicolonToken",
                    "fullStart": 548,
                    "fullEnd": 550,
                    "start": 548,
                    "end": 549,
                    "fullWidth": 2,
                    "width": 1,
                    "text": ";",
                    "value": ";",
                    "valueText": ";",
                    "hasTrailingTrivia": true,
                    "hasTrailingNewLine": true,
                    "trailingTrivia": [
                        {
                            "kind": "NewLineTrivia",
                            "text": "\n"
                        }
                    ]
                }
            },
            {
                "kind": "ExpressionStatement",
                "fullStart": 550,
                "fullEnd": 570,
                "start": 551,
                "end": 569,
                "fullWidth": 20,
                "width": 18,
                "expression": {
                    "kind": "AssignmentExpression",
                    "fullStart": 550,
                    "fullEnd": 568,
                    "start": 551,
                    "end": 568,
                    "fullWidth": 18,
                    "width": 17,
                    "left": {
                        "kind": "IdentifierName",
                        "fullStart": 550,
                        "fullEnd": 562,
                        "start": 551,
                        "end": 561,
                        "fullWidth": 12,
                        "width": 10,
                        "text": "__expected",
                        "value": "__expected",
                        "valueText": "__expected",
                        "hasLeadingTrivia": true,
                        "hasLeadingNewLine": true,
                        "hasTrailingTrivia": true,
                        "leadingTrivia": [
                            {
                                "kind": "NewLineTrivia",
                                "text": "\n"
                            }
                        ],
                        "trailingTrivia": [
                            {
                                "kind": "WhitespaceTrivia",
                                "text": " "
                            }
                        ]
                    },
                    "operatorToken": {
                        "kind": "EqualsToken",
                        "fullStart": 562,
                        "fullEnd": 564,
                        "start": 562,
                        "end": 563,
                        "fullWidth": 2,
                        "width": 1,
                        "text": "=",
                        "value": "=",
                        "valueText": "=",
                        "hasTrailingTrivia": true,
                        "trailingTrivia": [
                            {
                                "kind": "WhitespaceTrivia",
                                "text": " "
                            }
                        ]
                    },
                    "right": {
                        "kind": "ArrayLiteralExpression",
                        "fullStart": 564,
                        "fullEnd": 568,
                        "start": 564,
                        "end": 568,
                        "fullWidth": 4,
                        "width": 4,
                        "openBracketToken": {
                            "kind": "OpenBracketToken",
                            "fullStart": 564,
                            "fullEnd": 565,
                            "start": 564,
                            "end": 565,
                            "fullWidth": 1,
                            "width": 1,
                            "text": "[",
                            "value": "[",
                            "valueText": "["
                        },
                        "expressions": [
                            {
                                "kind": "StringLiteral",
                                "fullStart": 565,
                                "fullEnd": 567,
                                "start": 565,
                                "end": 567,
                                "fullWidth": 2,
                                "width": 2,
                                "text": "\"\"",
                                "value": "",
                                "valueText": ""
                            }
                        ],
                        "closeBracketToken": {
                            "kind": "CloseBracketToken",
                            "fullStart": 567,
                            "fullEnd": 568,
                            "start": 567,
                            "end": 568,
                            "fullWidth": 1,
                            "width": 1,
                            "text": "]",
                            "value": "]",
                            "valueText": "]"
                        }
                    }
                },
                "semicolonToken": {
                    "kind": "SemicolonToken",
                    "fullStart": 568,
                    "fullEnd": 570,
                    "start": 568,
                    "end": 569,
                    "fullWidth": 2,
                    "width": 1,
                    "text": ";",
                    "value": ";",
                    "valueText": ";",
                    "hasTrailingTrivia": true,
                    "hasTrailingNewLine": true,
                    "trailingTrivia": [
                        {
                            "kind": "NewLineTrivia",
                            "text": "\n"
                        }
                    ]
                }
            },
            {
                "kind": "ExpressionStatement",
                "fullStart": 570,
                "fullEnd": 592,
                "start": 570,
                "end": 591,
                "fullWidth": 22,
                "width": 21,
                "expression": {
                    "kind": "AssignmentExpression",
                    "fullStart": 570,
                    "fullEnd": 590,
                    "start": 570,
                    "end": 590,
                    "fullWidth": 20,
                    "width": 20,
                    "left": {
                        "kind": "MemberAccessExpression",
                        "fullStart": 570,
                        "fullEnd": 587,
                        "start": 570,
                        "end": 586,
                        "fullWidth": 17,
                        "width": 16,
                        "expression": {
                            "kind": "IdentifierName",
                            "fullStart": 570,
                            "fullEnd": 580,
                            "start": 570,
                            "end": 580,
                            "fullWidth": 10,
                            "width": 10,
                            "text": "__expected",
                            "value": "__expected",
                            "valueText": "__expected"
                        },
                        "dotToken": {
                            "kind": "DotToken",
                            "fullStart": 580,
                            "fullEnd": 581,
                            "start": 580,
                            "end": 581,
                            "fullWidth": 1,
                            "width": 1,
                            "text": ".",
                            "value": ".",
                            "valueText": "."
                        },
                        "name": {
                            "kind": "IdentifierName",
                            "fullStart": 581,
                            "fullEnd": 587,
                            "start": 581,
                            "end": 586,
                            "fullWidth": 6,
                            "width": 5,
                            "text": "index",
                            "value": "index",
                            "valueText": "index",
                            "hasTrailingTrivia": true,
                            "trailingTrivia": [
                                {
                                    "kind": "WhitespaceTrivia",
                                    "text": " "
                                }
                            ]
                        }
                    },
                    "operatorToken": {
                        "kind": "EqualsToken",
                        "fullStart": 587,
                        "fullEnd": 589,
                        "start": 587,
                        "end": 588,
                        "fullWidth": 2,
                        "width": 1,
                        "text": "=",
                        "value": "=",
                        "valueText": "=",
                        "hasTrailingTrivia": true,
                        "trailingTrivia": [
                            {
                                "kind": "WhitespaceTrivia",
                                "text": " "
                            }
                        ]
                    },
                    "right": {
                        "kind": "NumericLiteral",
                        "fullStart": 589,
                        "fullEnd": 590,
                        "start": 589,
                        "end": 590,
                        "fullWidth": 1,
                        "width": 1,
                        "text": "0",
                        "value": 0,
                        "valueText": "0"
                    }
                },
                "semicolonToken": {
                    "kind": "SemicolonToken",
                    "fullStart": 590,
                    "fullEnd": 592,
                    "start": 590,
                    "end": 591,
                    "fullWidth": 2,
                    "width": 1,
                    "text": ";",
                    "value": ";",
                    "valueText": ";",
                    "hasTrailingTrivia": true,
                    "hasTrailingNewLine": true,
                    "trailingTrivia": [
                        {
                            "kind": "NewLineTrivia",
                            "text": "\n"
                        }
                    ]
                }
            },
            {
                "kind": "ExpressionStatement",
                "fullStart": 592,
                "fullEnd": 616,
                "start": 592,
                "end": 615,
                "fullWidth": 24,
                "width": 23,
                "expression": {
                    "kind": "AssignmentExpression",
                    "fullStart": 592,
                    "fullEnd": 614,
                    "start": 592,
                    "end": 614,
                    "fullWidth": 22,
                    "width": 22,
                    "left": {
                        "kind": "MemberAccessExpression",
                        "fullStart": 592,
                        "fullEnd": 609,
                        "start": 592,
                        "end": 608,
                        "fullWidth": 17,
                        "width": 16,
                        "expression": {
                            "kind": "IdentifierName",
                            "fullStart": 592,
                            "fullEnd": 602,
                            "start": 592,
                            "end": 602,
                            "fullWidth": 10,
                            "width": 10,
                            "text": "__expected",
                            "value": "__expected",
                            "valueText": "__expected"
                        },
                        "dotToken": {
                            "kind": "DotToken",
                            "fullStart": 602,
                            "fullEnd": 603,
                            "start": 602,
                            "end": 603,
                            "fullWidth": 1,
                            "width": 1,
                            "text": ".",
                            "value": ".",
                            "valueText": "."
                        },
                        "name": {
                            "kind": "IdentifierName",
                            "fullStart": 603,
                            "fullEnd": 609,
                            "start": 603,
                            "end": 608,
                            "fullWidth": 6,
                            "width": 5,
                            "text": "input",
                            "value": "input",
                            "valueText": "input",
                            "hasTrailingTrivia": true,
                            "trailingTrivia": [
                                {
                                    "kind": "WhitespaceTrivia",
                                    "text": " "
                                }
                            ]
                        }
                    },
                    "operatorToken": {
                        "kind": "EqualsToken",
                        "fullStart": 609,
                        "fullEnd": 611,
                        "start": 609,
                        "end": 610,
                        "fullWidth": 2,
                        "width": 1,
                        "text": "=",
                        "value": "=",
                        "valueText": "=",
                        "hasTrailingTrivia": true,
                        "trailingTrivia": [
                            {
                                "kind": "WhitespaceTrivia",
                                "text": " "
                            }
                        ]
                    },
                    "right": {
                        "kind": "StringLiteral",
                        "fullStart": 611,
                        "fullEnd": 614,
                        "start": 611,
                        "end": 614,
                        "fullWidth": 3,
                        "width": 3,
                        "text": "\"d\"",
                        "value": "d",
                        "valueText": "d"
                    }
                },
                "semicolonToken": {
                    "kind": "SemicolonToken",
                    "fullStart": 614,
                    "fullEnd": 616,
                    "start": 614,
                    "end": 615,
                    "fullWidth": 2,
                    "width": 1,
                    "text": ";",
                    "value": ";",
                    "valueText": ";",
                    "hasTrailingTrivia": true,
                    "hasTrailingNewLine": true,
                    "trailingTrivia": [
                        {
                            "kind": "NewLineTrivia",
                            "text": "\n"
                        }
                    ]
                }
            },
            {
                "kind": "IfStatement",
                "fullStart": 616,
                "fullEnd": 806,
                "start": 627,
                "end": 805,
                "fullWidth": 190,
                "width": 178,
                "ifKeyword": {
                    "kind": "IfKeyword",
                    "fullStart": 616,
                    "fullEnd": 630,
                    "start": 627,
                    "end": 629,
                    "fullWidth": 14,
                    "width": 2,
                    "text": "if",
                    "value": "if",
                    "valueText": "if",
                    "hasLeadingTrivia": true,
                    "hasLeadingComment": true,
                    "hasLeadingNewLine": true,
                    "hasTrailingTrivia": true,
                    "leadingTrivia": [
                        {
                            "kind": "NewLineTrivia",
                            "text": "\n"
                        },
                        {
                            "kind": "SingleLineCommentTrivia",
                            "text": "//CHECK#1"
                        },
                        {
                            "kind": "NewLineTrivia",
                            "text": "\n"
                        }
                    ],
                    "trailingTrivia": [
                        {
                            "kind": "WhitespaceTrivia",
                            "text": " "
                        }
                    ]
                },
                "openParenToken": {
                    "kind": "OpenParenToken",
                    "fullStart": 630,
                    "fullEnd": 631,
                    "start": 630,
                    "end": 631,
                    "fullWidth": 1,
                    "width": 1,
                    "text": "(",
                    "value": "(",
                    "valueText": "("
                },
                "condition": {
                    "kind": "NotEqualsExpression",
                    "fullStart": 631,
                    "fullEnd": 670,
                    "start": 631,
                    "end": 670,
                    "fullWidth": 39,
                    "width": 39,
                    "left": {
                        "kind": "MemberAccessExpression",
                        "fullStart": 631,
                        "fullEnd": 649,
                        "start": 631,
                        "end": 648,
                        "fullWidth": 18,
                        "width": 17,
                        "expression": {
                            "kind": "IdentifierName",
                            "fullStart": 631,
                            "fullEnd": 641,
                            "start": 631,
                            "end": 641,
                            "fullWidth": 10,
                            "width": 10,
                            "text": "__executed",
                            "value": "__executed",
                            "valueText": "__executed"
                        },
                        "dotToken": {
                            "kind": "DotToken",
                            "fullStart": 641,
                            "fullEnd": 642,
                            "start": 641,
                            "end": 642,
                            "fullWidth": 1,
                            "width": 1,
                            "text": ".",
                            "value": ".",
                            "valueText": "."
                        },
                        "name": {
                            "kind": "IdentifierName",
                            "fullStart": 642,
                            "fullEnd": 649,
                            "start": 642,
                            "end": 648,
                            "fullWidth": 7,
                            "width": 6,
                            "text": "length",
                            "value": "length",
                            "valueText": "length",
                            "hasTrailingTrivia": true,
                            "trailingTrivia": [
                                {
                                    "kind": "WhitespaceTrivia",
                                    "text": " "
                                }
                            ]
                        }
                    },
                    "operatorToken": {
                        "kind": "ExclamationEqualsEqualsToken",
                        "fullStart": 649,
                        "fullEnd": 653,
                        "start": 649,
                        "end": 652,
                        "fullWidth": 4,
                        "width": 3,
                        "text": "!==",
                        "value": "!==",
                        "valueText": "!==",
                        "hasTrailingTrivia": true,
                        "trailingTrivia": [
                            {
                                "kind": "WhitespaceTrivia",
                                "text": " "
                            }
                        ]
                    },
                    "right": {
                        "kind": "MemberAccessExpression",
                        "fullStart": 653,
                        "fullEnd": 670,
                        "start": 653,
                        "end": 670,
                        "fullWidth": 17,
                        "width": 17,
                        "expression": {
                            "kind": "IdentifierName",
                            "fullStart": 653,
                            "fullEnd": 663,
                            "start": 653,
                            "end": 663,
                            "fullWidth": 10,
                            "width": 10,
                            "text": "__expected",
                            "value": "__expected",
                            "valueText": "__expected"
                        },
                        "dotToken": {
                            "kind": "DotToken",
                            "fullStart": 663,
                            "fullEnd": 664,
                            "start": 663,
                            "end": 664,
                            "fullWidth": 1,
                            "width": 1,
                            "text": ".",
                            "value": ".",
                            "valueText": "."
                        },
                        "name": {
                            "kind": "IdentifierName",
                            "fullStart": 664,
                            "fullEnd": 670,
                            "start": 664,
                            "end": 670,
                            "fullWidth": 6,
                            "width": 6,
                            "text": "length",
                            "value": "length",
                            "valueText": "length"
                        }
                    }
                },
                "closeParenToken": {
                    "kind": "CloseParenToken",
                    "fullStart": 670,
                    "fullEnd": 672,
                    "start": 670,
                    "end": 671,
                    "fullWidth": 2,
                    "width": 1,
                    "text": ")",
                    "value": ")",
                    "valueText": ")",
                    "hasTrailingTrivia": true,
                    "trailingTrivia": [
                        {
                            "kind": "WhitespaceTrivia",
                            "text": " "
                        }
                    ]
                },
                "statement": {
                    "kind": "Block",
                    "fullStart": 672,
                    "fullEnd": 806,
                    "start": 672,
                    "end": 805,
                    "fullWidth": 134,
                    "width": 133,
                    "openBraceToken": {
                        "kind": "OpenBraceToken",
                        "fullStart": 672,
                        "fullEnd": 674,
                        "start": 672,
                        "end": 673,
                        "fullWidth": 2,
                        "width": 1,
                        "text": "{",
                        "value": "{",
                        "valueText": "{",
                        "hasTrailingTrivia": true,
                        "hasTrailingNewLine": true,
                        "trailingTrivia": [
                            {
                                "kind": "NewLineTrivia",
                                "text": "\n"
                            }
                        ]
                    },
                    "statements": [
                        {
                            "kind": "ExpressionStatement",
                            "fullStart": 674,
                            "fullEnd": 804,
                            "start": 675,
                            "end": 803,
                            "fullWidth": 130,
                            "width": 128,
                            "expression": {
                                "kind": "InvocationExpression",
                                "fullStart": 674,
                                "fullEnd": 802,
                                "start": 675,
                                "end": 802,
                                "fullWidth": 128,
                                "width": 127,
                                "expression": {
                                    "kind": "IdentifierName",
                                    "fullStart": 674,
                                    "fullEnd": 681,
                                    "start": 675,
                                    "end": 681,
                                    "fullWidth": 7,
                                    "width": 6,
                                    "text": "$ERROR",
                                    "value": "$ERROR",
                                    "valueText": "$ERROR",
                                    "hasLeadingTrivia": true,
                                    "leadingTrivia": [
                                        {
                                            "kind": "WhitespaceTrivia",
                                            "text": "\t"
                                        }
                                    ]
                                },
                                "argumentList": {
                                    "kind": "ArgumentList",
                                    "fullStart": 681,
                                    "fullEnd": 802,
                                    "start": 681,
                                    "end": 802,
                                    "fullWidth": 121,
                                    "width": 121,
                                    "openParenToken": {
                                        "kind": "OpenParenToken",
                                        "fullStart": 681,
                                        "fullEnd": 682,
                                        "start": 681,
                                        "end": 682,
                                        "fullWidth": 1,
                                        "width": 1,
                                        "text": "(",
                                        "value": "(",
                                        "valueText": "("
                                    },
                                    "arguments": [
                                        {
                                            "kind": "AddExpression",
                                            "fullStart": 682,
                                            "fullEnd": 801,
                                            "start": 682,
                                            "end": 801,
                                            "fullWidth": 119,
                                            "width": 119,
                                            "left": {
                                                "kind": "AddExpression",
                                                "fullStart": 682,
                                                "fullEnd": 782,
                                                "start": 682,
                                                "end": 781,
                                                "fullWidth": 100,
                                                "width": 99,
                                                "left": {
                                                    "kind": "AddExpression",
                                                    "fullStart": 682,
                                                    "fullEnd": 767,
                                                    "start": 682,
                                                    "end": 766,
                                                    "fullWidth": 85,
                                                    "width": 84,
                                                    "left": {
                                                        "kind": "StringLiteral",
                                                        "fullStart": 682,
                                                        "fullEnd": 747,
                                                        "start": 682,
                                                        "end": 746,
                                                        "fullWidth": 65,
                                                        "width": 64,
                                                        "text": "'#1: __executed = /(?!a|b)|c/.exec(\"d\"); __executed.length === '",
                                                        "value": "#1: __executed = /(?!a|b)|c/.exec(\"d\"); __executed.length === ",
                                                        "valueText": "#1: __executed = /(?!a|b)|c/.exec(\"d\"); __executed.length === ",
                                                        "hasTrailingTrivia": true,
                                                        "trailingTrivia": [
                                                            {
                                                                "kind": "WhitespaceTrivia",
                                                                "text": " "
                                                            }
                                                        ]
                                                    },
                                                    "operatorToken": {
                                                        "kind": "PlusToken",
                                                        "fullStart": 747,
                                                        "fullEnd": 749,
                                                        "start": 747,
                                                        "end": 748,
                                                        "fullWidth": 2,
                                                        "width": 1,
                                                        "text": "+",
                                                        "value": "+",
                                                        "valueText": "+",
                                                        "hasTrailingTrivia": true,
                                                        "trailingTrivia": [
                                                            {
                                                                "kind": "WhitespaceTrivia",
                                                                "text": " "
                                                            }
                                                        ]
                                                    },
                                                    "right": {
                                                        "kind": "MemberAccessExpression",
                                                        "fullStart": 749,
                                                        "fullEnd": 767,
                                                        "start": 749,
                                                        "end": 766,
                                                        "fullWidth": 18,
                                                        "width": 17,
                                                        "expression": {
                                                            "kind": "IdentifierName",
                                                            "fullStart": 749,
                                                            "fullEnd": 759,
                                                            "start": 749,
                                                            "end": 759,
                                                            "fullWidth": 10,
                                                            "width": 10,
                                                            "text": "__expected",
                                                            "value": "__expected",
                                                            "valueText": "__expected"
                                                        },
                                                        "dotToken": {
                                                            "kind": "DotToken",
                                                            "fullStart": 759,
                                                            "fullEnd": 760,
                                                            "start": 759,
                                                            "end": 760,
                                                            "fullWidth": 1,
                                                            "width": 1,
                                                            "text": ".",
                                                            "value": ".",
                                                            "valueText": "."
                                                        },
                                                        "name": {
                                                            "kind": "IdentifierName",
                                                            "fullStart": 760,
                                                            "fullEnd": 767,
                                                            "start": 760,
                                                            "end": 766,
                                                            "fullWidth": 7,
                                                            "width": 6,
                                                            "text": "length",
                                                            "value": "length",
                                                            "valueText": "length",
                                                            "hasTrailingTrivia": true,
                                                            "trailingTrivia": [
                                                                {
                                                                    "kind": "WhitespaceTrivia",
                                                                    "text": " "
                                                                }
                                                            ]
                                                        }
                                                    }
                                                },
                                                "operatorToken": {
                                                    "kind": "PlusToken",
                                                    "fullStart": 767,
                                                    "fullEnd": 769,
                                                    "start": 767,
                                                    "end": 768,
                                                    "fullWidth": 2,
                                                    "width": 1,
                                                    "text": "+",
                                                    "value": "+",
                                                    "valueText": "+",
                                                    "hasTrailingTrivia": true,
                                                    "trailingTrivia": [
                                                        {
                                                            "kind": "WhitespaceTrivia",
                                                            "text": " "
                                                        }
                                                    ]
                                                },
                                                "right": {
                                                    "kind": "StringLiteral",
                                                    "fullStart": 769,
                                                    "fullEnd": 782,
                                                    "start": 769,
                                                    "end": 781,
                                                    "fullWidth": 13,
                                                    "width": 12,
                                                    "text": "'. Actual: '",
                                                    "value": ". Actual: ",
                                                    "valueText": ". Actual: ",
                                                    "hasTrailingTrivia": true,
                                                    "trailingTrivia": [
                                                        {
                                                            "kind": "WhitespaceTrivia",
                                                            "text": " "
                                                        }
                                                    ]
                                                }
                                            },
                                            "operatorToken": {
                                                "kind": "PlusToken",
                                                "fullStart": 782,
                                                "fullEnd": 784,
                                                "start": 782,
                                                "end": 783,
                                                "fullWidth": 2,
                                                "width": 1,
                                                "text": "+",
                                                "value": "+",
                                                "valueText": "+",
                                                "hasTrailingTrivia": true,
                                                "trailingTrivia": [
                                                    {
                                                        "kind": "WhitespaceTrivia",
                                                        "text": " "
                                                    }
                                                ]
                                            },
                                            "right": {
                                                "kind": "MemberAccessExpression",
                                                "fullStart": 784,
                                                "fullEnd": 801,
                                                "start": 784,
                                                "end": 801,
                                                "fullWidth": 17,
                                                "width": 17,
                                                "expression": {
                                                    "kind": "IdentifierName",
                                                    "fullStart": 784,
                                                    "fullEnd": 794,
                                                    "start": 784,
                                                    "end": 794,
                                                    "fullWidth": 10,
                                                    "width": 10,
                                                    "text": "__executed",
                                                    "value": "__executed",
                                                    "valueText": "__executed"
                                                },
                                                "dotToken": {
                                                    "kind": "DotToken",
                                                    "fullStart": 794,
                                                    "fullEnd": 795,
                                                    "start": 794,
                                                    "end": 795,
                                                    "fullWidth": 1,
                                                    "width": 1,
                                                    "text": ".",
                                                    "value": ".",
                                                    "valueText": "."
                                                },
                                                "name": {
                                                    "kind": "IdentifierName",
                                                    "fullStart": 795,
                                                    "fullEnd": 801,
                                                    "start": 795,
                                                    "end": 801,
                                                    "fullWidth": 6,
                                                    "width": 6,
                                                    "text": "length",
                                                    "value": "length",
                                                    "valueText": "length"
                                                }
                                            }
                                        }
                                    ],
                                    "closeParenToken": {
                                        "kind": "CloseParenToken",
                                        "fullStart": 801,
                                        "fullEnd": 802,
                                        "start": 801,
                                        "end": 802,
                                        "fullWidth": 1,
                                        "width": 1,
                                        "text": ")",
                                        "value": ")",
                                        "valueText": ")"
                                    }
                                }
                            },
                            "semicolonToken": {
                                "kind": "SemicolonToken",
                                "fullStart": 802,
                                "fullEnd": 804,
                                "start": 802,
                                "end": 803,
                                "fullWidth": 2,
                                "width": 1,
                                "text": ";",
                                "value": ";",
                                "valueText": ";",
                                "hasTrailingTrivia": true,
                                "hasTrailingNewLine": true,
                                "trailingTrivia": [
                                    {
                                        "kind": "NewLineTrivia",
                                        "text": "\n"
                                    }
                                ]
                            }
                        }
                    ],
                    "closeBraceToken": {
                        "kind": "CloseBraceToken",
                        "fullStart": 804,
                        "fullEnd": 806,
                        "start": 804,
                        "end": 805,
                        "fullWidth": 2,
                        "width": 1,
                        "text": "}",
                        "value": "}",
                        "valueText": "}",
                        "hasTrailingTrivia": true,
                        "hasTrailingNewLine": true,
                        "trailingTrivia": [
                            {
                                "kind": "NewLineTrivia",
                                "text": "\n"
                            }
                        ]
                    }
                }
            },
            {
                "kind": "IfStatement",
                "fullStart": 806,
                "fullEnd": 991,
                "start": 817,
                "end": 990,
                "fullWidth": 185,
                "width": 173,
                "ifKeyword": {
                    "kind": "IfKeyword",
                    "fullStart": 806,
                    "fullEnd": 820,
                    "start": 817,
                    "end": 819,
                    "fullWidth": 14,
                    "width": 2,
                    "text": "if",
                    "value": "if",
                    "valueText": "if",
                    "hasLeadingTrivia": true,
                    "hasLeadingComment": true,
                    "hasLeadingNewLine": true,
                    "hasTrailingTrivia": true,
                    "leadingTrivia": [
                        {
                            "kind": "NewLineTrivia",
                            "text": "\n"
                        },
                        {
                            "kind": "SingleLineCommentTrivia",
                            "text": "//CHECK#2"
                        },
                        {
                            "kind": "NewLineTrivia",
                            "text": "\n"
                        }
                    ],
                    "trailingTrivia": [
                        {
                            "kind": "WhitespaceTrivia",
                            "text": " "
                        }
                    ]
                },
                "openParenToken": {
                    "kind": "OpenParenToken",
                    "fullStart": 820,
                    "fullEnd": 821,
                    "start": 820,
                    "end": 821,
                    "fullWidth": 1,
                    "width": 1,
                    "text": "(",
                    "value": "(",
                    "valueText": "("
                },
                "condition": {
                    "kind": "NotEqualsExpression",
                    "fullStart": 821,
                    "fullEnd": 858,
                    "start": 821,
                    "end": 858,
                    "fullWidth": 37,
                    "width": 37,
                    "left": {
                        "kind": "MemberAccessExpression",
                        "fullStart": 821,
                        "fullEnd": 838,
                        "start": 821,
                        "end": 837,
                        "fullWidth": 17,
                        "width": 16,
                        "expression": {
                            "kind": "IdentifierName",
                            "fullStart": 821,
                            "fullEnd": 831,
                            "start": 821,
                            "end": 831,
                            "fullWidth": 10,
                            "width": 10,
                            "text": "__executed",
                            "value": "__executed",
                            "valueText": "__executed"
                        },
                        "dotToken": {
                            "kind": "DotToken",
                            "fullStart": 831,
                            "fullEnd": 832,
                            "start": 831,
                            "end": 832,
                            "fullWidth": 1,
                            "width": 1,
                            "text": ".",
                            "value": ".",
                            "valueText": "."
                        },
                        "name": {
                            "kind": "IdentifierName",
                            "fullStart": 832,
                            "fullEnd": 838,
                            "start": 832,
                            "end": 837,
                            "fullWidth": 6,
                            "width": 5,
                            "text": "index",
                            "value": "index",
                            "valueText": "index",
                            "hasTrailingTrivia": true,
                            "trailingTrivia": [
                                {
                                    "kind": "WhitespaceTrivia",
                                    "text": " "
                                }
                            ]
                        }
                    },
                    "operatorToken": {
                        "kind": "ExclamationEqualsEqualsToken",
                        "fullStart": 838,
                        "fullEnd": 842,
                        "start": 838,
                        "end": 841,
                        "fullWidth": 4,
                        "width": 3,
                        "text": "!==",
                        "value": "!==",
                        "valueText": "!==",
                        "hasTrailingTrivia": true,
                        "trailingTrivia": [
                            {
                                "kind": "WhitespaceTrivia",
                                "text": " "
                            }
                        ]
                    },
                    "right": {
                        "kind": "MemberAccessExpression",
                        "fullStart": 842,
                        "fullEnd": 858,
                        "start": 842,
                        "end": 858,
                        "fullWidth": 16,
                        "width": 16,
                        "expression": {
                            "kind": "IdentifierName",
                            "fullStart": 842,
                            "fullEnd": 852,
                            "start": 842,
                            "end": 852,
                            "fullWidth": 10,
                            "width": 10,
                            "text": "__expected",
                            "value": "__expected",
                            "valueText": "__expected"
                        },
                        "dotToken": {
                            "kind": "DotToken",
                            "fullStart": 852,
                            "fullEnd": 853,
                            "start": 852,
                            "end": 853,
                            "fullWidth": 1,
                            "width": 1,
                            "text": ".",
                            "value": ".",
                            "valueText": "."
                        },
                        "name": {
                            "kind": "IdentifierName",
                            "fullStart": 853,
                            "fullEnd": 858,
                            "start": 853,
                            "end": 858,
                            "fullWidth": 5,
                            "width": 5,
                            "text": "index",
                            "value": "index",
                            "valueText": "index"
                        }
                    }
                },
                "closeParenToken": {
                    "kind": "CloseParenToken",
                    "fullStart": 858,
                    "fullEnd": 860,
                    "start": 858,
                    "end": 859,
                    "fullWidth": 2,
                    "width": 1,
                    "text": ")",
                    "value": ")",
                    "valueText": ")",
                    "hasTrailingTrivia": true,
                    "trailingTrivia": [
                        {
                            "kind": "WhitespaceTrivia",
                            "text": " "
                        }
                    ]
                },
                "statement": {
                    "kind": "Block",
                    "fullStart": 860,
                    "fullEnd": 991,
                    "start": 860,
                    "end": 990,
                    "fullWidth": 131,
                    "width": 130,
                    "openBraceToken": {
                        "kind": "OpenBraceToken",
                        "fullStart": 860,
                        "fullEnd": 862,
                        "start": 860,
                        "end": 861,
                        "fullWidth": 2,
                        "width": 1,
                        "text": "{",
                        "value": "{",
                        "valueText": "{",
                        "hasTrailingTrivia": true,
                        "hasTrailingNewLine": true,
                        "trailingTrivia": [
                            {
                                "kind": "NewLineTrivia",
                                "text": "\n"
                            }
                        ]
                    },
                    "statements": [
                        {
                            "kind": "ExpressionStatement",
                            "fullStart": 862,
                            "fullEnd": 989,
                            "start": 863,
                            "end": 988,
                            "fullWidth": 127,
                            "width": 125,
                            "expression": {
                                "kind": "InvocationExpression",
                                "fullStart": 862,
                                "fullEnd": 987,
                                "start": 863,
                                "end": 987,
                                "fullWidth": 125,
                                "width": 124,
                                "expression": {
                                    "kind": "IdentifierName",
                                    "fullStart": 862,
                                    "fullEnd": 869,
                                    "start": 863,
                                    "end": 869,
                                    "fullWidth": 7,
                                    "width": 6,
                                    "text": "$ERROR",
                                    "value": "$ERROR",
                                    "valueText": "$ERROR",
                                    "hasLeadingTrivia": true,
                                    "leadingTrivia": [
                                        {
                                            "kind": "WhitespaceTrivia",
                                            "text": "\t"
                                        }
                                    ]
                                },
                                "argumentList": {
                                    "kind": "ArgumentList",
                                    "fullStart": 869,
                                    "fullEnd": 987,
                                    "start": 869,
                                    "end": 987,
                                    "fullWidth": 118,
                                    "width": 118,
                                    "openParenToken": {
                                        "kind": "OpenParenToken",
                                        "fullStart": 869,
                                        "fullEnd": 870,
                                        "start": 869,
                                        "end": 870,
                                        "fullWidth": 1,
                                        "width": 1,
                                        "text": "(",
                                        "value": "(",
                                        "valueText": "("
                                    },
                                    "arguments": [
                                        {
                                            "kind": "AddExpression",
                                            "fullStart": 870,
                                            "fullEnd": 986,
                                            "start": 870,
                                            "end": 986,
                                            "fullWidth": 116,
                                            "width": 116,
                                            "left": {
                                                "kind": "AddExpression",
                                                "fullStart": 870,
                                                "fullEnd": 968,
                                                "start": 870,
                                                "end": 967,
                                                "fullWidth": 98,
                                                "width": 97,
                                                "left": {
                                                    "kind": "AddExpression",
                                                    "fullStart": 870,
                                                    "fullEnd": 953,
                                                    "start": 870,
                                                    "end": 952,
                                                    "fullWidth": 83,
                                                    "width": 82,
                                                    "left": {
                                                        "kind": "StringLiteral",
                                                        "fullStart": 870,
                                                        "fullEnd": 934,
                                                        "start": 870,
                                                        "end": 933,
                                                        "fullWidth": 64,
                                                        "width": 63,
                                                        "text": "'#2: __executed = /(?!a|b)|c/.exec(\"d\"); __executed.index === '",
                                                        "value": "#2: __executed = /(?!a|b)|c/.exec(\"d\"); __executed.index === ",
                                                        "valueText": "#2: __executed = /(?!a|b)|c/.exec(\"d\"); __executed.index === ",
                                                        "hasTrailingTrivia": true,
                                                        "trailingTrivia": [
                                                            {
                                                                "kind": "WhitespaceTrivia",
                                                                "text": " "
                                                            }
                                                        ]
                                                    },
                                                    "operatorToken": {
                                                        "kind": "PlusToken",
                                                        "fullStart": 934,
                                                        "fullEnd": 936,
                                                        "start": 934,
                                                        "end": 935,
                                                        "fullWidth": 2,
                                                        "width": 1,
                                                        "text": "+",
                                                        "value": "+",
                                                        "valueText": "+",
                                                        "hasTrailingTrivia": true,
                                                        "trailingTrivia": [
                                                            {
                                                                "kind": "WhitespaceTrivia",
                                                                "text": " "
                                                            }
                                                        ]
                                                    },
                                                    "right": {
                                                        "kind": "MemberAccessExpression",
                                                        "fullStart": 936,
                                                        "fullEnd": 953,
                                                        "start": 936,
                                                        "end": 952,
                                                        "fullWidth": 17,
                                                        "width": 16,
                                                        "expression": {
                                                            "kind": "IdentifierName",
                                                            "fullStart": 936,
                                                            "fullEnd": 946,
                                                            "start": 936,
                                                            "end": 946,
                                                            "fullWidth": 10,
                                                            "width": 10,
                                                            "text": "__expected",
                                                            "value": "__expected",
                                                            "valueText": "__expected"
                                                        },
                                                        "dotToken": {
                                                            "kind": "DotToken",
                                                            "fullStart": 946,
                                                            "fullEnd": 947,
                                                            "start": 946,
                                                            "end": 947,
                                                            "fullWidth": 1,
                                                            "width": 1,
                                                            "text": ".",
                                                            "value": ".",
                                                            "valueText": "."
                                                        },
                                                        "name": {
                                                            "kind": "IdentifierName",
                                                            "fullStart": 947,
                                                            "fullEnd": 953,
                                                            "start": 947,
                                                            "end": 952,
                                                            "fullWidth": 6,
                                                            "width": 5,
                                                            "text": "index",
                                                            "value": "index",
                                                            "valueText": "index",
                                                            "hasTrailingTrivia": true,
                                                            "trailingTrivia": [
                                                                {
                                                                    "kind": "WhitespaceTrivia",
                                                                    "text": " "
                                                                }
                                                            ]
                                                        }
                                                    }
                                                },
                                                "operatorToken": {
                                                    "kind": "PlusToken",
                                                    "fullStart": 953,
                                                    "fullEnd": 955,
                                                    "start": 953,
                                                    "end": 954,
                                                    "fullWidth": 2,
                                                    "width": 1,
                                                    "text": "+",
                                                    "value": "+",
                                                    "valueText": "+",
                                                    "hasTrailingTrivia": true,
                                                    "trailingTrivia": [
                                                        {
                                                            "kind": "WhitespaceTrivia",
                                                            "text": " "
                                                        }
                                                    ]
                                                },
                                                "right": {
                                                    "kind": "StringLiteral",
                                                    "fullStart": 955,
                                                    "fullEnd": 968,
                                                    "start": 955,
                                                    "end": 967,
                                                    "fullWidth": 13,
                                                    "width": 12,
                                                    "text": "'. Actual: '",
                                                    "value": ". Actual: ",
                                                    "valueText": ". Actual: ",
                                                    "hasTrailingTrivia": true,
                                                    "trailingTrivia": [
                                                        {
                                                            "kind": "WhitespaceTrivia",
                                                            "text": " "
                                                        }
                                                    ]
                                                }
                                            },
                                            "operatorToken": {
                                                "kind": "PlusToken",
                                                "fullStart": 968,
                                                "fullEnd": 970,
                                                "start": 968,
                                                "end": 969,
                                                "fullWidth": 2,
                                                "width": 1,
                                                "text": "+",
                                                "value": "+",
                                                "valueText": "+",
                                                "hasTrailingTrivia": true,
                                                "trailingTrivia": [
                                                    {
                                                        "kind": "WhitespaceTrivia",
                                                        "text": " "
                                                    }
                                                ]
                                            },
                                            "right": {
                                                "kind": "MemberAccessExpression",
                                                "fullStart": 970,
                                                "fullEnd": 986,
                                                "start": 970,
                                                "end": 986,
                                                "fullWidth": 16,
                                                "width": 16,
                                                "expression": {
                                                    "kind": "IdentifierName",
                                                    "fullStart": 970,
                                                    "fullEnd": 980,
                                                    "start": 970,
                                                    "end": 980,
                                                    "fullWidth": 10,
                                                    "width": 10,
                                                    "text": "__executed",
                                                    "value": "__executed",
                                                    "valueText": "__executed"
                                                },
                                                "dotToken": {
                                                    "kind": "DotToken",
                                                    "fullStart": 980,
                                                    "fullEnd": 981,
                                                    "start": 980,
                                                    "end": 981,
                                                    "fullWidth": 1,
                                                    "width": 1,
                                                    "text": ".",
                                                    "value": ".",
                                                    "valueText": "."
                                                },
                                                "name": {
                                                    "kind": "IdentifierName",
                                                    "fullStart": 981,
                                                    "fullEnd": 986,
                                                    "start": 981,
                                                    "end": 986,
                                                    "fullWidth": 5,
                                                    "width": 5,
                                                    "text": "index",
                                                    "value": "index",
                                                    "valueText": "index"
                                                }
                                            }
                                        }
                                    ],
                                    "closeParenToken": {
                                        "kind": "CloseParenToken",
                                        "fullStart": 986,
                                        "fullEnd": 987,
                                        "start": 986,
                                        "end": 987,
                                        "fullWidth": 1,
                                        "width": 1,
                                        "text": ")",
                                        "value": ")",
                                        "valueText": ")"
                                    }
                                }
                            },
                            "semicolonToken": {
                                "kind": "SemicolonToken",
                                "fullStart": 987,
                                "fullEnd": 989,
                                "start": 987,
                                "end": 988,
                                "fullWidth": 2,
                                "width": 1,
                                "text": ";",
                                "value": ";",
                                "valueText": ";",
                                "hasTrailingTrivia": true,
                                "hasTrailingNewLine": true,
                                "trailingTrivia": [
                                    {
                                        "kind": "NewLineTrivia",
                                        "text": "\n"
                                    }
                                ]
                            }
                        }
                    ],
                    "closeBraceToken": {
                        "kind": "CloseBraceToken",
                        "fullStart": 989,
                        "fullEnd": 991,
                        "start": 989,
                        "end": 990,
                        "fullWidth": 2,
                        "width": 1,
                        "text": "}",
                        "value": "}",
                        "valueText": "}",
                        "hasTrailingTrivia": true,
                        "hasTrailingNewLine": true,
                        "trailingTrivia": [
                            {
                                "kind": "NewLineTrivia",
                                "text": "\n"
                            }
                        ]
                    }
                }
            },
            {
                "kind": "IfStatement",
                "fullStart": 991,
                "fullEnd": 1176,
                "start": 1002,
                "end": 1175,
                "fullWidth": 185,
                "width": 173,
                "ifKeyword": {
                    "kind": "IfKeyword",
                    "fullStart": 991,
                    "fullEnd": 1005,
                    "start": 1002,
                    "end": 1004,
                    "fullWidth": 14,
                    "width": 2,
                    "text": "if",
                    "value": "if",
                    "valueText": "if",
                    "hasLeadingTrivia": true,
                    "hasLeadingComment": true,
                    "hasLeadingNewLine": true,
                    "hasTrailingTrivia": true,
                    "leadingTrivia": [
                        {
                            "kind": "NewLineTrivia",
                            "text": "\n"
                        },
                        {
                            "kind": "SingleLineCommentTrivia",
                            "text": "//CHECK#3"
                        },
                        {
                            "kind": "NewLineTrivia",
                            "text": "\n"
                        }
                    ],
                    "trailingTrivia": [
                        {
                            "kind": "WhitespaceTrivia",
                            "text": " "
                        }
                    ]
                },
                "openParenToken": {
                    "kind": "OpenParenToken",
                    "fullStart": 1005,
                    "fullEnd": 1006,
                    "start": 1005,
                    "end": 1006,
                    "fullWidth": 1,
                    "width": 1,
                    "text": "(",
                    "value": "(",
                    "valueText": "("
                },
                "condition": {
                    "kind": "NotEqualsExpression",
                    "fullStart": 1006,
                    "fullEnd": 1043,
                    "start": 1006,
                    "end": 1043,
                    "fullWidth": 37,
                    "width": 37,
                    "left": {
                        "kind": "MemberAccessExpression",
                        "fullStart": 1006,
                        "fullEnd": 1023,
                        "start": 1006,
                        "end": 1022,
                        "fullWidth": 17,
                        "width": 16,
                        "expression": {
                            "kind": "IdentifierName",
                            "fullStart": 1006,
                            "fullEnd": 1016,
                            "start": 1006,
                            "end": 1016,
                            "fullWidth": 10,
                            "width": 10,
                            "text": "__executed",
                            "value": "__executed",
                            "valueText": "__executed"
                        },
                        "dotToken": {
                            "kind": "DotToken",
                            "fullStart": 1016,
                            "fullEnd": 1017,
                            "start": 1016,
                            "end": 1017,
                            "fullWidth": 1,
                            "width": 1,
                            "text": ".",
                            "value": ".",
                            "valueText": "."
                        },
                        "name": {
                            "kind": "IdentifierName",
                            "fullStart": 1017,
                            "fullEnd": 1023,
                            "start": 1017,
                            "end": 1022,
                            "fullWidth": 6,
                            "width": 5,
                            "text": "input",
                            "value": "input",
                            "valueText": "input",
                            "hasTrailingTrivia": true,
                            "trailingTrivia": [
                                {
                                    "kind": "WhitespaceTrivia",
                                    "text": " "
                                }
                            ]
                        }
                    },
                    "operatorToken": {
                        "kind": "ExclamationEqualsEqualsToken",
                        "fullStart": 1023,
                        "fullEnd": 1027,
                        "start": 1023,
                        "end": 1026,
                        "fullWidth": 4,
                        "width": 3,
                        "text": "!==",
                        "value": "!==",
                        "valueText": "!==",
                        "hasTrailingTrivia": true,
                        "trailingTrivia": [
                            {
                                "kind": "WhitespaceTrivia",
                                "text": " "
                            }
                        ]
                    },
                    "right": {
                        "kind": "MemberAccessExpression",
                        "fullStart": 1027,
                        "fullEnd": 1043,
                        "start": 1027,
                        "end": 1043,
                        "fullWidth": 16,
                        "width": 16,
                        "expression": {
                            "kind": "IdentifierName",
                            "fullStart": 1027,
                            "fullEnd": 1037,
                            "start": 1027,
                            "end": 1037,
                            "fullWidth": 10,
                            "width": 10,
                            "text": "__expected",
                            "value": "__expected",
                            "valueText": "__expected"
                        },
                        "dotToken": {
                            "kind": "DotToken",
                            "fullStart": 1037,
                            "fullEnd": 1038,
                            "start": 1037,
                            "end": 1038,
                            "fullWidth": 1,
                            "width": 1,
                            "text": ".",
                            "value": ".",
                            "valueText": "."
                        },
                        "name": {
                            "kind": "IdentifierName",
                            "fullStart": 1038,
                            "fullEnd": 1043,
                            "start": 1038,
                            "end": 1043,
                            "fullWidth": 5,
                            "width": 5,
                            "text": "input",
                            "value": "input",
                            "valueText": "input"
                        }
                    }
                },
                "closeParenToken": {
                    "kind": "CloseParenToken",
                    "fullStart": 1043,
                    "fullEnd": 1045,
                    "start": 1043,
                    "end": 1044,
                    "fullWidth": 2,
                    "width": 1,
                    "text": ")",
                    "value": ")",
                    "valueText": ")",
                    "hasTrailingTrivia": true,
                    "trailingTrivia": [
                        {
                            "kind": "WhitespaceTrivia",
                            "text": " "
                        }
                    ]
                },
                "statement": {
                    "kind": "Block",
                    "fullStart": 1045,
                    "fullEnd": 1176,
                    "start": 1045,
                    "end": 1175,
                    "fullWidth": 131,
                    "width": 130,
                    "openBraceToken": {
                        "kind": "OpenBraceToken",
                        "fullStart": 1045,
                        "fullEnd": 1047,
                        "start": 1045,
                        "end": 1046,
                        "fullWidth": 2,
                        "width": 1,
                        "text": "{",
                        "value": "{",
                        "valueText": "{",
                        "hasTrailingTrivia": true,
                        "hasTrailingNewLine": true,
                        "trailingTrivia": [
                            {
                                "kind": "NewLineTrivia",
                                "text": "\n"
                            }
                        ]
                    },
                    "statements": [
                        {
                            "kind": "ExpressionStatement",
                            "fullStart": 1047,
                            "fullEnd": 1174,
                            "start": 1048,
                            "end": 1173,
                            "fullWidth": 127,
                            "width": 125,
                            "expression": {
                                "kind": "InvocationExpression",
                                "fullStart": 1047,
                                "fullEnd": 1172,
                                "start": 1048,
                                "end": 1172,
                                "fullWidth": 125,
                                "width": 124,
                                "expression": {
                                    "kind": "IdentifierName",
                                    "fullStart": 1047,
                                    "fullEnd": 1054,
                                    "start": 1048,
                                    "end": 1054,
                                    "fullWidth": 7,
                                    "width": 6,
                                    "text": "$ERROR",
                                    "value": "$ERROR",
                                    "valueText": "$ERROR",
                                    "hasLeadingTrivia": true,
                                    "leadingTrivia": [
                                        {
                                            "kind": "WhitespaceTrivia",
                                            "text": "\t"
                                        }
                                    ]
                                },
                                "argumentList": {
                                    "kind": "ArgumentList",
                                    "fullStart": 1054,
                                    "fullEnd": 1172,
                                    "start": 1054,
                                    "end": 1172,
                                    "fullWidth": 118,
                                    "width": 118,
                                    "openParenToken": {
                                        "kind": "OpenParenToken",
                                        "fullStart": 1054,
                                        "fullEnd": 1055,
                                        "start": 1054,
                                        "end": 1055,
                                        "fullWidth": 1,
                                        "width": 1,
                                        "text": "(",
                                        "value": "(",
                                        "valueText": "("
                                    },
                                    "arguments": [
                                        {
                                            "kind": "AddExpression",
                                            "fullStart": 1055,
                                            "fullEnd": 1171,
                                            "start": 1055,
                                            "end": 1171,
                                            "fullWidth": 116,
                                            "width": 116,
                                            "left": {
                                                "kind": "AddExpression",
                                                "fullStart": 1055,
                                                "fullEnd": 1153,
                                                "start": 1055,
                                                "end": 1152,
                                                "fullWidth": 98,
                                                "width": 97,
                                                "left": {
                                                    "kind": "AddExpression",
                                                    "fullStart": 1055,
                                                    "fullEnd": 1138,
                                                    "start": 1055,
                                                    "end": 1137,
                                                    "fullWidth": 83,
                                                    "width": 82,
                                                    "left": {
                                                        "kind": "StringLiteral",
                                                        "fullStart": 1055,
                                                        "fullEnd": 1119,
                                                        "start": 1055,
                                                        "end": 1118,
                                                        "fullWidth": 64,
                                                        "width": 63,
                                                        "text": "'#3: __executed = /(?!a|b)|c/.exec(\"d\"); __executed.input === '",
                                                        "value": "#3: __executed = /(?!a|b)|c/.exec(\"d\"); __executed.input === ",
                                                        "valueText": "#3: __executed = /(?!a|b)|c/.exec(\"d\"); __executed.input === ",
                                                        "hasTrailingTrivia": true,
                                                        "trailingTrivia": [
                                                            {
                                                                "kind": "WhitespaceTrivia",
                                                                "text": " "
                                                            }
                                                        ]
                                                    },
                                                    "operatorToken": {
                                                        "kind": "PlusToken",
                                                        "fullStart": 1119,
                                                        "fullEnd": 1121,
                                                        "start": 1119,
                                                        "end": 1120,
                                                        "fullWidth": 2,
                                                        "width": 1,
                                                        "text": "+",
                                                        "value": "+",
                                                        "valueText": "+",
                                                        "hasTrailingTrivia": true,
                                                        "trailingTrivia": [
                                                            {
                                                                "kind": "WhitespaceTrivia",
                                                                "text": " "
                                                            }
                                                        ]
                                                    },
                                                    "right": {
                                                        "kind": "MemberAccessExpression",
                                                        "fullStart": 1121,
                                                        "fullEnd": 1138,
                                                        "start": 1121,
                                                        "end": 1137,
                                                        "fullWidth": 17,
                                                        "width": 16,
                                                        "expression": {
                                                            "kind": "IdentifierName",
                                                            "fullStart": 1121,
                                                            "fullEnd": 1131,
                                                            "start": 1121,
                                                            "end": 1131,
                                                            "fullWidth": 10,
                                                            "width": 10,
                                                            "text": "__expected",
                                                            "value": "__expected",
                                                            "valueText": "__expected"
                                                        },
                                                        "dotToken": {
                                                            "kind": "DotToken",
                                                            "fullStart": 1131,
                                                            "fullEnd": 1132,
                                                            "start": 1131,
                                                            "end": 1132,
                                                            "fullWidth": 1,
                                                            "width": 1,
                                                            "text": ".",
                                                            "value": ".",
                                                            "valueText": "."
                                                        },
                                                        "name": {
                                                            "kind": "IdentifierName",
                                                            "fullStart": 1132,
                                                            "fullEnd": 1138,
                                                            "start": 1132,
                                                            "end": 1137,
                                                            "fullWidth": 6,
                                                            "width": 5,
                                                            "text": "input",
                                                            "value": "input",
                                                            "valueText": "input",
                                                            "hasTrailingTrivia": true,
                                                            "trailingTrivia": [
                                                                {
                                                                    "kind": "WhitespaceTrivia",
                                                                    "text": " "
                                                                }
                                                            ]
                                                        }
                                                    }
                                                },
                                                "operatorToken": {
                                                    "kind": "PlusToken",
                                                    "fullStart": 1138,
                                                    "fullEnd": 1140,
                                                    "start": 1138,
                                                    "end": 1139,
                                                    "fullWidth": 2,
                                                    "width": 1,
                                                    "text": "+",
                                                    "value": "+",
                                                    "valueText": "+",
                                                    "hasTrailingTrivia": true,
                                                    "trailingTrivia": [
                                                        {
                                                            "kind": "WhitespaceTrivia",
                                                            "text": " "
                                                        }
                                                    ]
                                                },
                                                "right": {
                                                    "kind": "StringLiteral",
                                                    "fullStart": 1140,
                                                    "fullEnd": 1153,
                                                    "start": 1140,
                                                    "end": 1152,
                                                    "fullWidth": 13,
                                                    "width": 12,
                                                    "text": "'. Actual: '",
                                                    "value": ". Actual: ",
                                                    "valueText": ". Actual: ",
                                                    "hasTrailingTrivia": true,
                                                    "trailingTrivia": [
                                                        {
                                                            "kind": "WhitespaceTrivia",
                                                            "text": " "
                                                        }
                                                    ]
                                                }
                                            },
                                            "operatorToken": {
                                                "kind": "PlusToken",
                                                "fullStart": 1153,
                                                "fullEnd": 1155,
                                                "start": 1153,
                                                "end": 1154,
                                                "fullWidth": 2,
                                                "width": 1,
                                                "text": "+",
                                                "value": "+",
                                                "valueText": "+",
                                                "hasTrailingTrivia": true,
                                                "trailingTrivia": [
                                                    {
                                                        "kind": "WhitespaceTrivia",
                                                        "text": " "
                                                    }
                                                ]
                                            },
                                            "right": {
                                                "kind": "MemberAccessExpression",
                                                "fullStart": 1155,
                                                "fullEnd": 1171,
                                                "start": 1155,
                                                "end": 1171,
                                                "fullWidth": 16,
                                                "width": 16,
                                                "expression": {
                                                    "kind": "IdentifierName",
                                                    "fullStart": 1155,
                                                    "fullEnd": 1165,
                                                    "start": 1155,
                                                    "end": 1165,
                                                    "fullWidth": 10,
                                                    "width": 10,
                                                    "text": "__executed",
                                                    "value": "__executed",
                                                    "valueText": "__executed"
                                                },
                                                "dotToken": {
                                                    "kind": "DotToken",
                                                    "fullStart": 1165,
                                                    "fullEnd": 1166,
                                                    "start": 1165,
                                                    "end": 1166,
                                                    "fullWidth": 1,
                                                    "width": 1,
                                                    "text": ".",
                                                    "value": ".",
                                                    "valueText": "."
                                                },
                                                "name": {
                                                    "kind": "IdentifierName",
                                                    "fullStart": 1166,
                                                    "fullEnd": 1171,
                                                    "start": 1166,
                                                    "end": 1171,
                                                    "fullWidth": 5,
                                                    "width": 5,
                                                    "text": "input",
                                                    "value": "input",
                                                    "valueText": "input"
                                                }
                                            }
                                        }
                                    ],
                                    "closeParenToken": {
                                        "kind": "CloseParenToken",
                                        "fullStart": 1171,
                                        "fullEnd": 1172,
                                        "start": 1171,
                                        "end": 1172,
                                        "fullWidth": 1,
                                        "width": 1,
                                        "text": ")",
                                        "value": ")",
                                        "valueText": ")"
                                    }
                                }
                            },
                            "semicolonToken": {
                                "kind": "SemicolonToken",
                                "fullStart": 1172,
                                "fullEnd": 1174,
                                "start": 1172,
                                "end": 1173,
                                "fullWidth": 2,
                                "width": 1,
                                "text": ";",
                                "value": ";",
                                "valueText": ";",
                                "hasTrailingTrivia": true,
                                "hasTrailingNewLine": true,
                                "trailingTrivia": [
                                    {
                                        "kind": "NewLineTrivia",
                                        "text": "\n"
                                    }
                                ]
                            }
                        }
                    ],
                    "closeBraceToken": {
                        "kind": "CloseBraceToken",
                        "fullStart": 1174,
                        "fullEnd": 1176,
                        "start": 1174,
                        "end": 1175,
                        "fullWidth": 2,
                        "width": 1,
                        "text": "}",
                        "value": "}",
                        "valueText": "}",
                        "hasTrailingTrivia": true,
                        "hasTrailingNewLine": true,
                        "trailingTrivia": [
                            {
                                "kind": "NewLineTrivia",
                                "text": "\n"
                            }
                        ]
                    }
                }
            },
            {
                "kind": "ForStatement",
                "fullStart": 1176,
                "fullEnd": 1432,
                "start": 1187,
                "end": 1431,
                "fullWidth": 256,
                "width": 244,
                "forKeyword": {
                    "kind": "ForKeyword",
                    "fullStart": 1176,
                    "fullEnd": 1190,
                    "start": 1187,
                    "end": 1190,
                    "fullWidth": 14,
                    "width": 3,
                    "text": "for",
                    "value": "for",
                    "valueText": "for",
                    "hasLeadingTrivia": true,
                    "hasLeadingComment": true,
                    "hasLeadingNewLine": true,
                    "leadingTrivia": [
                        {
                            "kind": "NewLineTrivia",
                            "text": "\n"
                        },
                        {
                            "kind": "SingleLineCommentTrivia",
                            "text": "//CHECK#4"
                        },
                        {
                            "kind": "NewLineTrivia",
                            "text": "\n"
                        }
                    ]
                },
                "openParenToken": {
                    "kind": "OpenParenToken",
                    "fullStart": 1190,
                    "fullEnd": 1191,
                    "start": 1190,
                    "end": 1191,
                    "fullWidth": 1,
                    "width": 1,
                    "text": "(",
                    "value": "(",
                    "valueText": "("
                },
                "variableDeclaration": {
                    "kind": "VariableDeclaration",
                    "fullStart": 1191,
                    "fullEnd": 1202,
                    "start": 1191,
                    "end": 1202,
                    "fullWidth": 11,
                    "width": 11,
                    "varKeyword": {
                        "kind": "VarKeyword",
                        "fullStart": 1191,
                        "fullEnd": 1195,
                        "start": 1191,
                        "end": 1194,
                        "fullWidth": 4,
                        "width": 3,
                        "text": "var",
                        "value": "var",
                        "valueText": "var",
                        "hasTrailingTrivia": true,
                        "trailingTrivia": [
                            {
                                "kind": "WhitespaceTrivia",
                                "text": " "
                            }
                        ]
                    },
                    "variableDeclarators": [
                        {
                            "kind": "VariableDeclarator",
                            "fullStart": 1195,
                            "fullEnd": 1202,
                            "start": 1195,
                            "end": 1202,
                            "fullWidth": 7,
<<<<<<< HEAD
                            "width": 7,
                            "identifier": {
=======
                            "propertyName": {
>>>>>>> 85e84683
                                "kind": "IdentifierName",
                                "fullStart": 1195,
                                "fullEnd": 1200,
                                "start": 1195,
                                "end": 1200,
                                "fullWidth": 5,
                                "width": 5,
                                "text": "index",
                                "value": "index",
                                "valueText": "index"
                            },
                            "equalsValueClause": {
                                "kind": "EqualsValueClause",
                                "fullStart": 1200,
                                "fullEnd": 1202,
                                "start": 1200,
                                "end": 1202,
                                "fullWidth": 2,
                                "width": 2,
                                "equalsToken": {
                                    "kind": "EqualsToken",
                                    "fullStart": 1200,
                                    "fullEnd": 1201,
                                    "start": 1200,
                                    "end": 1201,
                                    "fullWidth": 1,
                                    "width": 1,
                                    "text": "=",
                                    "value": "=",
                                    "valueText": "="
                                },
                                "value": {
                                    "kind": "NumericLiteral",
                                    "fullStart": 1201,
                                    "fullEnd": 1202,
                                    "start": 1201,
                                    "end": 1202,
                                    "fullWidth": 1,
                                    "width": 1,
                                    "text": "0",
                                    "value": 0,
                                    "valueText": "0"
                                }
                            }
                        }
                    ]
                },
                "firstSemicolonToken": {
                    "kind": "SemicolonToken",
                    "fullStart": 1202,
                    "fullEnd": 1204,
                    "start": 1202,
                    "end": 1203,
                    "fullWidth": 2,
                    "width": 1,
                    "text": ";",
                    "value": ";",
                    "valueText": ";",
                    "hasTrailingTrivia": true,
                    "trailingTrivia": [
                        {
                            "kind": "WhitespaceTrivia",
                            "text": " "
                        }
                    ]
                },
                "condition": {
                    "kind": "LessThanExpression",
                    "fullStart": 1204,
                    "fullEnd": 1227,
                    "start": 1204,
                    "end": 1227,
                    "fullWidth": 23,
                    "width": 23,
                    "left": {
                        "kind": "IdentifierName",
                        "fullStart": 1204,
                        "fullEnd": 1209,
                        "start": 1204,
                        "end": 1209,
                        "fullWidth": 5,
                        "width": 5,
                        "text": "index",
                        "value": "index",
                        "valueText": "index"
                    },
                    "operatorToken": {
                        "kind": "LessThanToken",
                        "fullStart": 1209,
                        "fullEnd": 1210,
                        "start": 1209,
                        "end": 1210,
                        "fullWidth": 1,
                        "width": 1,
                        "text": "<",
                        "value": "<",
                        "valueText": "<"
                    },
                    "right": {
                        "kind": "MemberAccessExpression",
                        "fullStart": 1210,
                        "fullEnd": 1227,
                        "start": 1210,
                        "end": 1227,
                        "fullWidth": 17,
                        "width": 17,
                        "expression": {
                            "kind": "IdentifierName",
                            "fullStart": 1210,
                            "fullEnd": 1220,
                            "start": 1210,
                            "end": 1220,
                            "fullWidth": 10,
                            "width": 10,
                            "text": "__expected",
                            "value": "__expected",
                            "valueText": "__expected"
                        },
                        "dotToken": {
                            "kind": "DotToken",
                            "fullStart": 1220,
                            "fullEnd": 1221,
                            "start": 1220,
                            "end": 1221,
                            "fullWidth": 1,
                            "width": 1,
                            "text": ".",
                            "value": ".",
                            "valueText": "."
                        },
                        "name": {
                            "kind": "IdentifierName",
                            "fullStart": 1221,
                            "fullEnd": 1227,
                            "start": 1221,
                            "end": 1227,
                            "fullWidth": 6,
                            "width": 6,
                            "text": "length",
                            "value": "length",
                            "valueText": "length"
                        }
                    }
                },
                "secondSemicolonToken": {
                    "kind": "SemicolonToken",
                    "fullStart": 1227,
                    "fullEnd": 1229,
                    "start": 1227,
                    "end": 1228,
                    "fullWidth": 2,
                    "width": 1,
                    "text": ";",
                    "value": ";",
                    "valueText": ";",
                    "hasTrailingTrivia": true,
                    "trailingTrivia": [
                        {
                            "kind": "WhitespaceTrivia",
                            "text": " "
                        }
                    ]
                },
                "incrementor": {
                    "kind": "PostIncrementExpression",
                    "fullStart": 1229,
                    "fullEnd": 1236,
                    "start": 1229,
                    "end": 1236,
                    "fullWidth": 7,
                    "width": 7,
                    "operand": {
                        "kind": "IdentifierName",
                        "fullStart": 1229,
                        "fullEnd": 1234,
                        "start": 1229,
                        "end": 1234,
                        "fullWidth": 5,
                        "width": 5,
                        "text": "index",
                        "value": "index",
                        "valueText": "index"
                    },
                    "operatorToken": {
                        "kind": "PlusPlusToken",
                        "fullStart": 1234,
                        "fullEnd": 1236,
                        "start": 1234,
                        "end": 1236,
                        "fullWidth": 2,
                        "width": 2,
                        "text": "++",
                        "value": "++",
                        "valueText": "++"
                    }
                },
                "closeParenToken": {
                    "kind": "CloseParenToken",
                    "fullStart": 1236,
                    "fullEnd": 1238,
                    "start": 1236,
                    "end": 1237,
                    "fullWidth": 2,
                    "width": 1,
                    "text": ")",
                    "value": ")",
                    "valueText": ")",
                    "hasTrailingTrivia": true,
                    "trailingTrivia": [
                        {
                            "kind": "WhitespaceTrivia",
                            "text": " "
                        }
                    ]
                },
                "statement": {
                    "kind": "Block",
                    "fullStart": 1238,
                    "fullEnd": 1432,
                    "start": 1238,
                    "end": 1431,
                    "fullWidth": 194,
                    "width": 193,
                    "openBraceToken": {
                        "kind": "OpenBraceToken",
                        "fullStart": 1238,
                        "fullEnd": 1240,
                        "start": 1238,
                        "end": 1239,
                        "fullWidth": 2,
                        "width": 1,
                        "text": "{",
                        "value": "{",
                        "valueText": "{",
                        "hasTrailingTrivia": true,
                        "hasTrailingNewLine": true,
                        "trailingTrivia": [
                            {
                                "kind": "NewLineTrivia",
                                "text": "\n"
                            }
                        ]
                    },
                    "statements": [
                        {
                            "kind": "IfStatement",
                            "fullStart": 1240,
                            "fullEnd": 1430,
                            "start": 1241,
                            "end": 1429,
                            "fullWidth": 190,
                            "width": 188,
                            "ifKeyword": {
                                "kind": "IfKeyword",
                                "fullStart": 1240,
                                "fullEnd": 1244,
                                "start": 1241,
                                "end": 1243,
                                "fullWidth": 4,
                                "width": 2,
                                "text": "if",
                                "value": "if",
                                "valueText": "if",
                                "hasLeadingTrivia": true,
                                "hasTrailingTrivia": true,
                                "leadingTrivia": [
                                    {
                                        "kind": "WhitespaceTrivia",
                                        "text": "\t"
                                    }
                                ],
                                "trailingTrivia": [
                                    {
                                        "kind": "WhitespaceTrivia",
                                        "text": " "
                                    }
                                ]
                            },
                            "openParenToken": {
                                "kind": "OpenParenToken",
                                "fullStart": 1244,
                                "fullEnd": 1245,
                                "start": 1244,
                                "end": 1245,
                                "fullWidth": 1,
                                "width": 1,
                                "text": "(",
                                "value": "(",
                                "valueText": "("
                            },
                            "condition": {
                                "kind": "NotEqualsExpression",
                                "fullStart": 1245,
                                "fullEnd": 1284,
                                "start": 1245,
                                "end": 1284,
                                "fullWidth": 39,
                                "width": 39,
                                "left": {
                                    "kind": "ElementAccessExpression",
                                    "fullStart": 1245,
                                    "fullEnd": 1263,
                                    "start": 1245,
                                    "end": 1262,
                                    "fullWidth": 18,
                                    "width": 17,
                                    "expression": {
                                        "kind": "IdentifierName",
                                        "fullStart": 1245,
                                        "fullEnd": 1255,
                                        "start": 1245,
                                        "end": 1255,
                                        "fullWidth": 10,
                                        "width": 10,
                                        "text": "__executed",
                                        "value": "__executed",
                                        "valueText": "__executed"
                                    },
                                    "openBracketToken": {
                                        "kind": "OpenBracketToken",
                                        "fullStart": 1255,
                                        "fullEnd": 1256,
                                        "start": 1255,
                                        "end": 1256,
                                        "fullWidth": 1,
                                        "width": 1,
                                        "text": "[",
                                        "value": "[",
                                        "valueText": "["
                                    },
                                    "argumentExpression": {
                                        "kind": "IdentifierName",
                                        "fullStart": 1256,
                                        "fullEnd": 1261,
                                        "start": 1256,
                                        "end": 1261,
                                        "fullWidth": 5,
                                        "width": 5,
                                        "text": "index",
                                        "value": "index",
                                        "valueText": "index"
                                    },
                                    "closeBracketToken": {
                                        "kind": "CloseBracketToken",
                                        "fullStart": 1261,
                                        "fullEnd": 1263,
                                        "start": 1261,
                                        "end": 1262,
                                        "fullWidth": 2,
                                        "width": 1,
                                        "text": "]",
                                        "value": "]",
                                        "valueText": "]",
                                        "hasTrailingTrivia": true,
                                        "trailingTrivia": [
                                            {
                                                "kind": "WhitespaceTrivia",
                                                "text": " "
                                            }
                                        ]
                                    }
                                },
                                "operatorToken": {
                                    "kind": "ExclamationEqualsEqualsToken",
                                    "fullStart": 1263,
                                    "fullEnd": 1267,
                                    "start": 1263,
                                    "end": 1266,
                                    "fullWidth": 4,
                                    "width": 3,
                                    "text": "!==",
                                    "value": "!==",
                                    "valueText": "!==",
                                    "hasTrailingTrivia": true,
                                    "trailingTrivia": [
                                        {
                                            "kind": "WhitespaceTrivia",
                                            "text": " "
                                        }
                                    ]
                                },
                                "right": {
                                    "kind": "ElementAccessExpression",
                                    "fullStart": 1267,
                                    "fullEnd": 1284,
                                    "start": 1267,
                                    "end": 1284,
                                    "fullWidth": 17,
                                    "width": 17,
                                    "expression": {
                                        "kind": "IdentifierName",
                                        "fullStart": 1267,
                                        "fullEnd": 1277,
                                        "start": 1267,
                                        "end": 1277,
                                        "fullWidth": 10,
                                        "width": 10,
                                        "text": "__expected",
                                        "value": "__expected",
                                        "valueText": "__expected"
                                    },
                                    "openBracketToken": {
                                        "kind": "OpenBracketToken",
                                        "fullStart": 1277,
                                        "fullEnd": 1278,
                                        "start": 1277,
                                        "end": 1278,
                                        "fullWidth": 1,
                                        "width": 1,
                                        "text": "[",
                                        "value": "[",
                                        "valueText": "["
                                    },
                                    "argumentExpression": {
                                        "kind": "IdentifierName",
                                        "fullStart": 1278,
                                        "fullEnd": 1283,
                                        "start": 1278,
                                        "end": 1283,
                                        "fullWidth": 5,
                                        "width": 5,
                                        "text": "index",
                                        "value": "index",
                                        "valueText": "index"
                                    },
                                    "closeBracketToken": {
                                        "kind": "CloseBracketToken",
                                        "fullStart": 1283,
                                        "fullEnd": 1284,
                                        "start": 1283,
                                        "end": 1284,
                                        "fullWidth": 1,
                                        "width": 1,
                                        "text": "]",
                                        "value": "]",
                                        "valueText": "]"
                                    }
                                }
                            },
                            "closeParenToken": {
                                "kind": "CloseParenToken",
                                "fullStart": 1284,
                                "fullEnd": 1286,
                                "start": 1284,
                                "end": 1285,
                                "fullWidth": 2,
                                "width": 1,
                                "text": ")",
                                "value": ")",
                                "valueText": ")",
                                "hasTrailingTrivia": true,
                                "trailingTrivia": [
                                    {
                                        "kind": "WhitespaceTrivia",
                                        "text": " "
                                    }
                                ]
                            },
                            "statement": {
                                "kind": "Block",
                                "fullStart": 1286,
                                "fullEnd": 1430,
                                "start": 1286,
                                "end": 1429,
                                "fullWidth": 144,
                                "width": 143,
                                "openBraceToken": {
                                    "kind": "OpenBraceToken",
                                    "fullStart": 1286,
                                    "fullEnd": 1288,
                                    "start": 1286,
                                    "end": 1287,
                                    "fullWidth": 2,
                                    "width": 1,
                                    "text": "{",
                                    "value": "{",
                                    "valueText": "{",
                                    "hasTrailingTrivia": true,
                                    "hasTrailingNewLine": true,
                                    "trailingTrivia": [
                                        {
                                            "kind": "NewLineTrivia",
                                            "text": "\n"
                                        }
                                    ]
                                },
                                "statements": [
                                    {
                                        "kind": "ExpressionStatement",
                                        "fullStart": 1288,
                                        "fullEnd": 1427,
                                        "start": 1290,
                                        "end": 1426,
                                        "fullWidth": 139,
                                        "width": 136,
                                        "expression": {
                                            "kind": "InvocationExpression",
                                            "fullStart": 1288,
                                            "fullEnd": 1425,
                                            "start": 1290,
                                            "end": 1425,
                                            "fullWidth": 137,
                                            "width": 135,
                                            "expression": {
                                                "kind": "IdentifierName",
                                                "fullStart": 1288,
                                                "fullEnd": 1296,
                                                "start": 1290,
                                                "end": 1296,
                                                "fullWidth": 8,
                                                "width": 6,
                                                "text": "$ERROR",
                                                "value": "$ERROR",
                                                "valueText": "$ERROR",
                                                "hasLeadingTrivia": true,
                                                "leadingTrivia": [
                                                    {
                                                        "kind": "WhitespaceTrivia",
                                                        "text": "\t\t"
                                                    }
                                                ]
                                            },
                                            "argumentList": {
                                                "kind": "ArgumentList",
                                                "fullStart": 1296,
                                                "fullEnd": 1425,
                                                "start": 1296,
                                                "end": 1425,
                                                "fullWidth": 129,
                                                "width": 129,
                                                "openParenToken": {
                                                    "kind": "OpenParenToken",
                                                    "fullStart": 1296,
                                                    "fullEnd": 1297,
                                                    "start": 1296,
                                                    "end": 1297,
                                                    "fullWidth": 1,
                                                    "width": 1,
                                                    "text": "(",
                                                    "value": "(",
                                                    "valueText": "("
                                                },
                                                "arguments": [
                                                    {
                                                        "kind": "AddExpression",
                                                        "fullStart": 1297,
                                                        "fullEnd": 1424,
                                                        "start": 1297,
                                                        "end": 1424,
                                                        "fullWidth": 127,
                                                        "width": 127,
                                                        "left": {
                                                            "kind": "AddExpression",
                                                            "fullStart": 1297,
                                                            "fullEnd": 1405,
                                                            "start": 1297,
                                                            "end": 1404,
                                                            "fullWidth": 108,
                                                            "width": 107,
                                                            "left": {
                                                                "kind": "AddExpression",
                                                                "fullStart": 1297,
                                                                "fullEnd": 1390,
                                                                "start": 1297,
                                                                "end": 1389,
                                                                "fullWidth": 93,
                                                                "width": 92,
                                                                "left": {
                                                                    "kind": "AddExpression",
                                                                    "fullStart": 1297,
                                                                    "fullEnd": 1370,
                                                                    "start": 1297,
                                                                    "end": 1369,
                                                                    "fullWidth": 73,
                                                                    "width": 72,
                                                                    "left": {
                                                                        "kind": "AddExpression",
                                                                        "fullStart": 1297,
                                                                        "fullEnd": 1359,
                                                                        "start": 1297,
                                                                        "end": 1358,
                                                                        "fullWidth": 62,
                                                                        "width": 61,
                                                                        "left": {
                                                                            "kind": "StringLiteral",
                                                                            "fullStart": 1297,
                                                                            "fullEnd": 1351,
                                                                            "start": 1297,
                                                                            "end": 1350,
                                                                            "fullWidth": 54,
                                                                            "width": 53,
                                                                            "text": "'#4: __executed = /(?!a|b)|c/.exec(\"d\"); __executed['",
                                                                            "value": "#4: __executed = /(?!a|b)|c/.exec(\"d\"); __executed[",
                                                                            "valueText": "#4: __executed = /(?!a|b)|c/.exec(\"d\"); __executed[",
                                                                            "hasTrailingTrivia": true,
                                                                            "trailingTrivia": [
                                                                                {
                                                                                    "kind": "WhitespaceTrivia",
                                                                                    "text": " "
                                                                                }
                                                                            ]
                                                                        },
                                                                        "operatorToken": {
                                                                            "kind": "PlusToken",
                                                                            "fullStart": 1351,
                                                                            "fullEnd": 1353,
                                                                            "start": 1351,
                                                                            "end": 1352,
                                                                            "fullWidth": 2,
                                                                            "width": 1,
                                                                            "text": "+",
                                                                            "value": "+",
                                                                            "valueText": "+",
                                                                            "hasTrailingTrivia": true,
                                                                            "trailingTrivia": [
                                                                                {
                                                                                    "kind": "WhitespaceTrivia",
                                                                                    "text": " "
                                                                                }
                                                                            ]
                                                                        },
                                                                        "right": {
                                                                            "kind": "IdentifierName",
                                                                            "fullStart": 1353,
                                                                            "fullEnd": 1359,
                                                                            "start": 1353,
                                                                            "end": 1358,
                                                                            "fullWidth": 6,
                                                                            "width": 5,
                                                                            "text": "index",
                                                                            "value": "index",
                                                                            "valueText": "index",
                                                                            "hasTrailingTrivia": true,
                                                                            "trailingTrivia": [
                                                                                {
                                                                                    "kind": "WhitespaceTrivia",
                                                                                    "text": " "
                                                                                }
                                                                            ]
                                                                        }
                                                                    },
                                                                    "operatorToken": {
                                                                        "kind": "PlusToken",
                                                                        "fullStart": 1359,
                                                                        "fullEnd": 1361,
                                                                        "start": 1359,
                                                                        "end": 1360,
                                                                        "fullWidth": 2,
                                                                        "width": 1,
                                                                        "text": "+",
                                                                        "value": "+",
                                                                        "valueText": "+",
                                                                        "hasTrailingTrivia": true,
                                                                        "trailingTrivia": [
                                                                            {
                                                                                "kind": "WhitespaceTrivia",
                                                                                "text": " "
                                                                            }
                                                                        ]
                                                                    },
                                                                    "right": {
                                                                        "kind": "StringLiteral",
                                                                        "fullStart": 1361,
                                                                        "fullEnd": 1370,
                                                                        "start": 1361,
                                                                        "end": 1369,
                                                                        "fullWidth": 9,
                                                                        "width": 8,
                                                                        "text": "'] === '",
                                                                        "value": "] === ",
                                                                        "valueText": "] === ",
                                                                        "hasTrailingTrivia": true,
                                                                        "trailingTrivia": [
                                                                            {
                                                                                "kind": "WhitespaceTrivia",
                                                                                "text": " "
                                                                            }
                                                                        ]
                                                                    }
                                                                },
                                                                "operatorToken": {
                                                                    "kind": "PlusToken",
                                                                    "fullStart": 1370,
                                                                    "fullEnd": 1372,
                                                                    "start": 1370,
                                                                    "end": 1371,
                                                                    "fullWidth": 2,
                                                                    "width": 1,
                                                                    "text": "+",
                                                                    "value": "+",
                                                                    "valueText": "+",
                                                                    "hasTrailingTrivia": true,
                                                                    "trailingTrivia": [
                                                                        {
                                                                            "kind": "WhitespaceTrivia",
                                                                            "text": " "
                                                                        }
                                                                    ]
                                                                },
                                                                "right": {
                                                                    "kind": "ElementAccessExpression",
                                                                    "fullStart": 1372,
                                                                    "fullEnd": 1390,
                                                                    "start": 1372,
                                                                    "end": 1389,
                                                                    "fullWidth": 18,
                                                                    "width": 17,
                                                                    "expression": {
                                                                        "kind": "IdentifierName",
                                                                        "fullStart": 1372,
                                                                        "fullEnd": 1382,
                                                                        "start": 1372,
                                                                        "end": 1382,
                                                                        "fullWidth": 10,
                                                                        "width": 10,
                                                                        "text": "__expected",
                                                                        "value": "__expected",
                                                                        "valueText": "__expected"
                                                                    },
                                                                    "openBracketToken": {
                                                                        "kind": "OpenBracketToken",
                                                                        "fullStart": 1382,
                                                                        "fullEnd": 1383,
                                                                        "start": 1382,
                                                                        "end": 1383,
                                                                        "fullWidth": 1,
                                                                        "width": 1,
                                                                        "text": "[",
                                                                        "value": "[",
                                                                        "valueText": "["
                                                                    },
                                                                    "argumentExpression": {
                                                                        "kind": "IdentifierName",
                                                                        "fullStart": 1383,
                                                                        "fullEnd": 1388,
                                                                        "start": 1383,
                                                                        "end": 1388,
                                                                        "fullWidth": 5,
                                                                        "width": 5,
                                                                        "text": "index",
                                                                        "value": "index",
                                                                        "valueText": "index"
                                                                    },
                                                                    "closeBracketToken": {
                                                                        "kind": "CloseBracketToken",
                                                                        "fullStart": 1388,
                                                                        "fullEnd": 1390,
                                                                        "start": 1388,
                                                                        "end": 1389,
                                                                        "fullWidth": 2,
                                                                        "width": 1,
                                                                        "text": "]",
                                                                        "value": "]",
                                                                        "valueText": "]",
                                                                        "hasTrailingTrivia": true,
                                                                        "trailingTrivia": [
                                                                            {
                                                                                "kind": "WhitespaceTrivia",
                                                                                "text": " "
                                                                            }
                                                                        ]
                                                                    }
                                                                }
                                                            },
                                                            "operatorToken": {
                                                                "kind": "PlusToken",
                                                                "fullStart": 1390,
                                                                "fullEnd": 1392,
                                                                "start": 1390,
                                                                "end": 1391,
                                                                "fullWidth": 2,
                                                                "width": 1,
                                                                "text": "+",
                                                                "value": "+",
                                                                "valueText": "+",
                                                                "hasTrailingTrivia": true,
                                                                "trailingTrivia": [
                                                                    {
                                                                        "kind": "WhitespaceTrivia",
                                                                        "text": " "
                                                                    }
                                                                ]
                                                            },
                                                            "right": {
                                                                "kind": "StringLiteral",
                                                                "fullStart": 1392,
                                                                "fullEnd": 1405,
                                                                "start": 1392,
                                                                "end": 1404,
                                                                "fullWidth": 13,
                                                                "width": 12,
                                                                "text": "'. Actual: '",
                                                                "value": ". Actual: ",
                                                                "valueText": ". Actual: ",
                                                                "hasTrailingTrivia": true,
                                                                "trailingTrivia": [
                                                                    {
                                                                        "kind": "WhitespaceTrivia",
                                                                        "text": " "
                                                                    }
                                                                ]
                                                            }
                                                        },
                                                        "operatorToken": {
                                                            "kind": "PlusToken",
                                                            "fullStart": 1405,
                                                            "fullEnd": 1407,
                                                            "start": 1405,
                                                            "end": 1406,
                                                            "fullWidth": 2,
                                                            "width": 1,
                                                            "text": "+",
                                                            "value": "+",
                                                            "valueText": "+",
                                                            "hasTrailingTrivia": true,
                                                            "trailingTrivia": [
                                                                {
                                                                    "kind": "WhitespaceTrivia",
                                                                    "text": " "
                                                                }
                                                            ]
                                                        },
                                                        "right": {
                                                            "kind": "ElementAccessExpression",
                                                            "fullStart": 1407,
                                                            "fullEnd": 1424,
                                                            "start": 1407,
                                                            "end": 1424,
                                                            "fullWidth": 17,
                                                            "width": 17,
                                                            "expression": {
                                                                "kind": "IdentifierName",
                                                                "fullStart": 1407,
                                                                "fullEnd": 1417,
                                                                "start": 1407,
                                                                "end": 1417,
                                                                "fullWidth": 10,
                                                                "width": 10,
                                                                "text": "__executed",
                                                                "value": "__executed",
                                                                "valueText": "__executed"
                                                            },
                                                            "openBracketToken": {
                                                                "kind": "OpenBracketToken",
                                                                "fullStart": 1417,
                                                                "fullEnd": 1418,
                                                                "start": 1417,
                                                                "end": 1418,
                                                                "fullWidth": 1,
                                                                "width": 1,
                                                                "text": "[",
                                                                "value": "[",
                                                                "valueText": "["
                                                            },
                                                            "argumentExpression": {
                                                                "kind": "IdentifierName",
                                                                "fullStart": 1418,
                                                                "fullEnd": 1423,
                                                                "start": 1418,
                                                                "end": 1423,
                                                                "fullWidth": 5,
                                                                "width": 5,
                                                                "text": "index",
                                                                "value": "index",
                                                                "valueText": "index"
                                                            },
                                                            "closeBracketToken": {
                                                                "kind": "CloseBracketToken",
                                                                "fullStart": 1423,
                                                                "fullEnd": 1424,
                                                                "start": 1423,
                                                                "end": 1424,
                                                                "fullWidth": 1,
                                                                "width": 1,
                                                                "text": "]",
                                                                "value": "]",
                                                                "valueText": "]"
                                                            }
                                                        }
                                                    }
                                                ],
                                                "closeParenToken": {
                                                    "kind": "CloseParenToken",
                                                    "fullStart": 1424,
                                                    "fullEnd": 1425,
                                                    "start": 1424,
                                                    "end": 1425,
                                                    "fullWidth": 1,
                                                    "width": 1,
                                                    "text": ")",
                                                    "value": ")",
                                                    "valueText": ")"
                                                }
                                            }
                                        },
                                        "semicolonToken": {
                                            "kind": "SemicolonToken",
                                            "fullStart": 1425,
                                            "fullEnd": 1427,
                                            "start": 1425,
                                            "end": 1426,
                                            "fullWidth": 2,
                                            "width": 1,
                                            "text": ";",
                                            "value": ";",
                                            "valueText": ";",
                                            "hasTrailingTrivia": true,
                                            "hasTrailingNewLine": true,
                                            "trailingTrivia": [
                                                {
                                                    "kind": "NewLineTrivia",
                                                    "text": "\n"
                                                }
                                            ]
                                        }
                                    }
                                ],
                                "closeBraceToken": {
                                    "kind": "CloseBraceToken",
                                    "fullStart": 1427,
                                    "fullEnd": 1430,
                                    "start": 1428,
                                    "end": 1429,
                                    "fullWidth": 3,
                                    "width": 1,
                                    "text": "}",
                                    "value": "}",
                                    "valueText": "}",
                                    "hasLeadingTrivia": true,
                                    "hasTrailingTrivia": true,
                                    "hasTrailingNewLine": true,
                                    "leadingTrivia": [
                                        {
                                            "kind": "WhitespaceTrivia",
                                            "text": "\t"
                                        }
                                    ],
                                    "trailingTrivia": [
                                        {
                                            "kind": "NewLineTrivia",
                                            "text": "\n"
                                        }
                                    ]
                                }
                            }
                        }
                    ],
                    "closeBraceToken": {
                        "kind": "CloseBraceToken",
                        "fullStart": 1430,
                        "fullEnd": 1432,
                        "start": 1430,
                        "end": 1431,
                        "fullWidth": 2,
                        "width": 1,
                        "text": "}",
                        "value": "}",
                        "valueText": "}",
                        "hasTrailingTrivia": true,
                        "hasTrailingNewLine": true,
                        "trailingTrivia": [
                            {
                                "kind": "NewLineTrivia",
                                "text": "\n"
                            }
                        ]
                    }
                }
            }
        ],
        "endOfFileToken": {
            "kind": "EndOfFileToken",
            "fullStart": 1432,
            "fullEnd": 1434,
            "start": 1434,
            "end": 1434,
            "fullWidth": 2,
            "width": 0,
            "text": "",
            "hasLeadingTrivia": true,
            "hasLeadingNewLine": true,
            "leadingTrivia": [
                {
                    "kind": "NewLineTrivia",
                    "text": "\n"
                },
                {
                    "kind": "NewLineTrivia",
                    "text": "\n"
                }
            ]
        }
    },
    "lineMap": {
        "lineStarts": [
            0,
            61,
            132,
            133,
            137,
            210,
            316,
            383,
            386,
            445,
            509,
            513,
            514,
            550,
            551,
            570,
            592,
            616,
            617,
            627,
            674,
            804,
            806,
            807,
            817,
            862,
            989,
            991,
            992,
            1002,
            1047,
            1174,
            1176,
            1177,
            1187,
            1240,
            1288,
            1427,
            1430,
            1432,
            1433,
            1434
        ],
        "length": 1434
    }
}<|MERGE_RESOLUTION|>--- conflicted
+++ resolved
@@ -2378,12 +2378,8 @@
                             "start": 1195,
                             "end": 1202,
                             "fullWidth": 7,
-<<<<<<< HEAD
                             "width": 7,
-                            "identifier": {
-=======
                             "propertyName": {
->>>>>>> 85e84683
                                 "kind": "IdentifierName",
                                 "fullStart": 1195,
                                 "fullEnd": 1200,
