{
    "isDeclaration": false,
    "languageVersion": "EcmaScript5",
    "parseOptions": {
        "allowAutomaticSemicolonInsertion": true
    },
    "sourceUnit": {
        "kind": "SourceUnit",
        "fullStart": 0,
        "fullEnd": 2007,
        "start": 638,
        "end": 2007,
        "fullWidth": 2007,
        "width": 1369,
        "isIncrementallyUnusable": true,
        "moduleElements": [
            {
                "kind": "ExpressionStatement",
                "fullStart": 0,
                "fullEnd": 649,
                "start": 638,
                "end": 648,
                "fullWidth": 649,
                "width": 10,
                "expression": {
                    "kind": "AssignmentExpression",
                    "fullStart": 0,
                    "fullEnd": 647,
                    "start": 638,
                    "end": 647,
                    "fullWidth": 647,
                    "width": 9,
                    "left": {
                        "kind": "IdentifierName",
                        "fullStart": 0,
                        "fullEnd": 644,
                        "start": 638,
                        "end": 644,
                        "fullWidth": 644,
                        "width": 6,
                        "text": "__body",
                        "value": "__body",
                        "valueText": "__body",
                        "hasLeadingTrivia": true,
                        "hasLeadingComment": true,
                        "hasLeadingNewLine": true,
                        "leadingTrivia": [
                            {
                                "kind": "SingleLineCommentTrivia",
                                "text": "// Copyright 2009 the Sputnik authors.  All rights reserved."
                            },
                            {
                                "kind": "NewLineTrivia",
                                "text": "\n"
                            },
                            {
                                "kind": "SingleLineCommentTrivia",
                                "text": "// This code is governed by the BSD license found in the LICENSE file."
                            },
                            {
                                "kind": "NewLineTrivia",
                                "text": "\n"
                            },
                            {
                                "kind": "NewLineTrivia",
                                "text": "\n"
                            },
                            {
                                "kind": "MultiLineCommentTrivia",
                                "text": "/**\n * Parentheses of the form ( Disjunction ) serve both to group the components of the Disjunction pattern together and to save the result of the match.\n * The result can be used either in a backreference (\\ followed by a nonzero decimal number),\n * referenced in a replace string,\n * or returned as part of an array from the regular expression matching function\n *\n * @path ch15/15.10/15.10.2/15.10.2.8/S15.10.2.8_A3_T17.js\n * @description see bug http:bugzilla.mozilla.org/show_bug.cgi?id=169497\n */"
                            },
                            {
                                "kind": "NewLineTrivia",
                                "text": "\n"
                            },
                            {
                                "kind": "NewLineTrivia",
                                "text": "\n"
                            }
                        ]
                    },
                    "operatorToken": {
                        "kind": "EqualsToken",
                        "fullStart": 644,
                        "fullEnd": 645,
                        "start": 644,
                        "end": 645,
                        "fullWidth": 1,
                        "width": 1,
                        "text": "=",
                        "value": "=",
                        "valueText": "="
                    },
                    "right": {
                        "kind": "StringLiteral",
                        "fullStart": 645,
                        "fullEnd": 647,
                        "start": 645,
                        "end": 647,
                        "fullWidth": 2,
                        "width": 2,
                        "text": "\"\"",
                        "value": "",
                        "valueText": ""
                    }
                },
                "semicolonToken": {
                    "kind": "SemicolonToken",
                    "fullStart": 647,
                    "fullEnd": 649,
                    "start": 647,
                    "end": 648,
                    "fullWidth": 2,
                    "width": 1,
                    "text": ";",
                    "value": ";",
                    "valueText": ";",
                    "hasTrailingTrivia": true,
                    "hasTrailingNewLine": true,
                    "trailingTrivia": [
                        {
                            "kind": "NewLineTrivia",
                            "text": "\n"
                        }
                    ]
                }
            },
            {
                "kind": "ExpressionStatement",
                "fullStart": 649,
                "fullEnd": 698,
                "start": 649,
                "end": 697,
                "fullWidth": 49,
                "width": 48,
                "expression": {
                    "kind": "AddAssignmentExpression",
                    "fullStart": 649,
                    "fullEnd": 696,
                    "start": 649,
                    "end": 696,
                    "fullWidth": 47,
                    "width": 47,
                    "left": {
                        "kind": "IdentifierName",
                        "fullStart": 649,
                        "fullEnd": 656,
                        "start": 649,
                        "end": 655,
                        "fullWidth": 7,
                        "width": 6,
                        "text": "__body",
                        "value": "__body",
                        "valueText": "__body",
                        "hasTrailingTrivia": true,
                        "trailingTrivia": [
                            {
                                "kind": "WhitespaceTrivia",
                                "text": " "
                            }
                        ]
                    },
                    "operatorToken": {
                        "kind": "PlusEqualsToken",
                        "fullStart": 656,
                        "fullEnd": 659,
                        "start": 656,
                        "end": 658,
                        "fullWidth": 3,
                        "width": 2,
                        "text": "+=",
                        "value": "+=",
                        "valueText": "+=",
                        "hasTrailingTrivia": true,
                        "trailingTrivia": [
                            {
                                "kind": "WhitespaceTrivia",
                                "text": " "
                            }
                        ]
                    },
                    "right": {
                        "kind": "StringLiteral",
                        "fullStart": 659,
                        "fullEnd": 696,
                        "start": 659,
                        "end": 696,
                        "fullWidth": 37,
                        "width": 37,
                        "text": "'<body onXXX=\"alert(event.type);\">\\n'",
                        "value": "<body onXXX=\"alert(event.type);\">\n",
                        "valueText": "<body onXXX=\"alert(event.type);\">\n"
                    }
                },
                "semicolonToken": {
                    "kind": "SemicolonToken",
                    "fullStart": 696,
                    "fullEnd": 698,
                    "start": 696,
                    "end": 697,
                    "fullWidth": 2,
                    "width": 1,
                    "text": ";",
                    "value": ";",
                    "valueText": ";",
                    "hasTrailingTrivia": true,
                    "hasTrailingNewLine": true,
                    "trailingTrivia": [
                        {
                            "kind": "NewLineTrivia",
                            "text": "\n"
                        }
                    ]
                }
            },
            {
                "kind": "ExpressionStatement",
                "fullStart": 698,
                "fullEnd": 738,
                "start": 698,
                "end": 737,
                "fullWidth": 40,
                "width": 39,
                "expression": {
                    "kind": "AddAssignmentExpression",
                    "fullStart": 698,
                    "fullEnd": 736,
                    "start": 698,
                    "end": 736,
                    "fullWidth": 38,
                    "width": 38,
                    "left": {
                        "kind": "IdentifierName",
                        "fullStart": 698,
                        "fullEnd": 705,
                        "start": 698,
                        "end": 704,
                        "fullWidth": 7,
                        "width": 6,
                        "text": "__body",
                        "value": "__body",
                        "valueText": "__body",
                        "hasTrailingTrivia": true,
                        "trailingTrivia": [
                            {
                                "kind": "WhitespaceTrivia",
                                "text": " "
                            }
                        ]
                    },
                    "operatorToken": {
                        "kind": "PlusEqualsToken",
                        "fullStart": 705,
                        "fullEnd": 708,
                        "start": 705,
                        "end": 707,
                        "fullWidth": 3,
                        "width": 2,
                        "text": "+=",
                        "value": "+=",
                        "valueText": "+=",
                        "hasTrailingTrivia": true,
                        "trailingTrivia": [
                            {
                                "kind": "WhitespaceTrivia",
                                "text": " "
                            }
                        ]
                    },
                    "right": {
                        "kind": "StringLiteral",
                        "fullStart": 708,
                        "fullEnd": 736,
                        "start": 708,
                        "end": 736,
                        "fullWidth": 28,
                        "width": 28,
                        "text": "'<p>Kibology for all<\\/p>\\n'",
                        "value": "<p>Kibology for all</p>\n",
                        "valueText": "<p>Kibology for all</p>\n"
                    }
                },
                "semicolonToken": {
                    "kind": "SemicolonToken",
                    "fullStart": 736,
                    "fullEnd": 738,
                    "start": 736,
                    "end": 737,
                    "fullWidth": 2,
                    "width": 1,
                    "text": ";",
                    "value": ";",
                    "valueText": ";",
                    "hasTrailingTrivia": true,
                    "hasTrailingNewLine": true,
                    "trailingTrivia": [
                        {
                            "kind": "NewLineTrivia",
                            "text": "\n"
                        }
                    ]
                }
            },
            {
                "kind": "ExpressionStatement",
                "fullStart": 738,
                "fullEnd": 778,
                "start": 738,
                "end": 777,
                "fullWidth": 40,
                "width": 39,
                "expression": {
                    "kind": "AddAssignmentExpression",
                    "fullStart": 738,
                    "fullEnd": 776,
                    "start": 738,
                    "end": 776,
                    "fullWidth": 38,
                    "width": 38,
                    "left": {
                        "kind": "IdentifierName",
                        "fullStart": 738,
                        "fullEnd": 745,
                        "start": 738,
                        "end": 744,
                        "fullWidth": 7,
                        "width": 6,
                        "text": "__body",
                        "value": "__body",
                        "valueText": "__body",
                        "hasTrailingTrivia": true,
                        "trailingTrivia": [
                            {
                                "kind": "WhitespaceTrivia",
                                "text": " "
                            }
                        ]
                    },
                    "operatorToken": {
                        "kind": "PlusEqualsToken",
                        "fullStart": 745,
                        "fullEnd": 748,
                        "start": 745,
                        "end": 747,
                        "fullWidth": 3,
                        "width": 2,
                        "text": "+=",
                        "value": "+=",
                        "valueText": "+=",
                        "hasTrailingTrivia": true,
                        "trailingTrivia": [
                            {
                                "kind": "WhitespaceTrivia",
                                "text": " "
                            }
                        ]
                    },
                    "right": {
                        "kind": "StringLiteral",
                        "fullStart": 748,
                        "fullEnd": 776,
                        "start": 748,
                        "end": 776,
                        "fullWidth": 28,
                        "width": 28,
                        "text": "'<p>All for Kibology<\\/p>\\n'",
                        "value": "<p>All for Kibology</p>\n",
                        "valueText": "<p>All for Kibology</p>\n"
                    }
                },
                "semicolonToken": {
                    "kind": "SemicolonToken",
                    "fullStart": 776,
                    "fullEnd": 778,
                    "start": 776,
                    "end": 777,
                    "fullWidth": 2,
                    "width": 1,
                    "text": ";",
                    "value": ";",
                    "valueText": ";",
                    "hasTrailingTrivia": true,
                    "hasTrailingNewLine": true,
                    "trailingTrivia": [
                        {
                            "kind": "NewLineTrivia",
                            "text": "\n"
                        }
                    ]
                }
            },
            {
                "kind": "ExpressionStatement",
                "fullStart": 778,
                "fullEnd": 800,
                "start": 778,
                "end": 799,
                "fullWidth": 22,
                "width": 21,
                "expression": {
                    "kind": "AddAssignmentExpression",
                    "fullStart": 778,
                    "fullEnd": 798,
                    "start": 778,
                    "end": 798,
                    "fullWidth": 20,
                    "width": 20,
                    "left": {
                        "kind": "IdentifierName",
                        "fullStart": 778,
                        "fullEnd": 785,
                        "start": 778,
                        "end": 784,
                        "fullWidth": 7,
                        "width": 6,
                        "text": "__body",
                        "value": "__body",
                        "valueText": "__body",
                        "hasTrailingTrivia": true,
                        "trailingTrivia": [
                            {
                                "kind": "WhitespaceTrivia",
                                "text": " "
                            }
                        ]
                    },
                    "operatorToken": {
                        "kind": "PlusEqualsToken",
                        "fullStart": 785,
                        "fullEnd": 788,
                        "start": 785,
                        "end": 787,
                        "fullWidth": 3,
                        "width": 2,
                        "text": "+=",
                        "value": "+=",
                        "valueText": "+=",
                        "hasTrailingTrivia": true,
                        "trailingTrivia": [
                            {
                                "kind": "WhitespaceTrivia",
                                "text": " "
                            }
                        ]
                    },
                    "right": {
                        "kind": "StringLiteral",
                        "fullStart": 788,
                        "fullEnd": 798,
                        "start": 788,
                        "end": 798,
                        "fullWidth": 10,
                        "width": 10,
                        "text": "'<\\/body>'",
                        "value": "</body>",
                        "valueText": "</body>"
                    }
                },
                "semicolonToken": {
                    "kind": "SemicolonToken",
                    "fullStart": 798,
                    "fullEnd": 800,
                    "start": 798,
                    "end": 799,
                    "fullWidth": 2,
                    "width": 1,
                    "text": ";",
                    "value": ";",
                    "valueText": ";",
                    "hasTrailingTrivia": true,
                    "hasTrailingNewLine": true,
                    "trailingTrivia": [
                        {
                            "kind": "NewLineTrivia",
                            "text": "\n"
                        }
                    ]
                }
            },
            {
                "kind": "ExpressionStatement",
                "fullStart": 800,
                "fullEnd": 812,
                "start": 801,
                "end": 811,
                "fullWidth": 12,
                "width": 10,
                "expression": {
                    "kind": "AssignmentExpression",
                    "fullStart": 800,
                    "fullEnd": 810,
                    "start": 801,
                    "end": 810,
                    "fullWidth": 10,
                    "width": 9,
                    "left": {
                        "kind": "IdentifierName",
                        "fullStart": 800,
                        "fullEnd": 807,
                        "start": 801,
                        "end": 807,
                        "fullWidth": 7,
                        "width": 6,
                        "text": "__html",
                        "value": "__html",
                        "valueText": "__html",
                        "hasLeadingTrivia": true,
                        "hasLeadingNewLine": true,
                        "leadingTrivia": [
                            {
                                "kind": "NewLineTrivia",
                                "text": "\n"
                            }
                        ]
                    },
                    "operatorToken": {
                        "kind": "EqualsToken",
                        "fullStart": 807,
                        "fullEnd": 808,
                        "start": 807,
                        "end": 808,
                        "fullWidth": 1,
                        "width": 1,
                        "text": "=",
                        "value": "=",
                        "valueText": "="
                    },
                    "right": {
                        "kind": "StringLiteral",
                        "fullStart": 808,
                        "fullEnd": 810,
                        "start": 808,
                        "end": 810,
                        "fullWidth": 2,
                        "width": 2,
                        "text": "\"\"",
                        "value": "",
                        "valueText": ""
                    }
                },
                "semicolonToken": {
                    "kind": "SemicolonToken",
                    "fullStart": 810,
                    "fullEnd": 812,
                    "start": 810,
                    "end": 811,
                    "fullWidth": 2,
                    "width": 1,
                    "text": ";",
                    "value": ";",
                    "valueText": ";",
                    "hasTrailingTrivia": true,
                    "hasTrailingNewLine": true,
                    "trailingTrivia": [
                        {
                            "kind": "NewLineTrivia",
                            "text": "\n"
                        }
                    ]
                }
            },
            {
                "kind": "ExpressionStatement",
                "fullStart": 812,
                "fullEnd": 834,
                "start": 812,
                "end": 833,
                "fullWidth": 22,
                "width": 21,
                "expression": {
                    "kind": "AddAssignmentExpression",
                    "fullStart": 812,
                    "fullEnd": 832,
                    "start": 812,
                    "end": 832,
                    "fullWidth": 20,
                    "width": 20,
                    "left": {
                        "kind": "IdentifierName",
                        "fullStart": 812,
                        "fullEnd": 819,
                        "start": 812,
                        "end": 818,
                        "fullWidth": 7,
                        "width": 6,
                        "text": "__html",
                        "value": "__html",
                        "valueText": "__html",
                        "hasTrailingTrivia": true,
                        "trailingTrivia": [
                            {
                                "kind": "WhitespaceTrivia",
                                "text": " "
                            }
                        ]
                    },
                    "operatorToken": {
                        "kind": "PlusEqualsToken",
                        "fullStart": 819,
                        "fullEnd": 822,
                        "start": 819,
                        "end": 821,
                        "fullWidth": 3,
                        "width": 2,
                        "text": "+=",
                        "value": "+=",
                        "valueText": "+=",
                        "hasTrailingTrivia": true,
                        "trailingTrivia": [
                            {
                                "kind": "WhitespaceTrivia",
                                "text": " "
                            }
                        ]
                    },
                    "right": {
                        "kind": "StringLiteral",
                        "fullStart": 822,
                        "fullEnd": 832,
                        "start": 822,
                        "end": 832,
                        "fullWidth": 10,
                        "width": 10,
                        "text": "'<html>\\n'",
                        "value": "<html>\n",
                        "valueText": "<html>\n"
                    }
                },
                "semicolonToken": {
                    "kind": "SemicolonToken",
                    "fullStart": 832,
                    "fullEnd": 834,
                    "start": 832,
                    "end": 833,
                    "fullWidth": 2,
                    "width": 1,
                    "text": ";",
                    "value": ";",
                    "valueText": ";",
                    "hasTrailingTrivia": true,
                    "hasTrailingNewLine": true,
                    "trailingTrivia": [
                        {
                            "kind": "NewLineTrivia",
                            "text": "\n"
                        }
                    ]
                }
            },
            {
                "kind": "ExpressionStatement",
                "fullStart": 834,
                "fullEnd": 852,
                "start": 834,
                "end": 851,
                "fullWidth": 18,
                "width": 17,
                "expression": {
                    "kind": "AddAssignmentExpression",
                    "fullStart": 834,
                    "fullEnd": 850,
                    "start": 834,
                    "end": 850,
                    "fullWidth": 16,
                    "width": 16,
                    "left": {
                        "kind": "IdentifierName",
                        "fullStart": 834,
                        "fullEnd": 841,
                        "start": 834,
                        "end": 840,
                        "fullWidth": 7,
                        "width": 6,
                        "text": "__html",
                        "value": "__html",
                        "valueText": "__html",
                        "hasTrailingTrivia": true,
                        "trailingTrivia": [
                            {
                                "kind": "WhitespaceTrivia",
                                "text": " "
                            }
                        ]
                    },
                    "operatorToken": {
                        "kind": "PlusEqualsToken",
                        "fullStart": 841,
                        "fullEnd": 844,
                        "start": 841,
                        "end": 843,
                        "fullWidth": 3,
                        "width": 2,
                        "text": "+=",
                        "value": "+=",
                        "valueText": "+=",
                        "hasTrailingTrivia": true,
                        "trailingTrivia": [
                            {
                                "kind": "WhitespaceTrivia",
                                "text": " "
                            }
                        ]
                    },
                    "right": {
                        "kind": "IdentifierName",
                        "fullStart": 844,
                        "fullEnd": 850,
                        "start": 844,
                        "end": 850,
                        "fullWidth": 6,
                        "width": 6,
                        "text": "__body",
                        "value": "__body",
                        "valueText": "__body"
                    }
                },
                "semicolonToken": {
                    "kind": "SemicolonToken",
                    "fullStart": 850,
                    "fullEnd": 852,
                    "start": 850,
                    "end": 851,
                    "fullWidth": 2,
                    "width": 1,
                    "text": ";",
                    "value": ";",
                    "valueText": ";",
                    "hasTrailingTrivia": true,
                    "hasTrailingNewLine": true,
                    "trailingTrivia": [
                        {
                            "kind": "NewLineTrivia",
                            "text": "\n"
                        }
                    ]
                }
            },
            {
                "kind": "ExpressionStatement",
                "fullStart": 852,
                "fullEnd": 876,
                "start": 852,
                "end": 875,
                "fullWidth": 24,
                "width": 23,
                "expression": {
                    "kind": "AddAssignmentExpression",
                    "fullStart": 852,
                    "fullEnd": 874,
                    "start": 852,
                    "end": 874,
                    "fullWidth": 22,
                    "width": 22,
                    "left": {
                        "kind": "IdentifierName",
                        "fullStart": 852,
                        "fullEnd": 859,
                        "start": 852,
                        "end": 858,
                        "fullWidth": 7,
                        "width": 6,
                        "text": "__html",
                        "value": "__html",
                        "valueText": "__html",
                        "hasTrailingTrivia": true,
                        "trailingTrivia": [
                            {
                                "kind": "WhitespaceTrivia",
                                "text": " "
                            }
                        ]
                    },
                    "operatorToken": {
                        "kind": "PlusEqualsToken",
                        "fullStart": 859,
                        "fullEnd": 862,
                        "start": 859,
                        "end": 861,
                        "fullWidth": 3,
                        "width": 2,
                        "text": "+=",
                        "value": "+=",
                        "valueText": "+=",
                        "hasTrailingTrivia": true,
                        "trailingTrivia": [
                            {
                                "kind": "WhitespaceTrivia",
                                "text": " "
                            }
                        ]
                    },
                    "right": {
                        "kind": "StringLiteral",
                        "fullStart": 862,
                        "fullEnd": 874,
                        "start": 862,
                        "end": 874,
                        "fullWidth": 12,
                        "width": 12,
                        "text": "'\\n<\\/html>'",
                        "value": "\n</html>",
                        "valueText": "\n</html>"
                    }
                },
                "semicolonToken": {
                    "kind": "SemicolonToken",
                    "fullStart": 874,
                    "fullEnd": 876,
                    "start": 874,
                    "end": 875,
                    "fullWidth": 2,
                    "width": 1,
                    "text": ";",
                    "value": ";",
                    "valueText": ";",
                    "hasTrailingTrivia": true,
                    "hasTrailingNewLine": true,
                    "trailingTrivia": [
                        {
                            "kind": "NewLineTrivia",
                            "text": "\n"
                        }
                    ]
                }
            },
            {
                "kind": "ExpressionStatement",
                "fullStart": 876,
                "fullEnd": 935,
                "start": 877,
                "end": 934,
                "fullWidth": 59,
                "width": 57,
                "isIncrementallyUnusable": true,
                "expression": {
                    "kind": "AssignmentExpression",
                    "fullStart": 876,
                    "fullEnd": 933,
                    "start": 877,
                    "end": 933,
                    "fullWidth": 57,
                    "width": 56,
                    "isIncrementallyUnusable": true,
                    "left": {
                        "kind": "IdentifierName",
                        "fullStart": 876,
                        "fullEnd": 888,
                        "start": 877,
                        "end": 887,
                        "fullWidth": 12,
                        "width": 10,
                        "text": "__executed",
                        "value": "__executed",
                        "valueText": "__executed",
                        "hasLeadingTrivia": true,
                        "hasLeadingNewLine": true,
                        "hasTrailingTrivia": true,
                        "leadingTrivia": [
                            {
                                "kind": "NewLineTrivia",
                                "text": "\n"
                            }
                        ],
                        "trailingTrivia": [
                            {
                                "kind": "WhitespaceTrivia",
                                "text": " "
                            }
                        ]
                    },
                    "operatorToken": {
                        "kind": "EqualsToken",
                        "fullStart": 888,
                        "fullEnd": 890,
                        "start": 888,
                        "end": 889,
                        "fullWidth": 2,
                        "width": 1,
                        "text": "=",
                        "value": "=",
                        "valueText": "=",
                        "hasTrailingTrivia": true,
                        "trailingTrivia": [
                            {
                                "kind": "WhitespaceTrivia",
                                "text": " "
                            }
                        ]
                    },
                    "right": {
                        "kind": "InvocationExpression",
                        "fullStart": 890,
                        "fullEnd": 933,
                        "start": 890,
                        "end": 933,
                        "fullWidth": 43,
                        "width": 43,
                        "isIncrementallyUnusable": true,
                        "expression": {
                            "kind": "MemberAccessExpression",
                            "fullStart": 890,
                            "fullEnd": 925,
                            "start": 890,
                            "end": 925,
                            "fullWidth": 35,
                            "width": 35,
                            "isIncrementallyUnusable": true,
                            "expression": {
                                "kind": "RegularExpressionLiteral",
                                "fullStart": 890,
                                "fullEnd": 920,
                                "start": 890,
                                "end": 920,
                                "fullWidth": 30,
                                "width": 30,
                                "text": "/<body.*>((.*\\n?)*?)<\\/body>/i",
                                "value": {},
                                "valueText": "/<body.*>((.*\\n?)*?)<\\/body>/i"
                            },
                            "dotToken": {
                                "kind": "DotToken",
                                "fullStart": 920,
                                "fullEnd": 921,
                                "start": 920,
                                "end": 921,
                                "fullWidth": 1,
                                "width": 1,
                                "text": ".",
                                "value": ".",
                                "valueText": "."
                            },
                            "name": {
                                "kind": "IdentifierName",
                                "fullStart": 921,
                                "fullEnd": 925,
                                "start": 921,
                                "end": 925,
                                "fullWidth": 4,
                                "width": 4,
                                "text": "exec",
                                "value": "exec",
                                "valueText": "exec"
                            }
                        },
                        "argumentList": {
                            "kind": "ArgumentList",
                            "fullStart": 925,
                            "fullEnd": 933,
                            "start": 925,
                            "end": 933,
                            "fullWidth": 8,
                            "width": 8,
                            "openParenToken": {
                                "kind": "OpenParenToken",
                                "fullStart": 925,
                                "fullEnd": 926,
                                "start": 925,
                                "end": 926,
                                "fullWidth": 1,
                                "width": 1,
                                "text": "(",
                                "value": "(",
                                "valueText": "("
                            },
                            "arguments": [
                                {
                                    "kind": "IdentifierName",
                                    "fullStart": 926,
                                    "fullEnd": 932,
                                    "start": 926,
                                    "end": 932,
                                    "fullWidth": 6,
                                    "width": 6,
                                    "text": "__html",
                                    "value": "__html",
                                    "valueText": "__html"
                                }
                            ],
                            "closeParenToken": {
                                "kind": "CloseParenToken",
                                "fullStart": 932,
                                "fullEnd": 933,
                                "start": 932,
                                "end": 933,
                                "fullWidth": 1,
                                "width": 1,
                                "text": ")",
                                "value": ")",
                                "valueText": ")"
                            }
                        }
                    }
                },
                "semicolonToken": {
                    "kind": "SemicolonToken",
                    "fullStart": 933,
                    "fullEnd": 935,
                    "start": 933,
                    "end": 934,
                    "fullWidth": 2,
                    "width": 1,
                    "text": ";",
                    "value": ";",
                    "valueText": ";",
                    "hasTrailingTrivia": true,
                    "hasTrailingNewLine": true,
                    "trailingTrivia": [
                        {
                            "kind": "NewLineTrivia",
                            "text": "\n"
                        }
                    ]
                }
            },
            {
                "kind": "ExpressionStatement",
                "fullStart": 935,
                "fullEnd": 1044,
                "start": 936,
                "end": 1043,
                "fullWidth": 109,
                "width": 107,
                "expression": {
                    "kind": "AssignmentExpression",
                    "fullStart": 935,
                    "fullEnd": 1042,
                    "start": 936,
                    "end": 1042,
                    "fullWidth": 107,
                    "width": 106,
                    "left": {
                        "kind": "IdentifierName",
                        "fullStart": 935,
                        "fullEnd": 947,
                        "start": 936,
                        "end": 946,
                        "fullWidth": 12,
                        "width": 10,
                        "text": "__expected",
                        "value": "__expected",
                        "valueText": "__expected",
                        "hasLeadingTrivia": true,
                        "hasLeadingNewLine": true,
                        "hasTrailingTrivia": true,
                        "leadingTrivia": [
                            {
                                "kind": "NewLineTrivia",
                                "text": "\n"
                            }
                        ],
                        "trailingTrivia": [
                            {
                                "kind": "WhitespaceTrivia",
                                "text": " "
                            }
                        ]
                    },
                    "operatorToken": {
                        "kind": "EqualsToken",
                        "fullStart": 947,
                        "fullEnd": 949,
                        "start": 947,
                        "end": 948,
                        "fullWidth": 2,
                        "width": 1,
                        "text": "=",
                        "value": "=",
                        "valueText": "=",
                        "hasTrailingTrivia": true,
                        "trailingTrivia": [
                            {
                                "kind": "WhitespaceTrivia",
                                "text": " "
                            }
                        ]
                    },
                    "right": {
                        "kind": "ArrayLiteralExpression",
                        "fullStart": 949,
                        "fullEnd": 1042,
                        "start": 949,
                        "end": 1042,
                        "fullWidth": 93,
                        "width": 93,
                        "openBracketToken": {
                            "kind": "OpenBracketToken",
                            "fullStart": 949,
                            "fullEnd": 950,
                            "start": 949,
                            "end": 950,
                            "fullWidth": 1,
                            "width": 1,
                            "text": "[",
                            "value": "[",
                            "valueText": "["
                        },
                        "expressions": [
                            {
                                "kind": "IdentifierName",
                                "fullStart": 950,
                                "fullEnd": 956,
                                "start": 950,
                                "end": 956,
                                "fullWidth": 6,
                                "width": 6,
                                "text": "__body",
                                "value": "__body",
                                "valueText": "__body"
                            },
                            {
                                "kind": "CommaToken",
                                "fullStart": 956,
                                "fullEnd": 958,
                                "start": 956,
                                "end": 957,
                                "fullWidth": 2,
                                "width": 1,
                                "text": ",",
                                "value": ",",
                                "valueText": ",",
                                "hasTrailingTrivia": true,
                                "trailingTrivia": [
                                    {
                                        "kind": "WhitespaceTrivia",
                                        "text": " "
                                    }
                                ]
                            },
                            {
                                "kind": "StringLiteral",
                                "fullStart": 958,
                                "fullEnd": 1012,
                                "start": 958,
                                "end": 1012,
                                "fullWidth": 54,
                                "width": 54,
                                "text": "'\\n<p>Kibology for all</p>\\n<p>All for Kibology</p>\\n'",
                                "value": "\n<p>Kibology for all</p>\n<p>All for Kibology</p>\n",
                                "valueText": "\n<p>Kibology for all</p>\n<p>All for Kibology</p>\n"
                            },
                            {
                                "kind": "CommaToken",
                                "fullStart": 1012,
                                "fullEnd": 1014,
                                "start": 1012,
                                "end": 1013,
                                "fullWidth": 2,
                                "width": 1,
                                "text": ",",
                                "value": ",",
                                "valueText": ",",
                                "hasTrailingTrivia": true,
                                "trailingTrivia": [
                                    {
                                        "kind": "WhitespaceTrivia",
                                        "text": " "
                                    }
                                ]
                            },
                            {
                                "kind": "StringLiteral",
                                "fullStart": 1014,
                                "fullEnd": 1041,
                                "start": 1014,
                                "end": 1041,
                                "fullWidth": 27,
                                "width": 27,
                                "text": "'<p>All for Kibology</p>\\n'",
                                "value": "<p>All for Kibology</p>\n",
                                "valueText": "<p>All for Kibology</p>\n"
                            }
                        ],
                        "closeBracketToken": {
                            "kind": "CloseBracketToken",
                            "fullStart": 1041,
                            "fullEnd": 1042,
                            "start": 1041,
                            "end": 1042,
                            "fullWidth": 1,
                            "width": 1,
                            "text": "]",
                            "value": "]",
                            "valueText": "]"
                        }
                    }
                },
                "semicolonToken": {
                    "kind": "SemicolonToken",
                    "fullStart": 1042,
                    "fullEnd": 1044,
                    "start": 1042,
                    "end": 1043,
                    "fullWidth": 2,
                    "width": 1,
                    "text": ";",
                    "value": ";",
                    "valueText": ";",
                    "hasTrailingTrivia": true,
                    "hasTrailingNewLine": true,
                    "trailingTrivia": [
                        {
                            "kind": "NewLineTrivia",
                            "text": "\n"
                        }
                    ]
                }
            },
            {
                "kind": "ExpressionStatement",
                "fullStart": 1044,
                "fullEnd": 1066,
                "start": 1044,
                "end": 1065,
                "fullWidth": 22,
                "width": 21,
                "expression": {
                    "kind": "AssignmentExpression",
                    "fullStart": 1044,
                    "fullEnd": 1064,
                    "start": 1044,
                    "end": 1064,
                    "fullWidth": 20,
                    "width": 20,
                    "left": {
                        "kind": "MemberAccessExpression",
                        "fullStart": 1044,
                        "fullEnd": 1061,
                        "start": 1044,
                        "end": 1060,
                        "fullWidth": 17,
                        "width": 16,
                        "expression": {
                            "kind": "IdentifierName",
                            "fullStart": 1044,
                            "fullEnd": 1054,
                            "start": 1044,
                            "end": 1054,
                            "fullWidth": 10,
                            "width": 10,
                            "text": "__expected",
                            "value": "__expected",
                            "valueText": "__expected"
                        },
                        "dotToken": {
                            "kind": "DotToken",
                            "fullStart": 1054,
                            "fullEnd": 1055,
                            "start": 1054,
                            "end": 1055,
                            "fullWidth": 1,
                            "width": 1,
                            "text": ".",
                            "value": ".",
                            "valueText": "."
                        },
                        "name": {
                            "kind": "IdentifierName",
                            "fullStart": 1055,
                            "fullEnd": 1061,
                            "start": 1055,
                            "end": 1060,
                            "fullWidth": 6,
                            "width": 5,
                            "text": "index",
                            "value": "index",
                            "valueText": "index",
                            "hasTrailingTrivia": true,
                            "trailingTrivia": [
                                {
                                    "kind": "WhitespaceTrivia",
                                    "text": " "
                                }
                            ]
                        }
                    },
                    "operatorToken": {
                        "kind": "EqualsToken",
                        "fullStart": 1061,
                        "fullEnd": 1063,
                        "start": 1061,
                        "end": 1062,
                        "fullWidth": 2,
                        "width": 1,
                        "text": "=",
                        "value": "=",
                        "valueText": "=",
                        "hasTrailingTrivia": true,
                        "trailingTrivia": [
                            {
                                "kind": "WhitespaceTrivia",
                                "text": " "
                            }
                        ]
                    },
                    "right": {
                        "kind": "NumericLiteral",
                        "fullStart": 1063,
                        "fullEnd": 1064,
                        "start": 1063,
                        "end": 1064,
                        "fullWidth": 1,
                        "width": 1,
                        "text": "7",
                        "value": 7,
                        "valueText": "7"
                    }
                },
                "semicolonToken": {
                    "kind": "SemicolonToken",
                    "fullStart": 1064,
                    "fullEnd": 1066,
                    "start": 1064,
                    "end": 1065,
                    "fullWidth": 2,
                    "width": 1,
                    "text": ";",
                    "value": ";",
                    "valueText": ";",
                    "hasTrailingTrivia": true,
                    "hasTrailingNewLine": true,
                    "trailingTrivia": [
                        {
                            "kind": "NewLineTrivia",
                            "text": "\n"
                        }
                    ]
                }
            },
            {
                "kind": "ExpressionStatement",
                "fullStart": 1066,
                "fullEnd": 1093,
                "start": 1066,
                "end": 1092,
                "fullWidth": 27,
                "width": 26,
                "expression": {
                    "kind": "AssignmentExpression",
                    "fullStart": 1066,
                    "fullEnd": 1091,
                    "start": 1066,
                    "end": 1091,
                    "fullWidth": 25,
                    "width": 25,
                    "left": {
                        "kind": "MemberAccessExpression",
                        "fullStart": 1066,
                        "fullEnd": 1083,
                        "start": 1066,
                        "end": 1082,
                        "fullWidth": 17,
                        "width": 16,
                        "expression": {
                            "kind": "IdentifierName",
                            "fullStart": 1066,
                            "fullEnd": 1076,
                            "start": 1066,
                            "end": 1076,
                            "fullWidth": 10,
                            "width": 10,
                            "text": "__expected",
                            "value": "__expected",
                            "valueText": "__expected"
                        },
                        "dotToken": {
                            "kind": "DotToken",
                            "fullStart": 1076,
                            "fullEnd": 1077,
                            "start": 1076,
                            "end": 1077,
                            "fullWidth": 1,
                            "width": 1,
                            "text": ".",
                            "value": ".",
                            "valueText": "."
                        },
                        "name": {
                            "kind": "IdentifierName",
                            "fullStart": 1077,
                            "fullEnd": 1083,
                            "start": 1077,
                            "end": 1082,
                            "fullWidth": 6,
                            "width": 5,
                            "text": "input",
                            "value": "input",
                            "valueText": "input",
                            "hasTrailingTrivia": true,
                            "trailingTrivia": [
                                {
                                    "kind": "WhitespaceTrivia",
                                    "text": " "
                                }
                            ]
                        }
                    },
                    "operatorToken": {
                        "kind": "EqualsToken",
                        "fullStart": 1083,
                        "fullEnd": 1085,
                        "start": 1083,
                        "end": 1084,
                        "fullWidth": 2,
                        "width": 1,
                        "text": "=",
                        "value": "=",
                        "valueText": "=",
                        "hasTrailingTrivia": true,
                        "trailingTrivia": [
                            {
                                "kind": "WhitespaceTrivia",
                                "text": " "
                            }
                        ]
                    },
                    "right": {
                        "kind": "IdentifierName",
                        "fullStart": 1085,
                        "fullEnd": 1091,
                        "start": 1085,
                        "end": 1091,
                        "fullWidth": 6,
                        "width": 6,
                        "text": "__html",
                        "value": "__html",
                        "valueText": "__html"
                    }
                },
                "semicolonToken": {
                    "kind": "SemicolonToken",
                    "fullStart": 1091,
                    "fullEnd": 1093,
                    "start": 1091,
                    "end": 1092,
                    "fullWidth": 2,
                    "width": 1,
                    "text": ";",
                    "value": ";",
                    "valueText": ";",
                    "hasTrailingTrivia": true,
                    "hasTrailingNewLine": true,
                    "trailingTrivia": [
                        {
                            "kind": "NewLineTrivia",
                            "text": "\n"
                        }
                    ]
                }
            },
            {
                "kind": "IfStatement",
                "fullStart": 1093,
                "fullEnd": 1307,
                "start": 1104,
                "end": 1306,
                "fullWidth": 214,
                "width": 202,
                "ifKeyword": {
                    "kind": "IfKeyword",
                    "fullStart": 1093,
                    "fullEnd": 1107,
                    "start": 1104,
                    "end": 1106,
                    "fullWidth": 14,
                    "width": 2,
                    "text": "if",
                    "value": "if",
                    "valueText": "if",
                    "hasLeadingTrivia": true,
                    "hasLeadingComment": true,
                    "hasLeadingNewLine": true,
                    "hasTrailingTrivia": true,
                    "leadingTrivia": [
                        {
                            "kind": "NewLineTrivia",
                            "text": "\n"
                        },
                        {
                            "kind": "SingleLineCommentTrivia",
                            "text": "//CHECK#1"
                        },
                        {
                            "kind": "NewLineTrivia",
                            "text": "\n"
                        }
                    ],
                    "trailingTrivia": [
                        {
                            "kind": "WhitespaceTrivia",
                            "text": " "
                        }
                    ]
                },
                "openParenToken": {
                    "kind": "OpenParenToken",
                    "fullStart": 1107,
                    "fullEnd": 1108,
                    "start": 1107,
                    "end": 1108,
                    "fullWidth": 1,
                    "width": 1,
                    "text": "(",
                    "value": "(",
                    "valueText": "("
                },
                "condition": {
                    "kind": "NotEqualsExpression",
                    "fullStart": 1108,
                    "fullEnd": 1147,
                    "start": 1108,
                    "end": 1147,
                    "fullWidth": 39,
                    "width": 39,
                    "left": {
                        "kind": "MemberAccessExpression",
                        "fullStart": 1108,
                        "fullEnd": 1126,
                        "start": 1108,
                        "end": 1125,
                        "fullWidth": 18,
                        "width": 17,
                        "expression": {
                            "kind": "IdentifierName",
                            "fullStart": 1108,
                            "fullEnd": 1118,
                            "start": 1108,
                            "end": 1118,
                            "fullWidth": 10,
                            "width": 10,
                            "text": "__executed",
                            "value": "__executed",
                            "valueText": "__executed"
                        },
                        "dotToken": {
                            "kind": "DotToken",
                            "fullStart": 1118,
                            "fullEnd": 1119,
                            "start": 1118,
                            "end": 1119,
                            "fullWidth": 1,
                            "width": 1,
                            "text": ".",
                            "value": ".",
                            "valueText": "."
                        },
                        "name": {
                            "kind": "IdentifierName",
                            "fullStart": 1119,
                            "fullEnd": 1126,
                            "start": 1119,
                            "end": 1125,
                            "fullWidth": 7,
                            "width": 6,
                            "text": "length",
                            "value": "length",
                            "valueText": "length",
                            "hasTrailingTrivia": true,
                            "trailingTrivia": [
                                {
                                    "kind": "WhitespaceTrivia",
                                    "text": " "
                                }
                            ]
                        }
                    },
                    "operatorToken": {
                        "kind": "ExclamationEqualsEqualsToken",
                        "fullStart": 1126,
                        "fullEnd": 1130,
                        "start": 1126,
                        "end": 1129,
                        "fullWidth": 4,
                        "width": 3,
                        "text": "!==",
                        "value": "!==",
                        "valueText": "!==",
                        "hasTrailingTrivia": true,
                        "trailingTrivia": [
                            {
                                "kind": "WhitespaceTrivia",
                                "text": " "
                            }
                        ]
                    },
                    "right": {
                        "kind": "MemberAccessExpression",
                        "fullStart": 1130,
                        "fullEnd": 1147,
                        "start": 1130,
                        "end": 1147,
                        "fullWidth": 17,
                        "width": 17,
                        "expression": {
                            "kind": "IdentifierName",
                            "fullStart": 1130,
                            "fullEnd": 1140,
                            "start": 1130,
                            "end": 1140,
                            "fullWidth": 10,
                            "width": 10,
                            "text": "__expected",
                            "value": "__expected",
                            "valueText": "__expected"
                        },
                        "dotToken": {
                            "kind": "DotToken",
                            "fullStart": 1140,
                            "fullEnd": 1141,
                            "start": 1140,
                            "end": 1141,
                            "fullWidth": 1,
                            "width": 1,
                            "text": ".",
                            "value": ".",
                            "valueText": "."
                        },
                        "name": {
                            "kind": "IdentifierName",
                            "fullStart": 1141,
                            "fullEnd": 1147,
                            "start": 1141,
                            "end": 1147,
                            "fullWidth": 6,
                            "width": 6,
                            "text": "length",
                            "value": "length",
                            "valueText": "length"
                        }
                    }
                },
                "closeParenToken": {
                    "kind": "CloseParenToken",
                    "fullStart": 1147,
                    "fullEnd": 1149,
                    "start": 1147,
                    "end": 1148,
                    "fullWidth": 2,
                    "width": 1,
                    "text": ")",
                    "value": ")",
                    "valueText": ")",
                    "hasTrailingTrivia": true,
                    "trailingTrivia": [
                        {
                            "kind": "WhitespaceTrivia",
                            "text": " "
                        }
                    ]
                },
                "statement": {
                    "kind": "Block",
                    "fullStart": 1149,
                    "fullEnd": 1307,
                    "start": 1149,
                    "end": 1306,
                    "fullWidth": 158,
                    "width": 157,
                    "openBraceToken": {
                        "kind": "OpenBraceToken",
                        "fullStart": 1149,
                        "fullEnd": 1151,
                        "start": 1149,
                        "end": 1150,
                        "fullWidth": 2,
                        "width": 1,
                        "text": "{",
                        "value": "{",
                        "valueText": "{",
                        "hasTrailingTrivia": true,
                        "hasTrailingNewLine": true,
                        "trailingTrivia": [
                            {
                                "kind": "NewLineTrivia",
                                "text": "\n"
                            }
                        ]
                    },
                    "statements": [
                        {
                            "kind": "ExpressionStatement",
                            "fullStart": 1151,
                            "fullEnd": 1305,
                            "start": 1152,
                            "end": 1304,
                            "fullWidth": 154,
                            "width": 152,
                            "expression": {
                                "kind": "InvocationExpression",
                                "fullStart": 1151,
                                "fullEnd": 1303,
                                "start": 1152,
                                "end": 1303,
                                "fullWidth": 152,
                                "width": 151,
                                "expression": {
                                    "kind": "IdentifierName",
                                    "fullStart": 1151,
                                    "fullEnd": 1158,
                                    "start": 1152,
                                    "end": 1158,
                                    "fullWidth": 7,
                                    "width": 6,
                                    "text": "$ERROR",
                                    "value": "$ERROR",
                                    "valueText": "$ERROR",
                                    "hasLeadingTrivia": true,
                                    "leadingTrivia": [
                                        {
                                            "kind": "WhitespaceTrivia",
                                            "text": "\t"
                                        }
                                    ]
                                },
                                "argumentList": {
                                    "kind": "ArgumentList",
                                    "fullStart": 1158,
                                    "fullEnd": 1303,
                                    "start": 1158,
                                    "end": 1303,
                                    "fullWidth": 145,
                                    "width": 145,
                                    "openParenToken": {
                                        "kind": "OpenParenToken",
                                        "fullStart": 1158,
                                        "fullEnd": 1159,
                                        "start": 1158,
                                        "end": 1159,
                                        "fullWidth": 1,
                                        "width": 1,
                                        "text": "(",
                                        "value": "(",
                                        "valueText": "("
                                    },
                                    "arguments": [
                                        {
                                            "kind": "AddExpression",
                                            "fullStart": 1159,
                                            "fullEnd": 1302,
                                            "start": 1159,
                                            "end": 1302,
                                            "fullWidth": 143,
                                            "width": 143,
                                            "left": {
                                                "kind": "AddExpression",
                                                "fullStart": 1159,
                                                "fullEnd": 1283,
                                                "start": 1159,
                                                "end": 1282,
                                                "fullWidth": 124,
                                                "width": 123,
                                                "left": {
                                                    "kind": "AddExpression",
                                                    "fullStart": 1159,
                                                    "fullEnd": 1268,
                                                    "start": 1159,
                                                    "end": 1267,
                                                    "fullWidth": 109,
                                                    "width": 108,
                                                    "left": {
                                                        "kind": "StringLiteral",
                                                        "fullStart": 1159,
                                                        "fullEnd": 1248,
                                                        "start": 1159,
                                                        "end": 1247,
                                                        "fullWidth": 89,
                                                        "width": 88,
                                                        "text": "'#1: __executed = /<body.*>((.*\\\\n?)*?)<\\\\/body>/i.exec(__html); __executed.length === '",
                                                        "value": "#1: __executed = /<body.*>((.*\\n?)*?)<\\/body>/i.exec(__html); __executed.length === ",
                                                        "valueText": "#1: __executed = /<body.*>((.*\\n?)*?)<\\/body>/i.exec(__html); __executed.length === ",
                                                        "hasTrailingTrivia": true,
                                                        "trailingTrivia": [
                                                            {
                                                                "kind": "WhitespaceTrivia",
                                                                "text": " "
                                                            }
                                                        ]
                                                    },
                                                    "operatorToken": {
                                                        "kind": "PlusToken",
                                                        "fullStart": 1248,
                                                        "fullEnd": 1250,
                                                        "start": 1248,
                                                        "end": 1249,
                                                        "fullWidth": 2,
                                                        "width": 1,
                                                        "text": "+",
                                                        "value": "+",
                                                        "valueText": "+",
                                                        "hasTrailingTrivia": true,
                                                        "trailingTrivia": [
                                                            {
                                                                "kind": "WhitespaceTrivia",
                                                                "text": " "
                                                            }
                                                        ]
                                                    },
                                                    "right": {
                                                        "kind": "MemberAccessExpression",
                                                        "fullStart": 1250,
                                                        "fullEnd": 1268,
                                                        "start": 1250,
                                                        "end": 1267,
                                                        "fullWidth": 18,
                                                        "width": 17,
                                                        "expression": {
                                                            "kind": "IdentifierName",
                                                            "fullStart": 1250,
                                                            "fullEnd": 1260,
                                                            "start": 1250,
                                                            "end": 1260,
                                                            "fullWidth": 10,
                                                            "width": 10,
                                                            "text": "__expected",
                                                            "value": "__expected",
                                                            "valueText": "__expected"
                                                        },
                                                        "dotToken": {
                                                            "kind": "DotToken",
                                                            "fullStart": 1260,
                                                            "fullEnd": 1261,
                                                            "start": 1260,
                                                            "end": 1261,
                                                            "fullWidth": 1,
                                                            "width": 1,
                                                            "text": ".",
                                                            "value": ".",
                                                            "valueText": "."
                                                        },
                                                        "name": {
                                                            "kind": "IdentifierName",
                                                            "fullStart": 1261,
                                                            "fullEnd": 1268,
                                                            "start": 1261,
                                                            "end": 1267,
                                                            "fullWidth": 7,
                                                            "width": 6,
                                                            "text": "length",
                                                            "value": "length",
                                                            "valueText": "length",
                                                            "hasTrailingTrivia": true,
                                                            "trailingTrivia": [
                                                                {
                                                                    "kind": "WhitespaceTrivia",
                                                                    "text": " "
                                                                }
                                                            ]
                                                        }
                                                    }
                                                },
                                                "operatorToken": {
                                                    "kind": "PlusToken",
                                                    "fullStart": 1268,
                                                    "fullEnd": 1270,
                                                    "start": 1268,
                                                    "end": 1269,
                                                    "fullWidth": 2,
                                                    "width": 1,
                                                    "text": "+",
                                                    "value": "+",
                                                    "valueText": "+",
                                                    "hasTrailingTrivia": true,
                                                    "trailingTrivia": [
                                                        {
                                                            "kind": "WhitespaceTrivia",
                                                            "text": " "
                                                        }
                                                    ]
                                                },
                                                "right": {
                                                    "kind": "StringLiteral",
                                                    "fullStart": 1270,
                                                    "fullEnd": 1283,
                                                    "start": 1270,
                                                    "end": 1282,
                                                    "fullWidth": 13,
                                                    "width": 12,
                                                    "text": "'. Actual: '",
                                                    "value": ". Actual: ",
                                                    "valueText": ". Actual: ",
                                                    "hasTrailingTrivia": true,
                                                    "trailingTrivia": [
                                                        {
                                                            "kind": "WhitespaceTrivia",
                                                            "text": " "
                                                        }
                                                    ]
                                                }
                                            },
                                            "operatorToken": {
                                                "kind": "PlusToken",
                                                "fullStart": 1283,
                                                "fullEnd": 1285,
                                                "start": 1283,
                                                "end": 1284,
                                                "fullWidth": 2,
                                                "width": 1,
                                                "text": "+",
                                                "value": "+",
                                                "valueText": "+",
                                                "hasTrailingTrivia": true,
                                                "trailingTrivia": [
                                                    {
                                                        "kind": "WhitespaceTrivia",
                                                        "text": " "
                                                    }
                                                ]
                                            },
                                            "right": {
                                                "kind": "MemberAccessExpression",
                                                "fullStart": 1285,
                                                "fullEnd": 1302,
                                                "start": 1285,
                                                "end": 1302,
                                                "fullWidth": 17,
                                                "width": 17,
                                                "expression": {
                                                    "kind": "IdentifierName",
                                                    "fullStart": 1285,
                                                    "fullEnd": 1295,
                                                    "start": 1285,
                                                    "end": 1295,
                                                    "fullWidth": 10,
                                                    "width": 10,
                                                    "text": "__executed",
                                                    "value": "__executed",
                                                    "valueText": "__executed"
                                                },
                                                "dotToken": {
                                                    "kind": "DotToken",
                                                    "fullStart": 1295,
                                                    "fullEnd": 1296,
                                                    "start": 1295,
                                                    "end": 1296,
                                                    "fullWidth": 1,
                                                    "width": 1,
                                                    "text": ".",
                                                    "value": ".",
                                                    "valueText": "."
                                                },
                                                "name": {
                                                    "kind": "IdentifierName",
                                                    "fullStart": 1296,
                                                    "fullEnd": 1302,
                                                    "start": 1296,
                                                    "end": 1302,
                                                    "fullWidth": 6,
                                                    "width": 6,
                                                    "text": "length",
                                                    "value": "length",
                                                    "valueText": "length"
                                                }
                                            }
                                        }
                                    ],
                                    "closeParenToken": {
                                        "kind": "CloseParenToken",
                                        "fullStart": 1302,
                                        "fullEnd": 1303,
                                        "start": 1302,
                                        "end": 1303,
                                        "fullWidth": 1,
                                        "width": 1,
                                        "text": ")",
                                        "value": ")",
                                        "valueText": ")"
                                    }
                                }
                            },
                            "semicolonToken": {
                                "kind": "SemicolonToken",
                                "fullStart": 1303,
                                "fullEnd": 1305,
                                "start": 1303,
                                "end": 1304,
                                "fullWidth": 2,
                                "width": 1,
                                "text": ";",
                                "value": ";",
                                "valueText": ";",
                                "hasTrailingTrivia": true,
                                "hasTrailingNewLine": true,
                                "trailingTrivia": [
                                    {
                                        "kind": "NewLineTrivia",
                                        "text": "\n"
                                    }
                                ]
                            }
                        }
                    ],
                    "closeBraceToken": {
                        "kind": "CloseBraceToken",
                        "fullStart": 1305,
                        "fullEnd": 1307,
                        "start": 1305,
                        "end": 1306,
                        "fullWidth": 2,
                        "width": 1,
                        "text": "}",
                        "value": "}",
                        "valueText": "}",
                        "hasTrailingTrivia": true,
                        "hasTrailingNewLine": true,
                        "trailingTrivia": [
                            {
                                "kind": "NewLineTrivia",
                                "text": "\n"
                            }
                        ]
                    }
                }
            },
            {
                "kind": "IfStatement",
                "fullStart": 1307,
                "fullEnd": 1516,
                "start": 1318,
                "end": 1515,
                "fullWidth": 209,
                "width": 197,
                "ifKeyword": {
                    "kind": "IfKeyword",
                    "fullStart": 1307,
                    "fullEnd": 1321,
                    "start": 1318,
                    "end": 1320,
                    "fullWidth": 14,
                    "width": 2,
                    "text": "if",
                    "value": "if",
                    "valueText": "if",
                    "hasLeadingTrivia": true,
                    "hasLeadingComment": true,
                    "hasLeadingNewLine": true,
                    "hasTrailingTrivia": true,
                    "leadingTrivia": [
                        {
                            "kind": "NewLineTrivia",
                            "text": "\n"
                        },
                        {
                            "kind": "SingleLineCommentTrivia",
                            "text": "//CHECK#2"
                        },
                        {
                            "kind": "NewLineTrivia",
                            "text": "\n"
                        }
                    ],
                    "trailingTrivia": [
                        {
                            "kind": "WhitespaceTrivia",
                            "text": " "
                        }
                    ]
                },
                "openParenToken": {
                    "kind": "OpenParenToken",
                    "fullStart": 1321,
                    "fullEnd": 1322,
                    "start": 1321,
                    "end": 1322,
                    "fullWidth": 1,
                    "width": 1,
                    "text": "(",
                    "value": "(",
                    "valueText": "("
                },
                "condition": {
                    "kind": "NotEqualsExpression",
                    "fullStart": 1322,
                    "fullEnd": 1359,
                    "start": 1322,
                    "end": 1359,
                    "fullWidth": 37,
                    "width": 37,
                    "left": {
                        "kind": "MemberAccessExpression",
                        "fullStart": 1322,
                        "fullEnd": 1339,
                        "start": 1322,
                        "end": 1338,
                        "fullWidth": 17,
                        "width": 16,
                        "expression": {
                            "kind": "IdentifierName",
                            "fullStart": 1322,
                            "fullEnd": 1332,
                            "start": 1322,
                            "end": 1332,
                            "fullWidth": 10,
                            "width": 10,
                            "text": "__executed",
                            "value": "__executed",
                            "valueText": "__executed"
                        },
                        "dotToken": {
                            "kind": "DotToken",
                            "fullStart": 1332,
                            "fullEnd": 1333,
                            "start": 1332,
                            "end": 1333,
                            "fullWidth": 1,
                            "width": 1,
                            "text": ".",
                            "value": ".",
                            "valueText": "."
                        },
                        "name": {
                            "kind": "IdentifierName",
                            "fullStart": 1333,
                            "fullEnd": 1339,
                            "start": 1333,
                            "end": 1338,
                            "fullWidth": 6,
                            "width": 5,
                            "text": "index",
                            "value": "index",
                            "valueText": "index",
                            "hasTrailingTrivia": true,
                            "trailingTrivia": [
                                {
                                    "kind": "WhitespaceTrivia",
                                    "text": " "
                                }
                            ]
                        }
                    },
                    "operatorToken": {
                        "kind": "ExclamationEqualsEqualsToken",
                        "fullStart": 1339,
                        "fullEnd": 1343,
                        "start": 1339,
                        "end": 1342,
                        "fullWidth": 4,
                        "width": 3,
                        "text": "!==",
                        "value": "!==",
                        "valueText": "!==",
                        "hasTrailingTrivia": true,
                        "trailingTrivia": [
                            {
                                "kind": "WhitespaceTrivia",
                                "text": " "
                            }
                        ]
                    },
                    "right": {
                        "kind": "MemberAccessExpression",
                        "fullStart": 1343,
                        "fullEnd": 1359,
                        "start": 1343,
                        "end": 1359,
                        "fullWidth": 16,
                        "width": 16,
                        "expression": {
                            "kind": "IdentifierName",
                            "fullStart": 1343,
                            "fullEnd": 1353,
                            "start": 1343,
                            "end": 1353,
                            "fullWidth": 10,
                            "width": 10,
                            "text": "__expected",
                            "value": "__expected",
                            "valueText": "__expected"
                        },
                        "dotToken": {
                            "kind": "DotToken",
                            "fullStart": 1353,
                            "fullEnd": 1354,
                            "start": 1353,
                            "end": 1354,
                            "fullWidth": 1,
                            "width": 1,
                            "text": ".",
                            "value": ".",
                            "valueText": "."
                        },
                        "name": {
                            "kind": "IdentifierName",
                            "fullStart": 1354,
                            "fullEnd": 1359,
                            "start": 1354,
                            "end": 1359,
                            "fullWidth": 5,
                            "width": 5,
                            "text": "index",
                            "value": "index",
                            "valueText": "index"
                        }
                    }
                },
                "closeParenToken": {
                    "kind": "CloseParenToken",
                    "fullStart": 1359,
                    "fullEnd": 1361,
                    "start": 1359,
                    "end": 1360,
                    "fullWidth": 2,
                    "width": 1,
                    "text": ")",
                    "value": ")",
                    "valueText": ")",
                    "hasTrailingTrivia": true,
                    "trailingTrivia": [
                        {
                            "kind": "WhitespaceTrivia",
                            "text": " "
                        }
                    ]
                },
                "statement": {
                    "kind": "Block",
                    "fullStart": 1361,
                    "fullEnd": 1516,
                    "start": 1361,
                    "end": 1515,
                    "fullWidth": 155,
                    "width": 154,
                    "openBraceToken": {
                        "kind": "OpenBraceToken",
                        "fullStart": 1361,
                        "fullEnd": 1363,
                        "start": 1361,
                        "end": 1362,
                        "fullWidth": 2,
                        "width": 1,
                        "text": "{",
                        "value": "{",
                        "valueText": "{",
                        "hasTrailingTrivia": true,
                        "hasTrailingNewLine": true,
                        "trailingTrivia": [
                            {
                                "kind": "NewLineTrivia",
                                "text": "\n"
                            }
                        ]
                    },
                    "statements": [
                        {
                            "kind": "ExpressionStatement",
                            "fullStart": 1363,
                            "fullEnd": 1514,
                            "start": 1364,
                            "end": 1513,
                            "fullWidth": 151,
                            "width": 149,
                            "expression": {
                                "kind": "InvocationExpression",
                                "fullStart": 1363,
                                "fullEnd": 1512,
                                "start": 1364,
                                "end": 1512,
                                "fullWidth": 149,
                                "width": 148,
                                "expression": {
                                    "kind": "IdentifierName",
                                    "fullStart": 1363,
                                    "fullEnd": 1370,
                                    "start": 1364,
                                    "end": 1370,
                                    "fullWidth": 7,
                                    "width": 6,
                                    "text": "$ERROR",
                                    "value": "$ERROR",
                                    "valueText": "$ERROR",
                                    "hasLeadingTrivia": true,
                                    "leadingTrivia": [
                                        {
                                            "kind": "WhitespaceTrivia",
                                            "text": "\t"
                                        }
                                    ]
                                },
                                "argumentList": {
                                    "kind": "ArgumentList",
                                    "fullStart": 1370,
                                    "fullEnd": 1512,
                                    "start": 1370,
                                    "end": 1512,
                                    "fullWidth": 142,
                                    "width": 142,
                                    "openParenToken": {
                                        "kind": "OpenParenToken",
                                        "fullStart": 1370,
                                        "fullEnd": 1371,
                                        "start": 1370,
                                        "end": 1371,
                                        "fullWidth": 1,
                                        "width": 1,
                                        "text": "(",
                                        "value": "(",
                                        "valueText": "("
                                    },
                                    "arguments": [
                                        {
                                            "kind": "AddExpression",
                                            "fullStart": 1371,
                                            "fullEnd": 1511,
                                            "start": 1371,
                                            "end": 1511,
                                            "fullWidth": 140,
                                            "width": 140,
                                            "left": {
                                                "kind": "AddExpression",
                                                "fullStart": 1371,
                                                "fullEnd": 1493,
                                                "start": 1371,
                                                "end": 1492,
                                                "fullWidth": 122,
                                                "width": 121,
                                                "left": {
                                                    "kind": "AddExpression",
                                                    "fullStart": 1371,
                                                    "fullEnd": 1478,
                                                    "start": 1371,
                                                    "end": 1477,
                                                    "fullWidth": 107,
                                                    "width": 106,
                                                    "left": {
                                                        "kind": "StringLiteral",
                                                        "fullStart": 1371,
                                                        "fullEnd": 1459,
                                                        "start": 1371,
                                                        "end": 1458,
                                                        "fullWidth": 88,
                                                        "width": 87,
                                                        "text": "'#2: __executed = /<body.*>((.*\\\\n?)*?)<\\\\/body>/i.exec(__html); __executed.index === '",
                                                        "value": "#2: __executed = /<body.*>((.*\\n?)*?)<\\/body>/i.exec(__html); __executed.index === ",
                                                        "valueText": "#2: __executed = /<body.*>((.*\\n?)*?)<\\/body>/i.exec(__html); __executed.index === ",
                                                        "hasTrailingTrivia": true,
                                                        "trailingTrivia": [
                                                            {
                                                                "kind": "WhitespaceTrivia",
                                                                "text": " "
                                                            }
                                                        ]
                                                    },
                                                    "operatorToken": {
                                                        "kind": "PlusToken",
                                                        "fullStart": 1459,
                                                        "fullEnd": 1461,
                                                        "start": 1459,
                                                        "end": 1460,
                                                        "fullWidth": 2,
                                                        "width": 1,
                                                        "text": "+",
                                                        "value": "+",
                                                        "valueText": "+",
                                                        "hasTrailingTrivia": true,
                                                        "trailingTrivia": [
                                                            {
                                                                "kind": "WhitespaceTrivia",
                                                                "text": " "
                                                            }
                                                        ]
                                                    },
                                                    "right": {
                                                        "kind": "MemberAccessExpression",
                                                        "fullStart": 1461,
                                                        "fullEnd": 1478,
                                                        "start": 1461,
                                                        "end": 1477,
                                                        "fullWidth": 17,
                                                        "width": 16,
                                                        "expression": {
                                                            "kind": "IdentifierName",
                                                            "fullStart": 1461,
                                                            "fullEnd": 1471,
                                                            "start": 1461,
                                                            "end": 1471,
                                                            "fullWidth": 10,
                                                            "width": 10,
                                                            "text": "__expected",
                                                            "value": "__expected",
                                                            "valueText": "__expected"
                                                        },
                                                        "dotToken": {
                                                            "kind": "DotToken",
                                                            "fullStart": 1471,
                                                            "fullEnd": 1472,
                                                            "start": 1471,
                                                            "end": 1472,
                                                            "fullWidth": 1,
                                                            "width": 1,
                                                            "text": ".",
                                                            "value": ".",
                                                            "valueText": "."
                                                        },
                                                        "name": {
                                                            "kind": "IdentifierName",
                                                            "fullStart": 1472,
                                                            "fullEnd": 1478,
                                                            "start": 1472,
                                                            "end": 1477,
                                                            "fullWidth": 6,
                                                            "width": 5,
                                                            "text": "index",
                                                            "value": "index",
                                                            "valueText": "index",
                                                            "hasTrailingTrivia": true,
                                                            "trailingTrivia": [
                                                                {
                                                                    "kind": "WhitespaceTrivia",
                                                                    "text": " "
                                                                }
                                                            ]
                                                        }
                                                    }
                                                },
                                                "operatorToken": {
                                                    "kind": "PlusToken",
                                                    "fullStart": 1478,
                                                    "fullEnd": 1480,
                                                    "start": 1478,
                                                    "end": 1479,
                                                    "fullWidth": 2,
                                                    "width": 1,
                                                    "text": "+",
                                                    "value": "+",
                                                    "valueText": "+",
                                                    "hasTrailingTrivia": true,
                                                    "trailingTrivia": [
                                                        {
                                                            "kind": "WhitespaceTrivia",
                                                            "text": " "
                                                        }
                                                    ]
                                                },
                                                "right": {
                                                    "kind": "StringLiteral",
                                                    "fullStart": 1480,
                                                    "fullEnd": 1493,
                                                    "start": 1480,
                                                    "end": 1492,
                                                    "fullWidth": 13,
                                                    "width": 12,
                                                    "text": "'. Actual: '",
                                                    "value": ". Actual: ",
                                                    "valueText": ". Actual: ",
                                                    "hasTrailingTrivia": true,
                                                    "trailingTrivia": [
                                                        {
                                                            "kind": "WhitespaceTrivia",
                                                            "text": " "
                                                        }
                                                    ]
                                                }
                                            },
                                            "operatorToken": {
                                                "kind": "PlusToken",
                                                "fullStart": 1493,
                                                "fullEnd": 1495,
                                                "start": 1493,
                                                "end": 1494,
                                                "fullWidth": 2,
                                                "width": 1,
                                                "text": "+",
                                                "value": "+",
                                                "valueText": "+",
                                                "hasTrailingTrivia": true,
                                                "trailingTrivia": [
                                                    {
                                                        "kind": "WhitespaceTrivia",
                                                        "text": " "
                                                    }
                                                ]
                                            },
                                            "right": {
                                                "kind": "MemberAccessExpression",
                                                "fullStart": 1495,
                                                "fullEnd": 1511,
                                                "start": 1495,
                                                "end": 1511,
                                                "fullWidth": 16,
                                                "width": 16,
                                                "expression": {
                                                    "kind": "IdentifierName",
                                                    "fullStart": 1495,
                                                    "fullEnd": 1505,
                                                    "start": 1495,
                                                    "end": 1505,
                                                    "fullWidth": 10,
                                                    "width": 10,
                                                    "text": "__executed",
                                                    "value": "__executed",
                                                    "valueText": "__executed"
                                                },
                                                "dotToken": {
                                                    "kind": "DotToken",
                                                    "fullStart": 1505,
                                                    "fullEnd": 1506,
                                                    "start": 1505,
                                                    "end": 1506,
                                                    "fullWidth": 1,
                                                    "width": 1,
                                                    "text": ".",
                                                    "value": ".",
                                                    "valueText": "."
                                                },
                                                "name": {
                                                    "kind": "IdentifierName",
                                                    "fullStart": 1506,
                                                    "fullEnd": 1511,
                                                    "start": 1506,
                                                    "end": 1511,
                                                    "fullWidth": 5,
                                                    "width": 5,
                                                    "text": "index",
                                                    "value": "index",
                                                    "valueText": "index"
                                                }
                                            }
                                        }
                                    ],
                                    "closeParenToken": {
                                        "kind": "CloseParenToken",
                                        "fullStart": 1511,
                                        "fullEnd": 1512,
                                        "start": 1511,
                                        "end": 1512,
                                        "fullWidth": 1,
                                        "width": 1,
                                        "text": ")",
                                        "value": ")",
                                        "valueText": ")"
                                    }
                                }
                            },
                            "semicolonToken": {
                                "kind": "SemicolonToken",
                                "fullStart": 1512,
                                "fullEnd": 1514,
                                "start": 1512,
                                "end": 1513,
                                "fullWidth": 2,
                                "width": 1,
                                "text": ";",
                                "value": ";",
                                "valueText": ";",
                                "hasTrailingTrivia": true,
                                "hasTrailingNewLine": true,
                                "trailingTrivia": [
                                    {
                                        "kind": "NewLineTrivia",
                                        "text": "\n"
                                    }
                                ]
                            }
                        }
                    ],
                    "closeBraceToken": {
                        "kind": "CloseBraceToken",
                        "fullStart": 1514,
                        "fullEnd": 1516,
                        "start": 1514,
                        "end": 1515,
                        "fullWidth": 2,
                        "width": 1,
                        "text": "}",
                        "value": "}",
                        "valueText": "}",
                        "hasTrailingTrivia": true,
                        "hasTrailingNewLine": true,
                        "trailingTrivia": [
                            {
                                "kind": "NewLineTrivia",
                                "text": "\n"
                            }
                        ]
                    }
                }
            },
            {
                "kind": "IfStatement",
                "fullStart": 1516,
                "fullEnd": 1725,
                "start": 1527,
                "end": 1724,
                "fullWidth": 209,
                "width": 197,
                "ifKeyword": {
                    "kind": "IfKeyword",
                    "fullStart": 1516,
                    "fullEnd": 1530,
                    "start": 1527,
                    "end": 1529,
                    "fullWidth": 14,
                    "width": 2,
                    "text": "if",
                    "value": "if",
                    "valueText": "if",
                    "hasLeadingTrivia": true,
                    "hasLeadingComment": true,
                    "hasLeadingNewLine": true,
                    "hasTrailingTrivia": true,
                    "leadingTrivia": [
                        {
                            "kind": "NewLineTrivia",
                            "text": "\n"
                        },
                        {
                            "kind": "SingleLineCommentTrivia",
                            "text": "//CHECK#3"
                        },
                        {
                            "kind": "NewLineTrivia",
                            "text": "\n"
                        }
                    ],
                    "trailingTrivia": [
                        {
                            "kind": "WhitespaceTrivia",
                            "text": " "
                        }
                    ]
                },
                "openParenToken": {
                    "kind": "OpenParenToken",
                    "fullStart": 1530,
                    "fullEnd": 1531,
                    "start": 1530,
                    "end": 1531,
                    "fullWidth": 1,
                    "width": 1,
                    "text": "(",
                    "value": "(",
                    "valueText": "("
                },
                "condition": {
                    "kind": "NotEqualsExpression",
                    "fullStart": 1531,
                    "fullEnd": 1568,
                    "start": 1531,
                    "end": 1568,
                    "fullWidth": 37,
                    "width": 37,
                    "left": {
                        "kind": "MemberAccessExpression",
                        "fullStart": 1531,
                        "fullEnd": 1548,
                        "start": 1531,
                        "end": 1547,
                        "fullWidth": 17,
                        "width": 16,
                        "expression": {
                            "kind": "IdentifierName",
                            "fullStart": 1531,
                            "fullEnd": 1541,
                            "start": 1531,
                            "end": 1541,
                            "fullWidth": 10,
                            "width": 10,
                            "text": "__executed",
                            "value": "__executed",
                            "valueText": "__executed"
                        },
                        "dotToken": {
                            "kind": "DotToken",
                            "fullStart": 1541,
                            "fullEnd": 1542,
                            "start": 1541,
                            "end": 1542,
                            "fullWidth": 1,
                            "width": 1,
                            "text": ".",
                            "value": ".",
                            "valueText": "."
                        },
                        "name": {
                            "kind": "IdentifierName",
                            "fullStart": 1542,
                            "fullEnd": 1548,
                            "start": 1542,
                            "end": 1547,
                            "fullWidth": 6,
                            "width": 5,
                            "text": "input",
                            "value": "input",
                            "valueText": "input",
                            "hasTrailingTrivia": true,
                            "trailingTrivia": [
                                {
                                    "kind": "WhitespaceTrivia",
                                    "text": " "
                                }
                            ]
                        }
                    },
                    "operatorToken": {
                        "kind": "ExclamationEqualsEqualsToken",
                        "fullStart": 1548,
                        "fullEnd": 1552,
                        "start": 1548,
                        "end": 1551,
                        "fullWidth": 4,
                        "width": 3,
                        "text": "!==",
                        "value": "!==",
                        "valueText": "!==",
                        "hasTrailingTrivia": true,
                        "trailingTrivia": [
                            {
                                "kind": "WhitespaceTrivia",
                                "text": " "
                            }
                        ]
                    },
                    "right": {
                        "kind": "MemberAccessExpression",
                        "fullStart": 1552,
                        "fullEnd": 1568,
                        "start": 1552,
                        "end": 1568,
                        "fullWidth": 16,
                        "width": 16,
                        "expression": {
                            "kind": "IdentifierName",
                            "fullStart": 1552,
                            "fullEnd": 1562,
                            "start": 1552,
                            "end": 1562,
                            "fullWidth": 10,
                            "width": 10,
                            "text": "__expected",
                            "value": "__expected",
                            "valueText": "__expected"
                        },
                        "dotToken": {
                            "kind": "DotToken",
                            "fullStart": 1562,
                            "fullEnd": 1563,
                            "start": 1562,
                            "end": 1563,
                            "fullWidth": 1,
                            "width": 1,
                            "text": ".",
                            "value": ".",
                            "valueText": "."
                        },
                        "name": {
                            "kind": "IdentifierName",
                            "fullStart": 1563,
                            "fullEnd": 1568,
                            "start": 1563,
                            "end": 1568,
                            "fullWidth": 5,
                            "width": 5,
                            "text": "input",
                            "value": "input",
                            "valueText": "input"
                        }
                    }
                },
                "closeParenToken": {
                    "kind": "CloseParenToken",
                    "fullStart": 1568,
                    "fullEnd": 1570,
                    "start": 1568,
                    "end": 1569,
                    "fullWidth": 2,
                    "width": 1,
                    "text": ")",
                    "value": ")",
                    "valueText": ")",
                    "hasTrailingTrivia": true,
                    "trailingTrivia": [
                        {
                            "kind": "WhitespaceTrivia",
                            "text": " "
                        }
                    ]
                },
                "statement": {
                    "kind": "Block",
                    "fullStart": 1570,
                    "fullEnd": 1725,
                    "start": 1570,
                    "end": 1724,
                    "fullWidth": 155,
                    "width": 154,
                    "openBraceToken": {
                        "kind": "OpenBraceToken",
                        "fullStart": 1570,
                        "fullEnd": 1572,
                        "start": 1570,
                        "end": 1571,
                        "fullWidth": 2,
                        "width": 1,
                        "text": "{",
                        "value": "{",
                        "valueText": "{",
                        "hasTrailingTrivia": true,
                        "hasTrailingNewLine": true,
                        "trailingTrivia": [
                            {
                                "kind": "NewLineTrivia",
                                "text": "\n"
                            }
                        ]
                    },
                    "statements": [
                        {
                            "kind": "ExpressionStatement",
                            "fullStart": 1572,
                            "fullEnd": 1723,
                            "start": 1573,
                            "end": 1722,
                            "fullWidth": 151,
                            "width": 149,
                            "expression": {
                                "kind": "InvocationExpression",
                                "fullStart": 1572,
                                "fullEnd": 1721,
                                "start": 1573,
                                "end": 1721,
                                "fullWidth": 149,
                                "width": 148,
                                "expression": {
                                    "kind": "IdentifierName",
                                    "fullStart": 1572,
                                    "fullEnd": 1579,
                                    "start": 1573,
                                    "end": 1579,
                                    "fullWidth": 7,
                                    "width": 6,
                                    "text": "$ERROR",
                                    "value": "$ERROR",
                                    "valueText": "$ERROR",
                                    "hasLeadingTrivia": true,
                                    "leadingTrivia": [
                                        {
                                            "kind": "WhitespaceTrivia",
                                            "text": "\t"
                                        }
                                    ]
                                },
                                "argumentList": {
                                    "kind": "ArgumentList",
                                    "fullStart": 1579,
                                    "fullEnd": 1721,
                                    "start": 1579,
                                    "end": 1721,
                                    "fullWidth": 142,
                                    "width": 142,
                                    "openParenToken": {
                                        "kind": "OpenParenToken",
                                        "fullStart": 1579,
                                        "fullEnd": 1580,
                                        "start": 1579,
                                        "end": 1580,
                                        "fullWidth": 1,
                                        "width": 1,
                                        "text": "(",
                                        "value": "(",
                                        "valueText": "("
                                    },
                                    "arguments": [
                                        {
                                            "kind": "AddExpression",
                                            "fullStart": 1580,
                                            "fullEnd": 1720,
                                            "start": 1580,
                                            "end": 1720,
                                            "fullWidth": 140,
                                            "width": 140,
                                            "left": {
                                                "kind": "AddExpression",
                                                "fullStart": 1580,
                                                "fullEnd": 1702,
                                                "start": 1580,
                                                "end": 1701,
                                                "fullWidth": 122,
                                                "width": 121,
                                                "left": {
                                                    "kind": "AddExpression",
                                                    "fullStart": 1580,
                                                    "fullEnd": 1687,
                                                    "start": 1580,
                                                    "end": 1686,
                                                    "fullWidth": 107,
                                                    "width": 106,
                                                    "left": {
                                                        "kind": "StringLiteral",
                                                        "fullStart": 1580,
                                                        "fullEnd": 1668,
                                                        "start": 1580,
                                                        "end": 1667,
                                                        "fullWidth": 88,
                                                        "width": 87,
                                                        "text": "'#3: __executed = /<body.*>((.*\\\\n?)*?)<\\\\/body>/i.exec(__html); __executed.input === '",
                                                        "value": "#3: __executed = /<body.*>((.*\\n?)*?)<\\/body>/i.exec(__html); __executed.input === ",
                                                        "valueText": "#3: __executed = /<body.*>((.*\\n?)*?)<\\/body>/i.exec(__html); __executed.input === ",
                                                        "hasTrailingTrivia": true,
                                                        "trailingTrivia": [
                                                            {
                                                                "kind": "WhitespaceTrivia",
                                                                "text": " "
                                                            }
                                                        ]
                                                    },
                                                    "operatorToken": {
                                                        "kind": "PlusToken",
                                                        "fullStart": 1668,
                                                        "fullEnd": 1670,
                                                        "start": 1668,
                                                        "end": 1669,
                                                        "fullWidth": 2,
                                                        "width": 1,
                                                        "text": "+",
                                                        "value": "+",
                                                        "valueText": "+",
                                                        "hasTrailingTrivia": true,
                                                        "trailingTrivia": [
                                                            {
                                                                "kind": "WhitespaceTrivia",
                                                                "text": " "
                                                            }
                                                        ]
                                                    },
                                                    "right": {
                                                        "kind": "MemberAccessExpression",
                                                        "fullStart": 1670,
                                                        "fullEnd": 1687,
                                                        "start": 1670,
                                                        "end": 1686,
                                                        "fullWidth": 17,
                                                        "width": 16,
                                                        "expression": {
                                                            "kind": "IdentifierName",
                                                            "fullStart": 1670,
                                                            "fullEnd": 1680,
                                                            "start": 1670,
                                                            "end": 1680,
                                                            "fullWidth": 10,
                                                            "width": 10,
                                                            "text": "__expected",
                                                            "value": "__expected",
                                                            "valueText": "__expected"
                                                        },
                                                        "dotToken": {
                                                            "kind": "DotToken",
                                                            "fullStart": 1680,
                                                            "fullEnd": 1681,
                                                            "start": 1680,
                                                            "end": 1681,
                                                            "fullWidth": 1,
                                                            "width": 1,
                                                            "text": ".",
                                                            "value": ".",
                                                            "valueText": "."
                                                        },
                                                        "name": {
                                                            "kind": "IdentifierName",
                                                            "fullStart": 1681,
                                                            "fullEnd": 1687,
                                                            "start": 1681,
                                                            "end": 1686,
                                                            "fullWidth": 6,
                                                            "width": 5,
                                                            "text": "input",
                                                            "value": "input",
                                                            "valueText": "input",
                                                            "hasTrailingTrivia": true,
                                                            "trailingTrivia": [
                                                                {
                                                                    "kind": "WhitespaceTrivia",
                                                                    "text": " "
                                                                }
                                                            ]
                                                        }
                                                    }
                                                },
                                                "operatorToken": {
                                                    "kind": "PlusToken",
                                                    "fullStart": 1687,
                                                    "fullEnd": 1689,
                                                    "start": 1687,
                                                    "end": 1688,
                                                    "fullWidth": 2,
                                                    "width": 1,
                                                    "text": "+",
                                                    "value": "+",
                                                    "valueText": "+",
                                                    "hasTrailingTrivia": true,
                                                    "trailingTrivia": [
                                                        {
                                                            "kind": "WhitespaceTrivia",
                                                            "text": " "
                                                        }
                                                    ]
                                                },
                                                "right": {
                                                    "kind": "StringLiteral",
                                                    "fullStart": 1689,
                                                    "fullEnd": 1702,
                                                    "start": 1689,
                                                    "end": 1701,
                                                    "fullWidth": 13,
                                                    "width": 12,
                                                    "text": "'. Actual: '",
                                                    "value": ". Actual: ",
                                                    "valueText": ". Actual: ",
                                                    "hasTrailingTrivia": true,
                                                    "trailingTrivia": [
                                                        {
                                                            "kind": "WhitespaceTrivia",
                                                            "text": " "
                                                        }
                                                    ]
                                                }
                                            },
                                            "operatorToken": {
                                                "kind": "PlusToken",
                                                "fullStart": 1702,
                                                "fullEnd": 1704,
                                                "start": 1702,
                                                "end": 1703,
                                                "fullWidth": 2,
                                                "width": 1,
                                                "text": "+",
                                                "value": "+",
                                                "valueText": "+",
                                                "hasTrailingTrivia": true,
                                                "trailingTrivia": [
                                                    {
                                                        "kind": "WhitespaceTrivia",
                                                        "text": " "
                                                    }
                                                ]
                                            },
                                            "right": {
                                                "kind": "MemberAccessExpression",
                                                "fullStart": 1704,
                                                "fullEnd": 1720,
                                                "start": 1704,
                                                "end": 1720,
                                                "fullWidth": 16,
                                                "width": 16,
                                                "expression": {
                                                    "kind": "IdentifierName",
                                                    "fullStart": 1704,
                                                    "fullEnd": 1714,
                                                    "start": 1704,
                                                    "end": 1714,
                                                    "fullWidth": 10,
                                                    "width": 10,
                                                    "text": "__executed",
                                                    "value": "__executed",
                                                    "valueText": "__executed"
                                                },
                                                "dotToken": {
                                                    "kind": "DotToken",
                                                    "fullStart": 1714,
                                                    "fullEnd": 1715,
                                                    "start": 1714,
                                                    "end": 1715,
                                                    "fullWidth": 1,
                                                    "width": 1,
                                                    "text": ".",
                                                    "value": ".",
                                                    "valueText": "."
                                                },
                                                "name": {
                                                    "kind": "IdentifierName",
                                                    "fullStart": 1715,
                                                    "fullEnd": 1720,
                                                    "start": 1715,
                                                    "end": 1720,
                                                    "fullWidth": 5,
                                                    "width": 5,
                                                    "text": "input",
                                                    "value": "input",
                                                    "valueText": "input"
                                                }
                                            }
                                        }
                                    ],
                                    "closeParenToken": {
                                        "kind": "CloseParenToken",
                                        "fullStart": 1720,
                                        "fullEnd": 1721,
                                        "start": 1720,
                                        "end": 1721,
                                        "fullWidth": 1,
                                        "width": 1,
                                        "text": ")",
                                        "value": ")",
                                        "valueText": ")"
                                    }
                                }
                            },
                            "semicolonToken": {
                                "kind": "SemicolonToken",
                                "fullStart": 1721,
                                "fullEnd": 1723,
                                "start": 1721,
                                "end": 1722,
                                "fullWidth": 2,
                                "width": 1,
                                "text": ";",
                                "value": ";",
                                "valueText": ";",
                                "hasTrailingTrivia": true,
                                "hasTrailingNewLine": true,
                                "trailingTrivia": [
                                    {
                                        "kind": "NewLineTrivia",
                                        "text": "\n"
                                    }
                                ]
                            }
                        }
                    ],
                    "closeBraceToken": {
                        "kind": "CloseBraceToken",
                        "fullStart": 1723,
                        "fullEnd": 1725,
                        "start": 1723,
                        "end": 1724,
                        "fullWidth": 2,
                        "width": 1,
                        "text": "}",
                        "value": "}",
                        "valueText": "}",
                        "hasTrailingTrivia": true,
                        "hasTrailingNewLine": true,
                        "trailingTrivia": [
                            {
                                "kind": "NewLineTrivia",
                                "text": "\n"
                            }
                        ]
                    }
                }
            },
            {
                "kind": "ForStatement",
                "fullStart": 1725,
                "fullEnd": 2005,
                "start": 1736,
                "end": 2004,
                "fullWidth": 280,
                "width": 268,
                "forKeyword": {
                    "kind": "ForKeyword",
                    "fullStart": 1725,
                    "fullEnd": 1739,
                    "start": 1736,
                    "end": 1739,
                    "fullWidth": 14,
                    "width": 3,
                    "text": "for",
                    "value": "for",
                    "valueText": "for",
                    "hasLeadingTrivia": true,
                    "hasLeadingComment": true,
                    "hasLeadingNewLine": true,
                    "leadingTrivia": [
                        {
                            "kind": "NewLineTrivia",
                            "text": "\n"
                        },
                        {
                            "kind": "SingleLineCommentTrivia",
                            "text": "//CHECK#4"
                        },
                        {
                            "kind": "NewLineTrivia",
                            "text": "\n"
                        }
                    ]
                },
                "openParenToken": {
                    "kind": "OpenParenToken",
                    "fullStart": 1739,
                    "fullEnd": 1740,
                    "start": 1739,
                    "end": 1740,
                    "fullWidth": 1,
                    "width": 1,
                    "text": "(",
                    "value": "(",
                    "valueText": "("
                },
                "variableDeclaration": {
                    "kind": "VariableDeclaration",
                    "fullStart": 1740,
                    "fullEnd": 1751,
                    "start": 1740,
                    "end": 1751,
                    "fullWidth": 11,
                    "width": 11,
                    "varKeyword": {
                        "kind": "VarKeyword",
                        "fullStart": 1740,
                        "fullEnd": 1744,
                        "start": 1740,
                        "end": 1743,
                        "fullWidth": 4,
                        "width": 3,
                        "text": "var",
                        "value": "var",
                        "valueText": "var",
                        "hasTrailingTrivia": true,
                        "trailingTrivia": [
                            {
                                "kind": "WhitespaceTrivia",
                                "text": " "
                            }
                        ]
                    },
                    "variableDeclarators": [
                        {
                            "kind": "VariableDeclarator",
                            "fullStart": 1744,
                            "fullEnd": 1751,
                            "start": 1744,
                            "end": 1751,
                            "fullWidth": 7,
<<<<<<< HEAD
                            "width": 7,
                            "identifier": {
=======
                            "propertyName": {
>>>>>>> 85e84683
                                "kind": "IdentifierName",
                                "fullStart": 1744,
                                "fullEnd": 1749,
                                "start": 1744,
                                "end": 1749,
                                "fullWidth": 5,
                                "width": 5,
                                "text": "index",
                                "value": "index",
                                "valueText": "index"
                            },
                            "equalsValueClause": {
                                "kind": "EqualsValueClause",
                                "fullStart": 1749,
                                "fullEnd": 1751,
                                "start": 1749,
                                "end": 1751,
                                "fullWidth": 2,
                                "width": 2,
                                "equalsToken": {
                                    "kind": "EqualsToken",
                                    "fullStart": 1749,
                                    "fullEnd": 1750,
                                    "start": 1749,
                                    "end": 1750,
                                    "fullWidth": 1,
                                    "width": 1,
                                    "text": "=",
                                    "value": "=",
                                    "valueText": "="
                                },
                                "value": {
                                    "kind": "NumericLiteral",
                                    "fullStart": 1750,
                                    "fullEnd": 1751,
                                    "start": 1750,
                                    "end": 1751,
                                    "fullWidth": 1,
                                    "width": 1,
                                    "text": "0",
                                    "value": 0,
                                    "valueText": "0"
                                }
                            }
                        }
                    ]
                },
                "firstSemicolonToken": {
                    "kind": "SemicolonToken",
                    "fullStart": 1751,
                    "fullEnd": 1753,
                    "start": 1751,
                    "end": 1752,
                    "fullWidth": 2,
                    "width": 1,
                    "text": ";",
                    "value": ";",
                    "valueText": ";",
                    "hasTrailingTrivia": true,
                    "trailingTrivia": [
                        {
                            "kind": "WhitespaceTrivia",
                            "text": " "
                        }
                    ]
                },
                "condition": {
                    "kind": "LessThanExpression",
                    "fullStart": 1753,
                    "fullEnd": 1776,
                    "start": 1753,
                    "end": 1776,
                    "fullWidth": 23,
                    "width": 23,
                    "left": {
                        "kind": "IdentifierName",
                        "fullStart": 1753,
                        "fullEnd": 1758,
                        "start": 1753,
                        "end": 1758,
                        "fullWidth": 5,
                        "width": 5,
                        "text": "index",
                        "value": "index",
                        "valueText": "index"
                    },
                    "operatorToken": {
                        "kind": "LessThanToken",
                        "fullStart": 1758,
                        "fullEnd": 1759,
                        "start": 1758,
                        "end": 1759,
                        "fullWidth": 1,
                        "width": 1,
                        "text": "<",
                        "value": "<",
                        "valueText": "<"
                    },
                    "right": {
                        "kind": "MemberAccessExpression",
                        "fullStart": 1759,
                        "fullEnd": 1776,
                        "start": 1759,
                        "end": 1776,
                        "fullWidth": 17,
                        "width": 17,
                        "expression": {
                            "kind": "IdentifierName",
                            "fullStart": 1759,
                            "fullEnd": 1769,
                            "start": 1759,
                            "end": 1769,
                            "fullWidth": 10,
                            "width": 10,
                            "text": "__expected",
                            "value": "__expected",
                            "valueText": "__expected"
                        },
                        "dotToken": {
                            "kind": "DotToken",
                            "fullStart": 1769,
                            "fullEnd": 1770,
                            "start": 1769,
                            "end": 1770,
                            "fullWidth": 1,
                            "width": 1,
                            "text": ".",
                            "value": ".",
                            "valueText": "."
                        },
                        "name": {
                            "kind": "IdentifierName",
                            "fullStart": 1770,
                            "fullEnd": 1776,
                            "start": 1770,
                            "end": 1776,
                            "fullWidth": 6,
                            "width": 6,
                            "text": "length",
                            "value": "length",
                            "valueText": "length"
                        }
                    }
                },
                "secondSemicolonToken": {
                    "kind": "SemicolonToken",
                    "fullStart": 1776,
                    "fullEnd": 1778,
                    "start": 1776,
                    "end": 1777,
                    "fullWidth": 2,
                    "width": 1,
                    "text": ";",
                    "value": ";",
                    "valueText": ";",
                    "hasTrailingTrivia": true,
                    "trailingTrivia": [
                        {
                            "kind": "WhitespaceTrivia",
                            "text": " "
                        }
                    ]
                },
                "incrementor": {
                    "kind": "PostIncrementExpression",
                    "fullStart": 1778,
                    "fullEnd": 1785,
                    "start": 1778,
                    "end": 1785,
                    "fullWidth": 7,
                    "width": 7,
                    "operand": {
                        "kind": "IdentifierName",
                        "fullStart": 1778,
                        "fullEnd": 1783,
                        "start": 1778,
                        "end": 1783,
                        "fullWidth": 5,
                        "width": 5,
                        "text": "index",
                        "value": "index",
                        "valueText": "index"
                    },
                    "operatorToken": {
                        "kind": "PlusPlusToken",
                        "fullStart": 1783,
                        "fullEnd": 1785,
                        "start": 1783,
                        "end": 1785,
                        "fullWidth": 2,
                        "width": 2,
                        "text": "++",
                        "value": "++",
                        "valueText": "++"
                    }
                },
                "closeParenToken": {
                    "kind": "CloseParenToken",
                    "fullStart": 1785,
                    "fullEnd": 1787,
                    "start": 1785,
                    "end": 1786,
                    "fullWidth": 2,
                    "width": 1,
                    "text": ")",
                    "value": ")",
                    "valueText": ")",
                    "hasTrailingTrivia": true,
                    "trailingTrivia": [
                        {
                            "kind": "WhitespaceTrivia",
                            "text": " "
                        }
                    ]
                },
                "statement": {
                    "kind": "Block",
                    "fullStart": 1787,
                    "fullEnd": 2005,
                    "start": 1787,
                    "end": 2004,
                    "fullWidth": 218,
                    "width": 217,
                    "openBraceToken": {
                        "kind": "OpenBraceToken",
                        "fullStart": 1787,
                        "fullEnd": 1789,
                        "start": 1787,
                        "end": 1788,
                        "fullWidth": 2,
                        "width": 1,
                        "text": "{",
                        "value": "{",
                        "valueText": "{",
                        "hasTrailingTrivia": true,
                        "hasTrailingNewLine": true,
                        "trailingTrivia": [
                            {
                                "kind": "NewLineTrivia",
                                "text": "\n"
                            }
                        ]
                    },
                    "statements": [
                        {
                            "kind": "IfStatement",
                            "fullStart": 1789,
                            "fullEnd": 2003,
                            "start": 1790,
                            "end": 2002,
                            "fullWidth": 214,
                            "width": 212,
                            "ifKeyword": {
                                "kind": "IfKeyword",
                                "fullStart": 1789,
                                "fullEnd": 1793,
                                "start": 1790,
                                "end": 1792,
                                "fullWidth": 4,
                                "width": 2,
                                "text": "if",
                                "value": "if",
                                "valueText": "if",
                                "hasLeadingTrivia": true,
                                "hasTrailingTrivia": true,
                                "leadingTrivia": [
                                    {
                                        "kind": "WhitespaceTrivia",
                                        "text": "\t"
                                    }
                                ],
                                "trailingTrivia": [
                                    {
                                        "kind": "WhitespaceTrivia",
                                        "text": " "
                                    }
                                ]
                            },
                            "openParenToken": {
                                "kind": "OpenParenToken",
                                "fullStart": 1793,
                                "fullEnd": 1794,
                                "start": 1793,
                                "end": 1794,
                                "fullWidth": 1,
                                "width": 1,
                                "text": "(",
                                "value": "(",
                                "valueText": "("
                            },
                            "condition": {
                                "kind": "NotEqualsExpression",
                                "fullStart": 1794,
                                "fullEnd": 1833,
                                "start": 1794,
                                "end": 1833,
                                "fullWidth": 39,
                                "width": 39,
                                "left": {
                                    "kind": "ElementAccessExpression",
                                    "fullStart": 1794,
                                    "fullEnd": 1812,
                                    "start": 1794,
                                    "end": 1811,
                                    "fullWidth": 18,
                                    "width": 17,
                                    "expression": {
                                        "kind": "IdentifierName",
                                        "fullStart": 1794,
                                        "fullEnd": 1804,
                                        "start": 1794,
                                        "end": 1804,
                                        "fullWidth": 10,
                                        "width": 10,
                                        "text": "__executed",
                                        "value": "__executed",
                                        "valueText": "__executed"
                                    },
                                    "openBracketToken": {
                                        "kind": "OpenBracketToken",
                                        "fullStart": 1804,
                                        "fullEnd": 1805,
                                        "start": 1804,
                                        "end": 1805,
                                        "fullWidth": 1,
                                        "width": 1,
                                        "text": "[",
                                        "value": "[",
                                        "valueText": "["
                                    },
                                    "argumentExpression": {
                                        "kind": "IdentifierName",
                                        "fullStart": 1805,
                                        "fullEnd": 1810,
                                        "start": 1805,
                                        "end": 1810,
                                        "fullWidth": 5,
                                        "width": 5,
                                        "text": "index",
                                        "value": "index",
                                        "valueText": "index"
                                    },
                                    "closeBracketToken": {
                                        "kind": "CloseBracketToken",
                                        "fullStart": 1810,
                                        "fullEnd": 1812,
                                        "start": 1810,
                                        "end": 1811,
                                        "fullWidth": 2,
                                        "width": 1,
                                        "text": "]",
                                        "value": "]",
                                        "valueText": "]",
                                        "hasTrailingTrivia": true,
                                        "trailingTrivia": [
                                            {
                                                "kind": "WhitespaceTrivia",
                                                "text": " "
                                            }
                                        ]
                                    }
                                },
                                "operatorToken": {
                                    "kind": "ExclamationEqualsEqualsToken",
                                    "fullStart": 1812,
                                    "fullEnd": 1816,
                                    "start": 1812,
                                    "end": 1815,
                                    "fullWidth": 4,
                                    "width": 3,
                                    "text": "!==",
                                    "value": "!==",
                                    "valueText": "!==",
                                    "hasTrailingTrivia": true,
                                    "trailingTrivia": [
                                        {
                                            "kind": "WhitespaceTrivia",
                                            "text": " "
                                        }
                                    ]
                                },
                                "right": {
                                    "kind": "ElementAccessExpression",
                                    "fullStart": 1816,
                                    "fullEnd": 1833,
                                    "start": 1816,
                                    "end": 1833,
                                    "fullWidth": 17,
                                    "width": 17,
                                    "expression": {
                                        "kind": "IdentifierName",
                                        "fullStart": 1816,
                                        "fullEnd": 1826,
                                        "start": 1816,
                                        "end": 1826,
                                        "fullWidth": 10,
                                        "width": 10,
                                        "text": "__expected",
                                        "value": "__expected",
                                        "valueText": "__expected"
                                    },
                                    "openBracketToken": {
                                        "kind": "OpenBracketToken",
                                        "fullStart": 1826,
                                        "fullEnd": 1827,
                                        "start": 1826,
                                        "end": 1827,
                                        "fullWidth": 1,
                                        "width": 1,
                                        "text": "[",
                                        "value": "[",
                                        "valueText": "["
                                    },
                                    "argumentExpression": {
                                        "kind": "IdentifierName",
                                        "fullStart": 1827,
                                        "fullEnd": 1832,
                                        "start": 1827,
                                        "end": 1832,
                                        "fullWidth": 5,
                                        "width": 5,
                                        "text": "index",
                                        "value": "index",
                                        "valueText": "index"
                                    },
                                    "closeBracketToken": {
                                        "kind": "CloseBracketToken",
                                        "fullStart": 1832,
                                        "fullEnd": 1833,
                                        "start": 1832,
                                        "end": 1833,
                                        "fullWidth": 1,
                                        "width": 1,
                                        "text": "]",
                                        "value": "]",
                                        "valueText": "]"
                                    }
                                }
                            },
                            "closeParenToken": {
                                "kind": "CloseParenToken",
                                "fullStart": 1833,
                                "fullEnd": 1835,
                                "start": 1833,
                                "end": 1834,
                                "fullWidth": 2,
                                "width": 1,
                                "text": ")",
                                "value": ")",
                                "valueText": ")",
                                "hasTrailingTrivia": true,
                                "trailingTrivia": [
                                    {
                                        "kind": "WhitespaceTrivia",
                                        "text": " "
                                    }
                                ]
                            },
                            "statement": {
                                "kind": "Block",
                                "fullStart": 1835,
                                "fullEnd": 2003,
                                "start": 1835,
                                "end": 2002,
                                "fullWidth": 168,
                                "width": 167,
                                "openBraceToken": {
                                    "kind": "OpenBraceToken",
                                    "fullStart": 1835,
                                    "fullEnd": 1837,
                                    "start": 1835,
                                    "end": 1836,
                                    "fullWidth": 2,
                                    "width": 1,
                                    "text": "{",
                                    "value": "{",
                                    "valueText": "{",
                                    "hasTrailingTrivia": true,
                                    "hasTrailingNewLine": true,
                                    "trailingTrivia": [
                                        {
                                            "kind": "NewLineTrivia",
                                            "text": "\n"
                                        }
                                    ]
                                },
                                "statements": [
                                    {
                                        "kind": "ExpressionStatement",
                                        "fullStart": 1837,
                                        "fullEnd": 2000,
                                        "start": 1839,
                                        "end": 1999,
                                        "fullWidth": 163,
                                        "width": 160,
                                        "expression": {
                                            "kind": "InvocationExpression",
                                            "fullStart": 1837,
                                            "fullEnd": 1998,
                                            "start": 1839,
                                            "end": 1998,
                                            "fullWidth": 161,
                                            "width": 159,
                                            "expression": {
                                                "kind": "IdentifierName",
                                                "fullStart": 1837,
                                                "fullEnd": 1845,
                                                "start": 1839,
                                                "end": 1845,
                                                "fullWidth": 8,
                                                "width": 6,
                                                "text": "$ERROR",
                                                "value": "$ERROR",
                                                "valueText": "$ERROR",
                                                "hasLeadingTrivia": true,
                                                "leadingTrivia": [
                                                    {
                                                        "kind": "WhitespaceTrivia",
                                                        "text": "\t\t"
                                                    }
                                                ]
                                            },
                                            "argumentList": {
                                                "kind": "ArgumentList",
                                                "fullStart": 1845,
                                                "fullEnd": 1998,
                                                "start": 1845,
                                                "end": 1998,
                                                "fullWidth": 153,
                                                "width": 153,
                                                "openParenToken": {
                                                    "kind": "OpenParenToken",
                                                    "fullStart": 1845,
                                                    "fullEnd": 1846,
                                                    "start": 1845,
                                                    "end": 1846,
                                                    "fullWidth": 1,
                                                    "width": 1,
                                                    "text": "(",
                                                    "value": "(",
                                                    "valueText": "("
                                                },
                                                "arguments": [
                                                    {
                                                        "kind": "AddExpression",
                                                        "fullStart": 1846,
                                                        "fullEnd": 1997,
                                                        "start": 1846,
                                                        "end": 1997,
                                                        "fullWidth": 151,
                                                        "width": 151,
                                                        "left": {
                                                            "kind": "AddExpression",
                                                            "fullStart": 1846,
                                                            "fullEnd": 1978,
                                                            "start": 1846,
                                                            "end": 1977,
                                                            "fullWidth": 132,
                                                            "width": 131,
                                                            "left": {
                                                                "kind": "AddExpression",
                                                                "fullStart": 1846,
                                                                "fullEnd": 1963,
                                                                "start": 1846,
                                                                "end": 1962,
                                                                "fullWidth": 117,
                                                                "width": 116,
                                                                "left": {
                                                                    "kind": "AddExpression",
                                                                    "fullStart": 1846,
                                                                    "fullEnd": 1943,
                                                                    "start": 1846,
                                                                    "end": 1942,
                                                                    "fullWidth": 97,
                                                                    "width": 96,
                                                                    "left": {
                                                                        "kind": "AddExpression",
                                                                        "fullStart": 1846,
                                                                        "fullEnd": 1932,
                                                                        "start": 1846,
                                                                        "end": 1931,
                                                                        "fullWidth": 86,
                                                                        "width": 85,
                                                                        "left": {
                                                                            "kind": "StringLiteral",
                                                                            "fullStart": 1846,
                                                                            "fullEnd": 1924,
                                                                            "start": 1846,
                                                                            "end": 1923,
                                                                            "fullWidth": 78,
                                                                            "width": 77,
                                                                            "text": "'#4: __executed = /<body.*>((.*\\\\n?)*?)<\\\\/body>/i.exec(__html); __executed['",
                                                                            "value": "#4: __executed = /<body.*>((.*\\n?)*?)<\\/body>/i.exec(__html); __executed[",
                                                                            "valueText": "#4: __executed = /<body.*>((.*\\n?)*?)<\\/body>/i.exec(__html); __executed[",
                                                                            "hasTrailingTrivia": true,
                                                                            "trailingTrivia": [
                                                                                {
                                                                                    "kind": "WhitespaceTrivia",
                                                                                    "text": " "
                                                                                }
                                                                            ]
                                                                        },
                                                                        "operatorToken": {
                                                                            "kind": "PlusToken",
                                                                            "fullStart": 1924,
                                                                            "fullEnd": 1926,
                                                                            "start": 1924,
                                                                            "end": 1925,
                                                                            "fullWidth": 2,
                                                                            "width": 1,
                                                                            "text": "+",
                                                                            "value": "+",
                                                                            "valueText": "+",
                                                                            "hasTrailingTrivia": true,
                                                                            "trailingTrivia": [
                                                                                {
                                                                                    "kind": "WhitespaceTrivia",
                                                                                    "text": " "
                                                                                }
                                                                            ]
                                                                        },
                                                                        "right": {
                                                                            "kind": "IdentifierName",
                                                                            "fullStart": 1926,
                                                                            "fullEnd": 1932,
                                                                            "start": 1926,
                                                                            "end": 1931,
                                                                            "fullWidth": 6,
                                                                            "width": 5,
                                                                            "text": "index",
                                                                            "value": "index",
                                                                            "valueText": "index",
                                                                            "hasTrailingTrivia": true,
                                                                            "trailingTrivia": [
                                                                                {
                                                                                    "kind": "WhitespaceTrivia",
                                                                                    "text": " "
                                                                                }
                                                                            ]
                                                                        }
                                                                    },
                                                                    "operatorToken": {
                                                                        "kind": "PlusToken",
                                                                        "fullStart": 1932,
                                                                        "fullEnd": 1934,
                                                                        "start": 1932,
                                                                        "end": 1933,
                                                                        "fullWidth": 2,
                                                                        "width": 1,
                                                                        "text": "+",
                                                                        "value": "+",
                                                                        "valueText": "+",
                                                                        "hasTrailingTrivia": true,
                                                                        "trailingTrivia": [
                                                                            {
                                                                                "kind": "WhitespaceTrivia",
                                                                                "text": " "
                                                                            }
                                                                        ]
                                                                    },
                                                                    "right": {
                                                                        "kind": "StringLiteral",
                                                                        "fullStart": 1934,
                                                                        "fullEnd": 1943,
                                                                        "start": 1934,
                                                                        "end": 1942,
                                                                        "fullWidth": 9,
                                                                        "width": 8,
                                                                        "text": "'] === '",
                                                                        "value": "] === ",
                                                                        "valueText": "] === ",
                                                                        "hasTrailingTrivia": true,
                                                                        "trailingTrivia": [
                                                                            {
                                                                                "kind": "WhitespaceTrivia",
                                                                                "text": " "
                                                                            }
                                                                        ]
                                                                    }
                                                                },
                                                                "operatorToken": {
                                                                    "kind": "PlusToken",
                                                                    "fullStart": 1943,
                                                                    "fullEnd": 1945,
                                                                    "start": 1943,
                                                                    "end": 1944,
                                                                    "fullWidth": 2,
                                                                    "width": 1,
                                                                    "text": "+",
                                                                    "value": "+",
                                                                    "valueText": "+",
                                                                    "hasTrailingTrivia": true,
                                                                    "trailingTrivia": [
                                                                        {
                                                                            "kind": "WhitespaceTrivia",
                                                                            "text": " "
                                                                        }
                                                                    ]
                                                                },
                                                                "right": {
                                                                    "kind": "ElementAccessExpression",
                                                                    "fullStart": 1945,
                                                                    "fullEnd": 1963,
                                                                    "start": 1945,
                                                                    "end": 1962,
                                                                    "fullWidth": 18,
                                                                    "width": 17,
                                                                    "expression": {
                                                                        "kind": "IdentifierName",
                                                                        "fullStart": 1945,
                                                                        "fullEnd": 1955,
                                                                        "start": 1945,
                                                                        "end": 1955,
                                                                        "fullWidth": 10,
                                                                        "width": 10,
                                                                        "text": "__expected",
                                                                        "value": "__expected",
                                                                        "valueText": "__expected"
                                                                    },
                                                                    "openBracketToken": {
                                                                        "kind": "OpenBracketToken",
                                                                        "fullStart": 1955,
                                                                        "fullEnd": 1956,
                                                                        "start": 1955,
                                                                        "end": 1956,
                                                                        "fullWidth": 1,
                                                                        "width": 1,
                                                                        "text": "[",
                                                                        "value": "[",
                                                                        "valueText": "["
                                                                    },
                                                                    "argumentExpression": {
                                                                        "kind": "IdentifierName",
                                                                        "fullStart": 1956,
                                                                        "fullEnd": 1961,
                                                                        "start": 1956,
                                                                        "end": 1961,
                                                                        "fullWidth": 5,
                                                                        "width": 5,
                                                                        "text": "index",
                                                                        "value": "index",
                                                                        "valueText": "index"
                                                                    },
                                                                    "closeBracketToken": {
                                                                        "kind": "CloseBracketToken",
                                                                        "fullStart": 1961,
                                                                        "fullEnd": 1963,
                                                                        "start": 1961,
                                                                        "end": 1962,
                                                                        "fullWidth": 2,
                                                                        "width": 1,
                                                                        "text": "]",
                                                                        "value": "]",
                                                                        "valueText": "]",
                                                                        "hasTrailingTrivia": true,
                                                                        "trailingTrivia": [
                                                                            {
                                                                                "kind": "WhitespaceTrivia",
                                                                                "text": " "
                                                                            }
                                                                        ]
                                                                    }
                                                                }
                                                            },
                                                            "operatorToken": {
                                                                "kind": "PlusToken",
                                                                "fullStart": 1963,
                                                                "fullEnd": 1965,
                                                                "start": 1963,
                                                                "end": 1964,
                                                                "fullWidth": 2,
                                                                "width": 1,
                                                                "text": "+",
                                                                "value": "+",
                                                                "valueText": "+",
                                                                "hasTrailingTrivia": true,
                                                                "trailingTrivia": [
                                                                    {
                                                                        "kind": "WhitespaceTrivia",
                                                                        "text": " "
                                                                    }
                                                                ]
                                                            },
                                                            "right": {
                                                                "kind": "StringLiteral",
                                                                "fullStart": 1965,
                                                                "fullEnd": 1978,
                                                                "start": 1965,
                                                                "end": 1977,
                                                                "fullWidth": 13,
                                                                "width": 12,
                                                                "text": "'. Actual: '",
                                                                "value": ". Actual: ",
                                                                "valueText": ". Actual: ",
                                                                "hasTrailingTrivia": true,
                                                                "trailingTrivia": [
                                                                    {
                                                                        "kind": "WhitespaceTrivia",
                                                                        "text": " "
                                                                    }
                                                                ]
                                                            }
                                                        },
                                                        "operatorToken": {
                                                            "kind": "PlusToken",
                                                            "fullStart": 1978,
                                                            "fullEnd": 1980,
                                                            "start": 1978,
                                                            "end": 1979,
                                                            "fullWidth": 2,
                                                            "width": 1,
                                                            "text": "+",
                                                            "value": "+",
                                                            "valueText": "+",
                                                            "hasTrailingTrivia": true,
                                                            "trailingTrivia": [
                                                                {
                                                                    "kind": "WhitespaceTrivia",
                                                                    "text": " "
                                                                }
                                                            ]
                                                        },
                                                        "right": {
                                                            "kind": "ElementAccessExpression",
                                                            "fullStart": 1980,
                                                            "fullEnd": 1997,
                                                            "start": 1980,
                                                            "end": 1997,
                                                            "fullWidth": 17,
                                                            "width": 17,
                                                            "expression": {
                                                                "kind": "IdentifierName",
                                                                "fullStart": 1980,
                                                                "fullEnd": 1990,
                                                                "start": 1980,
                                                                "end": 1990,
                                                                "fullWidth": 10,
                                                                "width": 10,
                                                                "text": "__executed",
                                                                "value": "__executed",
                                                                "valueText": "__executed"
                                                            },
                                                            "openBracketToken": {
                                                                "kind": "OpenBracketToken",
                                                                "fullStart": 1990,
                                                                "fullEnd": 1991,
                                                                "start": 1990,
                                                                "end": 1991,
                                                                "fullWidth": 1,
                                                                "width": 1,
                                                                "text": "[",
                                                                "value": "[",
                                                                "valueText": "["
                                                            },
                                                            "argumentExpression": {
                                                                "kind": "IdentifierName",
                                                                "fullStart": 1991,
                                                                "fullEnd": 1996,
                                                                "start": 1991,
                                                                "end": 1996,
                                                                "fullWidth": 5,
                                                                "width": 5,
                                                                "text": "index",
                                                                "value": "index",
                                                                "valueText": "index"
                                                            },
                                                            "closeBracketToken": {
                                                                "kind": "CloseBracketToken",
                                                                "fullStart": 1996,
                                                                "fullEnd": 1997,
                                                                "start": 1996,
                                                                "end": 1997,
                                                                "fullWidth": 1,
                                                                "width": 1,
                                                                "text": "]",
                                                                "value": "]",
                                                                "valueText": "]"
                                                            }
                                                        }
                                                    }
                                                ],
                                                "closeParenToken": {
                                                    "kind": "CloseParenToken",
                                                    "fullStart": 1997,
                                                    "fullEnd": 1998,
                                                    "start": 1997,
                                                    "end": 1998,
                                                    "fullWidth": 1,
                                                    "width": 1,
                                                    "text": ")",
                                                    "value": ")",
                                                    "valueText": ")"
                                                }
                                            }
                                        },
                                        "semicolonToken": {
                                            "kind": "SemicolonToken",
                                            "fullStart": 1998,
                                            "fullEnd": 2000,
                                            "start": 1998,
                                            "end": 1999,
                                            "fullWidth": 2,
                                            "width": 1,
                                            "text": ";",
                                            "value": ";",
                                            "valueText": ";",
                                            "hasTrailingTrivia": true,
                                            "hasTrailingNewLine": true,
                                            "trailingTrivia": [
                                                {
                                                    "kind": "NewLineTrivia",
                                                    "text": "\n"
                                                }
                                            ]
                                        }
                                    }
                                ],
                                "closeBraceToken": {
                                    "kind": "CloseBraceToken",
                                    "fullStart": 2000,
                                    "fullEnd": 2003,
                                    "start": 2001,
                                    "end": 2002,
                                    "fullWidth": 3,
                                    "width": 1,
                                    "text": "}",
                                    "value": "}",
                                    "valueText": "}",
                                    "hasLeadingTrivia": true,
                                    "hasTrailingTrivia": true,
                                    "hasTrailingNewLine": true,
                                    "leadingTrivia": [
                                        {
                                            "kind": "WhitespaceTrivia",
                                            "text": "\t"
                                        }
                                    ],
                                    "trailingTrivia": [
                                        {
                                            "kind": "NewLineTrivia",
                                            "text": "\n"
                                        }
                                    ]
                                }
                            }
                        }
                    ],
                    "closeBraceToken": {
                        "kind": "CloseBraceToken",
                        "fullStart": 2003,
                        "fullEnd": 2005,
                        "start": 2003,
                        "end": 2004,
                        "fullWidth": 2,
                        "width": 1,
                        "text": "}",
                        "value": "}",
                        "valueText": "}",
                        "hasTrailingTrivia": true,
                        "hasTrailingNewLine": true,
                        "trailingTrivia": [
                            {
                                "kind": "NewLineTrivia",
                                "text": "\n"
                            }
                        ]
                    }
                }
            }
        ],
        "endOfFileToken": {
            "kind": "EndOfFileToken",
            "fullStart": 2005,
            "fullEnd": 2007,
            "start": 2007,
            "end": 2007,
            "fullWidth": 2,
            "width": 0,
            "text": "",
            "hasLeadingTrivia": true,
            "hasLeadingNewLine": true,
            "leadingTrivia": [
                {
                    "kind": "NewLineTrivia",
                    "text": "\n"
                },
                {
                    "kind": "NewLineTrivia",
                    "text": "\n"
                }
            ]
        }
    },
    "lineMap": {
        "lineStarts": [
            0,
            61,
            132,
            133,
            137,
            288,
            382,
            417,
            498,
            501,
            560,
            633,
            637,
            638,
            649,
            698,
            738,
            778,
            800,
            801,
            812,
            834,
            852,
            876,
            877,
            935,
            936,
            1044,
            1066,
            1093,
            1094,
            1104,
            1151,
            1305,
            1307,
            1308,
            1318,
            1363,
            1514,
            1516,
            1517,
            1527,
            1572,
            1723,
            1725,
            1726,
            1736,
            1789,
            1837,
            2000,
            2003,
            2005,
            2006,
            2007
        ],
        "length": 2007
    }
}<|MERGE_RESOLUTION|>--- conflicted
+++ resolved
@@ -3220,12 +3220,8 @@
                             "start": 1744,
                             "end": 1751,
                             "fullWidth": 7,
-<<<<<<< HEAD
                             "width": 7,
-                            "identifier": {
-=======
                             "propertyName": {
->>>>>>> 85e84683
                                 "kind": "IdentifierName",
                                 "fullStart": 1744,
                                 "fullEnd": 1749,
