{
    "isDeclaration": false,
    "languageVersion": "EcmaScript5",
    "parseOptions": {
        "allowAutomaticSemicolonInsertion": true
    },
    "sourceUnit": {
        "kind": "SourceUnit",
        "fullStart": 0,
        "fullEnd": 1366,
        "start": 429,
        "end": 1366,
        "fullWidth": 1366,
        "width": 937,
        "isIncrementallyUnusable": true,
        "moduleElements": [
            {
                "kind": "ExpressionStatement",
                "fullStart": 0,
                "fullEnd": 466,
                "start": 429,
                "end": 465,
                "fullWidth": 466,
                "width": 36,
                "isIncrementallyUnusable": true,
                "expression": {
                    "kind": "AssignmentExpression",
                    "fullStart": 0,
                    "fullEnd": 464,
                    "start": 429,
                    "end": 464,
                    "fullWidth": 464,
                    "width": 35,
                    "isIncrementallyUnusable": true,
                    "left": {
                        "kind": "IdentifierName",
                        "fullStart": 0,
                        "fullEnd": 440,
                        "start": 429,
                        "end": 439,
                        "fullWidth": 440,
                        "width": 10,
                        "text": "__executed",
                        "value": "__executed",
                        "valueText": "__executed",
                        "hasLeadingTrivia": true,
                        "hasLeadingComment": true,
                        "hasLeadingNewLine": true,
                        "hasTrailingTrivia": true,
                        "leadingTrivia": [
                            {
                                "kind": "SingleLineCommentTrivia",
                                "text": "// Copyright 2009 the Sputnik authors.  All rights reserved."
                            },
                            {
                                "kind": "NewLineTrivia",
                                "text": "\n"
                            },
                            {
                                "kind": "SingleLineCommentTrivia",
                                "text": "// This code is governed by the BSD license found in the LICENSE file."
                            },
                            {
                                "kind": "NewLineTrivia",
                                "text": "\n"
                            },
                            {
                                "kind": "NewLineTrivia",
                                "text": "\n"
                            },
                            {
                                "kind": "MultiLineCommentTrivia",
                                "text": "/**\n * The production CharacterClass :: [ ^ ClassRanges ] evaluates by evaluating ClassRanges to  obtain a CharSet and returning that CharSet and the boolean true\n *\n * @path ch15/15.10/15.10.2/15.10.2.13/S15.10.2.13_A2_T1.js\n * @description Execute /[^]a/m.exec(\"a\\naba\") and check results\n */"
                            },
                            {
                                "kind": "NewLineTrivia",
                                "text": "\n"
                            },
                            {
                                "kind": "NewLineTrivia",
                                "text": "\n"
                            }
                        ],
                        "trailingTrivia": [
                            {
                                "kind": "WhitespaceTrivia",
                                "text": " "
                            }
                        ]
                    },
                    "operatorToken": {
                        "kind": "EqualsToken",
                        "fullStart": 440,
                        "fullEnd": 442,
                        "start": 440,
                        "end": 441,
                        "fullWidth": 2,
                        "width": 1,
                        "text": "=",
                        "value": "=",
                        "valueText": "=",
                        "hasTrailingTrivia": true,
                        "trailingTrivia": [
                            {
                                "kind": "WhitespaceTrivia",
                                "text": " "
                            }
                        ]
                    },
                    "right": {
                        "kind": "InvocationExpression",
                        "fullStart": 442,
                        "fullEnd": 464,
                        "start": 442,
                        "end": 464,
                        "fullWidth": 22,
                        "width": 22,
                        "isIncrementallyUnusable": true,
                        "expression": {
                            "kind": "MemberAccessExpression",
                            "fullStart": 442,
                            "fullEnd": 454,
                            "start": 442,
                            "end": 454,
                            "fullWidth": 12,
                            "width": 12,
                            "isIncrementallyUnusable": true,
                            "expression": {
                                "kind": "RegularExpressionLiteral",
                                "fullStart": 442,
                                "fullEnd": 449,
                                "start": 442,
                                "end": 449,
                                "fullWidth": 7,
                                "width": 7,
                                "text": "/[^]a/m",
                                "value": {},
                                "valueText": "/[^]a/m"
                            },
                            "dotToken": {
                                "kind": "DotToken",
                                "fullStart": 449,
                                "fullEnd": 450,
                                "start": 449,
                                "end": 450,
                                "fullWidth": 1,
                                "width": 1,
                                "text": ".",
                                "value": ".",
                                "valueText": "."
                            },
                            "name": {
                                "kind": "IdentifierName",
                                "fullStart": 450,
                                "fullEnd": 454,
                                "start": 450,
                                "end": 454,
                                "fullWidth": 4,
                                "width": 4,
                                "text": "exec",
                                "value": "exec",
                                "valueText": "exec"
                            }
                        },
                        "argumentList": {
                            "kind": "ArgumentList",
                            "fullStart": 454,
                            "fullEnd": 464,
                            "start": 454,
                            "end": 464,
                            "fullWidth": 10,
                            "width": 10,
                            "openParenToken": {
                                "kind": "OpenParenToken",
                                "fullStart": 454,
                                "fullEnd": 455,
                                "start": 454,
                                "end": 455,
                                "fullWidth": 1,
                                "width": 1,
                                "text": "(",
                                "value": "(",
                                "valueText": "("
                            },
                            "arguments": [
                                {
                                    "kind": "StringLiteral",
                                    "fullStart": 455,
                                    "fullEnd": 463,
                                    "start": 455,
                                    "end": 463,
                                    "fullWidth": 8,
                                    "width": 8,
                                    "text": "\"a\\naba\"",
                                    "value": "a\naba",
                                    "valueText": "a\naba"
                                }
                            ],
                            "closeParenToken": {
                                "kind": "CloseParenToken",
                                "fullStart": 463,
                                "fullEnd": 464,
                                "start": 463,
                                "end": 464,
                                "fullWidth": 1,
                                "width": 1,
                                "text": ")",
                                "value": ")",
                                "valueText": ")"
                            }
                        }
                    }
                },
                "semicolonToken": {
                    "kind": "SemicolonToken",
                    "fullStart": 464,
                    "fullEnd": 466,
                    "start": 464,
                    "end": 465,
                    "fullWidth": 2,
                    "width": 1,
                    "text": ";",
                    "value": ";",
                    "valueText": ";",
                    "hasTrailingTrivia": true,
                    "hasTrailingNewLine": true,
                    "trailingTrivia": [
                        {
                            "kind": "NewLineTrivia",
                            "text": "\n"
                        }
                    ]
                }
            },
            {
                "kind": "ExpressionStatement",
                "fullStart": 466,
                "fullEnd": 489,
                "start": 467,
                "end": 488,
                "fullWidth": 23,
                "width": 21,
                "expression": {
                    "kind": "AssignmentExpression",
                    "fullStart": 466,
                    "fullEnd": 487,
                    "start": 467,
                    "end": 487,
                    "fullWidth": 21,
                    "width": 20,
                    "left": {
                        "kind": "IdentifierName",
                        "fullStart": 466,
                        "fullEnd": 478,
                        "start": 467,
                        "end": 477,
                        "fullWidth": 12,
                        "width": 10,
                        "text": "__expected",
                        "value": "__expected",
                        "valueText": "__expected",
                        "hasLeadingTrivia": true,
                        "hasLeadingNewLine": true,
                        "hasTrailingTrivia": true,
                        "leadingTrivia": [
                            {
                                "kind": "NewLineTrivia",
                                "text": "\n"
                            }
                        ],
                        "trailingTrivia": [
                            {
                                "kind": "WhitespaceTrivia",
                                "text": " "
                            }
                        ]
                    },
                    "operatorToken": {
                        "kind": "EqualsToken",
                        "fullStart": 478,
                        "fullEnd": 480,
                        "start": 478,
                        "end": 479,
                        "fullWidth": 2,
                        "width": 1,
                        "text": "=",
                        "value": "=",
                        "valueText": "=",
                        "hasTrailingTrivia": true,
                        "trailingTrivia": [
                            {
                                "kind": "WhitespaceTrivia",
                                "text": " "
                            }
                        ]
                    },
                    "right": {
                        "kind": "ArrayLiteralExpression",
                        "fullStart": 480,
                        "fullEnd": 487,
                        "start": 480,
                        "end": 487,
                        "fullWidth": 7,
                        "width": 7,
                        "openBracketToken": {
                            "kind": "OpenBracketToken",
                            "fullStart": 480,
                            "fullEnd": 481,
                            "start": 480,
                            "end": 481,
                            "fullWidth": 1,
                            "width": 1,
                            "text": "[",
                            "value": "[",
                            "valueText": "["
                        },
                        "expressions": [
                            {
                                "kind": "StringLiteral",
                                "fullStart": 481,
                                "fullEnd": 486,
                                "start": 481,
                                "end": 486,
                                "fullWidth": 5,
                                "width": 5,
                                "text": "\"\\na\"",
                                "value": "\na",
                                "valueText": "\na"
                            }
                        ],
                        "closeBracketToken": {
                            "kind": "CloseBracketToken",
                            "fullStart": 486,
                            "fullEnd": 487,
                            "start": 486,
                            "end": 487,
                            "fullWidth": 1,
                            "width": 1,
                            "text": "]",
                            "value": "]",
                            "valueText": "]"
                        }
                    }
                },
                "semicolonToken": {
                    "kind": "SemicolonToken",
                    "fullStart": 487,
                    "fullEnd": 489,
                    "start": 487,
                    "end": 488,
                    "fullWidth": 2,
                    "width": 1,
                    "text": ";",
                    "value": ";",
                    "valueText": ";",
                    "hasTrailingTrivia": true,
                    "hasTrailingNewLine": true,
                    "trailingTrivia": [
                        {
                            "kind": "NewLineTrivia",
                            "text": "\n"
                        }
                    ]
                }
            },
            {
                "kind": "ExpressionStatement",
                "fullStart": 489,
                "fullEnd": 511,
                "start": 489,
                "end": 510,
                "fullWidth": 22,
                "width": 21,
                "expression": {
                    "kind": "AssignmentExpression",
                    "fullStart": 489,
                    "fullEnd": 509,
                    "start": 489,
                    "end": 509,
                    "fullWidth": 20,
                    "width": 20,
                    "left": {
                        "kind": "MemberAccessExpression",
                        "fullStart": 489,
                        "fullEnd": 506,
                        "start": 489,
                        "end": 505,
                        "fullWidth": 17,
                        "width": 16,
                        "expression": {
                            "kind": "IdentifierName",
                            "fullStart": 489,
                            "fullEnd": 499,
                            "start": 489,
                            "end": 499,
                            "fullWidth": 10,
                            "width": 10,
                            "text": "__expected",
                            "value": "__expected",
                            "valueText": "__expected"
                        },
                        "dotToken": {
                            "kind": "DotToken",
                            "fullStart": 499,
                            "fullEnd": 500,
                            "start": 499,
                            "end": 500,
                            "fullWidth": 1,
                            "width": 1,
                            "text": ".",
                            "value": ".",
                            "valueText": "."
                        },
                        "name": {
                            "kind": "IdentifierName",
                            "fullStart": 500,
                            "fullEnd": 506,
                            "start": 500,
                            "end": 505,
                            "fullWidth": 6,
                            "width": 5,
                            "text": "index",
                            "value": "index",
                            "valueText": "index",
                            "hasTrailingTrivia": true,
                            "trailingTrivia": [
                                {
                                    "kind": "WhitespaceTrivia",
                                    "text": " "
                                }
                            ]
                        }
                    },
                    "operatorToken": {
                        "kind": "EqualsToken",
                        "fullStart": 506,
                        "fullEnd": 508,
                        "start": 506,
                        "end": 507,
                        "fullWidth": 2,
                        "width": 1,
                        "text": "=",
                        "value": "=",
                        "valueText": "=",
                        "hasTrailingTrivia": true,
                        "trailingTrivia": [
                            {
                                "kind": "WhitespaceTrivia",
                                "text": " "
                            }
                        ]
                    },
                    "right": {
                        "kind": "NumericLiteral",
                        "fullStart": 508,
                        "fullEnd": 509,
                        "start": 508,
                        "end": 509,
                        "fullWidth": 1,
                        "width": 1,
                        "text": "1",
                        "value": 1,
                        "valueText": "1"
                    }
                },
                "semicolonToken": {
                    "kind": "SemicolonToken",
                    "fullStart": 509,
                    "fullEnd": 511,
                    "start": 509,
                    "end": 510,
                    "fullWidth": 2,
                    "width": 1,
                    "text": ";",
                    "value": ";",
                    "valueText": ";",
                    "hasTrailingTrivia": true,
                    "hasTrailingNewLine": true,
                    "trailingTrivia": [
                        {
                            "kind": "NewLineTrivia",
                            "text": "\n"
                        }
                    ]
                }
            },
            {
                "kind": "ExpressionStatement",
                "fullStart": 511,
                "fullEnd": 540,
                "start": 511,
                "end": 539,
                "fullWidth": 29,
                "width": 28,
                "expression": {
                    "kind": "AssignmentExpression",
                    "fullStart": 511,
                    "fullEnd": 538,
                    "start": 511,
                    "end": 538,
                    "fullWidth": 27,
                    "width": 27,
                    "left": {
                        "kind": "MemberAccessExpression",
                        "fullStart": 511,
                        "fullEnd": 528,
                        "start": 511,
                        "end": 527,
                        "fullWidth": 17,
                        "width": 16,
                        "expression": {
                            "kind": "IdentifierName",
                            "fullStart": 511,
                            "fullEnd": 521,
                            "start": 511,
                            "end": 521,
                            "fullWidth": 10,
                            "width": 10,
                            "text": "__expected",
                            "value": "__expected",
                            "valueText": "__expected"
                        },
                        "dotToken": {
                            "kind": "DotToken",
                            "fullStart": 521,
                            "fullEnd": 522,
                            "start": 521,
                            "end": 522,
                            "fullWidth": 1,
                            "width": 1,
                            "text": ".",
                            "value": ".",
                            "valueText": "."
                        },
                        "name": {
                            "kind": "IdentifierName",
                            "fullStart": 522,
                            "fullEnd": 528,
                            "start": 522,
                            "end": 527,
                            "fullWidth": 6,
                            "width": 5,
                            "text": "input",
                            "value": "input",
                            "valueText": "input",
                            "hasTrailingTrivia": true,
                            "trailingTrivia": [
                                {
                                    "kind": "WhitespaceTrivia",
                                    "text": " "
                                }
                            ]
                        }
                    },
                    "operatorToken": {
                        "kind": "EqualsToken",
                        "fullStart": 528,
                        "fullEnd": 530,
                        "start": 528,
                        "end": 529,
                        "fullWidth": 2,
                        "width": 1,
                        "text": "=",
                        "value": "=",
                        "valueText": "=",
                        "hasTrailingTrivia": true,
                        "trailingTrivia": [
                            {
                                "kind": "WhitespaceTrivia",
                                "text": " "
                            }
                        ]
                    },
                    "right": {
                        "kind": "StringLiteral",
                        "fullStart": 530,
                        "fullEnd": 538,
                        "start": 530,
                        "end": 538,
                        "fullWidth": 8,
                        "width": 8,
                        "text": "\"a\\naba\"",
                        "value": "a\naba",
                        "valueText": "a\naba"
                    }
                },
                "semicolonToken": {
                    "kind": "SemicolonToken",
                    "fullStart": 538,
                    "fullEnd": 540,
                    "start": 538,
                    "end": 539,
                    "fullWidth": 2,
                    "width": 1,
                    "text": ";",
                    "value": ";",
                    "valueText": ";",
                    "hasTrailingTrivia": true,
                    "hasTrailingNewLine": true,
                    "trailingTrivia": [
                        {
                            "kind": "NewLineTrivia",
                            "text": "\n"
                        }
                    ]
                }
            },
            {
                "kind": "IfStatement",
                "fullStart": 540,
                "fullEnd": 732,
                "start": 551,
                "end": 731,
                "fullWidth": 192,
                "width": 180,
                "ifKeyword": {
                    "kind": "IfKeyword",
                    "fullStart": 540,
                    "fullEnd": 554,
                    "start": 551,
                    "end": 553,
                    "fullWidth": 14,
                    "width": 2,
                    "text": "if",
                    "value": "if",
                    "valueText": "if",
                    "hasLeadingTrivia": true,
                    "hasLeadingComment": true,
                    "hasLeadingNewLine": true,
                    "hasTrailingTrivia": true,
                    "leadingTrivia": [
                        {
                            "kind": "NewLineTrivia",
                            "text": "\n"
                        },
                        {
                            "kind": "SingleLineCommentTrivia",
                            "text": "//CHECK#1"
                        },
                        {
                            "kind": "NewLineTrivia",
                            "text": "\n"
                        }
                    ],
                    "trailingTrivia": [
                        {
                            "kind": "WhitespaceTrivia",
                            "text": " "
                        }
                    ]
                },
                "openParenToken": {
                    "kind": "OpenParenToken",
                    "fullStart": 554,
                    "fullEnd": 555,
                    "start": 554,
                    "end": 555,
                    "fullWidth": 1,
                    "width": 1,
                    "text": "(",
                    "value": "(",
                    "valueText": "("
                },
                "condition": {
                    "kind": "NotEqualsExpression",
                    "fullStart": 555,
                    "fullEnd": 594,
                    "start": 555,
                    "end": 594,
                    "fullWidth": 39,
                    "width": 39,
                    "left": {
                        "kind": "MemberAccessExpression",
                        "fullStart": 555,
                        "fullEnd": 573,
                        "start": 555,
                        "end": 572,
                        "fullWidth": 18,
                        "width": 17,
                        "expression": {
                            "kind": "IdentifierName",
                            "fullStart": 555,
                            "fullEnd": 565,
                            "start": 555,
                            "end": 565,
                            "fullWidth": 10,
                            "width": 10,
                            "text": "__executed",
                            "value": "__executed",
                            "valueText": "__executed"
                        },
                        "dotToken": {
                            "kind": "DotToken",
                            "fullStart": 565,
                            "fullEnd": 566,
                            "start": 565,
                            "end": 566,
                            "fullWidth": 1,
                            "width": 1,
                            "text": ".",
                            "value": ".",
                            "valueText": "."
                        },
                        "name": {
                            "kind": "IdentifierName",
                            "fullStart": 566,
                            "fullEnd": 573,
                            "start": 566,
                            "end": 572,
                            "fullWidth": 7,
                            "width": 6,
                            "text": "length",
                            "value": "length",
                            "valueText": "length",
                            "hasTrailingTrivia": true,
                            "trailingTrivia": [
                                {
                                    "kind": "WhitespaceTrivia",
                                    "text": " "
                                }
                            ]
                        }
                    },
                    "operatorToken": {
                        "kind": "ExclamationEqualsEqualsToken",
                        "fullStart": 573,
                        "fullEnd": 577,
                        "start": 573,
                        "end": 576,
                        "fullWidth": 4,
                        "width": 3,
                        "text": "!==",
                        "value": "!==",
                        "valueText": "!==",
                        "hasTrailingTrivia": true,
                        "trailingTrivia": [
                            {
                                "kind": "WhitespaceTrivia",
                                "text": " "
                            }
                        ]
                    },
                    "right": {
                        "kind": "MemberAccessExpression",
                        "fullStart": 577,
                        "fullEnd": 594,
                        "start": 577,
                        "end": 594,
                        "fullWidth": 17,
                        "width": 17,
                        "expression": {
                            "kind": "IdentifierName",
                            "fullStart": 577,
                            "fullEnd": 587,
                            "start": 577,
                            "end": 587,
                            "fullWidth": 10,
                            "width": 10,
                            "text": "__expected",
                            "value": "__expected",
                            "valueText": "__expected"
                        },
                        "dotToken": {
                            "kind": "DotToken",
                            "fullStart": 587,
                            "fullEnd": 588,
                            "start": 587,
                            "end": 588,
                            "fullWidth": 1,
                            "width": 1,
                            "text": ".",
                            "value": ".",
                            "valueText": "."
                        },
                        "name": {
                            "kind": "IdentifierName",
                            "fullStart": 588,
                            "fullEnd": 594,
                            "start": 588,
                            "end": 594,
                            "fullWidth": 6,
                            "width": 6,
                            "text": "length",
                            "value": "length",
                            "valueText": "length"
                        }
                    }
                },
                "closeParenToken": {
                    "kind": "CloseParenToken",
                    "fullStart": 594,
                    "fullEnd": 596,
                    "start": 594,
                    "end": 595,
                    "fullWidth": 2,
                    "width": 1,
                    "text": ")",
                    "value": ")",
                    "valueText": ")",
                    "hasTrailingTrivia": true,
                    "trailingTrivia": [
                        {
                            "kind": "WhitespaceTrivia",
                            "text": " "
                        }
                    ]
                },
                "statement": {
                    "kind": "Block",
                    "fullStart": 596,
                    "fullEnd": 732,
                    "start": 596,
                    "end": 731,
                    "fullWidth": 136,
                    "width": 135,
                    "openBraceToken": {
                        "kind": "OpenBraceToken",
                        "fullStart": 596,
                        "fullEnd": 598,
                        "start": 596,
                        "end": 597,
                        "fullWidth": 2,
                        "width": 1,
                        "text": "{",
                        "value": "{",
                        "valueText": "{",
                        "hasTrailingTrivia": true,
                        "hasTrailingNewLine": true,
                        "trailingTrivia": [
                            {
                                "kind": "NewLineTrivia",
                                "text": "\n"
                            }
                        ]
                    },
                    "statements": [
                        {
                            "kind": "ExpressionStatement",
                            "fullStart": 598,
                            "fullEnd": 730,
                            "start": 599,
                            "end": 729,
                            "fullWidth": 132,
                            "width": 130,
                            "expression": {
                                "kind": "InvocationExpression",
                                "fullStart": 598,
                                "fullEnd": 728,
                                "start": 599,
                                "end": 728,
                                "fullWidth": 130,
                                "width": 129,
                                "expression": {
                                    "kind": "IdentifierName",
                                    "fullStart": 598,
                                    "fullEnd": 605,
                                    "start": 599,
                                    "end": 605,
                                    "fullWidth": 7,
                                    "width": 6,
                                    "text": "$ERROR",
                                    "value": "$ERROR",
                                    "valueText": "$ERROR",
                                    "hasLeadingTrivia": true,
                                    "leadingTrivia": [
                                        {
                                            "kind": "WhitespaceTrivia",
                                            "text": "\t"
                                        }
                                    ]
                                },
                                "argumentList": {
                                    "kind": "ArgumentList",
                                    "fullStart": 605,
                                    "fullEnd": 728,
                                    "start": 605,
                                    "end": 728,
                                    "fullWidth": 123,
                                    "width": 123,
                                    "openParenToken": {
                                        "kind": "OpenParenToken",
                                        "fullStart": 605,
                                        "fullEnd": 606,
                                        "start": 605,
                                        "end": 606,
                                        "fullWidth": 1,
                                        "width": 1,
                                        "text": "(",
                                        "value": "(",
                                        "valueText": "("
                                    },
                                    "arguments": [
                                        {
                                            "kind": "AddExpression",
                                            "fullStart": 606,
                                            "fullEnd": 727,
                                            "start": 606,
                                            "end": 727,
                                            "fullWidth": 121,
                                            "width": 121,
                                            "left": {
                                                "kind": "AddExpression",
                                                "fullStart": 606,
                                                "fullEnd": 708,
                                                "start": 606,
                                                "end": 707,
                                                "fullWidth": 102,
                                                "width": 101,
                                                "left": {
                                                    "kind": "AddExpression",
                                                    "fullStart": 606,
                                                    "fullEnd": 693,
                                                    "start": 606,
                                                    "end": 692,
                                                    "fullWidth": 87,
                                                    "width": 86,
                                                    "left": {
                                                        "kind": "StringLiteral",
                                                        "fullStart": 606,
                                                        "fullEnd": 673,
                                                        "start": 606,
                                                        "end": 672,
                                                        "fullWidth": 67,
                                                        "width": 66,
                                                        "text": "'#1: __executed = /[^]a/m.exec(\"a\\\\naba\"); __executed.length === '",
                                                        "value": "#1: __executed = /[^]a/m.exec(\"a\\naba\"); __executed.length === ",
                                                        "valueText": "#1: __executed = /[^]a/m.exec(\"a\\naba\"); __executed.length === ",
                                                        "hasTrailingTrivia": true,
                                                        "trailingTrivia": [
                                                            {
                                                                "kind": "WhitespaceTrivia",
                                                                "text": " "
                                                            }
                                                        ]
                                                    },
                                                    "operatorToken": {
                                                        "kind": "PlusToken",
                                                        "fullStart": 673,
                                                        "fullEnd": 675,
                                                        "start": 673,
                                                        "end": 674,
                                                        "fullWidth": 2,
                                                        "width": 1,
                                                        "text": "+",
                                                        "value": "+",
                                                        "valueText": "+",
                                                        "hasTrailingTrivia": true,
                                                        "trailingTrivia": [
                                                            {
                                                                "kind": "WhitespaceTrivia",
                                                                "text": " "
                                                            }
                                                        ]
                                                    },
                                                    "right": {
                                                        "kind": "MemberAccessExpression",
                                                        "fullStart": 675,
                                                        "fullEnd": 693,
                                                        "start": 675,
                                                        "end": 692,
                                                        "fullWidth": 18,
                                                        "width": 17,
                                                        "expression": {
                                                            "kind": "IdentifierName",
                                                            "fullStart": 675,
                                                            "fullEnd": 685,
                                                            "start": 675,
                                                            "end": 685,
                                                            "fullWidth": 10,
                                                            "width": 10,
                                                            "text": "__expected",
                                                            "value": "__expected",
                                                            "valueText": "__expected"
                                                        },
                                                        "dotToken": {
                                                            "kind": "DotToken",
                                                            "fullStart": 685,
                                                            "fullEnd": 686,
                                                            "start": 685,
                                                            "end": 686,
                                                            "fullWidth": 1,
                                                            "width": 1,
                                                            "text": ".",
                                                            "value": ".",
                                                            "valueText": "."
                                                        },
                                                        "name": {
                                                            "kind": "IdentifierName",
                                                            "fullStart": 686,
                                                            "fullEnd": 693,
                                                            "start": 686,
                                                            "end": 692,
                                                            "fullWidth": 7,
                                                            "width": 6,
                                                            "text": "length",
                                                            "value": "length",
                                                            "valueText": "length",
                                                            "hasTrailingTrivia": true,
                                                            "trailingTrivia": [
                                                                {
                                                                    "kind": "WhitespaceTrivia",
                                                                    "text": " "
                                                                }
                                                            ]
                                                        }
                                                    }
                                                },
                                                "operatorToken": {
                                                    "kind": "PlusToken",
                                                    "fullStart": 693,
                                                    "fullEnd": 695,
                                                    "start": 693,
                                                    "end": 694,
                                                    "fullWidth": 2,
                                                    "width": 1,
                                                    "text": "+",
                                                    "value": "+",
                                                    "valueText": "+",
                                                    "hasTrailingTrivia": true,
                                                    "trailingTrivia": [
                                                        {
                                                            "kind": "WhitespaceTrivia",
                                                            "text": " "
                                                        }
                                                    ]
                                                },
                                                "right": {
                                                    "kind": "StringLiteral",
                                                    "fullStart": 695,
                                                    "fullEnd": 708,
                                                    "start": 695,
                                                    "end": 707,
                                                    "fullWidth": 13,
                                                    "width": 12,
                                                    "text": "'. Actual: '",
                                                    "value": ". Actual: ",
                                                    "valueText": ". Actual: ",
                                                    "hasTrailingTrivia": true,
                                                    "trailingTrivia": [
                                                        {
                                                            "kind": "WhitespaceTrivia",
                                                            "text": " "
                                                        }
                                                    ]
                                                }
                                            },
                                            "operatorToken": {
                                                "kind": "PlusToken",
                                                "fullStart": 708,
                                                "fullEnd": 710,
                                                "start": 708,
                                                "end": 709,
                                                "fullWidth": 2,
                                                "width": 1,
                                                "text": "+",
                                                "value": "+",
                                                "valueText": "+",
                                                "hasTrailingTrivia": true,
                                                "trailingTrivia": [
                                                    {
                                                        "kind": "WhitespaceTrivia",
                                                        "text": " "
                                                    }
                                                ]
                                            },
                                            "right": {
                                                "kind": "MemberAccessExpression",
                                                "fullStart": 710,
                                                "fullEnd": 727,
                                                "start": 710,
                                                "end": 727,
                                                "fullWidth": 17,
                                                "width": 17,
                                                "expression": {
                                                    "kind": "IdentifierName",
                                                    "fullStart": 710,
                                                    "fullEnd": 720,
                                                    "start": 710,
                                                    "end": 720,
                                                    "fullWidth": 10,
                                                    "width": 10,
                                                    "text": "__executed",
                                                    "value": "__executed",
                                                    "valueText": "__executed"
                                                },
                                                "dotToken": {
                                                    "kind": "DotToken",
                                                    "fullStart": 720,
                                                    "fullEnd": 721,
                                                    "start": 720,
                                                    "end": 721,
                                                    "fullWidth": 1,
                                                    "width": 1,
                                                    "text": ".",
                                                    "value": ".",
                                                    "valueText": "."
                                                },
                                                "name": {
                                                    "kind": "IdentifierName",
                                                    "fullStart": 721,
                                                    "fullEnd": 727,
                                                    "start": 721,
                                                    "end": 727,
                                                    "fullWidth": 6,
                                                    "width": 6,
                                                    "text": "length",
                                                    "value": "length",
                                                    "valueText": "length"
                                                }
                                            }
                                        }
                                    ],
                                    "closeParenToken": {
                                        "kind": "CloseParenToken",
                                        "fullStart": 727,
                                        "fullEnd": 728,
                                        "start": 727,
                                        "end": 728,
                                        "fullWidth": 1,
                                        "width": 1,
                                        "text": ")",
                                        "value": ")",
                                        "valueText": ")"
                                    }
                                }
                            },
                            "semicolonToken": {
                                "kind": "SemicolonToken",
                                "fullStart": 728,
                                "fullEnd": 730,
                                "start": 728,
                                "end": 729,
                                "fullWidth": 2,
                                "width": 1,
                                "text": ";",
                                "value": ";",
                                "valueText": ";",
                                "hasTrailingTrivia": true,
                                "hasTrailingNewLine": true,
                                "trailingTrivia": [
                                    {
                                        "kind": "NewLineTrivia",
                                        "text": "\n"
                                    }
                                ]
                            }
                        }
                    ],
                    "closeBraceToken": {
                        "kind": "CloseBraceToken",
                        "fullStart": 730,
                        "fullEnd": 732,
                        "start": 730,
                        "end": 731,
                        "fullWidth": 2,
                        "width": 1,
                        "text": "}",
                        "value": "}",
                        "valueText": "}",
                        "hasTrailingTrivia": true,
                        "hasTrailingNewLine": true,
                        "trailingTrivia": [
                            {
                                "kind": "NewLineTrivia",
                                "text": "\n"
                            }
                        ]
                    }
                }
            },
            {
                "kind": "IfStatement",
                "fullStart": 732,
                "fullEnd": 919,
                "start": 743,
                "end": 918,
                "fullWidth": 187,
                "width": 175,
                "ifKeyword": {
                    "kind": "IfKeyword",
                    "fullStart": 732,
                    "fullEnd": 746,
                    "start": 743,
                    "end": 745,
                    "fullWidth": 14,
                    "width": 2,
                    "text": "if",
                    "value": "if",
                    "valueText": "if",
                    "hasLeadingTrivia": true,
                    "hasLeadingComment": true,
                    "hasLeadingNewLine": true,
                    "hasTrailingTrivia": true,
                    "leadingTrivia": [
                        {
                            "kind": "NewLineTrivia",
                            "text": "\n"
                        },
                        {
                            "kind": "SingleLineCommentTrivia",
                            "text": "//CHECK#2"
                        },
                        {
                            "kind": "NewLineTrivia",
                            "text": "\n"
                        }
                    ],
                    "trailingTrivia": [
                        {
                            "kind": "WhitespaceTrivia",
                            "text": " "
                        }
                    ]
                },
                "openParenToken": {
                    "kind": "OpenParenToken",
                    "fullStart": 746,
                    "fullEnd": 747,
                    "start": 746,
                    "end": 747,
                    "fullWidth": 1,
                    "width": 1,
                    "text": "(",
                    "value": "(",
                    "valueText": "("
                },
                "condition": {
                    "kind": "NotEqualsExpression",
                    "fullStart": 747,
                    "fullEnd": 784,
                    "start": 747,
                    "end": 784,
                    "fullWidth": 37,
                    "width": 37,
                    "left": {
                        "kind": "MemberAccessExpression",
                        "fullStart": 747,
                        "fullEnd": 764,
                        "start": 747,
                        "end": 763,
                        "fullWidth": 17,
                        "width": 16,
                        "expression": {
                            "kind": "IdentifierName",
                            "fullStart": 747,
                            "fullEnd": 757,
                            "start": 747,
                            "end": 757,
                            "fullWidth": 10,
                            "width": 10,
                            "text": "__executed",
                            "value": "__executed",
                            "valueText": "__executed"
                        },
                        "dotToken": {
                            "kind": "DotToken",
                            "fullStart": 757,
                            "fullEnd": 758,
                            "start": 757,
                            "end": 758,
                            "fullWidth": 1,
                            "width": 1,
                            "text": ".",
                            "value": ".",
                            "valueText": "."
                        },
                        "name": {
                            "kind": "IdentifierName",
                            "fullStart": 758,
                            "fullEnd": 764,
                            "start": 758,
                            "end": 763,
                            "fullWidth": 6,
                            "width": 5,
                            "text": "index",
                            "value": "index",
                            "valueText": "index",
                            "hasTrailingTrivia": true,
                            "trailingTrivia": [
                                {
                                    "kind": "WhitespaceTrivia",
                                    "text": " "
                                }
                            ]
                        }
                    },
                    "operatorToken": {
                        "kind": "ExclamationEqualsEqualsToken",
                        "fullStart": 764,
                        "fullEnd": 768,
                        "start": 764,
                        "end": 767,
                        "fullWidth": 4,
                        "width": 3,
                        "text": "!==",
                        "value": "!==",
                        "valueText": "!==",
                        "hasTrailingTrivia": true,
                        "trailingTrivia": [
                            {
                                "kind": "WhitespaceTrivia",
                                "text": " "
                            }
                        ]
                    },
                    "right": {
                        "kind": "MemberAccessExpression",
                        "fullStart": 768,
                        "fullEnd": 784,
                        "start": 768,
                        "end": 784,
                        "fullWidth": 16,
                        "width": 16,
                        "expression": {
                            "kind": "IdentifierName",
                            "fullStart": 768,
                            "fullEnd": 778,
                            "start": 768,
                            "end": 778,
                            "fullWidth": 10,
                            "width": 10,
                            "text": "__expected",
                            "value": "__expected",
                            "valueText": "__expected"
                        },
                        "dotToken": {
                            "kind": "DotToken",
                            "fullStart": 778,
                            "fullEnd": 779,
                            "start": 778,
                            "end": 779,
                            "fullWidth": 1,
                            "width": 1,
                            "text": ".",
                            "value": ".",
                            "valueText": "."
                        },
                        "name": {
                            "kind": "IdentifierName",
                            "fullStart": 779,
                            "fullEnd": 784,
                            "start": 779,
                            "end": 784,
                            "fullWidth": 5,
                            "width": 5,
                            "text": "index",
                            "value": "index",
                            "valueText": "index"
                        }
                    }
                },
                "closeParenToken": {
                    "kind": "CloseParenToken",
                    "fullStart": 784,
                    "fullEnd": 786,
                    "start": 784,
                    "end": 785,
                    "fullWidth": 2,
                    "width": 1,
                    "text": ")",
                    "value": ")",
                    "valueText": ")",
                    "hasTrailingTrivia": true,
                    "trailingTrivia": [
                        {
                            "kind": "WhitespaceTrivia",
                            "text": " "
                        }
                    ]
                },
                "statement": {
                    "kind": "Block",
                    "fullStart": 786,
                    "fullEnd": 919,
                    "start": 786,
                    "end": 918,
                    "fullWidth": 133,
                    "width": 132,
                    "openBraceToken": {
                        "kind": "OpenBraceToken",
                        "fullStart": 786,
                        "fullEnd": 788,
                        "start": 786,
                        "end": 787,
                        "fullWidth": 2,
                        "width": 1,
                        "text": "{",
                        "value": "{",
                        "valueText": "{",
                        "hasTrailingTrivia": true,
                        "hasTrailingNewLine": true,
                        "trailingTrivia": [
                            {
                                "kind": "NewLineTrivia",
                                "text": "\n"
                            }
                        ]
                    },
                    "statements": [
                        {
                            "kind": "ExpressionStatement",
                            "fullStart": 788,
                            "fullEnd": 917,
                            "start": 789,
                            "end": 916,
                            "fullWidth": 129,
                            "width": 127,
                            "expression": {
                                "kind": "InvocationExpression",
                                "fullStart": 788,
                                "fullEnd": 915,
                                "start": 789,
                                "end": 915,
                                "fullWidth": 127,
                                "width": 126,
                                "expression": {
                                    "kind": "IdentifierName",
                                    "fullStart": 788,
                                    "fullEnd": 795,
                                    "start": 789,
                                    "end": 795,
                                    "fullWidth": 7,
                                    "width": 6,
                                    "text": "$ERROR",
                                    "value": "$ERROR",
                                    "valueText": "$ERROR",
                                    "hasLeadingTrivia": true,
                                    "leadingTrivia": [
                                        {
                                            "kind": "WhitespaceTrivia",
                                            "text": "\t"
                                        }
                                    ]
                                },
                                "argumentList": {
                                    "kind": "ArgumentList",
                                    "fullStart": 795,
                                    "fullEnd": 915,
                                    "start": 795,
                                    "end": 915,
                                    "fullWidth": 120,
                                    "width": 120,
                                    "openParenToken": {
                                        "kind": "OpenParenToken",
                                        "fullStart": 795,
                                        "fullEnd": 796,
                                        "start": 795,
                                        "end": 796,
                                        "fullWidth": 1,
                                        "width": 1,
                                        "text": "(",
                                        "value": "(",
                                        "valueText": "("
                                    },
                                    "arguments": [
                                        {
                                            "kind": "AddExpression",
                                            "fullStart": 796,
                                            "fullEnd": 914,
                                            "start": 796,
                                            "end": 914,
                                            "fullWidth": 118,
                                            "width": 118,
                                            "left": {
                                                "kind": "AddExpression",
                                                "fullStart": 796,
                                                "fullEnd": 896,
                                                "start": 796,
                                                "end": 895,
                                                "fullWidth": 100,
                                                "width": 99,
                                                "left": {
                                                    "kind": "AddExpression",
                                                    "fullStart": 796,
                                                    "fullEnd": 881,
                                                    "start": 796,
                                                    "end": 880,
                                                    "fullWidth": 85,
                                                    "width": 84,
                                                    "left": {
                                                        "kind": "StringLiteral",
                                                        "fullStart": 796,
                                                        "fullEnd": 862,
                                                        "start": 796,
                                                        "end": 861,
                                                        "fullWidth": 66,
                                                        "width": 65,
                                                        "text": "'#2: __executed = /[^]a/m.exec(\"a\\\\naba\"); __executed.index === '",
                                                        "value": "#2: __executed = /[^]a/m.exec(\"a\\naba\"); __executed.index === ",
                                                        "valueText": "#2: __executed = /[^]a/m.exec(\"a\\naba\"); __executed.index === ",
                                                        "hasTrailingTrivia": true,
                                                        "trailingTrivia": [
                                                            {
                                                                "kind": "WhitespaceTrivia",
                                                                "text": " "
                                                            }
                                                        ]
                                                    },
                                                    "operatorToken": {
                                                        "kind": "PlusToken",
                                                        "fullStart": 862,
                                                        "fullEnd": 864,
                                                        "start": 862,
                                                        "end": 863,
                                                        "fullWidth": 2,
                                                        "width": 1,
                                                        "text": "+",
                                                        "value": "+",
                                                        "valueText": "+",
                                                        "hasTrailingTrivia": true,
                                                        "trailingTrivia": [
                                                            {
                                                                "kind": "WhitespaceTrivia",
                                                                "text": " "
                                                            }
                                                        ]
                                                    },
                                                    "right": {
                                                        "kind": "MemberAccessExpression",
                                                        "fullStart": 864,
                                                        "fullEnd": 881,
                                                        "start": 864,
                                                        "end": 880,
                                                        "fullWidth": 17,
                                                        "width": 16,
                                                        "expression": {
                                                            "kind": "IdentifierName",
                                                            "fullStart": 864,
                                                            "fullEnd": 874,
                                                            "start": 864,
                                                            "end": 874,
                                                            "fullWidth": 10,
                                                            "width": 10,
                                                            "text": "__expected",
                                                            "value": "__expected",
                                                            "valueText": "__expected"
                                                        },
                                                        "dotToken": {
                                                            "kind": "DotToken",
                                                            "fullStart": 874,
                                                            "fullEnd": 875,
                                                            "start": 874,
                                                            "end": 875,
                                                            "fullWidth": 1,
                                                            "width": 1,
                                                            "text": ".",
                                                            "value": ".",
                                                            "valueText": "."
                                                        },
                                                        "name": {
                                                            "kind": "IdentifierName",
                                                            "fullStart": 875,
                                                            "fullEnd": 881,
                                                            "start": 875,
                                                            "end": 880,
                                                            "fullWidth": 6,
                                                            "width": 5,
                                                            "text": "index",
                                                            "value": "index",
                                                            "valueText": "index",
                                                            "hasTrailingTrivia": true,
                                                            "trailingTrivia": [
                                                                {
                                                                    "kind": "WhitespaceTrivia",
                                                                    "text": " "
                                                                }
                                                            ]
                                                        }
                                                    }
                                                },
                                                "operatorToken": {
                                                    "kind": "PlusToken",
                                                    "fullStart": 881,
                                                    "fullEnd": 883,
                                                    "start": 881,
                                                    "end": 882,
                                                    "fullWidth": 2,
                                                    "width": 1,
                                                    "text": "+",
                                                    "value": "+",
                                                    "valueText": "+",
                                                    "hasTrailingTrivia": true,
                                                    "trailingTrivia": [
                                                        {
                                                            "kind": "WhitespaceTrivia",
                                                            "text": " "
                                                        }
                                                    ]
                                                },
                                                "right": {
                                                    "kind": "StringLiteral",
                                                    "fullStart": 883,
                                                    "fullEnd": 896,
                                                    "start": 883,
                                                    "end": 895,
                                                    "fullWidth": 13,
                                                    "width": 12,
                                                    "text": "'. Actual: '",
                                                    "value": ". Actual: ",
                                                    "valueText": ". Actual: ",
                                                    "hasTrailingTrivia": true,
                                                    "trailingTrivia": [
                                                        {
                                                            "kind": "WhitespaceTrivia",
                                                            "text": " "
                                                        }
                                                    ]
                                                }
                                            },
                                            "operatorToken": {
                                                "kind": "PlusToken",
                                                "fullStart": 896,
                                                "fullEnd": 898,
                                                "start": 896,
                                                "end": 897,
                                                "fullWidth": 2,
                                                "width": 1,
                                                "text": "+",
                                                "value": "+",
                                                "valueText": "+",
                                                "hasTrailingTrivia": true,
                                                "trailingTrivia": [
                                                    {
                                                        "kind": "WhitespaceTrivia",
                                                        "text": " "
                                                    }
                                                ]
                                            },
                                            "right": {
                                                "kind": "MemberAccessExpression",
                                                "fullStart": 898,
                                                "fullEnd": 914,
                                                "start": 898,
                                                "end": 914,
                                                "fullWidth": 16,
                                                "width": 16,
                                                "expression": {
                                                    "kind": "IdentifierName",
                                                    "fullStart": 898,
                                                    "fullEnd": 908,
                                                    "start": 898,
                                                    "end": 908,
                                                    "fullWidth": 10,
                                                    "width": 10,
                                                    "text": "__executed",
                                                    "value": "__executed",
                                                    "valueText": "__executed"
                                                },
                                                "dotToken": {
                                                    "kind": "DotToken",
                                                    "fullStart": 908,
                                                    "fullEnd": 909,
                                                    "start": 908,
                                                    "end": 909,
                                                    "fullWidth": 1,
                                                    "width": 1,
                                                    "text": ".",
                                                    "value": ".",
                                                    "valueText": "."
                                                },
                                                "name": {
                                                    "kind": "IdentifierName",
                                                    "fullStart": 909,
                                                    "fullEnd": 914,
                                                    "start": 909,
                                                    "end": 914,
                                                    "fullWidth": 5,
                                                    "width": 5,
                                                    "text": "index",
                                                    "value": "index",
                                                    "valueText": "index"
                                                }
                                            }
                                        }
                                    ],
                                    "closeParenToken": {
                                        "kind": "CloseParenToken",
                                        "fullStart": 914,
                                        "fullEnd": 915,
                                        "start": 914,
                                        "end": 915,
                                        "fullWidth": 1,
                                        "width": 1,
                                        "text": ")",
                                        "value": ")",
                                        "valueText": ")"
                                    }
                                }
                            },
                            "semicolonToken": {
                                "kind": "SemicolonToken",
                                "fullStart": 915,
                                "fullEnd": 917,
                                "start": 915,
                                "end": 916,
                                "fullWidth": 2,
                                "width": 1,
                                "text": ";",
                                "value": ";",
                                "valueText": ";",
                                "hasTrailingTrivia": true,
                                "hasTrailingNewLine": true,
                                "trailingTrivia": [
                                    {
                                        "kind": "NewLineTrivia",
                                        "text": "\n"
                                    }
                                ]
                            }
                        }
                    ],
                    "closeBraceToken": {
                        "kind": "CloseBraceToken",
                        "fullStart": 917,
                        "fullEnd": 919,
                        "start": 917,
                        "end": 918,
                        "fullWidth": 2,
                        "width": 1,
                        "text": "}",
                        "value": "}",
                        "valueText": "}",
                        "hasTrailingTrivia": true,
                        "hasTrailingNewLine": true,
                        "trailingTrivia": [
                            {
                                "kind": "NewLineTrivia",
                                "text": "\n"
                            }
                        ]
                    }
                }
            },
            {
                "kind": "IfStatement",
                "fullStart": 919,
                "fullEnd": 1106,
                "start": 930,
                "end": 1105,
                "fullWidth": 187,
                "width": 175,
                "ifKeyword": {
                    "kind": "IfKeyword",
                    "fullStart": 919,
                    "fullEnd": 933,
                    "start": 930,
                    "end": 932,
                    "fullWidth": 14,
                    "width": 2,
                    "text": "if",
                    "value": "if",
                    "valueText": "if",
                    "hasLeadingTrivia": true,
                    "hasLeadingComment": true,
                    "hasLeadingNewLine": true,
                    "hasTrailingTrivia": true,
                    "leadingTrivia": [
                        {
                            "kind": "NewLineTrivia",
                            "text": "\n"
                        },
                        {
                            "kind": "SingleLineCommentTrivia",
                            "text": "//CHECK#3"
                        },
                        {
                            "kind": "NewLineTrivia",
                            "text": "\n"
                        }
                    ],
                    "trailingTrivia": [
                        {
                            "kind": "WhitespaceTrivia",
                            "text": " "
                        }
                    ]
                },
                "openParenToken": {
                    "kind": "OpenParenToken",
                    "fullStart": 933,
                    "fullEnd": 934,
                    "start": 933,
                    "end": 934,
                    "fullWidth": 1,
                    "width": 1,
                    "text": "(",
                    "value": "(",
                    "valueText": "("
                },
                "condition": {
                    "kind": "NotEqualsExpression",
                    "fullStart": 934,
                    "fullEnd": 971,
                    "start": 934,
                    "end": 971,
                    "fullWidth": 37,
                    "width": 37,
                    "left": {
                        "kind": "MemberAccessExpression",
                        "fullStart": 934,
                        "fullEnd": 951,
                        "start": 934,
                        "end": 950,
                        "fullWidth": 17,
                        "width": 16,
                        "expression": {
                            "kind": "IdentifierName",
                            "fullStart": 934,
                            "fullEnd": 944,
                            "start": 934,
                            "end": 944,
                            "fullWidth": 10,
                            "width": 10,
                            "text": "__executed",
                            "value": "__executed",
                            "valueText": "__executed"
                        },
                        "dotToken": {
                            "kind": "DotToken",
                            "fullStart": 944,
                            "fullEnd": 945,
                            "start": 944,
                            "end": 945,
                            "fullWidth": 1,
                            "width": 1,
                            "text": ".",
                            "value": ".",
                            "valueText": "."
                        },
                        "name": {
                            "kind": "IdentifierName",
                            "fullStart": 945,
                            "fullEnd": 951,
                            "start": 945,
                            "end": 950,
                            "fullWidth": 6,
                            "width": 5,
                            "text": "input",
                            "value": "input",
                            "valueText": "input",
                            "hasTrailingTrivia": true,
                            "trailingTrivia": [
                                {
                                    "kind": "WhitespaceTrivia",
                                    "text": " "
                                }
                            ]
                        }
                    },
                    "operatorToken": {
                        "kind": "ExclamationEqualsEqualsToken",
                        "fullStart": 951,
                        "fullEnd": 955,
                        "start": 951,
                        "end": 954,
                        "fullWidth": 4,
                        "width": 3,
                        "text": "!==",
                        "value": "!==",
                        "valueText": "!==",
                        "hasTrailingTrivia": true,
                        "trailingTrivia": [
                            {
                                "kind": "WhitespaceTrivia",
                                "text": " "
                            }
                        ]
                    },
                    "right": {
                        "kind": "MemberAccessExpression",
                        "fullStart": 955,
                        "fullEnd": 971,
                        "start": 955,
                        "end": 971,
                        "fullWidth": 16,
                        "width": 16,
                        "expression": {
                            "kind": "IdentifierName",
                            "fullStart": 955,
                            "fullEnd": 965,
                            "start": 955,
                            "end": 965,
                            "fullWidth": 10,
                            "width": 10,
                            "text": "__expected",
                            "value": "__expected",
                            "valueText": "__expected"
                        },
                        "dotToken": {
                            "kind": "DotToken",
                            "fullStart": 965,
                            "fullEnd": 966,
                            "start": 965,
                            "end": 966,
                            "fullWidth": 1,
                            "width": 1,
                            "text": ".",
                            "value": ".",
                            "valueText": "."
                        },
                        "name": {
                            "kind": "IdentifierName",
                            "fullStart": 966,
                            "fullEnd": 971,
                            "start": 966,
                            "end": 971,
                            "fullWidth": 5,
                            "width": 5,
                            "text": "input",
                            "value": "input",
                            "valueText": "input"
                        }
                    }
                },
                "closeParenToken": {
                    "kind": "CloseParenToken",
                    "fullStart": 971,
                    "fullEnd": 973,
                    "start": 971,
                    "end": 972,
                    "fullWidth": 2,
                    "width": 1,
                    "text": ")",
                    "value": ")",
                    "valueText": ")",
                    "hasTrailingTrivia": true,
                    "trailingTrivia": [
                        {
                            "kind": "WhitespaceTrivia",
                            "text": " "
                        }
                    ]
                },
                "statement": {
                    "kind": "Block",
                    "fullStart": 973,
                    "fullEnd": 1106,
                    "start": 973,
                    "end": 1105,
                    "fullWidth": 133,
                    "width": 132,
                    "openBraceToken": {
                        "kind": "OpenBraceToken",
                        "fullStart": 973,
                        "fullEnd": 975,
                        "start": 973,
                        "end": 974,
                        "fullWidth": 2,
                        "width": 1,
                        "text": "{",
                        "value": "{",
                        "valueText": "{",
                        "hasTrailingTrivia": true,
                        "hasTrailingNewLine": true,
                        "trailingTrivia": [
                            {
                                "kind": "NewLineTrivia",
                                "text": "\n"
                            }
                        ]
                    },
                    "statements": [
                        {
                            "kind": "ExpressionStatement",
                            "fullStart": 975,
                            "fullEnd": 1104,
                            "start": 976,
                            "end": 1103,
                            "fullWidth": 129,
                            "width": 127,
                            "expression": {
                                "kind": "InvocationExpression",
                                "fullStart": 975,
                                "fullEnd": 1102,
                                "start": 976,
                                "end": 1102,
                                "fullWidth": 127,
                                "width": 126,
                                "expression": {
                                    "kind": "IdentifierName",
                                    "fullStart": 975,
                                    "fullEnd": 982,
                                    "start": 976,
                                    "end": 982,
                                    "fullWidth": 7,
                                    "width": 6,
                                    "text": "$ERROR",
                                    "value": "$ERROR",
                                    "valueText": "$ERROR",
                                    "hasLeadingTrivia": true,
                                    "leadingTrivia": [
                                        {
                                            "kind": "WhitespaceTrivia",
                                            "text": "\t"
                                        }
                                    ]
                                },
                                "argumentList": {
                                    "kind": "ArgumentList",
                                    "fullStart": 982,
                                    "fullEnd": 1102,
                                    "start": 982,
                                    "end": 1102,
                                    "fullWidth": 120,
                                    "width": 120,
                                    "openParenToken": {
                                        "kind": "OpenParenToken",
                                        "fullStart": 982,
                                        "fullEnd": 983,
                                        "start": 982,
                                        "end": 983,
                                        "fullWidth": 1,
                                        "width": 1,
                                        "text": "(",
                                        "value": "(",
                                        "valueText": "("
                                    },
                                    "arguments": [
                                        {
                                            "kind": "AddExpression",
                                            "fullStart": 983,
                                            "fullEnd": 1101,
                                            "start": 983,
                                            "end": 1101,
                                            "fullWidth": 118,
                                            "width": 118,
                                            "left": {
                                                "kind": "AddExpression",
                                                "fullStart": 983,
                                                "fullEnd": 1083,
                                                "start": 983,
                                                "end": 1082,
                                                "fullWidth": 100,
                                                "width": 99,
                                                "left": {
                                                    "kind": "AddExpression",
                                                    "fullStart": 983,
                                                    "fullEnd": 1068,
                                                    "start": 983,
                                                    "end": 1067,
                                                    "fullWidth": 85,
                                                    "width": 84,
                                                    "left": {
                                                        "kind": "StringLiteral",
                                                        "fullStart": 983,
                                                        "fullEnd": 1049,
                                                        "start": 983,
                                                        "end": 1048,
                                                        "fullWidth": 66,
                                                        "width": 65,
                                                        "text": "'#3: __executed = /[^]a/m.exec(\"a\\\\naba\"); __executed.input === '",
                                                        "value": "#3: __executed = /[^]a/m.exec(\"a\\naba\"); __executed.input === ",
                                                        "valueText": "#3: __executed = /[^]a/m.exec(\"a\\naba\"); __executed.input === ",
                                                        "hasTrailingTrivia": true,
                                                        "trailingTrivia": [
                                                            {
                                                                "kind": "WhitespaceTrivia",
                                                                "text": " "
                                                            }
                                                        ]
                                                    },
                                                    "operatorToken": {
                                                        "kind": "PlusToken",
                                                        "fullStart": 1049,
                                                        "fullEnd": 1051,
                                                        "start": 1049,
                                                        "end": 1050,
                                                        "fullWidth": 2,
                                                        "width": 1,
                                                        "text": "+",
                                                        "value": "+",
                                                        "valueText": "+",
                                                        "hasTrailingTrivia": true,
                                                        "trailingTrivia": [
                                                            {
                                                                "kind": "WhitespaceTrivia",
                                                                "text": " "
                                                            }
                                                        ]
                                                    },
                                                    "right": {
                                                        "kind": "MemberAccessExpression",
                                                        "fullStart": 1051,
                                                        "fullEnd": 1068,
                                                        "start": 1051,
                                                        "end": 1067,
                                                        "fullWidth": 17,
                                                        "width": 16,
                                                        "expression": {
                                                            "kind": "IdentifierName",
                                                            "fullStart": 1051,
                                                            "fullEnd": 1061,
                                                            "start": 1051,
                                                            "end": 1061,
                                                            "fullWidth": 10,
                                                            "width": 10,
                                                            "text": "__expected",
                                                            "value": "__expected",
                                                            "valueText": "__expected"
                                                        },
                                                        "dotToken": {
                                                            "kind": "DotToken",
                                                            "fullStart": 1061,
                                                            "fullEnd": 1062,
                                                            "start": 1061,
                                                            "end": 1062,
                                                            "fullWidth": 1,
                                                            "width": 1,
                                                            "text": ".",
                                                            "value": ".",
                                                            "valueText": "."
                                                        },
                                                        "name": {
                                                            "kind": "IdentifierName",
                                                            "fullStart": 1062,
                                                            "fullEnd": 1068,
                                                            "start": 1062,
                                                            "end": 1067,
                                                            "fullWidth": 6,
                                                            "width": 5,
                                                            "text": "input",
                                                            "value": "input",
                                                            "valueText": "input",
                                                            "hasTrailingTrivia": true,
                                                            "trailingTrivia": [
                                                                {
                                                                    "kind": "WhitespaceTrivia",
                                                                    "text": " "
                                                                }
                                                            ]
                                                        }
                                                    }
                                                },
                                                "operatorToken": {
                                                    "kind": "PlusToken",
                                                    "fullStart": 1068,
                                                    "fullEnd": 1070,
                                                    "start": 1068,
                                                    "end": 1069,
                                                    "fullWidth": 2,
                                                    "width": 1,
                                                    "text": "+",
                                                    "value": "+",
                                                    "valueText": "+",
                                                    "hasTrailingTrivia": true,
                                                    "trailingTrivia": [
                                                        {
                                                            "kind": "WhitespaceTrivia",
                                                            "text": " "
                                                        }
                                                    ]
                                                },
                                                "right": {
                                                    "kind": "StringLiteral",
                                                    "fullStart": 1070,
                                                    "fullEnd": 1083,
                                                    "start": 1070,
                                                    "end": 1082,
                                                    "fullWidth": 13,
                                                    "width": 12,
                                                    "text": "'. Actual: '",
                                                    "value": ". Actual: ",
                                                    "valueText": ". Actual: ",
                                                    "hasTrailingTrivia": true,
                                                    "trailingTrivia": [
                                                        {
                                                            "kind": "WhitespaceTrivia",
                                                            "text": " "
                                                        }
                                                    ]
                                                }
                                            },
                                            "operatorToken": {
                                                "kind": "PlusToken",
                                                "fullStart": 1083,
                                                "fullEnd": 1085,
                                                "start": 1083,
                                                "end": 1084,
                                                "fullWidth": 2,
                                                "width": 1,
                                                "text": "+",
                                                "value": "+",
                                                "valueText": "+",
                                                "hasTrailingTrivia": true,
                                                "trailingTrivia": [
                                                    {
                                                        "kind": "WhitespaceTrivia",
                                                        "text": " "
                                                    }
                                                ]
                                            },
                                            "right": {
                                                "kind": "MemberAccessExpression",
                                                "fullStart": 1085,
                                                "fullEnd": 1101,
                                                "start": 1085,
                                                "end": 1101,
                                                "fullWidth": 16,
                                                "width": 16,
                                                "expression": {
                                                    "kind": "IdentifierName",
                                                    "fullStart": 1085,
                                                    "fullEnd": 1095,
                                                    "start": 1085,
                                                    "end": 1095,
                                                    "fullWidth": 10,
                                                    "width": 10,
                                                    "text": "__executed",
                                                    "value": "__executed",
                                                    "valueText": "__executed"
                                                },
                                                "dotToken": {
                                                    "kind": "DotToken",
                                                    "fullStart": 1095,
                                                    "fullEnd": 1096,
                                                    "start": 1095,
                                                    "end": 1096,
                                                    "fullWidth": 1,
                                                    "width": 1,
                                                    "text": ".",
                                                    "value": ".",
                                                    "valueText": "."
                                                },
                                                "name": {
                                                    "kind": "IdentifierName",
                                                    "fullStart": 1096,
                                                    "fullEnd": 1101,
                                                    "start": 1096,
                                                    "end": 1101,
                                                    "fullWidth": 5,
                                                    "width": 5,
                                                    "text": "input",
                                                    "value": "input",
                                                    "valueText": "input"
                                                }
                                            }
                                        }
                                    ],
                                    "closeParenToken": {
                                        "kind": "CloseParenToken",
                                        "fullStart": 1101,
                                        "fullEnd": 1102,
                                        "start": 1101,
                                        "end": 1102,
                                        "fullWidth": 1,
                                        "width": 1,
                                        "text": ")",
                                        "value": ")",
                                        "valueText": ")"
                                    }
                                }
                            },
                            "semicolonToken": {
                                "kind": "SemicolonToken",
                                "fullStart": 1102,
                                "fullEnd": 1104,
                                "start": 1102,
                                "end": 1103,
                                "fullWidth": 2,
                                "width": 1,
                                "text": ";",
                                "value": ";",
                                "valueText": ";",
                                "hasTrailingTrivia": true,
                                "hasTrailingNewLine": true,
                                "trailingTrivia": [
                                    {
                                        "kind": "NewLineTrivia",
                                        "text": "\n"
                                    }
                                ]
                            }
                        }
                    ],
                    "closeBraceToken": {
                        "kind": "CloseBraceToken",
                        "fullStart": 1104,
                        "fullEnd": 1106,
                        "start": 1104,
                        "end": 1105,
                        "fullWidth": 2,
                        "width": 1,
                        "text": "}",
                        "value": "}",
                        "valueText": "}",
                        "hasTrailingTrivia": true,
                        "hasTrailingNewLine": true,
                        "trailingTrivia": [
                            {
                                "kind": "NewLineTrivia",
                                "text": "\n"
                            }
                        ]
                    }
                }
            },
            {
                "kind": "ForStatement",
                "fullStart": 1106,
                "fullEnd": 1364,
                "start": 1117,
                "end": 1363,
                "fullWidth": 258,
                "width": 246,
                "forKeyword": {
                    "kind": "ForKeyword",
                    "fullStart": 1106,
                    "fullEnd": 1120,
                    "start": 1117,
                    "end": 1120,
                    "fullWidth": 14,
                    "width": 3,
                    "text": "for",
                    "value": "for",
                    "valueText": "for",
                    "hasLeadingTrivia": true,
                    "hasLeadingComment": true,
                    "hasLeadingNewLine": true,
                    "leadingTrivia": [
                        {
                            "kind": "NewLineTrivia",
                            "text": "\n"
                        },
                        {
                            "kind": "SingleLineCommentTrivia",
                            "text": "//CHECK#4"
                        },
                        {
                            "kind": "NewLineTrivia",
                            "text": "\n"
                        }
                    ]
                },
                "openParenToken": {
                    "kind": "OpenParenToken",
                    "fullStart": 1120,
                    "fullEnd": 1121,
                    "start": 1120,
                    "end": 1121,
                    "fullWidth": 1,
                    "width": 1,
                    "text": "(",
                    "value": "(",
                    "valueText": "("
                },
                "variableDeclaration": {
                    "kind": "VariableDeclaration",
                    "fullStart": 1121,
                    "fullEnd": 1132,
                    "start": 1121,
                    "end": 1132,
                    "fullWidth": 11,
                    "width": 11,
                    "varKeyword": {
                        "kind": "VarKeyword",
                        "fullStart": 1121,
                        "fullEnd": 1125,
                        "start": 1121,
                        "end": 1124,
                        "fullWidth": 4,
                        "width": 3,
                        "text": "var",
                        "value": "var",
                        "valueText": "var",
                        "hasTrailingTrivia": true,
                        "trailingTrivia": [
                            {
                                "kind": "WhitespaceTrivia",
                                "text": " "
                            }
                        ]
                    },
                    "variableDeclarators": [
                        {
                            "kind": "VariableDeclarator",
                            "fullStart": 1125,
                            "fullEnd": 1132,
                            "start": 1125,
                            "end": 1132,
                            "fullWidth": 7,
<<<<<<< HEAD
                            "width": 7,
                            "identifier": {
=======
                            "propertyName": {
>>>>>>> 85e84683
                                "kind": "IdentifierName",
                                "fullStart": 1125,
                                "fullEnd": 1130,
                                "start": 1125,
                                "end": 1130,
                                "fullWidth": 5,
                                "width": 5,
                                "text": "index",
                                "value": "index",
                                "valueText": "index"
                            },
                            "equalsValueClause": {
                                "kind": "EqualsValueClause",
                                "fullStart": 1130,
                                "fullEnd": 1132,
                                "start": 1130,
                                "end": 1132,
                                "fullWidth": 2,
                                "width": 2,
                                "equalsToken": {
                                    "kind": "EqualsToken",
                                    "fullStart": 1130,
                                    "fullEnd": 1131,
                                    "start": 1130,
                                    "end": 1131,
                                    "fullWidth": 1,
                                    "width": 1,
                                    "text": "=",
                                    "value": "=",
                                    "valueText": "="
                                },
                                "value": {
                                    "kind": "NumericLiteral",
                                    "fullStart": 1131,
                                    "fullEnd": 1132,
                                    "start": 1131,
                                    "end": 1132,
                                    "fullWidth": 1,
                                    "width": 1,
                                    "text": "0",
                                    "value": 0,
                                    "valueText": "0"
                                }
                            }
                        }
                    ]
                },
                "firstSemicolonToken": {
                    "kind": "SemicolonToken",
                    "fullStart": 1132,
                    "fullEnd": 1134,
                    "start": 1132,
                    "end": 1133,
                    "fullWidth": 2,
                    "width": 1,
                    "text": ";",
                    "value": ";",
                    "valueText": ";",
                    "hasTrailingTrivia": true,
                    "trailingTrivia": [
                        {
                            "kind": "WhitespaceTrivia",
                            "text": " "
                        }
                    ]
                },
                "condition": {
                    "kind": "LessThanExpression",
                    "fullStart": 1134,
                    "fullEnd": 1157,
                    "start": 1134,
                    "end": 1157,
                    "fullWidth": 23,
                    "width": 23,
                    "left": {
                        "kind": "IdentifierName",
                        "fullStart": 1134,
                        "fullEnd": 1139,
                        "start": 1134,
                        "end": 1139,
                        "fullWidth": 5,
                        "width": 5,
                        "text": "index",
                        "value": "index",
                        "valueText": "index"
                    },
                    "operatorToken": {
                        "kind": "LessThanToken",
                        "fullStart": 1139,
                        "fullEnd": 1140,
                        "start": 1139,
                        "end": 1140,
                        "fullWidth": 1,
                        "width": 1,
                        "text": "<",
                        "value": "<",
                        "valueText": "<"
                    },
                    "right": {
                        "kind": "MemberAccessExpression",
                        "fullStart": 1140,
                        "fullEnd": 1157,
                        "start": 1140,
                        "end": 1157,
                        "fullWidth": 17,
                        "width": 17,
                        "expression": {
                            "kind": "IdentifierName",
                            "fullStart": 1140,
                            "fullEnd": 1150,
                            "start": 1140,
                            "end": 1150,
                            "fullWidth": 10,
                            "width": 10,
                            "text": "__expected",
                            "value": "__expected",
                            "valueText": "__expected"
                        },
                        "dotToken": {
                            "kind": "DotToken",
                            "fullStart": 1150,
                            "fullEnd": 1151,
                            "start": 1150,
                            "end": 1151,
                            "fullWidth": 1,
                            "width": 1,
                            "text": ".",
                            "value": ".",
                            "valueText": "."
                        },
                        "name": {
                            "kind": "IdentifierName",
                            "fullStart": 1151,
                            "fullEnd": 1157,
                            "start": 1151,
                            "end": 1157,
                            "fullWidth": 6,
                            "width": 6,
                            "text": "length",
                            "value": "length",
                            "valueText": "length"
                        }
                    }
                },
                "secondSemicolonToken": {
                    "kind": "SemicolonToken",
                    "fullStart": 1157,
                    "fullEnd": 1159,
                    "start": 1157,
                    "end": 1158,
                    "fullWidth": 2,
                    "width": 1,
                    "text": ";",
                    "value": ";",
                    "valueText": ";",
                    "hasTrailingTrivia": true,
                    "trailingTrivia": [
                        {
                            "kind": "WhitespaceTrivia",
                            "text": " "
                        }
                    ]
                },
                "incrementor": {
                    "kind": "PostIncrementExpression",
                    "fullStart": 1159,
                    "fullEnd": 1166,
                    "start": 1159,
                    "end": 1166,
                    "fullWidth": 7,
                    "width": 7,
                    "operand": {
                        "kind": "IdentifierName",
                        "fullStart": 1159,
                        "fullEnd": 1164,
                        "start": 1159,
                        "end": 1164,
                        "fullWidth": 5,
                        "width": 5,
                        "text": "index",
                        "value": "index",
                        "valueText": "index"
                    },
                    "operatorToken": {
                        "kind": "PlusPlusToken",
                        "fullStart": 1164,
                        "fullEnd": 1166,
                        "start": 1164,
                        "end": 1166,
                        "fullWidth": 2,
                        "width": 2,
                        "text": "++",
                        "value": "++",
                        "valueText": "++"
                    }
                },
                "closeParenToken": {
                    "kind": "CloseParenToken",
                    "fullStart": 1166,
                    "fullEnd": 1168,
                    "start": 1166,
                    "end": 1167,
                    "fullWidth": 2,
                    "width": 1,
                    "text": ")",
                    "value": ")",
                    "valueText": ")",
                    "hasTrailingTrivia": true,
                    "trailingTrivia": [
                        {
                            "kind": "WhitespaceTrivia",
                            "text": " "
                        }
                    ]
                },
                "statement": {
                    "kind": "Block",
                    "fullStart": 1168,
                    "fullEnd": 1364,
                    "start": 1168,
                    "end": 1363,
                    "fullWidth": 196,
                    "width": 195,
                    "openBraceToken": {
                        "kind": "OpenBraceToken",
                        "fullStart": 1168,
                        "fullEnd": 1170,
                        "start": 1168,
                        "end": 1169,
                        "fullWidth": 2,
                        "width": 1,
                        "text": "{",
                        "value": "{",
                        "valueText": "{",
                        "hasTrailingTrivia": true,
                        "hasTrailingNewLine": true,
                        "trailingTrivia": [
                            {
                                "kind": "NewLineTrivia",
                                "text": "\n"
                            }
                        ]
                    },
                    "statements": [
                        {
                            "kind": "IfStatement",
                            "fullStart": 1170,
                            "fullEnd": 1362,
                            "start": 1171,
                            "end": 1361,
                            "fullWidth": 192,
                            "width": 190,
                            "ifKeyword": {
                                "kind": "IfKeyword",
                                "fullStart": 1170,
                                "fullEnd": 1174,
                                "start": 1171,
                                "end": 1173,
                                "fullWidth": 4,
                                "width": 2,
                                "text": "if",
                                "value": "if",
                                "valueText": "if",
                                "hasLeadingTrivia": true,
                                "hasTrailingTrivia": true,
                                "leadingTrivia": [
                                    {
                                        "kind": "WhitespaceTrivia",
                                        "text": "\t"
                                    }
                                ],
                                "trailingTrivia": [
                                    {
                                        "kind": "WhitespaceTrivia",
                                        "text": " "
                                    }
                                ]
                            },
                            "openParenToken": {
                                "kind": "OpenParenToken",
                                "fullStart": 1174,
                                "fullEnd": 1175,
                                "start": 1174,
                                "end": 1175,
                                "fullWidth": 1,
                                "width": 1,
                                "text": "(",
                                "value": "(",
                                "valueText": "("
                            },
                            "condition": {
                                "kind": "NotEqualsExpression",
                                "fullStart": 1175,
                                "fullEnd": 1214,
                                "start": 1175,
                                "end": 1214,
                                "fullWidth": 39,
                                "width": 39,
                                "left": {
                                    "kind": "ElementAccessExpression",
                                    "fullStart": 1175,
                                    "fullEnd": 1193,
                                    "start": 1175,
                                    "end": 1192,
                                    "fullWidth": 18,
                                    "width": 17,
                                    "expression": {
                                        "kind": "IdentifierName",
                                        "fullStart": 1175,
                                        "fullEnd": 1185,
                                        "start": 1175,
                                        "end": 1185,
                                        "fullWidth": 10,
                                        "width": 10,
                                        "text": "__executed",
                                        "value": "__executed",
                                        "valueText": "__executed"
                                    },
                                    "openBracketToken": {
                                        "kind": "OpenBracketToken",
                                        "fullStart": 1185,
                                        "fullEnd": 1186,
                                        "start": 1185,
                                        "end": 1186,
                                        "fullWidth": 1,
                                        "width": 1,
                                        "text": "[",
                                        "value": "[",
                                        "valueText": "["
                                    },
                                    "argumentExpression": {
                                        "kind": "IdentifierName",
                                        "fullStart": 1186,
                                        "fullEnd": 1191,
                                        "start": 1186,
                                        "end": 1191,
                                        "fullWidth": 5,
                                        "width": 5,
                                        "text": "index",
                                        "value": "index",
                                        "valueText": "index"
                                    },
                                    "closeBracketToken": {
                                        "kind": "CloseBracketToken",
                                        "fullStart": 1191,
                                        "fullEnd": 1193,
                                        "start": 1191,
                                        "end": 1192,
                                        "fullWidth": 2,
                                        "width": 1,
                                        "text": "]",
                                        "value": "]",
                                        "valueText": "]",
                                        "hasTrailingTrivia": true,
                                        "trailingTrivia": [
                                            {
                                                "kind": "WhitespaceTrivia",
                                                "text": " "
                                            }
                                        ]
                                    }
                                },
                                "operatorToken": {
                                    "kind": "ExclamationEqualsEqualsToken",
                                    "fullStart": 1193,
                                    "fullEnd": 1197,
                                    "start": 1193,
                                    "end": 1196,
                                    "fullWidth": 4,
                                    "width": 3,
                                    "text": "!==",
                                    "value": "!==",
                                    "valueText": "!==",
                                    "hasTrailingTrivia": true,
                                    "trailingTrivia": [
                                        {
                                            "kind": "WhitespaceTrivia",
                                            "text": " "
                                        }
                                    ]
                                },
                                "right": {
                                    "kind": "ElementAccessExpression",
                                    "fullStart": 1197,
                                    "fullEnd": 1214,
                                    "start": 1197,
                                    "end": 1214,
                                    "fullWidth": 17,
                                    "width": 17,
                                    "expression": {
                                        "kind": "IdentifierName",
                                        "fullStart": 1197,
                                        "fullEnd": 1207,
                                        "start": 1197,
                                        "end": 1207,
                                        "fullWidth": 10,
                                        "width": 10,
                                        "text": "__expected",
                                        "value": "__expected",
                                        "valueText": "__expected"
                                    },
                                    "openBracketToken": {
                                        "kind": "OpenBracketToken",
                                        "fullStart": 1207,
                                        "fullEnd": 1208,
                                        "start": 1207,
                                        "end": 1208,
                                        "fullWidth": 1,
                                        "width": 1,
                                        "text": "[",
                                        "value": "[",
                                        "valueText": "["
                                    },
                                    "argumentExpression": {
                                        "kind": "IdentifierName",
                                        "fullStart": 1208,
                                        "fullEnd": 1213,
                                        "start": 1208,
                                        "end": 1213,
                                        "fullWidth": 5,
                                        "width": 5,
                                        "text": "index",
                                        "value": "index",
                                        "valueText": "index"
                                    },
                                    "closeBracketToken": {
                                        "kind": "CloseBracketToken",
                                        "fullStart": 1213,
                                        "fullEnd": 1214,
                                        "start": 1213,
                                        "end": 1214,
                                        "fullWidth": 1,
                                        "width": 1,
                                        "text": "]",
                                        "value": "]",
                                        "valueText": "]"
                                    }
                                }
                            },
                            "closeParenToken": {
                                "kind": "CloseParenToken",
                                "fullStart": 1214,
                                "fullEnd": 1216,
                                "start": 1214,
                                "end": 1215,
                                "fullWidth": 2,
                                "width": 1,
                                "text": ")",
                                "value": ")",
                                "valueText": ")",
                                "hasTrailingTrivia": true,
                                "trailingTrivia": [
                                    {
                                        "kind": "WhitespaceTrivia",
                                        "text": " "
                                    }
                                ]
                            },
                            "statement": {
                                "kind": "Block",
                                "fullStart": 1216,
                                "fullEnd": 1362,
                                "start": 1216,
                                "end": 1361,
                                "fullWidth": 146,
                                "width": 145,
                                "openBraceToken": {
                                    "kind": "OpenBraceToken",
                                    "fullStart": 1216,
                                    "fullEnd": 1218,
                                    "start": 1216,
                                    "end": 1217,
                                    "fullWidth": 2,
                                    "width": 1,
                                    "text": "{",
                                    "value": "{",
                                    "valueText": "{",
                                    "hasTrailingTrivia": true,
                                    "hasTrailingNewLine": true,
                                    "trailingTrivia": [
                                        {
                                            "kind": "NewLineTrivia",
                                            "text": "\n"
                                        }
                                    ]
                                },
                                "statements": [
                                    {
                                        "kind": "ExpressionStatement",
                                        "fullStart": 1218,
                                        "fullEnd": 1359,
                                        "start": 1220,
                                        "end": 1358,
                                        "fullWidth": 141,
                                        "width": 138,
                                        "expression": {
                                            "kind": "InvocationExpression",
                                            "fullStart": 1218,
                                            "fullEnd": 1357,
                                            "start": 1220,
                                            "end": 1357,
                                            "fullWidth": 139,
                                            "width": 137,
                                            "expression": {
                                                "kind": "IdentifierName",
                                                "fullStart": 1218,
                                                "fullEnd": 1226,
                                                "start": 1220,
                                                "end": 1226,
                                                "fullWidth": 8,
                                                "width": 6,
                                                "text": "$ERROR",
                                                "value": "$ERROR",
                                                "valueText": "$ERROR",
                                                "hasLeadingTrivia": true,
                                                "leadingTrivia": [
                                                    {
                                                        "kind": "WhitespaceTrivia",
                                                        "text": "\t\t"
                                                    }
                                                ]
                                            },
                                            "argumentList": {
                                                "kind": "ArgumentList",
                                                "fullStart": 1226,
                                                "fullEnd": 1357,
                                                "start": 1226,
                                                "end": 1357,
                                                "fullWidth": 131,
                                                "width": 131,
                                                "openParenToken": {
                                                    "kind": "OpenParenToken",
                                                    "fullStart": 1226,
                                                    "fullEnd": 1227,
                                                    "start": 1226,
                                                    "end": 1227,
                                                    "fullWidth": 1,
                                                    "width": 1,
                                                    "text": "(",
                                                    "value": "(",
                                                    "valueText": "("
                                                },
                                                "arguments": [
                                                    {
                                                        "kind": "AddExpression",
                                                        "fullStart": 1227,
                                                        "fullEnd": 1356,
                                                        "start": 1227,
                                                        "end": 1356,
                                                        "fullWidth": 129,
                                                        "width": 129,
                                                        "left": {
                                                            "kind": "AddExpression",
                                                            "fullStart": 1227,
                                                            "fullEnd": 1337,
                                                            "start": 1227,
                                                            "end": 1336,
                                                            "fullWidth": 110,
                                                            "width": 109,
                                                            "left": {
                                                                "kind": "AddExpression",
                                                                "fullStart": 1227,
                                                                "fullEnd": 1322,
                                                                "start": 1227,
                                                                "end": 1321,
                                                                "fullWidth": 95,
                                                                "width": 94,
                                                                "left": {
                                                                    "kind": "AddExpression",
                                                                    "fullStart": 1227,
                                                                    "fullEnd": 1302,
                                                                    "start": 1227,
                                                                    "end": 1301,
                                                                    "fullWidth": 75,
                                                                    "width": 74,
                                                                    "left": {
                                                                        "kind": "AddExpression",
                                                                        "fullStart": 1227,
                                                                        "fullEnd": 1291,
                                                                        "start": 1227,
                                                                        "end": 1290,
                                                                        "fullWidth": 64,
                                                                        "width": 63,
                                                                        "left": {
                                                                            "kind": "StringLiteral",
                                                                            "fullStart": 1227,
                                                                            "fullEnd": 1283,
                                                                            "start": 1227,
                                                                            "end": 1282,
                                                                            "fullWidth": 56,
                                                                            "width": 55,
                                                                            "text": "'#4: __executed = /[^]a/m.exec(\"a\\\\naba\"); __executed['",
                                                                            "value": "#4: __executed = /[^]a/m.exec(\"a\\naba\"); __executed[",
                                                                            "valueText": "#4: __executed = /[^]a/m.exec(\"a\\naba\"); __executed[",
                                                                            "hasTrailingTrivia": true,
                                                                            "trailingTrivia": [
                                                                                {
                                                                                    "kind": "WhitespaceTrivia",
                                                                                    "text": " "
                                                                                }
                                                                            ]
                                                                        },
                                                                        "operatorToken": {
                                                                            "kind": "PlusToken",
                                                                            "fullStart": 1283,
                                                                            "fullEnd": 1285,
                                                                            "start": 1283,
                                                                            "end": 1284,
                                                                            "fullWidth": 2,
                                                                            "width": 1,
                                                                            "text": "+",
                                                                            "value": "+",
                                                                            "valueText": "+",
                                                                            "hasTrailingTrivia": true,
                                                                            "trailingTrivia": [
                                                                                {
                                                                                    "kind": "WhitespaceTrivia",
                                                                                    "text": " "
                                                                                }
                                                                            ]
                                                                        },
                                                                        "right": {
                                                                            "kind": "IdentifierName",
                                                                            "fullStart": 1285,
                                                                            "fullEnd": 1291,
                                                                            "start": 1285,
                                                                            "end": 1290,
                                                                            "fullWidth": 6,
                                                                            "width": 5,
                                                                            "text": "index",
                                                                            "value": "index",
                                                                            "valueText": "index",
                                                                            "hasTrailingTrivia": true,
                                                                            "trailingTrivia": [
                                                                                {
                                                                                    "kind": "WhitespaceTrivia",
                                                                                    "text": " "
                                                                                }
                                                                            ]
                                                                        }
                                                                    },
                                                                    "operatorToken": {
                                                                        "kind": "PlusToken",
                                                                        "fullStart": 1291,
                                                                        "fullEnd": 1293,
                                                                        "start": 1291,
                                                                        "end": 1292,
                                                                        "fullWidth": 2,
                                                                        "width": 1,
                                                                        "text": "+",
                                                                        "value": "+",
                                                                        "valueText": "+",
                                                                        "hasTrailingTrivia": true,
                                                                        "trailingTrivia": [
                                                                            {
                                                                                "kind": "WhitespaceTrivia",
                                                                                "text": " "
                                                                            }
                                                                        ]
                                                                    },
                                                                    "right": {
                                                                        "kind": "StringLiteral",
                                                                        "fullStart": 1293,
                                                                        "fullEnd": 1302,
                                                                        "start": 1293,
                                                                        "end": 1301,
                                                                        "fullWidth": 9,
                                                                        "width": 8,
                                                                        "text": "'] === '",
                                                                        "value": "] === ",
                                                                        "valueText": "] === ",
                                                                        "hasTrailingTrivia": true,
                                                                        "trailingTrivia": [
                                                                            {
                                                                                "kind": "WhitespaceTrivia",
                                                                                "text": " "
                                                                            }
                                                                        ]
                                                                    }
                                                                },
                                                                "operatorToken": {
                                                                    "kind": "PlusToken",
                                                                    "fullStart": 1302,
                                                                    "fullEnd": 1304,
                                                                    "start": 1302,
                                                                    "end": 1303,
                                                                    "fullWidth": 2,
                                                                    "width": 1,
                                                                    "text": "+",
                                                                    "value": "+",
                                                                    "valueText": "+",
                                                                    "hasTrailingTrivia": true,
                                                                    "trailingTrivia": [
                                                                        {
                                                                            "kind": "WhitespaceTrivia",
                                                                            "text": " "
                                                                        }
                                                                    ]
                                                                },
                                                                "right": {
                                                                    "kind": "ElementAccessExpression",
                                                                    "fullStart": 1304,
                                                                    "fullEnd": 1322,
                                                                    "start": 1304,
                                                                    "end": 1321,
                                                                    "fullWidth": 18,
                                                                    "width": 17,
                                                                    "expression": {
                                                                        "kind": "IdentifierName",
                                                                        "fullStart": 1304,
                                                                        "fullEnd": 1314,
                                                                        "start": 1304,
                                                                        "end": 1314,
                                                                        "fullWidth": 10,
                                                                        "width": 10,
                                                                        "text": "__expected",
                                                                        "value": "__expected",
                                                                        "valueText": "__expected"
                                                                    },
                                                                    "openBracketToken": {
                                                                        "kind": "OpenBracketToken",
                                                                        "fullStart": 1314,
                                                                        "fullEnd": 1315,
                                                                        "start": 1314,
                                                                        "end": 1315,
                                                                        "fullWidth": 1,
                                                                        "width": 1,
                                                                        "text": "[",
                                                                        "value": "[",
                                                                        "valueText": "["
                                                                    },
                                                                    "argumentExpression": {
                                                                        "kind": "IdentifierName",
                                                                        "fullStart": 1315,
                                                                        "fullEnd": 1320,
                                                                        "start": 1315,
                                                                        "end": 1320,
                                                                        "fullWidth": 5,
                                                                        "width": 5,
                                                                        "text": "index",
                                                                        "value": "index",
                                                                        "valueText": "index"
                                                                    },
                                                                    "closeBracketToken": {
                                                                        "kind": "CloseBracketToken",
                                                                        "fullStart": 1320,
                                                                        "fullEnd": 1322,
                                                                        "start": 1320,
                                                                        "end": 1321,
                                                                        "fullWidth": 2,
                                                                        "width": 1,
                                                                        "text": "]",
                                                                        "value": "]",
                                                                        "valueText": "]",
                                                                        "hasTrailingTrivia": true,
                                                                        "trailingTrivia": [
                                                                            {
                                                                                "kind": "WhitespaceTrivia",
                                                                                "text": " "
                                                                            }
                                                                        ]
                                                                    }
                                                                }
                                                            },
                                                            "operatorToken": {
                                                                "kind": "PlusToken",
                                                                "fullStart": 1322,
                                                                "fullEnd": 1324,
                                                                "start": 1322,
                                                                "end": 1323,
                                                                "fullWidth": 2,
                                                                "width": 1,
                                                                "text": "+",
                                                                "value": "+",
                                                                "valueText": "+",
                                                                "hasTrailingTrivia": true,
                                                                "trailingTrivia": [
                                                                    {
                                                                        "kind": "WhitespaceTrivia",
                                                                        "text": " "
                                                                    }
                                                                ]
                                                            },
                                                            "right": {
                                                                "kind": "StringLiteral",
                                                                "fullStart": 1324,
                                                                "fullEnd": 1337,
                                                                "start": 1324,
                                                                "end": 1336,
                                                                "fullWidth": 13,
                                                                "width": 12,
                                                                "text": "'. Actual: '",
                                                                "value": ". Actual: ",
                                                                "valueText": ". Actual: ",
                                                                "hasTrailingTrivia": true,
                                                                "trailingTrivia": [
                                                                    {
                                                                        "kind": "WhitespaceTrivia",
                                                                        "text": " "
                                                                    }
                                                                ]
                                                            }
                                                        },
                                                        "operatorToken": {
                                                            "kind": "PlusToken",
                                                            "fullStart": 1337,
                                                            "fullEnd": 1339,
                                                            "start": 1337,
                                                            "end": 1338,
                                                            "fullWidth": 2,
                                                            "width": 1,
                                                            "text": "+",
                                                            "value": "+",
                                                            "valueText": "+",
                                                            "hasTrailingTrivia": true,
                                                            "trailingTrivia": [
                                                                {
                                                                    "kind": "WhitespaceTrivia",
                                                                    "text": " "
                                                                }
                                                            ]
                                                        },
                                                        "right": {
                                                            "kind": "ElementAccessExpression",
                                                            "fullStart": 1339,
                                                            "fullEnd": 1356,
                                                            "start": 1339,
                                                            "end": 1356,
                                                            "fullWidth": 17,
                                                            "width": 17,
                                                            "expression": {
                                                                "kind": "IdentifierName",
                                                                "fullStart": 1339,
                                                                "fullEnd": 1349,
                                                                "start": 1339,
                                                                "end": 1349,
                                                                "fullWidth": 10,
                                                                "width": 10,
                                                                "text": "__executed",
                                                                "value": "__executed",
                                                                "valueText": "__executed"
                                                            },
                                                            "openBracketToken": {
                                                                "kind": "OpenBracketToken",
                                                                "fullStart": 1349,
                                                                "fullEnd": 1350,
                                                                "start": 1349,
                                                                "end": 1350,
                                                                "fullWidth": 1,
                                                                "width": 1,
                                                                "text": "[",
                                                                "value": "[",
                                                                "valueText": "["
                                                            },
                                                            "argumentExpression": {
                                                                "kind": "IdentifierName",
                                                                "fullStart": 1350,
                                                                "fullEnd": 1355,
                                                                "start": 1350,
                                                                "end": 1355,
                                                                "fullWidth": 5,
                                                                "width": 5,
                                                                "text": "index",
                                                                "value": "index",
                                                                "valueText": "index"
                                                            },
                                                            "closeBracketToken": {
                                                                "kind": "CloseBracketToken",
                                                                "fullStart": 1355,
                                                                "fullEnd": 1356,
                                                                "start": 1355,
                                                                "end": 1356,
                                                                "fullWidth": 1,
                                                                "width": 1,
                                                                "text": "]",
                                                                "value": "]",
                                                                "valueText": "]"
                                                            }
                                                        }
                                                    }
                                                ],
                                                "closeParenToken": {
                                                    "kind": "CloseParenToken",
                                                    "fullStart": 1356,
                                                    "fullEnd": 1357,
                                                    "start": 1356,
                                                    "end": 1357,
                                                    "fullWidth": 1,
                                                    "width": 1,
                                                    "text": ")",
                                                    "value": ")",
                                                    "valueText": ")"
                                                }
                                            }
                                        },
                                        "semicolonToken": {
                                            "kind": "SemicolonToken",
                                            "fullStart": 1357,
                                            "fullEnd": 1359,
                                            "start": 1357,
                                            "end": 1358,
                                            "fullWidth": 2,
                                            "width": 1,
                                            "text": ";",
                                            "value": ";",
                                            "valueText": ";",
                                            "hasTrailingTrivia": true,
                                            "hasTrailingNewLine": true,
                                            "trailingTrivia": [
                                                {
                                                    "kind": "NewLineTrivia",
                                                    "text": "\n"
                                                }
                                            ]
                                        }
                                    }
                                ],
                                "closeBraceToken": {
                                    "kind": "CloseBraceToken",
                                    "fullStart": 1359,
                                    "fullEnd": 1362,
                                    "start": 1360,
                                    "end": 1361,
                                    "fullWidth": 3,
                                    "width": 1,
                                    "text": "}",
                                    "value": "}",
                                    "valueText": "}",
                                    "hasLeadingTrivia": true,
                                    "hasTrailingTrivia": true,
                                    "hasTrailingNewLine": true,
                                    "leadingTrivia": [
                                        {
                                            "kind": "WhitespaceTrivia",
                                            "text": "\t"
                                        }
                                    ],
                                    "trailingTrivia": [
                                        {
                                            "kind": "NewLineTrivia",
                                            "text": "\n"
                                        }
                                    ]
                                }
                            }
                        }
                    ],
                    "closeBraceToken": {
                        "kind": "CloseBraceToken",
                        "fullStart": 1362,
                        "fullEnd": 1364,
                        "start": 1362,
                        "end": 1363,
                        "fullWidth": 2,
                        "width": 1,
                        "text": "}",
                        "value": "}",
                        "valueText": "}",
                        "hasTrailingTrivia": true,
                        "hasTrailingNewLine": true,
                        "trailingTrivia": [
                            {
                                "kind": "NewLineTrivia",
                                "text": "\n"
                            }
                        ]
                    }
                }
            }
        ],
        "endOfFileToken": {
            "kind": "EndOfFileToken",
            "fullStart": 1364,
            "fullEnd": 1366,
            "start": 1366,
            "end": 1366,
            "fullWidth": 2,
            "width": 0,
            "text": "",
            "hasLeadingTrivia": true,
            "hasLeadingNewLine": true,
            "leadingTrivia": [
                {
                    "kind": "NewLineTrivia",
                    "text": "\n"
                },
                {
                    "kind": "NewLineTrivia",
                    "text": "\n"
                }
            ]
        }
    },
    "lineMap": {
        "lineStarts": [
            0,
            61,
            132,
            133,
            137,
            296,
            299,
            359,
            424,
            428,
            429,
            466,
            467,
            489,
            511,
            540,
            541,
            551,
            598,
            730,
            732,
            733,
            743,
            788,
            917,
            919,
            920,
            930,
            975,
            1104,
            1106,
            1107,
            1117,
            1170,
            1218,
            1359,
            1362,
            1364,
            1365,
            1366
        ],
        "length": 1366
    }
}<|MERGE_RESOLUTION|>--- conflicted
+++ resolved
@@ -2378,12 +2378,8 @@
                             "start": 1125,
                             "end": 1132,
                             "fullWidth": 7,
-<<<<<<< HEAD
                             "width": 7,
-                            "identifier": {
-=======
                             "propertyName": {
->>>>>>> 85e84683
                                 "kind": "IdentifierName",
                                 "fullStart": 1125,
                                 "fullEnd": 1130,
