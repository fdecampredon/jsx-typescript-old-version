{
    "isDeclaration": false,
    "languageVersion": "EcmaScript5",
    "parseOptions": {
        "allowAutomaticSemicolonInsertion": true
    },
    "sourceUnit": {
        "kind": "SourceUnit",
        "fullStart": 0,
        "fullEnd": 786,
        "start": 558,
        "end": 786,
        "fullWidth": 786,
        "width": 228,
        "isIncrementallyUnusable": true,
        "moduleElements": [
            {
                "kind": "FunctionDeclaration",
                "fullStart": 0,
                "fullEnd": 762,
                "start": 558,
                "end": 760,
                "fullWidth": 762,
                "width": 202,
                "modifiers": [],
                "functionKeyword": {
                    "kind": "FunctionKeyword",
                    "fullStart": 0,
                    "fullEnd": 567,
                    "start": 558,
                    "end": 566,
                    "fullWidth": 567,
                    "width": 8,
                    "text": "function",
                    "value": "function",
                    "valueText": "function",
                    "hasLeadingTrivia": true,
                    "hasLeadingComment": true,
                    "hasLeadingNewLine": true,
                    "hasTrailingTrivia": true,
                    "leadingTrivia": [
                        {
                            "kind": "SingleLineCommentTrivia",
                            "text": "/// Copyright (c) 2012 Ecma International.  All rights reserved. "
                        },
                        {
                            "kind": "NewLineTrivia",
                            "text": "\r\n"
                        },
                        {
                            "kind": "SingleLineCommentTrivia",
                            "text": "/// Ecma International makes this code available under the terms and conditions set"
                        },
                        {
                            "kind": "NewLineTrivia",
                            "text": "\r\n"
                        },
                        {
                            "kind": "SingleLineCommentTrivia",
                            "text": "/// forth on http://hg.ecmascript.org/tests/test262/raw-file/tip/LICENSE (the "
                        },
                        {
                            "kind": "NewLineTrivia",
                            "text": "\r\n"
                        },
                        {
                            "kind": "SingleLineCommentTrivia",
                            "text": "/// \"Use Terms\").   Any redistribution of this code must retain the above "
                        },
                        {
                            "kind": "NewLineTrivia",
                            "text": "\r\n"
                        },
                        {
                            "kind": "SingleLineCommentTrivia",
                            "text": "/// copyright and this notice and otherwise comply with the Use Terms."
                        },
                        {
                            "kind": "NewLineTrivia",
                            "text": "\r\n"
                        },
                        {
                            "kind": "MultiLineCommentTrivia",
                            "text": "/**\r\n * @path ch15/15.10/15.10.2/15.10.2.15-3-1.js\r\n * @description Pattern - SyntaxError was thrown when 'A' does not contain exactly one character (15.10.2.5 step 3)\r\n */"
                        },
                        {
                            "kind": "NewLineTrivia",
                            "text": "\r\n"
                        },
                        {
                            "kind": "NewLineTrivia",
                            "text": "\r\n"
                        },
                        {
                            "kind": "NewLineTrivia",
                            "text": "\r\n"
                        }
                    ],
                    "trailingTrivia": [
                        {
                            "kind": "WhitespaceTrivia",
                            "text": " "
                        }
                    ]
                },
                "identifier": {
                    "kind": "IdentifierName",
                    "fullStart": 567,
                    "fullEnd": 575,
                    "start": 567,
                    "end": 575,
                    "fullWidth": 8,
                    "width": 8,
                    "text": "testcase",
                    "value": "testcase",
                    "valueText": "testcase"
                },
                "callSignature": {
                    "kind": "CallSignature",
                    "fullStart": 575,
                    "fullEnd": 578,
                    "start": 575,
                    "end": 577,
                    "fullWidth": 3,
                    "width": 2,
                    "parameterList": {
                        "kind": "ParameterList",
                        "fullStart": 575,
                        "fullEnd": 578,
                        "start": 575,
                        "end": 577,
                        "fullWidth": 3,
                        "width": 2,
                        "openParenToken": {
                            "kind": "OpenParenToken",
                            "fullStart": 575,
                            "fullEnd": 576,
                            "start": 575,
                            "end": 576,
                            "fullWidth": 1,
                            "width": 1,
                            "text": "(",
                            "value": "(",
                            "valueText": "("
                        },
                        "parameters": [],
                        "closeParenToken": {
                            "kind": "CloseParenToken",
                            "fullStart": 576,
                            "fullEnd": 578,
                            "start": 576,
                            "end": 577,
                            "fullWidth": 2,
                            "width": 1,
                            "text": ")",
                            "value": ")",
                            "valueText": ")",
                            "hasTrailingTrivia": true,
                            "trailingTrivia": [
                                {
                                    "kind": "WhitespaceTrivia",
                                    "text": " "
                                }
                            ]
                        }
                    }
                },
                "block": {
                    "kind": "Block",
                    "fullStart": 578,
                    "fullEnd": 762,
                    "start": 578,
                    "end": 760,
                    "fullWidth": 184,
                    "width": 182,
                    "openBraceToken": {
                        "kind": "OpenBraceToken",
                        "fullStart": 578,
                        "fullEnd": 581,
                        "start": 578,
                        "end": 579,
                        "fullWidth": 3,
                        "width": 1,
                        "text": "{",
                        "value": "{",
                        "valueText": "{",
                        "hasTrailingTrivia": true,
                        "hasTrailingNewLine": true,
                        "trailingTrivia": [
                            {
                                "kind": "NewLineTrivia",
                                "text": "\r\n"
                            }
                        ]
                    },
                    "statements": [
                        {
                            "kind": "TryStatement",
                            "fullStart": 581,
                            "fullEnd": 755,
                            "start": 589,
                            "end": 753,
                            "fullWidth": 174,
                            "width": 164,
                            "tryKeyword": {
                                "kind": "TryKeyword",
                                "fullStart": 581,
                                "fullEnd": 593,
                                "start": 589,
                                "end": 592,
                                "fullWidth": 12,
                                "width": 3,
                                "text": "try",
                                "value": "try",
                                "valueText": "try",
                                "hasLeadingTrivia": true,
                                "hasTrailingTrivia": true,
                                "leadingTrivia": [
                                    {
                                        "kind": "WhitespaceTrivia",
                                        "text": "        "
                                    }
                                ],
                                "trailingTrivia": [
                                    {
                                        "kind": "WhitespaceTrivia",
                                        "text": " "
                                    }
                                ]
                            },
                            "block": {
                                "kind": "Block",
                                "fullStart": 593,
                                "fullEnd": 685,
                                "start": 593,
                                "end": 684,
                                "fullWidth": 92,
                                "width": 91,
                                "openBraceToken": {
                                    "kind": "OpenBraceToken",
                                    "fullStart": 593,
                                    "fullEnd": 596,
                                    "start": 593,
                                    "end": 594,
                                    "fullWidth": 3,
                                    "width": 1,
                                    "text": "{",
                                    "value": "{",
                                    "valueText": "{",
                                    "hasTrailingTrivia": true,
                                    "hasTrailingNewLine": true,
                                    "trailingTrivia": [
                                        {
                                            "kind": "NewLineTrivia",
                                            "text": "\r\n"
                                        }
                                    ]
                                },
                                "statements": [
                                    {
                                        "kind": "VariableStatement",
                                        "fullStart": 596,
                                        "fullEnd": 646,
                                        "start": 608,
                                        "end": 644,
                                        "fullWidth": 50,
                                        "width": 36,
                                        "modifiers": [],
                                        "variableDeclaration": {
                                            "kind": "VariableDeclaration",
                                            "fullStart": 596,
                                            "fullEnd": 643,
                                            "start": 608,
                                            "end": 643,
                                            "fullWidth": 47,
                                            "width": 35,
                                            "varKeyword": {
                                                "kind": "VarKeyword",
                                                "fullStart": 596,
                                                "fullEnd": 612,
                                                "start": 608,
                                                "end": 611,
                                                "fullWidth": 16,
                                                "width": 3,
                                                "text": "var",
                                                "value": "var",
                                                "valueText": "var",
                                                "hasLeadingTrivia": true,
                                                "hasTrailingTrivia": true,
                                                "leadingTrivia": [
                                                    {
                                                        "kind": "WhitespaceTrivia",
                                                        "text": "            "
                                                    }
                                                ],
                                                "trailingTrivia": [
                                                    {
                                                        "kind": "WhitespaceTrivia",
                                                        "text": " "
                                                    }
                                                ]
                                            },
                                            "variableDeclarators": [
                                                {
                                                    "kind": "VariableDeclarator",
                                                    "fullStart": 612,
                                                    "fullEnd": 643,
                                                    "start": 612,
                                                    "end": 643,
                                                    "fullWidth": 31,
<<<<<<< HEAD
                                                    "width": 31,
                                                    "identifier": {
=======
                                                    "propertyName": {
>>>>>>> 85e84683
                                                        "kind": "IdentifierName",
                                                        "fullStart": 612,
                                                        "fullEnd": 619,
                                                        "start": 612,
                                                        "end": 618,
                                                        "fullWidth": 7,
                                                        "width": 6,
                                                        "text": "regExp",
                                                        "value": "regExp",
                                                        "valueText": "regExp",
                                                        "hasTrailingTrivia": true,
                                                        "trailingTrivia": [
                                                            {
                                                                "kind": "WhitespaceTrivia",
                                                                "text": " "
                                                            }
                                                        ]
                                                    },
                                                    "equalsValueClause": {
                                                        "kind": "EqualsValueClause",
                                                        "fullStart": 619,
                                                        "fullEnd": 643,
                                                        "start": 619,
                                                        "end": 643,
                                                        "fullWidth": 24,
                                                        "width": 24,
                                                        "equalsToken": {
                                                            "kind": "EqualsToken",
                                                            "fullStart": 619,
                                                            "fullEnd": 621,
                                                            "start": 619,
                                                            "end": 620,
                                                            "fullWidth": 2,
                                                            "width": 1,
                                                            "text": "=",
                                                            "value": "=",
                                                            "valueText": "=",
                                                            "hasTrailingTrivia": true,
                                                            "trailingTrivia": [
                                                                {
                                                                    "kind": "WhitespaceTrivia",
                                                                    "text": " "
                                                                }
                                                            ]
                                                        },
                                                        "value": {
                                                            "kind": "ObjectCreationExpression",
                                                            "fullStart": 621,
                                                            "fullEnd": 643,
                                                            "start": 621,
                                                            "end": 643,
                                                            "fullWidth": 22,
                                                            "width": 22,
                                                            "newKeyword": {
                                                                "kind": "NewKeyword",
                                                                "fullStart": 621,
                                                                "fullEnd": 625,
                                                                "start": 621,
                                                                "end": 624,
                                                                "fullWidth": 4,
                                                                "width": 3,
                                                                "text": "new",
                                                                "value": "new",
                                                                "valueText": "new",
                                                                "hasTrailingTrivia": true,
                                                                "trailingTrivia": [
                                                                    {
                                                                        "kind": "WhitespaceTrivia",
                                                                        "text": " "
                                                                    }
                                                                ]
                                                            },
                                                            "expression": {
                                                                "kind": "IdentifierName",
                                                                "fullStart": 625,
                                                                "fullEnd": 631,
                                                                "start": 625,
                                                                "end": 631,
                                                                "fullWidth": 6,
                                                                "width": 6,
                                                                "text": "RegExp",
                                                                "value": "RegExp",
                                                                "valueText": "RegExp"
                                                            },
                                                            "argumentList": {
                                                                "kind": "ArgumentList",
                                                                "fullStart": 631,
                                                                "fullEnd": 643,
                                                                "start": 631,
                                                                "end": 643,
                                                                "fullWidth": 12,
                                                                "width": 12,
                                                                "openParenToken": {
                                                                    "kind": "OpenParenToken",
                                                                    "fullStart": 631,
                                                                    "fullEnd": 632,
                                                                    "start": 631,
                                                                    "end": 632,
                                                                    "fullWidth": 1,
                                                                    "width": 1,
                                                                    "text": "(",
                                                                    "value": "(",
                                                                    "valueText": "("
                                                                },
                                                                "arguments": [
                                                                    {
                                                                        "kind": "StringLiteral",
                                                                        "fullStart": 632,
                                                                        "fullEnd": 642,
                                                                        "start": 632,
                                                                        "end": 642,
                                                                        "fullWidth": 10,
                                                                        "width": 10,
                                                                        "text": "\"^[/w-c]$\"",
                                                                        "value": "^[/w-c]$",
                                                                        "valueText": "^[/w-c]$"
                                                                    }
                                                                ],
                                                                "closeParenToken": {
                                                                    "kind": "CloseParenToken",
                                                                    "fullStart": 642,
                                                                    "fullEnd": 643,
                                                                    "start": 642,
                                                                    "end": 643,
                                                                    "fullWidth": 1,
                                                                    "width": 1,
                                                                    "text": ")",
                                                                    "value": ")",
                                                                    "valueText": ")"
                                                                }
                                                            }
                                                        }
                                                    }
                                                }
                                            ]
                                        },
                                        "semicolonToken": {
                                            "kind": "SemicolonToken",
                                            "fullStart": 643,
                                            "fullEnd": 646,
                                            "start": 643,
                                            "end": 644,
                                            "fullWidth": 3,
                                            "width": 1,
                                            "text": ";",
                                            "value": ";",
                                            "valueText": ";",
                                            "hasTrailingTrivia": true,
                                            "hasTrailingNewLine": true,
                                            "trailingTrivia": [
                                                {
                                                    "kind": "NewLineTrivia",
                                                    "text": "\r\n"
                                                }
                                            ]
                                        }
                                    },
                                    {
                                        "kind": "ReturnStatement",
                                        "fullStart": 646,
                                        "fullEnd": 675,
                                        "start": 660,
                                        "end": 673,
                                        "fullWidth": 29,
                                        "width": 13,
                                        "returnKeyword": {
                                            "kind": "ReturnKeyword",
                                            "fullStart": 646,
                                            "fullEnd": 667,
                                            "start": 660,
                                            "end": 666,
                                            "fullWidth": 21,
                                            "width": 6,
                                            "text": "return",
                                            "value": "return",
                                            "valueText": "return",
                                            "hasLeadingTrivia": true,
                                            "hasLeadingNewLine": true,
                                            "hasTrailingTrivia": true,
                                            "leadingTrivia": [
                                                {
                                                    "kind": "NewLineTrivia",
                                                    "text": "\r\n"
                                                },
                                                {
                                                    "kind": "WhitespaceTrivia",
                                                    "text": "            "
                                                }
                                            ],
                                            "trailingTrivia": [
                                                {
                                                    "kind": "WhitespaceTrivia",
                                                    "text": " "
                                                }
                                            ]
                                        },
                                        "expression": {
                                            "kind": "FalseKeyword",
                                            "fullStart": 667,
                                            "fullEnd": 672,
                                            "start": 667,
                                            "end": 672,
                                            "fullWidth": 5,
                                            "width": 5,
                                            "text": "false",
                                            "value": false,
                                            "valueText": "false"
                                        },
                                        "semicolonToken": {
                                            "kind": "SemicolonToken",
                                            "fullStart": 672,
                                            "fullEnd": 675,
                                            "start": 672,
                                            "end": 673,
                                            "fullWidth": 3,
                                            "width": 1,
                                            "text": ";",
                                            "value": ";",
                                            "valueText": ";",
                                            "hasTrailingTrivia": true,
                                            "hasTrailingNewLine": true,
                                            "trailingTrivia": [
                                                {
                                                    "kind": "NewLineTrivia",
                                                    "text": "\r\n"
                                                }
                                            ]
                                        }
                                    }
                                ],
                                "closeBraceToken": {
                                    "kind": "CloseBraceToken",
                                    "fullStart": 675,
                                    "fullEnd": 685,
                                    "start": 683,
                                    "end": 684,
                                    "fullWidth": 10,
                                    "width": 1,
                                    "text": "}",
                                    "value": "}",
                                    "valueText": "}",
                                    "hasLeadingTrivia": true,
                                    "hasTrailingTrivia": true,
                                    "leadingTrivia": [
                                        {
                                            "kind": "WhitespaceTrivia",
                                            "text": "        "
                                        }
                                    ],
                                    "trailingTrivia": [
                                        {
                                            "kind": "WhitespaceTrivia",
                                            "text": " "
                                        }
                                    ]
                                }
                            },
                            "catchClause": {
                                "kind": "CatchClause",
                                "fullStart": 685,
                                "fullEnd": 755,
                                "start": 685,
                                "end": 753,
                                "fullWidth": 70,
                                "width": 68,
                                "catchKeyword": {
                                    "kind": "CatchKeyword",
                                    "fullStart": 685,
                                    "fullEnd": 691,
                                    "start": 685,
                                    "end": 690,
                                    "fullWidth": 6,
                                    "width": 5,
                                    "text": "catch",
                                    "value": "catch",
                                    "valueText": "catch",
                                    "hasTrailingTrivia": true,
                                    "trailingTrivia": [
                                        {
                                            "kind": "WhitespaceTrivia",
                                            "text": " "
                                        }
                                    ]
                                },
                                "openParenToken": {
                                    "kind": "OpenParenToken",
                                    "fullStart": 691,
                                    "fullEnd": 692,
                                    "start": 691,
                                    "end": 692,
                                    "fullWidth": 1,
                                    "width": 1,
                                    "text": "(",
                                    "value": "(",
                                    "valueText": "("
                                },
                                "identifier": {
                                    "kind": "IdentifierName",
                                    "fullStart": 692,
                                    "fullEnd": 693,
                                    "start": 692,
                                    "end": 693,
                                    "fullWidth": 1,
                                    "width": 1,
                                    "text": "e",
                                    "value": "e",
                                    "valueText": "e"
                                },
                                "closeParenToken": {
                                    "kind": "CloseParenToken",
                                    "fullStart": 693,
                                    "fullEnd": 695,
                                    "start": 693,
                                    "end": 694,
                                    "fullWidth": 2,
                                    "width": 1,
                                    "text": ")",
                                    "value": ")",
                                    "valueText": ")",
                                    "hasTrailingTrivia": true,
                                    "trailingTrivia": [
                                        {
                                            "kind": "WhitespaceTrivia",
                                            "text": " "
                                        }
                                    ]
                                },
                                "block": {
                                    "kind": "Block",
                                    "fullStart": 695,
                                    "fullEnd": 755,
                                    "start": 695,
                                    "end": 753,
                                    "fullWidth": 60,
                                    "width": 58,
                                    "openBraceToken": {
                                        "kind": "OpenBraceToken",
                                        "fullStart": 695,
                                        "fullEnd": 698,
                                        "start": 695,
                                        "end": 696,
                                        "fullWidth": 3,
                                        "width": 1,
                                        "text": "{",
                                        "value": "{",
                                        "valueText": "{",
                                        "hasTrailingTrivia": true,
                                        "hasTrailingNewLine": true,
                                        "trailingTrivia": [
                                            {
                                                "kind": "NewLineTrivia",
                                                "text": "\r\n"
                                            }
                                        ]
                                    },
                                    "statements": [
                                        {
                                            "kind": "ReturnStatement",
                                            "fullStart": 698,
                                            "fullEnd": 744,
                                            "start": 710,
                                            "end": 742,
                                            "fullWidth": 46,
                                            "width": 32,
                                            "returnKeyword": {
                                                "kind": "ReturnKeyword",
                                                "fullStart": 698,
                                                "fullEnd": 717,
                                                "start": 710,
                                                "end": 716,
                                                "fullWidth": 19,
                                                "width": 6,
                                                "text": "return",
                                                "value": "return",
                                                "valueText": "return",
                                                "hasLeadingTrivia": true,
                                                "hasTrailingTrivia": true,
                                                "leadingTrivia": [
                                                    {
                                                        "kind": "WhitespaceTrivia",
                                                        "text": "            "
                                                    }
                                                ],
                                                "trailingTrivia": [
                                                    {
                                                        "kind": "WhitespaceTrivia",
                                                        "text": " "
                                                    }
                                                ]
                                            },
                                            "expression": {
                                                "kind": "InstanceOfExpression",
                                                "fullStart": 717,
                                                "fullEnd": 741,
                                                "start": 717,
                                                "end": 741,
                                                "fullWidth": 24,
                                                "width": 24,
                                                "left": {
                                                    "kind": "IdentifierName",
                                                    "fullStart": 717,
                                                    "fullEnd": 719,
                                                    "start": 717,
                                                    "end": 718,
                                                    "fullWidth": 2,
                                                    "width": 1,
                                                    "text": "e",
                                                    "value": "e",
                                                    "valueText": "e",
                                                    "hasTrailingTrivia": true,
                                                    "trailingTrivia": [
                                                        {
                                                            "kind": "WhitespaceTrivia",
                                                            "text": " "
                                                        }
                                                    ]
                                                },
                                                "operatorToken": {
                                                    "kind": "InstanceOfKeyword",
                                                    "fullStart": 719,
                                                    "fullEnd": 730,
                                                    "start": 719,
                                                    "end": 729,
                                                    "fullWidth": 11,
                                                    "width": 10,
                                                    "text": "instanceof",
                                                    "value": "instanceof",
                                                    "valueText": "instanceof",
                                                    "hasTrailingTrivia": true,
                                                    "trailingTrivia": [
                                                        {
                                                            "kind": "WhitespaceTrivia",
                                                            "text": " "
                                                        }
                                                    ]
                                                },
                                                "right": {
                                                    "kind": "IdentifierName",
                                                    "fullStart": 730,
                                                    "fullEnd": 741,
                                                    "start": 730,
                                                    "end": 741,
                                                    "fullWidth": 11,
                                                    "width": 11,
                                                    "text": "SyntaxError",
                                                    "value": "SyntaxError",
                                                    "valueText": "SyntaxError"
                                                }
                                            },
                                            "semicolonToken": {
                                                "kind": "SemicolonToken",
                                                "fullStart": 741,
                                                "fullEnd": 744,
                                                "start": 741,
                                                "end": 742,
                                                "fullWidth": 3,
                                                "width": 1,
                                                "text": ";",
                                                "value": ";",
                                                "valueText": ";",
                                                "hasTrailingTrivia": true,
                                                "hasTrailingNewLine": true,
                                                "trailingTrivia": [
                                                    {
                                                        "kind": "NewLineTrivia",
                                                        "text": "\r\n"
                                                    }
                                                ]
                                            }
                                        }
                                    ],
                                    "closeBraceToken": {
                                        "kind": "CloseBraceToken",
                                        "fullStart": 744,
                                        "fullEnd": 755,
                                        "start": 752,
                                        "end": 753,
                                        "fullWidth": 11,
                                        "width": 1,
                                        "text": "}",
                                        "value": "}",
                                        "valueText": "}",
                                        "hasLeadingTrivia": true,
                                        "hasTrailingTrivia": true,
                                        "hasTrailingNewLine": true,
                                        "leadingTrivia": [
                                            {
                                                "kind": "WhitespaceTrivia",
                                                "text": "        "
                                            }
                                        ],
                                        "trailingTrivia": [
                                            {
                                                "kind": "NewLineTrivia",
                                                "text": "\r\n"
                                            }
                                        ]
                                    }
                                }
                            }
                        }
                    ],
                    "closeBraceToken": {
                        "kind": "CloseBraceToken",
                        "fullStart": 755,
                        "fullEnd": 762,
                        "start": 759,
                        "end": 760,
                        "fullWidth": 7,
                        "width": 1,
                        "text": "}",
                        "value": "}",
                        "valueText": "}",
                        "hasLeadingTrivia": true,
                        "hasTrailingTrivia": true,
                        "hasTrailingNewLine": true,
                        "leadingTrivia": [
                            {
                                "kind": "WhitespaceTrivia",
                                "text": "    "
                            }
                        ],
                        "trailingTrivia": [
                            {
                                "kind": "NewLineTrivia",
                                "text": "\r\n"
                            }
                        ]
                    }
                }
            },
            {
                "kind": "ExpressionStatement",
                "fullStart": 762,
                "fullEnd": 786,
                "start": 762,
                "end": 784,
                "fullWidth": 24,
                "width": 22,
                "expression": {
                    "kind": "InvocationExpression",
                    "fullStart": 762,
                    "fullEnd": 783,
                    "start": 762,
                    "end": 783,
                    "fullWidth": 21,
                    "width": 21,
                    "expression": {
                        "kind": "IdentifierName",
                        "fullStart": 762,
                        "fullEnd": 773,
                        "start": 762,
                        "end": 773,
                        "fullWidth": 11,
                        "width": 11,
                        "text": "runTestCase",
                        "value": "runTestCase",
                        "valueText": "runTestCase"
                    },
                    "argumentList": {
                        "kind": "ArgumentList",
                        "fullStart": 773,
                        "fullEnd": 783,
                        "start": 773,
                        "end": 783,
                        "fullWidth": 10,
                        "width": 10,
                        "openParenToken": {
                            "kind": "OpenParenToken",
                            "fullStart": 773,
                            "fullEnd": 774,
                            "start": 773,
                            "end": 774,
                            "fullWidth": 1,
                            "width": 1,
                            "text": "(",
                            "value": "(",
                            "valueText": "("
                        },
                        "arguments": [
                            {
                                "kind": "IdentifierName",
                                "fullStart": 774,
                                "fullEnd": 782,
                                "start": 774,
                                "end": 782,
                                "fullWidth": 8,
                                "width": 8,
                                "text": "testcase",
                                "value": "testcase",
                                "valueText": "testcase"
                            }
                        ],
                        "closeParenToken": {
                            "kind": "CloseParenToken",
                            "fullStart": 782,
                            "fullEnd": 783,
                            "start": 782,
                            "end": 783,
                            "fullWidth": 1,
                            "width": 1,
                            "text": ")",
                            "value": ")",
                            "valueText": ")"
                        }
                    }
                },
                "semicolonToken": {
                    "kind": "SemicolonToken",
                    "fullStart": 783,
                    "fullEnd": 786,
                    "start": 783,
                    "end": 784,
                    "fullWidth": 3,
                    "width": 1,
                    "text": ";",
                    "value": ";",
                    "valueText": ";",
                    "hasTrailingTrivia": true,
                    "hasTrailingNewLine": true,
                    "trailingTrivia": [
                        {
                            "kind": "NewLineTrivia",
                            "text": "\r\n"
                        }
                    ]
                }
            }
        ],
        "endOfFileToken": {
            "kind": "EndOfFileToken",
            "fullStart": 786,
            "fullEnd": 786,
            "start": 786,
            "end": 786,
            "fullWidth": 0,
            "width": 0,
            "text": ""
        }
    },
    "lineMap": {
        "lineStarts": [
            0,
            67,
            152,
            232,
            308,
            380,
            385,
            432,
            549,
            554,
            556,
            558,
            581,
            596,
            646,
            648,
            675,
            698,
            744,
            755,
            762,
            786
        ],
        "length": 786
    }
}<|MERGE_RESOLUTION|>--- conflicted
+++ resolved
@@ -308,12 +308,8 @@
                                                     "start": 612,
                                                     "end": 643,
                                                     "fullWidth": 31,
-<<<<<<< HEAD
                                                     "width": 31,
-                                                    "identifier": {
-=======
                                                     "propertyName": {
->>>>>>> 85e84683
                                                         "kind": "IdentifierName",
                                                         "fullStart": 612,
                                                         "fullEnd": 619,
