{
    "isDeclaration": false,
    "languageVersion": "EcmaScript5",
    "parseOptions": {
        "allowAutomaticSemicolonInsertion": true
    },
    "sourceUnit": {
        "kind": "SourceUnit",
        "fullStart": 0,
        "fullEnd": 803,
        "start": 550,
        "end": 803,
        "fullWidth": 803,
        "width": 253,
        "isIncrementallyUnusable": true,
        "moduleElements": [
            {
                "kind": "FunctionDeclaration",
                "fullStart": 0,
                "fullEnd": 779,
                "start": 550,
                "end": 777,
                "fullWidth": 779,
                "width": 227,
                "modifiers": [],
                "functionKeyword": {
                    "kind": "FunctionKeyword",
                    "fullStart": 0,
                    "fullEnd": 559,
                    "start": 550,
                    "end": 558,
                    "fullWidth": 559,
                    "width": 8,
                    "text": "function",
                    "value": "function",
                    "valueText": "function",
                    "hasLeadingTrivia": true,
                    "hasLeadingComment": true,
                    "hasLeadingNewLine": true,
                    "hasTrailingTrivia": true,
                    "leadingTrivia": [
                        {
                            "kind": "SingleLineCommentTrivia",
                            "text": "/// Copyright (c) 2012 Ecma International.  All rights reserved. "
                        },
                        {
                            "kind": "NewLineTrivia",
                            "text": "\r\n"
                        },
                        {
                            "kind": "SingleLineCommentTrivia",
                            "text": "/// Ecma International makes this code available under the terms and conditions set"
                        },
                        {
                            "kind": "NewLineTrivia",
                            "text": "\r\n"
                        },
                        {
                            "kind": "SingleLineCommentTrivia",
                            "text": "/// forth on http://hg.ecmascript.org/tests/test262/raw-file/tip/LICENSE (the "
                        },
                        {
                            "kind": "NewLineTrivia",
                            "text": "\r\n"
                        },
                        {
                            "kind": "SingleLineCommentTrivia",
                            "text": "/// \"Use Terms\").   Any redistribution of this code must retain the above "
                        },
                        {
                            "kind": "NewLineTrivia",
                            "text": "\r\n"
                        },
                        {
                            "kind": "SingleLineCommentTrivia",
                            "text": "/// copyright and this notice and otherwise comply with the Use Terms."
                        },
                        {
                            "kind": "NewLineTrivia",
                            "text": "\r\n"
                        },
                        {
                            "kind": "MultiLineCommentTrivia",
                            "text": "/**\r\n * @path ch15/15.10/15.10.7/15.10.7.3/15.10.7.3-2.js\r\n * @description RegExp.prototype.ignoreCase is a data property with default attribute values (false)\r\n */"
                        },
                        {
                            "kind": "NewLineTrivia",
                            "text": "\r\n"
                        },
                        {
                            "kind": "NewLineTrivia",
                            "text": "\r\n"
                        },
                        {
                            "kind": "NewLineTrivia",
                            "text": "\r\n"
                        }
                    ],
                    "trailingTrivia": [
                        {
                            "kind": "WhitespaceTrivia",
                            "text": " "
                        }
                    ]
                },
                "identifier": {
                    "kind": "IdentifierName",
                    "fullStart": 559,
                    "fullEnd": 567,
                    "start": 559,
                    "end": 567,
                    "fullWidth": 8,
                    "width": 8,
                    "text": "testcase",
                    "value": "testcase",
                    "valueText": "testcase"
                },
                "callSignature": {
                    "kind": "CallSignature",
                    "fullStart": 567,
                    "fullEnd": 570,
                    "start": 567,
                    "end": 569,
                    "fullWidth": 3,
                    "width": 2,
                    "parameterList": {
                        "kind": "ParameterList",
                        "fullStart": 567,
                        "fullEnd": 570,
                        "start": 567,
                        "end": 569,
                        "fullWidth": 3,
                        "width": 2,
                        "openParenToken": {
                            "kind": "OpenParenToken",
                            "fullStart": 567,
                            "fullEnd": 568,
                            "start": 567,
                            "end": 568,
                            "fullWidth": 1,
                            "width": 1,
                            "text": "(",
                            "value": "(",
                            "valueText": "("
                        },
                        "parameters": [],
                        "closeParenToken": {
                            "kind": "CloseParenToken",
                            "fullStart": 568,
                            "fullEnd": 570,
                            "start": 568,
                            "end": 569,
                            "fullWidth": 2,
                            "width": 1,
                            "text": ")",
                            "value": ")",
                            "valueText": ")",
                            "hasTrailingTrivia": true,
                            "trailingTrivia": [
                                {
                                    "kind": "WhitespaceTrivia",
                                    "text": " "
                                }
                            ]
                        }
                    }
                },
                "block": {
                    "kind": "Block",
                    "fullStart": 570,
                    "fullEnd": 779,
                    "start": 570,
                    "end": 777,
                    "fullWidth": 209,
                    "width": 207,
                    "openBraceToken": {
                        "kind": "OpenBraceToken",
                        "fullStart": 570,
                        "fullEnd": 573,
                        "start": 570,
                        "end": 571,
                        "fullWidth": 3,
                        "width": 1,
                        "text": "{",
                        "value": "{",
                        "valueText": "{",
                        "hasTrailingTrivia": true,
                        "hasTrailingNewLine": true,
                        "trailingTrivia": [
                            {
                                "kind": "NewLineTrivia",
                                "text": "\r\n"
                            }
                        ]
                    },
                    "statements": [
                        {
                            "kind": "VariableStatement",
                            "fullStart": 573,
                            "fullEnd": 649,
                            "start": 575,
                            "end": 647,
                            "fullWidth": 76,
                            "width": 72,
                            "modifiers": [],
                            "variableDeclaration": {
                                "kind": "VariableDeclaration",
                                "fullStart": 573,
                                "fullEnd": 646,
                                "start": 575,
                                "end": 646,
                                "fullWidth": 73,
                                "width": 71,
                                "varKeyword": {
                                    "kind": "VarKeyword",
                                    "fullStart": 573,
                                    "fullEnd": 579,
                                    "start": 575,
                                    "end": 578,
                                    "fullWidth": 6,
                                    "width": 3,
                                    "text": "var",
                                    "value": "var",
                                    "valueText": "var",
                                    "hasLeadingTrivia": true,
                                    "hasTrailingTrivia": true,
                                    "leadingTrivia": [
                                        {
                                            "kind": "WhitespaceTrivia",
                                            "text": "  "
                                        }
                                    ],
                                    "trailingTrivia": [
                                        {
                                            "kind": "WhitespaceTrivia",
                                            "text": " "
                                        }
                                    ]
                                },
                                "variableDeclarators": [
                                    {
                                        "kind": "VariableDeclarator",
                                        "fullStart": 579,
                                        "fullEnd": 646,
                                        "start": 579,
                                        "end": 646,
                                        "fullWidth": 67,
<<<<<<< HEAD
                                        "width": 67,
                                        "identifier": {
=======
                                        "propertyName": {
>>>>>>> 85e84683
                                            "kind": "IdentifierName",
                                            "fullStart": 579,
                                            "fullEnd": 581,
                                            "start": 579,
                                            "end": 580,
                                            "fullWidth": 2,
                                            "width": 1,
                                            "text": "d",
                                            "value": "d",
                                            "valueText": "d",
                                            "hasTrailingTrivia": true,
                                            "trailingTrivia": [
                                                {
                                                    "kind": "WhitespaceTrivia",
                                                    "text": " "
                                                }
                                            ]
                                        },
                                        "equalsValueClause": {
                                            "kind": "EqualsValueClause",
                                            "fullStart": 581,
                                            "fullEnd": 646,
                                            "start": 581,
                                            "end": 646,
                                            "fullWidth": 65,
                                            "width": 65,
                                            "equalsToken": {
                                                "kind": "EqualsToken",
                                                "fullStart": 581,
                                                "fullEnd": 583,
                                                "start": 581,
                                                "end": 582,
                                                "fullWidth": 2,
                                                "width": 1,
                                                "text": "=",
                                                "value": "=",
                                                "valueText": "=",
                                                "hasTrailingTrivia": true,
                                                "trailingTrivia": [
                                                    {
                                                        "kind": "WhitespaceTrivia",
                                                        "text": " "
                                                    }
                                                ]
                                            },
                                            "value": {
                                                "kind": "InvocationExpression",
                                                "fullStart": 583,
                                                "fullEnd": 646,
                                                "start": 583,
                                                "end": 646,
                                                "fullWidth": 63,
                                                "width": 63,
                                                "expression": {
                                                    "kind": "MemberAccessExpression",
                                                    "fullStart": 583,
                                                    "fullEnd": 614,
                                                    "start": 583,
                                                    "end": 614,
                                                    "fullWidth": 31,
                                                    "width": 31,
                                                    "expression": {
                                                        "kind": "IdentifierName",
                                                        "fullStart": 583,
                                                        "fullEnd": 589,
                                                        "start": 583,
                                                        "end": 589,
                                                        "fullWidth": 6,
                                                        "width": 6,
                                                        "text": "Object",
                                                        "value": "Object",
                                                        "valueText": "Object"
                                                    },
                                                    "dotToken": {
                                                        "kind": "DotToken",
                                                        "fullStart": 589,
                                                        "fullEnd": 590,
                                                        "start": 589,
                                                        "end": 590,
                                                        "fullWidth": 1,
                                                        "width": 1,
                                                        "text": ".",
                                                        "value": ".",
                                                        "valueText": "."
                                                    },
                                                    "name": {
                                                        "kind": "IdentifierName",
                                                        "fullStart": 590,
                                                        "fullEnd": 614,
                                                        "start": 590,
                                                        "end": 614,
                                                        "fullWidth": 24,
                                                        "width": 24,
                                                        "text": "getOwnPropertyDescriptor",
                                                        "value": "getOwnPropertyDescriptor",
                                                        "valueText": "getOwnPropertyDescriptor"
                                                    }
                                                },
                                                "argumentList": {
                                                    "kind": "ArgumentList",
                                                    "fullStart": 614,
                                                    "fullEnd": 646,
                                                    "start": 614,
                                                    "end": 646,
                                                    "fullWidth": 32,
                                                    "width": 32,
                                                    "openParenToken": {
                                                        "kind": "OpenParenToken",
                                                        "fullStart": 614,
                                                        "fullEnd": 615,
                                                        "start": 614,
                                                        "end": 615,
                                                        "fullWidth": 1,
                                                        "width": 1,
                                                        "text": "(",
                                                        "value": "(",
                                                        "valueText": "("
                                                    },
                                                    "arguments": [
                                                        {
                                                            "kind": "MemberAccessExpression",
                                                            "fullStart": 615,
                                                            "fullEnd": 631,
                                                            "start": 615,
                                                            "end": 631,
                                                            "fullWidth": 16,
                                                            "width": 16,
                                                            "expression": {
                                                                "kind": "IdentifierName",
                                                                "fullStart": 615,
                                                                "fullEnd": 621,
                                                                "start": 615,
                                                                "end": 621,
                                                                "fullWidth": 6,
                                                                "width": 6,
                                                                "text": "RegExp",
                                                                "value": "RegExp",
                                                                "valueText": "RegExp"
                                                            },
                                                            "dotToken": {
                                                                "kind": "DotToken",
                                                                "fullStart": 621,
                                                                "fullEnd": 622,
                                                                "start": 621,
                                                                "end": 622,
                                                                "fullWidth": 1,
                                                                "width": 1,
                                                                "text": ".",
                                                                "value": ".",
                                                                "valueText": "."
                                                            },
                                                            "name": {
                                                                "kind": "IdentifierName",
                                                                "fullStart": 622,
                                                                "fullEnd": 631,
                                                                "start": 622,
                                                                "end": 631,
                                                                "fullWidth": 9,
                                                                "width": 9,
                                                                "text": "prototype",
                                                                "value": "prototype",
                                                                "valueText": "prototype"
                                                            }
                                                        },
                                                        {
                                                            "kind": "CommaToken",
                                                            "fullStart": 631,
                                                            "fullEnd": 633,
                                                            "start": 631,
                                                            "end": 632,
                                                            "fullWidth": 2,
                                                            "width": 1,
                                                            "text": ",",
                                                            "value": ",",
                                                            "valueText": ",",
                                                            "hasTrailingTrivia": true,
                                                            "trailingTrivia": [
                                                                {
                                                                    "kind": "WhitespaceTrivia",
                                                                    "text": " "
                                                                }
                                                            ]
                                                        },
                                                        {
                                                            "kind": "StringLiteral",
                                                            "fullStart": 633,
                                                            "fullEnd": 645,
                                                            "start": 633,
                                                            "end": 645,
                                                            "fullWidth": 12,
                                                            "width": 12,
                                                            "text": "'ignoreCase'",
                                                            "value": "ignoreCase",
                                                            "valueText": "ignoreCase"
                                                        }
                                                    ],
                                                    "closeParenToken": {
                                                        "kind": "CloseParenToken",
                                                        "fullStart": 645,
                                                        "fullEnd": 646,
                                                        "start": 645,
                                                        "end": 646,
                                                        "fullWidth": 1,
                                                        "width": 1,
                                                        "text": ")",
                                                        "value": ")",
                                                        "valueText": ")"
                                                    }
                                                }
                                            }
                                        }
                                    }
                                ]
                            },
                            "semicolonToken": {
                                "kind": "SemicolonToken",
                                "fullStart": 646,
                                "fullEnd": 649,
                                "start": 646,
                                "end": 647,
                                "fullWidth": 3,
                                "width": 1,
                                "text": ";",
                                "value": ";",
                                "valueText": ";",
                                "hasTrailingTrivia": true,
                                "hasTrailingNewLine": true,
                                "trailingTrivia": [
                                    {
                                        "kind": "NewLineTrivia",
                                        "text": "\r\n"
                                    }
                                ]
                            }
                        },
                        {
                            "kind": "IfStatement",
                            "fullStart": 649,
                            "fullEnd": 775,
                            "start": 655,
                            "end": 773,
                            "fullWidth": 126,
                            "width": 118,
                            "ifKeyword": {
                                "kind": "IfKeyword",
                                "fullStart": 649,
                                "fullEnd": 658,
                                "start": 655,
                                "end": 657,
                                "fullWidth": 9,
                                "width": 2,
                                "text": "if",
                                "value": "if",
                                "valueText": "if",
                                "hasLeadingTrivia": true,
                                "hasLeadingNewLine": true,
                                "hasTrailingTrivia": true,
                                "leadingTrivia": [
                                    {
                                        "kind": "WhitespaceTrivia",
                                        "text": "  "
                                    },
                                    {
                                        "kind": "NewLineTrivia",
                                        "text": "\r\n"
                                    },
                                    {
                                        "kind": "WhitespaceTrivia",
                                        "text": "  "
                                    }
                                ],
                                "trailingTrivia": [
                                    {
                                        "kind": "WhitespaceTrivia",
                                        "text": " "
                                    }
                                ]
                            },
                            "openParenToken": {
                                "kind": "OpenParenToken",
                                "fullStart": 658,
                                "fullEnd": 659,
                                "start": 658,
                                "end": 659,
                                "fullWidth": 1,
                                "width": 1,
                                "text": "(",
                                "value": "(",
                                "valueText": "("
                            },
                            "condition": {
                                "kind": "LogicalAndExpression",
                                "fullStart": 659,
                                "fullEnd": 747,
                                "start": 659,
                                "end": 747,
                                "fullWidth": 88,
                                "width": 88,
                                "left": {
                                    "kind": "LogicalAndExpression",
                                    "fullStart": 659,
                                    "fullEnd": 713,
                                    "start": 659,
                                    "end": 712,
                                    "fullWidth": 54,
                                    "width": 53,
                                    "left": {
                                        "kind": "EqualsExpression",
                                        "fullStart": 659,
                                        "fullEnd": 680,
                                        "start": 659,
                                        "end": 679,
                                        "fullWidth": 21,
                                        "width": 20,
                                        "left": {
                                            "kind": "MemberAccessExpression",
                                            "fullStart": 659,
                                            "fullEnd": 670,
                                            "start": 659,
                                            "end": 669,
                                            "fullWidth": 11,
                                            "width": 10,
                                            "expression": {
                                                "kind": "IdentifierName",
                                                "fullStart": 659,
                                                "fullEnd": 660,
                                                "start": 659,
                                                "end": 660,
                                                "fullWidth": 1,
                                                "width": 1,
                                                "text": "d",
                                                "value": "d",
                                                "valueText": "d"
                                            },
                                            "dotToken": {
                                                "kind": "DotToken",
                                                "fullStart": 660,
                                                "fullEnd": 661,
                                                "start": 660,
                                                "end": 661,
                                                "fullWidth": 1,
                                                "width": 1,
                                                "text": ".",
                                                "value": ".",
                                                "valueText": "."
                                            },
                                            "name": {
                                                "kind": "IdentifierName",
                                                "fullStart": 661,
                                                "fullEnd": 670,
                                                "start": 661,
                                                "end": 669,
                                                "fullWidth": 9,
                                                "width": 8,
                                                "text": "writable",
                                                "value": "writable",
                                                "valueText": "writable",
                                                "hasTrailingTrivia": true,
                                                "trailingTrivia": [
                                                    {
                                                        "kind": "WhitespaceTrivia",
                                                        "text": " "
                                                    }
                                                ]
                                            }
                                        },
                                        "operatorToken": {
                                            "kind": "EqualsEqualsEqualsToken",
                                            "fullStart": 670,
                                            "fullEnd": 674,
                                            "start": 670,
                                            "end": 673,
                                            "fullWidth": 4,
                                            "width": 3,
                                            "text": "===",
                                            "value": "===",
                                            "valueText": "===",
                                            "hasTrailingTrivia": true,
                                            "trailingTrivia": [
                                                {
                                                    "kind": "WhitespaceTrivia",
                                                    "text": " "
                                                }
                                            ]
                                        },
                                        "right": {
                                            "kind": "FalseKeyword",
                                            "fullStart": 674,
                                            "fullEnd": 680,
                                            "start": 674,
                                            "end": 679,
                                            "fullWidth": 6,
                                            "width": 5,
                                            "text": "false",
                                            "value": false,
                                            "valueText": "false",
                                            "hasTrailingTrivia": true,
                                            "trailingTrivia": [
                                                {
                                                    "kind": "WhitespaceTrivia",
                                                    "text": " "
                                                }
                                            ]
                                        }
                                    },
                                    "operatorToken": {
                                        "kind": "AmpersandAmpersandToken",
                                        "fullStart": 680,
                                        "fullEnd": 684,
                                        "start": 680,
                                        "end": 682,
                                        "fullWidth": 4,
                                        "width": 2,
                                        "text": "&&",
                                        "value": "&&",
                                        "valueText": "&&",
                                        "hasTrailingTrivia": true,
                                        "hasTrailingNewLine": true,
                                        "trailingTrivia": [
                                            {
                                                "kind": "NewLineTrivia",
                                                "text": "\r\n"
                                            }
                                        ]
                                    },
                                    "right": {
                                        "kind": "EqualsExpression",
                                        "fullStart": 684,
                                        "fullEnd": 713,
                                        "start": 690,
                                        "end": 712,
                                        "fullWidth": 29,
                                        "width": 22,
                                        "left": {
                                            "kind": "MemberAccessExpression",
                                            "fullStart": 684,
                                            "fullEnd": 703,
                                            "start": 690,
                                            "end": 702,
                                            "fullWidth": 19,
                                            "width": 12,
                                            "expression": {
                                                "kind": "IdentifierName",
                                                "fullStart": 684,
                                                "fullEnd": 691,
                                                "start": 690,
                                                "end": 691,
                                                "fullWidth": 7,
                                                "width": 1,
                                                "text": "d",
                                                "value": "d",
                                                "valueText": "d",
                                                "hasLeadingTrivia": true,
                                                "leadingTrivia": [
                                                    {
                                                        "kind": "WhitespaceTrivia",
                                                        "text": "      "
                                                    }
                                                ]
                                            },
                                            "dotToken": {
                                                "kind": "DotToken",
                                                "fullStart": 691,
                                                "fullEnd": 692,
                                                "start": 691,
                                                "end": 692,
                                                "fullWidth": 1,
                                                "width": 1,
                                                "text": ".",
                                                "value": ".",
                                                "valueText": "."
                                            },
                                            "name": {
                                                "kind": "IdentifierName",
                                                "fullStart": 692,
                                                "fullEnd": 703,
                                                "start": 692,
                                                "end": 702,
                                                "fullWidth": 11,
                                                "width": 10,
                                                "text": "enumerable",
                                                "value": "enumerable",
                                                "valueText": "enumerable",
                                                "hasTrailingTrivia": true,
                                                "trailingTrivia": [
                                                    {
                                                        "kind": "WhitespaceTrivia",
                                                        "text": " "
                                                    }
                                                ]
                                            }
                                        },
                                        "operatorToken": {
                                            "kind": "EqualsEqualsEqualsToken",
                                            "fullStart": 703,
                                            "fullEnd": 707,
                                            "start": 703,
                                            "end": 706,
                                            "fullWidth": 4,
                                            "width": 3,
                                            "text": "===",
                                            "value": "===",
                                            "valueText": "===",
                                            "hasTrailingTrivia": true,
                                            "trailingTrivia": [
                                                {
                                                    "kind": "WhitespaceTrivia",
                                                    "text": " "
                                                }
                                            ]
                                        },
                                        "right": {
                                            "kind": "FalseKeyword",
                                            "fullStart": 707,
                                            "fullEnd": 713,
                                            "start": 707,
                                            "end": 712,
                                            "fullWidth": 6,
                                            "width": 5,
                                            "text": "false",
                                            "value": false,
                                            "valueText": "false",
                                            "hasTrailingTrivia": true,
                                            "trailingTrivia": [
                                                {
                                                    "kind": "WhitespaceTrivia",
                                                    "text": " "
                                                }
                                            ]
                                        }
                                    }
                                },
                                "operatorToken": {
                                    "kind": "AmpersandAmpersandToken",
                                    "fullStart": 713,
                                    "fullEnd": 717,
                                    "start": 713,
                                    "end": 715,
                                    "fullWidth": 4,
                                    "width": 2,
                                    "text": "&&",
                                    "value": "&&",
                                    "valueText": "&&",
                                    "hasTrailingTrivia": true,
                                    "hasTrailingNewLine": true,
                                    "trailingTrivia": [
                                        {
                                            "kind": "NewLineTrivia",
                                            "text": "\r\n"
                                        }
                                    ]
                                },
                                "right": {
                                    "kind": "EqualsExpression",
                                    "fullStart": 717,
                                    "fullEnd": 747,
                                    "start": 723,
                                    "end": 747,
                                    "fullWidth": 30,
                                    "width": 24,
                                    "left": {
                                        "kind": "MemberAccessExpression",
                                        "fullStart": 717,
                                        "fullEnd": 738,
                                        "start": 723,
                                        "end": 737,
                                        "fullWidth": 21,
                                        "width": 14,
                                        "expression": {
                                            "kind": "IdentifierName",
                                            "fullStart": 717,
                                            "fullEnd": 724,
                                            "start": 723,
                                            "end": 724,
                                            "fullWidth": 7,
                                            "width": 1,
                                            "text": "d",
                                            "value": "d",
                                            "valueText": "d",
                                            "hasLeadingTrivia": true,
                                            "leadingTrivia": [
                                                {
                                                    "kind": "WhitespaceTrivia",
                                                    "text": "      "
                                                }
                                            ]
                                        },
                                        "dotToken": {
                                            "kind": "DotToken",
                                            "fullStart": 724,
                                            "fullEnd": 725,
                                            "start": 724,
                                            "end": 725,
                                            "fullWidth": 1,
                                            "width": 1,
                                            "text": ".",
                                            "value": ".",
                                            "valueText": "."
                                        },
                                        "name": {
                                            "kind": "IdentifierName",
                                            "fullStart": 725,
                                            "fullEnd": 738,
                                            "start": 725,
                                            "end": 737,
                                            "fullWidth": 13,
                                            "width": 12,
                                            "text": "configurable",
                                            "value": "configurable",
                                            "valueText": "configurable",
                                            "hasTrailingTrivia": true,
                                            "trailingTrivia": [
                                                {
                                                    "kind": "WhitespaceTrivia",
                                                    "text": " "
                                                }
                                            ]
                                        }
                                    },
                                    "operatorToken": {
                                        "kind": "EqualsEqualsEqualsToken",
                                        "fullStart": 738,
                                        "fullEnd": 742,
                                        "start": 738,
                                        "end": 741,
                                        "fullWidth": 4,
                                        "width": 3,
                                        "text": "===",
                                        "value": "===",
                                        "valueText": "===",
                                        "hasTrailingTrivia": true,
                                        "trailingTrivia": [
                                            {
                                                "kind": "WhitespaceTrivia",
                                                "text": " "
                                            }
                                        ]
                                    },
                                    "right": {
                                        "kind": "FalseKeyword",
                                        "fullStart": 742,
                                        "fullEnd": 747,
                                        "start": 742,
                                        "end": 747,
                                        "fullWidth": 5,
                                        "width": 5,
                                        "text": "false",
                                        "value": false,
                                        "valueText": "false"
                                    }
                                }
                            },
                            "closeParenToken": {
                                "kind": "CloseParenToken",
                                "fullStart": 747,
                                "fullEnd": 749,
                                "start": 747,
                                "end": 748,
                                "fullWidth": 2,
                                "width": 1,
                                "text": ")",
                                "value": ")",
                                "valueText": ")",
                                "hasTrailingTrivia": true,
                                "trailingTrivia": [
                                    {
                                        "kind": "WhitespaceTrivia",
                                        "text": " "
                                    }
                                ]
                            },
                            "statement": {
                                "kind": "Block",
                                "fullStart": 749,
                                "fullEnd": 775,
                                "start": 749,
                                "end": 773,
                                "fullWidth": 26,
                                "width": 24,
                                "openBraceToken": {
                                    "kind": "OpenBraceToken",
                                    "fullStart": 749,
                                    "fullEnd": 752,
                                    "start": 749,
                                    "end": 750,
                                    "fullWidth": 3,
                                    "width": 1,
                                    "text": "{",
                                    "value": "{",
                                    "valueText": "{",
                                    "hasTrailingTrivia": true,
                                    "hasTrailingNewLine": true,
                                    "trailingTrivia": [
                                        {
                                            "kind": "NewLineTrivia",
                                            "text": "\r\n"
                                        }
                                    ]
                                },
                                "statements": [
                                    {
                                        "kind": "ReturnStatement",
                                        "fullStart": 752,
                                        "fullEnd": 770,
                                        "start": 756,
                                        "end": 768,
                                        "fullWidth": 18,
                                        "width": 12,
                                        "returnKeyword": {
                                            "kind": "ReturnKeyword",
                                            "fullStart": 752,
                                            "fullEnd": 763,
                                            "start": 756,
                                            "end": 762,
                                            "fullWidth": 11,
                                            "width": 6,
                                            "text": "return",
                                            "value": "return",
                                            "valueText": "return",
                                            "hasLeadingTrivia": true,
                                            "hasTrailingTrivia": true,
                                            "leadingTrivia": [
                                                {
                                                    "kind": "WhitespaceTrivia",
                                                    "text": "    "
                                                }
                                            ],
                                            "trailingTrivia": [
                                                {
                                                    "kind": "WhitespaceTrivia",
                                                    "text": " "
                                                }
                                            ]
                                        },
                                        "expression": {
                                            "kind": "TrueKeyword",
                                            "fullStart": 763,
                                            "fullEnd": 767,
                                            "start": 763,
                                            "end": 767,
                                            "fullWidth": 4,
                                            "width": 4,
                                            "text": "true",
                                            "value": true,
                                            "valueText": "true"
                                        },
                                        "semicolonToken": {
                                            "kind": "SemicolonToken",
                                            "fullStart": 767,
                                            "fullEnd": 770,
                                            "start": 767,
                                            "end": 768,
                                            "fullWidth": 3,
                                            "width": 1,
                                            "text": ";",
                                            "value": ";",
                                            "valueText": ";",
                                            "hasTrailingTrivia": true,
                                            "hasTrailingNewLine": true,
                                            "trailingTrivia": [
                                                {
                                                    "kind": "NewLineTrivia",
                                                    "text": "\r\n"
                                                }
                                            ]
                                        }
                                    }
                                ],
                                "closeBraceToken": {
                                    "kind": "CloseBraceToken",
                                    "fullStart": 770,
                                    "fullEnd": 775,
                                    "start": 772,
                                    "end": 773,
                                    "fullWidth": 5,
                                    "width": 1,
                                    "text": "}",
                                    "value": "}",
                                    "valueText": "}",
                                    "hasLeadingTrivia": true,
                                    "hasTrailingTrivia": true,
                                    "hasTrailingNewLine": true,
                                    "leadingTrivia": [
                                        {
                                            "kind": "WhitespaceTrivia",
                                            "text": "  "
                                        }
                                    ],
                                    "trailingTrivia": [
                                        {
                                            "kind": "NewLineTrivia",
                                            "text": "\r\n"
                                        }
                                    ]
                                }
                            }
                        }
                    ],
                    "closeBraceToken": {
                        "kind": "CloseBraceToken",
                        "fullStart": 775,
                        "fullEnd": 779,
                        "start": 776,
                        "end": 777,
                        "fullWidth": 4,
                        "width": 1,
                        "text": "}",
                        "value": "}",
                        "valueText": "}",
                        "hasLeadingTrivia": true,
                        "hasTrailingTrivia": true,
                        "hasTrailingNewLine": true,
                        "leadingTrivia": [
                            {
                                "kind": "WhitespaceTrivia",
                                "text": " "
                            }
                        ],
                        "trailingTrivia": [
                            {
                                "kind": "NewLineTrivia",
                                "text": "\r\n"
                            }
                        ]
                    }
                }
            },
            {
                "kind": "ExpressionStatement",
                "fullStart": 779,
                "fullEnd": 803,
                "start": 779,
                "end": 801,
                "fullWidth": 24,
                "width": 22,
                "expression": {
                    "kind": "InvocationExpression",
                    "fullStart": 779,
                    "fullEnd": 800,
                    "start": 779,
                    "end": 800,
                    "fullWidth": 21,
                    "width": 21,
                    "expression": {
                        "kind": "IdentifierName",
                        "fullStart": 779,
                        "fullEnd": 790,
                        "start": 779,
                        "end": 790,
                        "fullWidth": 11,
                        "width": 11,
                        "text": "runTestCase",
                        "value": "runTestCase",
                        "valueText": "runTestCase"
                    },
                    "argumentList": {
                        "kind": "ArgumentList",
                        "fullStart": 790,
                        "fullEnd": 800,
                        "start": 790,
                        "end": 800,
                        "fullWidth": 10,
                        "width": 10,
                        "openParenToken": {
                            "kind": "OpenParenToken",
                            "fullStart": 790,
                            "fullEnd": 791,
                            "start": 790,
                            "end": 791,
                            "fullWidth": 1,
                            "width": 1,
                            "text": "(",
                            "value": "(",
                            "valueText": "("
                        },
                        "arguments": [
                            {
                                "kind": "IdentifierName",
                                "fullStart": 791,
                                "fullEnd": 799,
                                "start": 791,
                                "end": 799,
                                "fullWidth": 8,
                                "width": 8,
                                "text": "testcase",
                                "value": "testcase",
                                "valueText": "testcase"
                            }
                        ],
                        "closeParenToken": {
                            "kind": "CloseParenToken",
                            "fullStart": 799,
                            "fullEnd": 800,
                            "start": 799,
                            "end": 800,
                            "fullWidth": 1,
                            "width": 1,
                            "text": ")",
                            "value": ")",
                            "valueText": ")"
                        }
                    }
                },
                "semicolonToken": {
                    "kind": "SemicolonToken",
                    "fullStart": 800,
                    "fullEnd": 803,
                    "start": 800,
                    "end": 801,
                    "fullWidth": 3,
                    "width": 1,
                    "text": ";",
                    "value": ";",
                    "valueText": ";",
                    "hasTrailingTrivia": true,
                    "hasTrailingNewLine": true,
                    "trailingTrivia": [
                        {
                            "kind": "NewLineTrivia",
                            "text": "\r\n"
                        }
                    ]
                }
            }
        ],
        "endOfFileToken": {
            "kind": "EndOfFileToken",
            "fullStart": 803,
            "fullEnd": 803,
            "start": 803,
            "end": 803,
            "fullWidth": 0,
            "width": 0,
            "text": ""
        }
    },
    "lineMap": {
        "lineStarts": [
            0,
            67,
            152,
            232,
            308,
            380,
            385,
            439,
            541,
            546,
            548,
            550,
            573,
            649,
            653,
            684,
            717,
            752,
            770,
            775,
            779,
            803
        ],
        "length": 803
    }
}<|MERGE_RESOLUTION|>--- conflicted
+++ resolved
@@ -245,12 +245,8 @@
                                         "start": 579,
                                         "end": 646,
                                         "fullWidth": 67,
-<<<<<<< HEAD
                                         "width": 67,
-                                        "identifier": {
-=======
                                         "propertyName": {
->>>>>>> 85e84683
                                             "kind": "IdentifierName",
                                             "fullStart": 579,
                                             "fullEnd": 581,
