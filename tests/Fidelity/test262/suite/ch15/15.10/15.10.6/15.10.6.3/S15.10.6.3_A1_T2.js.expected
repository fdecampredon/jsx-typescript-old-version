{
    "isDeclaration": false,
    "languageVersion": "EcmaScript5",
    "parseOptions": {
        "allowAutomaticSemicolonInsertion": true
    },
    "sourceUnit": {
        "kind": "SourceUnit",
        "fullStart": 0,
        "fullEnd": 639,
        "start": 361,
        "end": 639,
        "fullWidth": 639,
        "width": 278,
        "isIncrementallyUnusable": true,
        "moduleElements": [
            {
                "kind": "VariableStatement",
                "fullStart": 0,
                "fullEnd": 395,
                "start": 361,
                "end": 394,
                "fullWidth": 395,
                "width": 33,
                "modifiers": [],
                "variableDeclaration": {
                    "kind": "VariableDeclaration",
                    "fullStart": 0,
                    "fullEnd": 393,
                    "start": 361,
                    "end": 393,
                    "fullWidth": 393,
                    "width": 32,
                    "varKeyword": {
                        "kind": "VarKeyword",
                        "fullStart": 0,
                        "fullEnd": 365,
                        "start": 361,
                        "end": 364,
                        "fullWidth": 365,
                        "width": 3,
                        "text": "var",
                        "value": "var",
                        "valueText": "var",
                        "hasLeadingTrivia": true,
                        "hasLeadingComment": true,
                        "hasLeadingNewLine": true,
                        "hasTrailingTrivia": true,
                        "leadingTrivia": [
                            {
                                "kind": "SingleLineCommentTrivia",
                                "text": "// Copyright 2009 the Sputnik authors.  All rights reserved."
                            },
                            {
                                "kind": "NewLineTrivia",
                                "text": "\n"
                            },
                            {
                                "kind": "SingleLineCommentTrivia",
                                "text": "// This code is governed by the BSD license found in the LICENSE file."
                            },
                            {
                                "kind": "NewLineTrivia",
                                "text": "\n"
                            },
                            {
                                "kind": "NewLineTrivia",
                                "text": "\n"
                            },
                            {
                                "kind": "MultiLineCommentTrivia",
                                "text": "/**\n * Equivalent to the expression RegExp.prototype.exec(string) != null\n *\n * @path ch15/15.10/15.10.6/15.10.6.3/S15.10.6.3_A1_T2.js\n * @description RegExp is /((1)|(12))((3)|(23))/ and tested string is new String(\"123\")\n */"
                            },
                            {
                                "kind": "NewLineTrivia",
                                "text": "\n"
                            },
                            {
                                "kind": "NewLineTrivia",
                                "text": "\n"
                            }
                        ],
                        "trailingTrivia": [
                            {
                                "kind": "WhitespaceTrivia",
                                "text": " "
                            }
                        ]
                    },
                    "variableDeclarators": [
                        {
                            "kind": "VariableDeclarator",
                            "fullStart": 365,
                            "fullEnd": 393,
                            "start": 365,
                            "end": 393,
                            "fullWidth": 28,
<<<<<<< HEAD
                            "width": 28,
                            "identifier": {
=======
                            "propertyName": {
>>>>>>> 85e84683
                                "kind": "IdentifierName",
                                "fullStart": 365,
                                "fullEnd": 374,
                                "start": 365,
                                "end": 373,
                                "fullWidth": 9,
                                "width": 8,
                                "text": "__string",
                                "value": "__string",
                                "valueText": "__string",
                                "hasTrailingTrivia": true,
                                "trailingTrivia": [
                                    {
                                        "kind": "WhitespaceTrivia",
                                        "text": " "
                                    }
                                ]
                            },
                            "equalsValueClause": {
                                "kind": "EqualsValueClause",
                                "fullStart": 374,
                                "fullEnd": 393,
                                "start": 374,
                                "end": 393,
                                "fullWidth": 19,
                                "width": 19,
                                "equalsToken": {
                                    "kind": "EqualsToken",
                                    "fullStart": 374,
                                    "fullEnd": 376,
                                    "start": 374,
                                    "end": 375,
                                    "fullWidth": 2,
                                    "width": 1,
                                    "text": "=",
                                    "value": "=",
                                    "valueText": "=",
                                    "hasTrailingTrivia": true,
                                    "trailingTrivia": [
                                        {
                                            "kind": "WhitespaceTrivia",
                                            "text": " "
                                        }
                                    ]
                                },
                                "value": {
                                    "kind": "ObjectCreationExpression",
                                    "fullStart": 376,
                                    "fullEnd": 393,
                                    "start": 376,
                                    "end": 393,
                                    "fullWidth": 17,
                                    "width": 17,
                                    "newKeyword": {
                                        "kind": "NewKeyword",
                                        "fullStart": 376,
                                        "fullEnd": 380,
                                        "start": 376,
                                        "end": 379,
                                        "fullWidth": 4,
                                        "width": 3,
                                        "text": "new",
                                        "value": "new",
                                        "valueText": "new",
                                        "hasTrailingTrivia": true,
                                        "trailingTrivia": [
                                            {
                                                "kind": "WhitespaceTrivia",
                                                "text": " "
                                            }
                                        ]
                                    },
                                    "expression": {
                                        "kind": "IdentifierName",
                                        "fullStart": 380,
                                        "fullEnd": 386,
                                        "start": 380,
                                        "end": 386,
                                        "fullWidth": 6,
                                        "width": 6,
                                        "text": "String",
                                        "value": "String",
                                        "valueText": "String"
                                    },
                                    "argumentList": {
                                        "kind": "ArgumentList",
                                        "fullStart": 386,
                                        "fullEnd": 393,
                                        "start": 386,
                                        "end": 393,
                                        "fullWidth": 7,
                                        "width": 7,
                                        "openParenToken": {
                                            "kind": "OpenParenToken",
                                            "fullStart": 386,
                                            "fullEnd": 387,
                                            "start": 386,
                                            "end": 387,
                                            "fullWidth": 1,
                                            "width": 1,
                                            "text": "(",
                                            "value": "(",
                                            "valueText": "("
                                        },
                                        "arguments": [
                                            {
                                                "kind": "StringLiteral",
                                                "fullStart": 387,
                                                "fullEnd": 392,
                                                "start": 387,
                                                "end": 392,
                                                "fullWidth": 5,
                                                "width": 5,
                                                "text": "\"123\"",
                                                "value": "123",
                                                "valueText": "123"
                                            }
                                        ],
                                        "closeParenToken": {
                                            "kind": "CloseParenToken",
                                            "fullStart": 392,
                                            "fullEnd": 393,
                                            "start": 392,
                                            "end": 393,
                                            "fullWidth": 1,
                                            "width": 1,
                                            "text": ")",
                                            "value": ")",
                                            "valueText": ")"
                                        }
                                    }
                                }
                            }
                        }
                    ]
                },
                "semicolonToken": {
                    "kind": "SemicolonToken",
                    "fullStart": 393,
                    "fullEnd": 395,
                    "start": 393,
                    "end": 394,
                    "fullWidth": 2,
                    "width": 1,
                    "text": ";",
                    "value": ";",
                    "valueText": ";",
                    "hasTrailingTrivia": true,
                    "hasTrailingNewLine": true,
                    "trailingTrivia": [
                        {
                            "kind": "NewLineTrivia",
                            "text": "\n"
                        }
                    ]
                }
            },
            {
                "kind": "ExpressionStatement",
                "fullStart": 395,
                "fullEnd": 426,
                "start": 395,
                "end": 425,
                "fullWidth": 31,
                "width": 30,
                "isIncrementallyUnusable": true,
                "expression": {
                    "kind": "AssignmentExpression",
                    "fullStart": 395,
                    "fullEnd": 424,
                    "start": 395,
                    "end": 424,
                    "fullWidth": 29,
                    "width": 29,
                    "isIncrementallyUnusable": true,
                    "left": {
                        "kind": "IdentifierName",
                        "fullStart": 395,
                        "fullEnd": 400,
                        "start": 395,
                        "end": 399,
                        "fullWidth": 5,
                        "width": 4,
                        "text": "__re",
                        "value": "__re",
                        "valueText": "__re",
                        "hasTrailingTrivia": true,
                        "trailingTrivia": [
                            {
                                "kind": "WhitespaceTrivia",
                                "text": " "
                            }
                        ]
                    },
                    "operatorToken": {
                        "kind": "EqualsToken",
                        "fullStart": 400,
                        "fullEnd": 402,
                        "start": 400,
                        "end": 401,
                        "fullWidth": 2,
                        "width": 1,
                        "text": "=",
                        "value": "=",
                        "valueText": "=",
                        "hasTrailingTrivia": true,
                        "trailingTrivia": [
                            {
                                "kind": "WhitespaceTrivia",
                                "text": " "
                            }
                        ]
                    },
                    "right": {
                        "kind": "RegularExpressionLiteral",
                        "fullStart": 402,
                        "fullEnd": 424,
                        "start": 402,
                        "end": 424,
                        "fullWidth": 22,
                        "width": 22,
                        "text": "/((1)|(12))((3)|(23))/",
                        "value": {},
                        "valueText": "/((1)|(12))((3)|(23))/"
                    }
                },
                "semicolonToken": {
                    "kind": "SemicolonToken",
                    "fullStart": 424,
                    "fullEnd": 426,
                    "start": 424,
                    "end": 425,
                    "fullWidth": 2,
                    "width": 1,
                    "text": ";",
                    "value": ";",
                    "valueText": ";",
                    "hasTrailingTrivia": true,
                    "hasTrailingNewLine": true,
                    "trailingTrivia": [
                        {
                            "kind": "NewLineTrivia",
                            "text": "\n"
                        }
                    ]
                }
            },
            {
                "kind": "IfStatement",
                "fullStart": 426,
                "fullEnd": 637,
                "start": 437,
                "end": 636,
                "fullWidth": 211,
                "width": 199,
                "ifKeyword": {
                    "kind": "IfKeyword",
                    "fullStart": 426,
                    "fullEnd": 440,
                    "start": 437,
                    "end": 439,
                    "fullWidth": 14,
                    "width": 2,
                    "text": "if",
                    "value": "if",
                    "valueText": "if",
                    "hasLeadingTrivia": true,
                    "hasLeadingComment": true,
                    "hasLeadingNewLine": true,
                    "hasTrailingTrivia": true,
                    "leadingTrivia": [
                        {
                            "kind": "NewLineTrivia",
                            "text": "\n"
                        },
                        {
                            "kind": "SingleLineCommentTrivia",
                            "text": "//CHECK#0"
                        },
                        {
                            "kind": "NewLineTrivia",
                            "text": "\n"
                        }
                    ],
                    "trailingTrivia": [
                        {
                            "kind": "WhitespaceTrivia",
                            "text": " "
                        }
                    ]
                },
                "openParenToken": {
                    "kind": "OpenParenToken",
                    "fullStart": 440,
                    "fullEnd": 441,
                    "start": 440,
                    "end": 441,
                    "fullWidth": 1,
                    "width": 1,
                    "text": "(",
                    "value": "(",
                    "valueText": "("
                },
                "condition": {
                    "kind": "NotEqualsExpression",
                    "fullStart": 441,
                    "fullEnd": 495,
                    "start": 441,
                    "end": 495,
                    "fullWidth": 54,
                    "width": 54,
                    "left": {
                        "kind": "InvocationExpression",
                        "fullStart": 441,
                        "fullEnd": 461,
                        "start": 441,
                        "end": 460,
                        "fullWidth": 20,
                        "width": 19,
                        "expression": {
                            "kind": "MemberAccessExpression",
                            "fullStart": 441,
                            "fullEnd": 450,
                            "start": 441,
                            "end": 450,
                            "fullWidth": 9,
                            "width": 9,
                            "expression": {
                                "kind": "IdentifierName",
                                "fullStart": 441,
                                "fullEnd": 445,
                                "start": 441,
                                "end": 445,
                                "fullWidth": 4,
                                "width": 4,
                                "text": "__re",
                                "value": "__re",
                                "valueText": "__re"
                            },
                            "dotToken": {
                                "kind": "DotToken",
                                "fullStart": 445,
                                "fullEnd": 446,
                                "start": 445,
                                "end": 446,
                                "fullWidth": 1,
                                "width": 1,
                                "text": ".",
                                "value": ".",
                                "valueText": "."
                            },
                            "name": {
                                "kind": "IdentifierName",
                                "fullStart": 446,
                                "fullEnd": 450,
                                "start": 446,
                                "end": 450,
                                "fullWidth": 4,
                                "width": 4,
                                "text": "test",
                                "value": "test",
                                "valueText": "test"
                            }
                        },
                        "argumentList": {
                            "kind": "ArgumentList",
                            "fullStart": 450,
                            "fullEnd": 461,
                            "start": 450,
                            "end": 460,
                            "fullWidth": 11,
                            "width": 10,
                            "openParenToken": {
                                "kind": "OpenParenToken",
                                "fullStart": 450,
                                "fullEnd": 451,
                                "start": 450,
                                "end": 451,
                                "fullWidth": 1,
                                "width": 1,
                                "text": "(",
                                "value": "(",
                                "valueText": "("
                            },
                            "arguments": [
                                {
                                    "kind": "IdentifierName",
                                    "fullStart": 451,
                                    "fullEnd": 459,
                                    "start": 451,
                                    "end": 459,
                                    "fullWidth": 8,
                                    "width": 8,
                                    "text": "__string",
                                    "value": "__string",
                                    "valueText": "__string"
                                }
                            ],
                            "closeParenToken": {
                                "kind": "CloseParenToken",
                                "fullStart": 459,
                                "fullEnd": 461,
                                "start": 459,
                                "end": 460,
                                "fullWidth": 2,
                                "width": 1,
                                "text": ")",
                                "value": ")",
                                "valueText": ")",
                                "hasTrailingTrivia": true,
                                "trailingTrivia": [
                                    {
                                        "kind": "WhitespaceTrivia",
                                        "text": " "
                                    }
                                ]
                            }
                        }
                    },
                    "operatorToken": {
                        "kind": "ExclamationEqualsEqualsToken",
                        "fullStart": 461,
                        "fullEnd": 465,
                        "start": 461,
                        "end": 464,
                        "fullWidth": 4,
                        "width": 3,
                        "text": "!==",
                        "value": "!==",
                        "valueText": "!==",
                        "hasTrailingTrivia": true,
                        "trailingTrivia": [
                            {
                                "kind": "WhitespaceTrivia",
                                "text": " "
                            }
                        ]
                    },
                    "right": {
                        "kind": "ParenthesizedExpression",
                        "fullStart": 465,
                        "fullEnd": 495,
                        "start": 465,
                        "end": 495,
                        "fullWidth": 30,
                        "width": 30,
                        "openParenToken": {
                            "kind": "OpenParenToken",
                            "fullStart": 465,
                            "fullEnd": 466,
                            "start": 465,
                            "end": 466,
                            "fullWidth": 1,
                            "width": 1,
                            "text": "(",
                            "value": "(",
                            "valueText": "("
                        },
                        "expression": {
                            "kind": "NotEqualsExpression",
                            "fullStart": 466,
                            "fullEnd": 494,
                            "start": 466,
                            "end": 494,
                            "fullWidth": 28,
                            "width": 28,
                            "left": {
                                "kind": "InvocationExpression",
                                "fullStart": 466,
                                "fullEnd": 486,
                                "start": 466,
                                "end": 485,
                                "fullWidth": 20,
                                "width": 19,
                                "expression": {
                                    "kind": "MemberAccessExpression",
                                    "fullStart": 466,
                                    "fullEnd": 475,
                                    "start": 466,
                                    "end": 475,
                                    "fullWidth": 9,
                                    "width": 9,
                                    "expression": {
                                        "kind": "IdentifierName",
                                        "fullStart": 466,
                                        "fullEnd": 470,
                                        "start": 466,
                                        "end": 470,
                                        "fullWidth": 4,
                                        "width": 4,
                                        "text": "__re",
                                        "value": "__re",
                                        "valueText": "__re"
                                    },
                                    "dotToken": {
                                        "kind": "DotToken",
                                        "fullStart": 470,
                                        "fullEnd": 471,
                                        "start": 470,
                                        "end": 471,
                                        "fullWidth": 1,
                                        "width": 1,
                                        "text": ".",
                                        "value": ".",
                                        "valueText": "."
                                    },
                                    "name": {
                                        "kind": "IdentifierName",
                                        "fullStart": 471,
                                        "fullEnd": 475,
                                        "start": 471,
                                        "end": 475,
                                        "fullWidth": 4,
                                        "width": 4,
                                        "text": "exec",
                                        "value": "exec",
                                        "valueText": "exec"
                                    }
                                },
                                "argumentList": {
                                    "kind": "ArgumentList",
                                    "fullStart": 475,
                                    "fullEnd": 486,
                                    "start": 475,
                                    "end": 485,
                                    "fullWidth": 11,
                                    "width": 10,
                                    "openParenToken": {
                                        "kind": "OpenParenToken",
                                        "fullStart": 475,
                                        "fullEnd": 476,
                                        "start": 475,
                                        "end": 476,
                                        "fullWidth": 1,
                                        "width": 1,
                                        "text": "(",
                                        "value": "(",
                                        "valueText": "("
                                    },
                                    "arguments": [
                                        {
                                            "kind": "IdentifierName",
                                            "fullStart": 476,
                                            "fullEnd": 484,
                                            "start": 476,
                                            "end": 484,
                                            "fullWidth": 8,
                                            "width": 8,
                                            "text": "__string",
                                            "value": "__string",
                                            "valueText": "__string"
                                        }
                                    ],
                                    "closeParenToken": {
                                        "kind": "CloseParenToken",
                                        "fullStart": 484,
                                        "fullEnd": 486,
                                        "start": 484,
                                        "end": 485,
                                        "fullWidth": 2,
                                        "width": 1,
                                        "text": ")",
                                        "value": ")",
                                        "valueText": ")",
                                        "hasTrailingTrivia": true,
                                        "trailingTrivia": [
                                            {
                                                "kind": "WhitespaceTrivia",
                                                "text": " "
                                            }
                                        ]
                                    }
                                }
                            },
                            "operatorToken": {
                                "kind": "ExclamationEqualsEqualsToken",
                                "fullStart": 486,
                                "fullEnd": 490,
                                "start": 486,
                                "end": 489,
                                "fullWidth": 4,
                                "width": 3,
                                "text": "!==",
                                "value": "!==",
                                "valueText": "!==",
                                "hasTrailingTrivia": true,
                                "trailingTrivia": [
                                    {
                                        "kind": "WhitespaceTrivia",
                                        "text": " "
                                    }
                                ]
                            },
                            "right": {
                                "kind": "NullKeyword",
                                "fullStart": 490,
                                "fullEnd": 494,
                                "start": 490,
                                "end": 494,
                                "fullWidth": 4,
                                "width": 4,
                                "text": "null"
                            }
                        },
                        "closeParenToken": {
                            "kind": "CloseParenToken",
                            "fullStart": 494,
                            "fullEnd": 495,
                            "start": 494,
                            "end": 495,
                            "fullWidth": 1,
                            "width": 1,
                            "text": ")",
                            "value": ")",
                            "valueText": ")"
                        }
                    }
                },
                "closeParenToken": {
                    "kind": "CloseParenToken",
                    "fullStart": 495,
                    "fullEnd": 497,
                    "start": 495,
                    "end": 496,
                    "fullWidth": 2,
                    "width": 1,
                    "text": ")",
                    "value": ")",
                    "valueText": ")",
                    "hasTrailingTrivia": true,
                    "trailingTrivia": [
                        {
                            "kind": "WhitespaceTrivia",
                            "text": " "
                        }
                    ]
                },
                "statement": {
                    "kind": "Block",
                    "fullStart": 497,
                    "fullEnd": 637,
                    "start": 497,
                    "end": 636,
                    "fullWidth": 140,
                    "width": 139,
                    "openBraceToken": {
                        "kind": "OpenBraceToken",
                        "fullStart": 497,
                        "fullEnd": 499,
                        "start": 497,
                        "end": 498,
                        "fullWidth": 2,
                        "width": 1,
                        "text": "{",
                        "value": "{",
                        "valueText": "{",
                        "hasTrailingTrivia": true,
                        "hasTrailingNewLine": true,
                        "trailingTrivia": [
                            {
                                "kind": "NewLineTrivia",
                                "text": "\n"
                            }
                        ]
                    },
                    "statements": [
                        {
                            "kind": "ExpressionStatement",
                            "fullStart": 499,
                            "fullEnd": 635,
                            "start": 500,
                            "end": 634,
                            "fullWidth": 136,
                            "width": 134,
                            "expression": {
                                "kind": "InvocationExpression",
                                "fullStart": 499,
                                "fullEnd": 633,
                                "start": 500,
                                "end": 633,
                                "fullWidth": 134,
                                "width": 133,
                                "expression": {
                                    "kind": "IdentifierName",
                                    "fullStart": 499,
                                    "fullEnd": 506,
                                    "start": 500,
                                    "end": 506,
                                    "fullWidth": 7,
                                    "width": 6,
                                    "text": "$ERROR",
                                    "value": "$ERROR",
                                    "valueText": "$ERROR",
                                    "hasLeadingTrivia": true,
                                    "leadingTrivia": [
                                        {
                                            "kind": "WhitespaceTrivia",
                                            "text": "\t"
                                        }
                                    ]
                                },
                                "argumentList": {
                                    "kind": "ArgumentList",
                                    "fullStart": 506,
                                    "fullEnd": 633,
                                    "start": 506,
                                    "end": 633,
                                    "fullWidth": 127,
                                    "width": 127,
                                    "openParenToken": {
                                        "kind": "OpenParenToken",
                                        "fullStart": 506,
                                        "fullEnd": 507,
                                        "start": 506,
                                        "end": 507,
                                        "fullWidth": 1,
                                        "width": 1,
                                        "text": "(",
                                        "value": "(",
                                        "valueText": "("
                                    },
                                    "arguments": [
                                        {
                                            "kind": "StringLiteral",
                                            "fullStart": 507,
                                            "fullEnd": 632,
                                            "start": 507,
                                            "end": 632,
                                            "fullWidth": 125,
                                            "width": 125,
                                            "text": "'#0: var __string = new String(\"123\"); __re = /((1)|(12))((3)|(23))/; __re.test(__string) === (__re.exec(__string) !== null)'",
                                            "value": "#0: var __string = new String(\"123\"); __re = /((1)|(12))((3)|(23))/; __re.test(__string) === (__re.exec(__string) !== null)",
                                            "valueText": "#0: var __string = new String(\"123\"); __re = /((1)|(12))((3)|(23))/; __re.test(__string) === (__re.exec(__string) !== null)"
                                        }
                                    ],
                                    "closeParenToken": {
                                        "kind": "CloseParenToken",
                                        "fullStart": 632,
                                        "fullEnd": 633,
                                        "start": 632,
                                        "end": 633,
                                        "fullWidth": 1,
                                        "width": 1,
                                        "text": ")",
                                        "value": ")",
                                        "valueText": ")"
                                    }
                                }
                            },
                            "semicolonToken": {
                                "kind": "SemicolonToken",
                                "fullStart": 633,
                                "fullEnd": 635,
                                "start": 633,
                                "end": 634,
                                "fullWidth": 2,
                                "width": 1,
                                "text": ";",
                                "value": ";",
                                "valueText": ";",
                                "hasTrailingTrivia": true,
                                "hasTrailingNewLine": true,
                                "trailingTrivia": [
                                    {
                                        "kind": "NewLineTrivia",
                                        "text": "\n"
                                    }
                                ]
                            }
                        }
                    ],
                    "closeBraceToken": {
                        "kind": "CloseBraceToken",
                        "fullStart": 635,
                        "fullEnd": 637,
                        "start": 635,
                        "end": 636,
                        "fullWidth": 2,
                        "width": 1,
                        "text": "}",
                        "value": "}",
                        "valueText": "}",
                        "hasTrailingTrivia": true,
                        "hasTrailingNewLine": true,
                        "trailingTrivia": [
                            {
                                "kind": "NewLineTrivia",
                                "text": "\n"
                            }
                        ]
                    }
                }
            }
        ],
        "endOfFileToken": {
            "kind": "EndOfFileToken",
            "fullStart": 637,
            "fullEnd": 639,
            "start": 639,
            "end": 639,
            "fullWidth": 2,
            "width": 0,
            "text": "",
            "hasLeadingTrivia": true,
            "hasLeadingNewLine": true,
            "leadingTrivia": [
                {
                    "kind": "NewLineTrivia",
                    "text": "\n"
                },
                {
                    "kind": "NewLineTrivia",
                    "text": "\n"
                }
            ]
        }
    },
    "lineMap": {
        "lineStarts": [
            0,
            61,
            132,
            133,
            137,
            207,
            210,
            268,
            356,
            360,
            361,
            395,
            426,
            427,
            437,
            499,
            635,
            637,
            638,
            639
        ],
        "length": 639
    }
}<|MERGE_RESOLUTION|>--- conflicted
+++ resolved
@@ -95,12 +95,8 @@
                             "start": 365,
                             "end": 393,
                             "fullWidth": 28,
-<<<<<<< HEAD
                             "width": 28,
-                            "identifier": {
-=======
                             "propertyName": {
->>>>>>> 85e84683
                                 "kind": "IdentifierName",
                                 "fullStart": 365,
                                 "fullEnd": 374,
