{
    "isDeclaration": false,
    "languageVersion": "EcmaScript5",
    "parseOptions": {
        "allowAutomaticSemicolonInsertion": true
    },
    "sourceUnit": {
        "kind": "SourceUnit",
        "fullStart": 0,
        "fullEnd": 523,
        "start": 354,
        "end": 523,
        "fullWidth": 523,
        "width": 169,
        "isIncrementallyUnusable": true,
        "moduleElements": [
            {
                "kind": "ExpressionStatement",
                "fullStart": 0,
                "fullEnd": 371,
                "start": 354,
                "end": 370,
                "fullWidth": 371,
                "width": 16,
                "isIncrementallyUnusable": true,
                "expression": {
                    "kind": "AssignmentExpression",
                    "fullStart": 0,
                    "fullEnd": 369,
                    "start": 354,
                    "end": 369,
                    "fullWidth": 369,
                    "width": 15,
                    "isIncrementallyUnusable": true,
                    "left": {
                        "kind": "IdentifierName",
                        "fullStart": 0,
                        "fullEnd": 359,
                        "start": 354,
                        "end": 358,
                        "fullWidth": 359,
                        "width": 4,
                        "text": "__re",
                        "value": "__re",
                        "valueText": "__re",
                        "hasLeadingTrivia": true,
                        "hasLeadingComment": true,
                        "hasLeadingNewLine": true,
                        "hasTrailingTrivia": true,
                        "leadingTrivia": [
                            {
                                "kind": "SingleLineCommentTrivia",
                                "text": "// Copyright 2009 the Sputnik authors.  All rights reserved."
                            },
                            {
                                "kind": "NewLineTrivia",
                                "text": "\n"
                            },
                            {
                                "kind": "SingleLineCommentTrivia",
                                "text": "// This code is governed by the BSD license found in the LICENSE file."
                            },
                            {
                                "kind": "NewLineTrivia",
                                "text": "\n"
                            },
                            {
                                "kind": "NewLineTrivia",
                                "text": "\n"
                            },
                            {
                                "kind": "MultiLineCommentTrivia",
                                "text": "/**\n * Equivalent to the expression RegExp.prototype.exec(string) != null\n *\n * @path ch15/15.10/15.10.6/15.10.6.3/S15.10.6.3_A1_T20.js\n * @description RegExp is /[a-f]d/ and tested string is x, where x is undefined\n */"
                            },
                            {
                                "kind": "NewLineTrivia",
                                "text": "\n"
                            },
                            {
                                "kind": "NewLineTrivia",
                                "text": "\n"
                            }
                        ],
                        "trailingTrivia": [
                            {
                                "kind": "WhitespaceTrivia",
                                "text": " "
                            }
                        ]
                    },
                    "operatorToken": {
                        "kind": "EqualsToken",
                        "fullStart": 359,
                        "fullEnd": 361,
                        "start": 359,
                        "end": 360,
                        "fullWidth": 2,
                        "width": 1,
                        "text": "=",
                        "value": "=",
                        "valueText": "=",
                        "hasTrailingTrivia": true,
                        "trailingTrivia": [
                            {
                                "kind": "WhitespaceTrivia",
                                "text": " "
                            }
                        ]
                    },
                    "right": {
                        "kind": "RegularExpressionLiteral",
                        "fullStart": 361,
                        "fullEnd": 369,
                        "start": 361,
                        "end": 369,
                        "fullWidth": 8,
                        "width": 8,
                        "text": "/[a-f]d/",
                        "value": {},
                        "valueText": "/[a-f]d/"
                    }
                },
                "semicolonToken": {
                    "kind": "SemicolonToken",
                    "fullStart": 369,
                    "fullEnd": 371,
                    "start": 369,
                    "end": 370,
                    "fullWidth": 2,
                    "width": 1,
                    "text": ";",
                    "value": ";",
                    "valueText": ";",
                    "hasTrailingTrivia": true,
                    "hasTrailingNewLine": true,
                    "trailingTrivia": [
                        {
                            "kind": "NewLineTrivia",
                            "text": "\n"
                        }
                    ]
                }
            },
            {
                "kind": "IfStatement",
                "fullStart": 371,
                "fullEnd": 514,
                "start": 382,
                "end": 513,
                "fullWidth": 143,
                "width": 131,
                "ifKeyword": {
                    "kind": "IfKeyword",
                    "fullStart": 371,
                    "fullEnd": 385,
                    "start": 382,
                    "end": 384,
                    "fullWidth": 14,
                    "width": 2,
                    "text": "if",
                    "value": "if",
                    "valueText": "if",
                    "hasLeadingTrivia": true,
                    "hasLeadingComment": true,
                    "hasLeadingNewLine": true,
                    "hasTrailingTrivia": true,
                    "leadingTrivia": [
                        {
                            "kind": "NewLineTrivia",
                            "text": "\n"
                        },
                        {
                            "kind": "SingleLineCommentTrivia",
                            "text": "//CHECK#0"
                        },
                        {
                            "kind": "NewLineTrivia",
                            "text": "\n"
                        }
                    ],
                    "trailingTrivia": [
                        {
                            "kind": "WhitespaceTrivia",
                            "text": " "
                        }
                    ]
                },
                "openParenToken": {
                    "kind": "OpenParenToken",
                    "fullStart": 385,
                    "fullEnd": 386,
                    "start": 385,
                    "end": 386,
                    "fullWidth": 1,
                    "width": 1,
                    "text": "(",
                    "value": "(",
                    "valueText": "("
                },
                "condition": {
                    "kind": "NotEqualsExpression",
                    "fullStart": 386,
                    "fullEnd": 426,
                    "start": 386,
                    "end": 426,
                    "fullWidth": 40,
                    "width": 40,
                    "left": {
                        "kind": "InvocationExpression",
                        "fullStart": 386,
                        "fullEnd": 399,
                        "start": 386,
                        "end": 398,
                        "fullWidth": 13,
                        "width": 12,
                        "expression": {
                            "kind": "MemberAccessExpression",
                            "fullStart": 386,
                            "fullEnd": 395,
                            "start": 386,
                            "end": 395,
                            "fullWidth": 9,
                            "width": 9,
                            "expression": {
                                "kind": "IdentifierName",
                                "fullStart": 386,
                                "fullEnd": 390,
                                "start": 386,
                                "end": 390,
                                "fullWidth": 4,
                                "width": 4,
                                "text": "__re",
                                "value": "__re",
                                "valueText": "__re"
                            },
                            "dotToken": {
                                "kind": "DotToken",
                                "fullStart": 390,
                                "fullEnd": 391,
                                "start": 390,
                                "end": 391,
                                "fullWidth": 1,
                                "width": 1,
                                "text": ".",
                                "value": ".",
                                "valueText": "."
                            },
                            "name": {
                                "kind": "IdentifierName",
                                "fullStart": 391,
                                "fullEnd": 395,
                                "start": 391,
                                "end": 395,
                                "fullWidth": 4,
                                "width": 4,
                                "text": "test",
                                "value": "test",
                                "valueText": "test"
                            }
                        },
                        "argumentList": {
                            "kind": "ArgumentList",
                            "fullStart": 395,
                            "fullEnd": 399,
                            "start": 395,
                            "end": 398,
                            "fullWidth": 4,
                            "width": 3,
                            "openParenToken": {
                                "kind": "OpenParenToken",
                                "fullStart": 395,
                                "fullEnd": 396,
                                "start": 395,
                                "end": 396,
                                "fullWidth": 1,
                                "width": 1,
                                "text": "(",
                                "value": "(",
                                "valueText": "("
                            },
                            "arguments": [
                                {
                                    "kind": "IdentifierName",
                                    "fullStart": 396,
                                    "fullEnd": 397,
                                    "start": 396,
                                    "end": 397,
                                    "fullWidth": 1,
                                    "width": 1,
                                    "text": "x",
                                    "value": "x",
                                    "valueText": "x"
                                }
                            ],
                            "closeParenToken": {
                                "kind": "CloseParenToken",
                                "fullStart": 397,
                                "fullEnd": 399,
                                "start": 397,
                                "end": 398,
                                "fullWidth": 2,
                                "width": 1,
                                "text": ")",
                                "value": ")",
                                "valueText": ")",
                                "hasTrailingTrivia": true,
                                "trailingTrivia": [
                                    {
                                        "kind": "WhitespaceTrivia",
                                        "text": " "
                                    }
                                ]
                            }
                        }
                    },
                    "operatorToken": {
                        "kind": "ExclamationEqualsEqualsToken",
                        "fullStart": 399,
                        "fullEnd": 403,
                        "start": 399,
                        "end": 402,
                        "fullWidth": 4,
                        "width": 3,
                        "text": "!==",
                        "value": "!==",
                        "valueText": "!==",
                        "hasTrailingTrivia": true,
                        "trailingTrivia": [
                            {
                                "kind": "WhitespaceTrivia",
                                "text": " "
                            }
                        ]
                    },
                    "right": {
                        "kind": "ParenthesizedExpression",
                        "fullStart": 403,
                        "fullEnd": 426,
                        "start": 403,
                        "end": 426,
                        "fullWidth": 23,
                        "width": 23,
                        "openParenToken": {
                            "kind": "OpenParenToken",
                            "fullStart": 403,
                            "fullEnd": 404,
                            "start": 403,
                            "end": 404,
                            "fullWidth": 1,
                            "width": 1,
                            "text": "(",
                            "value": "(",
                            "valueText": "("
                        },
                        "expression": {
                            "kind": "NotEqualsExpression",
                            "fullStart": 404,
                            "fullEnd": 425,
                            "start": 404,
                            "end": 425,
                            "fullWidth": 21,
                            "width": 21,
                            "left": {
                                "kind": "InvocationExpression",
                                "fullStart": 404,
                                "fullEnd": 417,
                                "start": 404,
                                "end": 416,
                                "fullWidth": 13,
                                "width": 12,
                                "expression": {
                                    "kind": "MemberAccessExpression",
                                    "fullStart": 404,
                                    "fullEnd": 413,
                                    "start": 404,
                                    "end": 413,
                                    "fullWidth": 9,
                                    "width": 9,
                                    "expression": {
                                        "kind": "IdentifierName",
                                        "fullStart": 404,
                                        "fullEnd": 408,
                                        "start": 404,
                                        "end": 408,
                                        "fullWidth": 4,
                                        "width": 4,
                                        "text": "__re",
                                        "value": "__re",
                                        "valueText": "__re"
                                    },
                                    "dotToken": {
                                        "kind": "DotToken",
                                        "fullStart": 408,
                                        "fullEnd": 409,
                                        "start": 408,
                                        "end": 409,
                                        "fullWidth": 1,
                                        "width": 1,
                                        "text": ".",
                                        "value": ".",
                                        "valueText": "."
                                    },
                                    "name": {
                                        "kind": "IdentifierName",
                                        "fullStart": 409,
                                        "fullEnd": 413,
                                        "start": 409,
                                        "end": 413,
                                        "fullWidth": 4,
                                        "width": 4,
                                        "text": "exec",
                                        "value": "exec",
                                        "valueText": "exec"
                                    }
                                },
                                "argumentList": {
                                    "kind": "ArgumentList",
                                    "fullStart": 413,
                                    "fullEnd": 417,
                                    "start": 413,
                                    "end": 416,
                                    "fullWidth": 4,
                                    "width": 3,
                                    "openParenToken": {
                                        "kind": "OpenParenToken",
                                        "fullStart": 413,
                                        "fullEnd": 414,
                                        "start": 413,
                                        "end": 414,
                                        "fullWidth": 1,
                                        "width": 1,
                                        "text": "(",
                                        "value": "(",
                                        "valueText": "("
                                    },
                                    "arguments": [
                                        {
                                            "kind": "IdentifierName",
                                            "fullStart": 414,
                                            "fullEnd": 415,
                                            "start": 414,
                                            "end": 415,
                                            "fullWidth": 1,
                                            "width": 1,
                                            "text": "x",
                                            "value": "x",
                                            "valueText": "x"
                                        }
                                    ],
                                    "closeParenToken": {
                                        "kind": "CloseParenToken",
                                        "fullStart": 415,
                                        "fullEnd": 417,
                                        "start": 415,
                                        "end": 416,
                                        "fullWidth": 2,
                                        "width": 1,
                                        "text": ")",
                                        "value": ")",
                                        "valueText": ")",
                                        "hasTrailingTrivia": true,
                                        "trailingTrivia": [
                                            {
                                                "kind": "WhitespaceTrivia",
                                                "text": " "
                                            }
                                        ]
                                    }
                                }
                            },
                            "operatorToken": {
                                "kind": "ExclamationEqualsEqualsToken",
                                "fullStart": 417,
                                "fullEnd": 421,
                                "start": 417,
                                "end": 420,
                                "fullWidth": 4,
                                "width": 3,
                                "text": "!==",
                                "value": "!==",
                                "valueText": "!==",
                                "hasTrailingTrivia": true,
                                "trailingTrivia": [
                                    {
                                        "kind": "WhitespaceTrivia",
                                        "text": " "
                                    }
                                ]
                            },
                            "right": {
                                "kind": "NullKeyword",
                                "fullStart": 421,
                                "fullEnd": 425,
                                "start": 421,
                                "end": 425,
                                "fullWidth": 4,
                                "width": 4,
                                "text": "null"
                            }
                        },
                        "closeParenToken": {
                            "kind": "CloseParenToken",
                            "fullStart": 425,
                            "fullEnd": 426,
                            "start": 425,
                            "end": 426,
                            "fullWidth": 1,
                            "width": 1,
                            "text": ")",
                            "value": ")",
                            "valueText": ")"
                        }
                    }
                },
                "closeParenToken": {
                    "kind": "CloseParenToken",
                    "fullStart": 426,
                    "fullEnd": 428,
                    "start": 426,
                    "end": 427,
                    "fullWidth": 2,
                    "width": 1,
                    "text": ")",
                    "value": ")",
                    "valueText": ")",
                    "hasTrailingTrivia": true,
                    "trailingTrivia": [
                        {
                            "kind": "WhitespaceTrivia",
                            "text": " "
                        }
                    ]
                },
                "statement": {
                    "kind": "Block",
                    "fullStart": 428,
                    "fullEnd": 514,
                    "start": 428,
                    "end": 513,
                    "fullWidth": 86,
                    "width": 85,
                    "openBraceToken": {
                        "kind": "OpenBraceToken",
                        "fullStart": 428,
                        "fullEnd": 430,
                        "start": 428,
                        "end": 429,
                        "fullWidth": 2,
                        "width": 1,
                        "text": "{",
                        "value": "{",
                        "valueText": "{",
                        "hasTrailingTrivia": true,
                        "hasTrailingNewLine": true,
                        "trailingTrivia": [
                            {
                                "kind": "NewLineTrivia",
                                "text": "\n"
                            }
                        ]
                    },
                    "statements": [
                        {
                            "kind": "ExpressionStatement",
                            "fullStart": 430,
                            "fullEnd": 512,
                            "start": 431,
                            "end": 511,
                            "fullWidth": 82,
                            "width": 80,
                            "expression": {
                                "kind": "InvocationExpression",
                                "fullStart": 430,
                                "fullEnd": 510,
                                "start": 431,
                                "end": 510,
                                "fullWidth": 80,
                                "width": 79,
                                "expression": {
                                    "kind": "IdentifierName",
                                    "fullStart": 430,
                                    "fullEnd": 437,
                                    "start": 431,
                                    "end": 437,
                                    "fullWidth": 7,
                                    "width": 6,
                                    "text": "$ERROR",
                                    "value": "$ERROR",
                                    "valueText": "$ERROR",
                                    "hasLeadingTrivia": true,
                                    "leadingTrivia": [
                                        {
                                            "kind": "WhitespaceTrivia",
                                            "text": "\t"
                                        }
                                    ]
                                },
                                "argumentList": {
                                    "kind": "ArgumentList",
                                    "fullStart": 437,
                                    "fullEnd": 510,
                                    "start": 437,
                                    "end": 510,
                                    "fullWidth": 73,
                                    "width": 73,
                                    "openParenToken": {
                                        "kind": "OpenParenToken",
                                        "fullStart": 437,
                                        "fullEnd": 438,
                                        "start": 437,
                                        "end": 438,
                                        "fullWidth": 1,
                                        "width": 1,
                                        "text": "(",
                                        "value": "(",
                                        "valueText": "("
                                    },
                                    "arguments": [
                                        {
                                            "kind": "StringLiteral",
                                            "fullStart": 438,
                                            "fullEnd": 509,
                                            "start": 438,
                                            "end": 509,
                                            "fullWidth": 71,
                                            "width": 71,
                                            "text": "'#0: __re = /[a-f]d/; __re.test(x) === (__re.exec(x) !== null); var x;'",
                                            "value": "#0: __re = /[a-f]d/; __re.test(x) === (__re.exec(x) !== null); var x;",
                                            "valueText": "#0: __re = /[a-f]d/; __re.test(x) === (__re.exec(x) !== null); var x;"
                                        }
                                    ],
                                    "closeParenToken": {
                                        "kind": "CloseParenToken",
                                        "fullStart": 509,
                                        "fullEnd": 510,
                                        "start": 509,
                                        "end": 510,
                                        "fullWidth": 1,
                                        "width": 1,
                                        "text": ")",
                                        "value": ")",
                                        "valueText": ")"
                                    }
                                }
                            },
                            "semicolonToken": {
                                "kind": "SemicolonToken",
                                "fullStart": 510,
                                "fullEnd": 512,
                                "start": 510,
                                "end": 511,
                                "fullWidth": 2,
                                "width": 1,
                                "text": ";",
                                "value": ";",
                                "valueText": ";",
                                "hasTrailingTrivia": true,
                                "hasTrailingNewLine": true,
                                "trailingTrivia": [
                                    {
                                        "kind": "NewLineTrivia",
                                        "text": "\n"
                                    }
                                ]
                            }
                        }
                    ],
                    "closeBraceToken": {
                        "kind": "CloseBraceToken",
                        "fullStart": 512,
                        "fullEnd": 514,
                        "start": 512,
                        "end": 513,
                        "fullWidth": 2,
                        "width": 1,
                        "text": "}",
                        "value": "}",
                        "valueText": "}",
                        "hasTrailingTrivia": true,
                        "hasTrailingNewLine": true,
                        "trailingTrivia": [
                            {
                                "kind": "NewLineTrivia",
                                "text": "\n"
                            }
                        ]
                    }
                }
            },
            {
                "kind": "VariableStatement",
                "fullStart": 514,
                "fullEnd": 522,
                "start": 515,
                "end": 521,
                "fullWidth": 8,
                "width": 6,
                "modifiers": [],
                "variableDeclaration": {
                    "kind": "VariableDeclaration",
                    "fullStart": 514,
                    "fullEnd": 520,
                    "start": 515,
                    "end": 520,
                    "fullWidth": 6,
                    "width": 5,
                    "varKeyword": {
                        "kind": "VarKeyword",
                        "fullStart": 514,
                        "fullEnd": 519,
                        "start": 515,
                        "end": 518,
                        "fullWidth": 5,
                        "width": 3,
                        "text": "var",
                        "value": "var",
                        "valueText": "var",
                        "hasLeadingTrivia": true,
                        "hasLeadingNewLine": true,
                        "hasTrailingTrivia": true,
                        "leadingTrivia": [
                            {
                                "kind": "NewLineTrivia",
                                "text": "\n"
                            }
                        ],
                        "trailingTrivia": [
                            {
                                "kind": "WhitespaceTrivia",
                                "text": " "
                            }
                        ]
                    },
                    "variableDeclarators": [
                        {
                            "kind": "VariableDeclarator",
                            "fullStart": 519,
                            "fullEnd": 520,
                            "start": 519,
                            "end": 520,
                            "fullWidth": 1,
<<<<<<< HEAD
                            "width": 1,
                            "identifier": {
=======
                            "propertyName": {
>>>>>>> 85e84683
                                "kind": "IdentifierName",
                                "fullStart": 519,
                                "fullEnd": 520,
                                "start": 519,
                                "end": 520,
                                "fullWidth": 1,
                                "width": 1,
                                "text": "x",
                                "value": "x",
                                "valueText": "x"
                            }
                        }
                    ]
                },
                "semicolonToken": {
                    "kind": "SemicolonToken",
                    "fullStart": 520,
                    "fullEnd": 522,
                    "start": 520,
                    "end": 521,
                    "fullWidth": 2,
                    "width": 1,
                    "text": ";",
                    "value": ";",
                    "valueText": ";",
                    "hasTrailingTrivia": true,
                    "hasTrailingNewLine": true,
                    "trailingTrivia": [
                        {
                            "kind": "NewLineTrivia",
                            "text": "\n"
                        }
                    ]
                }
            }
        ],
        "endOfFileToken": {
            "kind": "EndOfFileToken",
            "fullStart": 522,
            "fullEnd": 523,
            "start": 523,
            "end": 523,
            "fullWidth": 1,
            "width": 0,
            "text": "",
            "hasLeadingTrivia": true,
            "hasLeadingNewLine": true,
            "leadingTrivia": [
                {
                    "kind": "NewLineTrivia",
                    "text": "\n"
                }
            ]
        }
    },
    "lineMap": {
        "lineStarts": [
            0,
            61,
            132,
            133,
            137,
            207,
            210,
            269,
            349,
            353,
            354,
            371,
            372,
            382,
            430,
            512,
            514,
            515,
            522,
            523
        ],
        "length": 523
    }
}<|MERGE_RESOLUTION|>--- conflicted
+++ resolved
@@ -739,12 +739,8 @@
                             "start": 519,
                             "end": 520,
                             "fullWidth": 1,
-<<<<<<< HEAD
                             "width": 1,
-                            "identifier": {
-=======
                             "propertyName": {
->>>>>>> 85e84683
                                 "kind": "IdentifierName",
                                 "fullStart": 519,
                                 "fullEnd": 520,
