{
    "isDeclaration": false,
    "languageVersion": "EcmaScript5",
    "parseOptions": {
        "allowAutomaticSemicolonInsertion": true
    },
    "sourceUnit": {
        "kind": "SourceUnit",
        "fullStart": 0,
        "fullEnd": 592,
        "start": 346,
        "end": 592,
        "fullWidth": 592,
        "width": 246,
        "isIncrementallyUnusable": true,
        "moduleElements": [
            {
                "kind": "VariableStatement",
                "fullStart": 0,
                "fullEnd": 380,
                "start": 346,
                "end": 379,
                "fullWidth": 380,
                "width": 33,
                "modifiers": [],
                "variableDeclaration": {
                    "kind": "VariableDeclaration",
                    "fullStart": 0,
                    "fullEnd": 378,
                    "start": 346,
                    "end": 378,
                    "fullWidth": 378,
                    "width": 32,
                    "varKeyword": {
                        "kind": "VarKeyword",
                        "fullStart": 0,
                        "fullEnd": 350,
                        "start": 346,
                        "end": 349,
                        "fullWidth": 350,
                        "width": 3,
                        "text": "var",
                        "value": "var",
                        "valueText": "var",
                        "hasLeadingTrivia": true,
                        "hasLeadingComment": true,
                        "hasLeadingNewLine": true,
                        "hasTrailingTrivia": true,
                        "leadingTrivia": [
                            {
                                "kind": "SingleLineCommentTrivia",
                                "text": "// Copyright 2009 the Sputnik authors.  All rights reserved."
                            },
                            {
                                "kind": "NewLineTrivia",
                                "text": "\n"
                            },
                            {
                                "kind": "SingleLineCommentTrivia",
                                "text": "// This code is governed by the BSD license found in the LICENSE file."
                            },
                            {
                                "kind": "NewLineTrivia",
                                "text": "\n"
                            },
                            {
                                "kind": "NewLineTrivia",
                                "text": "\n"
                            },
                            {
                                "kind": "MultiLineCommentTrivia",
                                "text": "/**\n * Equivalent to the expression RegExp.prototype.exec(string) != null\n *\n * @path ch15/15.10/15.10.6/15.10.6.3/S15.10.6.3_A1_T11.js\n * @description RegExp is /2|12/ and tested string is new Number(1.012)\n */"
                            },
                            {
                                "kind": "NewLineTrivia",
                                "text": "\n"
                            },
                            {
                                "kind": "NewLineTrivia",
                                "text": "\n"
                            }
                        ],
                        "trailingTrivia": [
                            {
                                "kind": "WhitespaceTrivia",
                                "text": " "
                            }
                        ]
                    },
                    "variableDeclarators": [
                        {
                            "kind": "VariableDeclarator",
                            "fullStart": 350,
                            "fullEnd": 378,
                            "start": 350,
                            "end": 378,
                            "fullWidth": 28,
<<<<<<< HEAD
                            "width": 28,
                            "identifier": {
=======
                            "propertyName": {
>>>>>>> 85e84683
                                "kind": "IdentifierName",
                                "fullStart": 350,
                                "fullEnd": 359,
                                "start": 350,
                                "end": 358,
                                "fullWidth": 9,
                                "width": 8,
                                "text": "__string",
                                "value": "__string",
                                "valueText": "__string",
                                "hasTrailingTrivia": true,
                                "trailingTrivia": [
                                    {
                                        "kind": "WhitespaceTrivia",
                                        "text": " "
                                    }
                                ]
                            },
                            "equalsValueClause": {
                                "kind": "EqualsValueClause",
                                "fullStart": 359,
                                "fullEnd": 378,
                                "start": 359,
                                "end": 378,
                                "fullWidth": 19,
                                "width": 19,
                                "equalsToken": {
                                    "kind": "EqualsToken",
                                    "fullStart": 359,
                                    "fullEnd": 361,
                                    "start": 359,
                                    "end": 360,
                                    "fullWidth": 2,
                                    "width": 1,
                                    "text": "=",
                                    "value": "=",
                                    "valueText": "=",
                                    "hasTrailingTrivia": true,
                                    "trailingTrivia": [
                                        {
                                            "kind": "WhitespaceTrivia",
                                            "text": " "
                                        }
                                    ]
                                },
                                "value": {
                                    "kind": "ObjectCreationExpression",
                                    "fullStart": 361,
                                    "fullEnd": 378,
                                    "start": 361,
                                    "end": 378,
                                    "fullWidth": 17,
                                    "width": 17,
                                    "newKeyword": {
                                        "kind": "NewKeyword",
                                        "fullStart": 361,
                                        "fullEnd": 365,
                                        "start": 361,
                                        "end": 364,
                                        "fullWidth": 4,
                                        "width": 3,
                                        "text": "new",
                                        "value": "new",
                                        "valueText": "new",
                                        "hasTrailingTrivia": true,
                                        "trailingTrivia": [
                                            {
                                                "kind": "WhitespaceTrivia",
                                                "text": " "
                                            }
                                        ]
                                    },
                                    "expression": {
                                        "kind": "IdentifierName",
                                        "fullStart": 365,
                                        "fullEnd": 371,
                                        "start": 365,
                                        "end": 371,
                                        "fullWidth": 6,
                                        "width": 6,
                                        "text": "Number",
                                        "value": "Number",
                                        "valueText": "Number"
                                    },
                                    "argumentList": {
                                        "kind": "ArgumentList",
                                        "fullStart": 371,
                                        "fullEnd": 378,
                                        "start": 371,
                                        "end": 378,
                                        "fullWidth": 7,
                                        "width": 7,
                                        "openParenToken": {
                                            "kind": "OpenParenToken",
                                            "fullStart": 371,
                                            "fullEnd": 372,
                                            "start": 371,
                                            "end": 372,
                                            "fullWidth": 1,
                                            "width": 1,
                                            "text": "(",
                                            "value": "(",
                                            "valueText": "("
                                        },
                                        "arguments": [
                                            {
                                                "kind": "NumericLiteral",
                                                "fullStart": 372,
                                                "fullEnd": 377,
                                                "start": 372,
                                                "end": 377,
                                                "fullWidth": 5,
                                                "width": 5,
                                                "text": "1.012",
                                                "value": 1.012,
                                                "valueText": "1.012"
                                            }
                                        ],
                                        "closeParenToken": {
                                            "kind": "CloseParenToken",
                                            "fullStart": 377,
                                            "fullEnd": 378,
                                            "start": 377,
                                            "end": 378,
                                            "fullWidth": 1,
                                            "width": 1,
                                            "text": ")",
                                            "value": ")",
                                            "valueText": ")"
                                        }
                                    }
                                }
                            }
                        }
                    ]
                },
                "semicolonToken": {
                    "kind": "SemicolonToken",
                    "fullStart": 378,
                    "fullEnd": 380,
                    "start": 378,
                    "end": 379,
                    "fullWidth": 2,
                    "width": 1,
                    "text": ";",
                    "value": ";",
                    "valueText": ";",
                    "hasTrailingTrivia": true,
                    "hasTrailingNewLine": true,
                    "trailingTrivia": [
                        {
                            "kind": "NewLineTrivia",
                            "text": "\n"
                        }
                    ]
                }
            },
            {
                "kind": "ExpressionStatement",
                "fullStart": 380,
                "fullEnd": 395,
                "start": 380,
                "end": 394,
                "fullWidth": 15,
                "width": 14,
                "isIncrementallyUnusable": true,
                "expression": {
                    "kind": "AssignmentExpression",
                    "fullStart": 380,
                    "fullEnd": 393,
                    "start": 380,
                    "end": 393,
                    "fullWidth": 13,
                    "width": 13,
                    "isIncrementallyUnusable": true,
                    "left": {
                        "kind": "IdentifierName",
                        "fullStart": 380,
                        "fullEnd": 385,
                        "start": 380,
                        "end": 384,
                        "fullWidth": 5,
                        "width": 4,
                        "text": "__re",
                        "value": "__re",
                        "valueText": "__re",
                        "hasTrailingTrivia": true,
                        "trailingTrivia": [
                            {
                                "kind": "WhitespaceTrivia",
                                "text": " "
                            }
                        ]
                    },
                    "operatorToken": {
                        "kind": "EqualsToken",
                        "fullStart": 385,
                        "fullEnd": 387,
                        "start": 385,
                        "end": 386,
                        "fullWidth": 2,
                        "width": 1,
                        "text": "=",
                        "value": "=",
                        "valueText": "=",
                        "hasTrailingTrivia": true,
                        "trailingTrivia": [
                            {
                                "kind": "WhitespaceTrivia",
                                "text": " "
                            }
                        ]
                    },
                    "right": {
                        "kind": "RegularExpressionLiteral",
                        "fullStart": 387,
                        "fullEnd": 393,
                        "start": 387,
                        "end": 393,
                        "fullWidth": 6,
                        "width": 6,
                        "text": "/2|12/",
                        "value": {},
                        "valueText": "/2|12/"
                    }
                },
                "semicolonToken": {
                    "kind": "SemicolonToken",
                    "fullStart": 393,
                    "fullEnd": 395,
                    "start": 393,
                    "end": 394,
                    "fullWidth": 2,
                    "width": 1,
                    "text": ";",
                    "value": ";",
                    "valueText": ";",
                    "hasTrailingTrivia": true,
                    "hasTrailingNewLine": true,
                    "trailingTrivia": [
                        {
                            "kind": "NewLineTrivia",
                            "text": "\n"
                        }
                    ]
                }
            },
            {
                "kind": "IfStatement",
                "fullStart": 395,
                "fullEnd": 590,
                "start": 406,
                "end": 589,
                "fullWidth": 195,
                "width": 183,
                "ifKeyword": {
                    "kind": "IfKeyword",
                    "fullStart": 395,
                    "fullEnd": 409,
                    "start": 406,
                    "end": 408,
                    "fullWidth": 14,
                    "width": 2,
                    "text": "if",
                    "value": "if",
                    "valueText": "if",
                    "hasLeadingTrivia": true,
                    "hasLeadingComment": true,
                    "hasLeadingNewLine": true,
                    "hasTrailingTrivia": true,
                    "leadingTrivia": [
                        {
                            "kind": "NewLineTrivia",
                            "text": "\n"
                        },
                        {
                            "kind": "SingleLineCommentTrivia",
                            "text": "//CHECK#0"
                        },
                        {
                            "kind": "NewLineTrivia",
                            "text": "\n"
                        }
                    ],
                    "trailingTrivia": [
                        {
                            "kind": "WhitespaceTrivia",
                            "text": " "
                        }
                    ]
                },
                "openParenToken": {
                    "kind": "OpenParenToken",
                    "fullStart": 409,
                    "fullEnd": 410,
                    "start": 409,
                    "end": 410,
                    "fullWidth": 1,
                    "width": 1,
                    "text": "(",
                    "value": "(",
                    "valueText": "("
                },
                "condition": {
                    "kind": "NotEqualsExpression",
                    "fullStart": 410,
                    "fullEnd": 464,
                    "start": 410,
                    "end": 464,
                    "fullWidth": 54,
                    "width": 54,
                    "left": {
                        "kind": "InvocationExpression",
                        "fullStart": 410,
                        "fullEnd": 430,
                        "start": 410,
                        "end": 429,
                        "fullWidth": 20,
                        "width": 19,
                        "expression": {
                            "kind": "MemberAccessExpression",
                            "fullStart": 410,
                            "fullEnd": 419,
                            "start": 410,
                            "end": 419,
                            "fullWidth": 9,
                            "width": 9,
                            "expression": {
                                "kind": "IdentifierName",
                                "fullStart": 410,
                                "fullEnd": 414,
                                "start": 410,
                                "end": 414,
                                "fullWidth": 4,
                                "width": 4,
                                "text": "__re",
                                "value": "__re",
                                "valueText": "__re"
                            },
                            "dotToken": {
                                "kind": "DotToken",
                                "fullStart": 414,
                                "fullEnd": 415,
                                "start": 414,
                                "end": 415,
                                "fullWidth": 1,
                                "width": 1,
                                "text": ".",
                                "value": ".",
                                "valueText": "."
                            },
                            "name": {
                                "kind": "IdentifierName",
                                "fullStart": 415,
                                "fullEnd": 419,
                                "start": 415,
                                "end": 419,
                                "fullWidth": 4,
                                "width": 4,
                                "text": "test",
                                "value": "test",
                                "valueText": "test"
                            }
                        },
                        "argumentList": {
                            "kind": "ArgumentList",
                            "fullStart": 419,
                            "fullEnd": 430,
                            "start": 419,
                            "end": 429,
                            "fullWidth": 11,
                            "width": 10,
                            "openParenToken": {
                                "kind": "OpenParenToken",
                                "fullStart": 419,
                                "fullEnd": 420,
                                "start": 419,
                                "end": 420,
                                "fullWidth": 1,
                                "width": 1,
                                "text": "(",
                                "value": "(",
                                "valueText": "("
                            },
                            "arguments": [
                                {
                                    "kind": "IdentifierName",
                                    "fullStart": 420,
                                    "fullEnd": 428,
                                    "start": 420,
                                    "end": 428,
                                    "fullWidth": 8,
                                    "width": 8,
                                    "text": "__string",
                                    "value": "__string",
                                    "valueText": "__string"
                                }
                            ],
                            "closeParenToken": {
                                "kind": "CloseParenToken",
                                "fullStart": 428,
                                "fullEnd": 430,
                                "start": 428,
                                "end": 429,
                                "fullWidth": 2,
                                "width": 1,
                                "text": ")",
                                "value": ")",
                                "valueText": ")",
                                "hasTrailingTrivia": true,
                                "trailingTrivia": [
                                    {
                                        "kind": "WhitespaceTrivia",
                                        "text": " "
                                    }
                                ]
                            }
                        }
                    },
                    "operatorToken": {
                        "kind": "ExclamationEqualsEqualsToken",
                        "fullStart": 430,
                        "fullEnd": 434,
                        "start": 430,
                        "end": 433,
                        "fullWidth": 4,
                        "width": 3,
                        "text": "!==",
                        "value": "!==",
                        "valueText": "!==",
                        "hasTrailingTrivia": true,
                        "trailingTrivia": [
                            {
                                "kind": "WhitespaceTrivia",
                                "text": " "
                            }
                        ]
                    },
                    "right": {
                        "kind": "ParenthesizedExpression",
                        "fullStart": 434,
                        "fullEnd": 464,
                        "start": 434,
                        "end": 464,
                        "fullWidth": 30,
                        "width": 30,
                        "openParenToken": {
                            "kind": "OpenParenToken",
                            "fullStart": 434,
                            "fullEnd": 435,
                            "start": 434,
                            "end": 435,
                            "fullWidth": 1,
                            "width": 1,
                            "text": "(",
                            "value": "(",
                            "valueText": "("
                        },
                        "expression": {
                            "kind": "NotEqualsExpression",
                            "fullStart": 435,
                            "fullEnd": 463,
                            "start": 435,
                            "end": 463,
                            "fullWidth": 28,
                            "width": 28,
                            "left": {
                                "kind": "InvocationExpression",
                                "fullStart": 435,
                                "fullEnd": 455,
                                "start": 435,
                                "end": 454,
                                "fullWidth": 20,
                                "width": 19,
                                "expression": {
                                    "kind": "MemberAccessExpression",
                                    "fullStart": 435,
                                    "fullEnd": 444,
                                    "start": 435,
                                    "end": 444,
                                    "fullWidth": 9,
                                    "width": 9,
                                    "expression": {
                                        "kind": "IdentifierName",
                                        "fullStart": 435,
                                        "fullEnd": 439,
                                        "start": 435,
                                        "end": 439,
                                        "fullWidth": 4,
                                        "width": 4,
                                        "text": "__re",
                                        "value": "__re",
                                        "valueText": "__re"
                                    },
                                    "dotToken": {
                                        "kind": "DotToken",
                                        "fullStart": 439,
                                        "fullEnd": 440,
                                        "start": 439,
                                        "end": 440,
                                        "fullWidth": 1,
                                        "width": 1,
                                        "text": ".",
                                        "value": ".",
                                        "valueText": "."
                                    },
                                    "name": {
                                        "kind": "IdentifierName",
                                        "fullStart": 440,
                                        "fullEnd": 444,
                                        "start": 440,
                                        "end": 444,
                                        "fullWidth": 4,
                                        "width": 4,
                                        "text": "exec",
                                        "value": "exec",
                                        "valueText": "exec"
                                    }
                                },
                                "argumentList": {
                                    "kind": "ArgumentList",
                                    "fullStart": 444,
                                    "fullEnd": 455,
                                    "start": 444,
                                    "end": 454,
                                    "fullWidth": 11,
                                    "width": 10,
                                    "openParenToken": {
                                        "kind": "OpenParenToken",
                                        "fullStart": 444,
                                        "fullEnd": 445,
                                        "start": 444,
                                        "end": 445,
                                        "fullWidth": 1,
                                        "width": 1,
                                        "text": "(",
                                        "value": "(",
                                        "valueText": "("
                                    },
                                    "arguments": [
                                        {
                                            "kind": "IdentifierName",
                                            "fullStart": 445,
                                            "fullEnd": 453,
                                            "start": 445,
                                            "end": 453,
                                            "fullWidth": 8,
                                            "width": 8,
                                            "text": "__string",
                                            "value": "__string",
                                            "valueText": "__string"
                                        }
                                    ],
                                    "closeParenToken": {
                                        "kind": "CloseParenToken",
                                        "fullStart": 453,
                                        "fullEnd": 455,
                                        "start": 453,
                                        "end": 454,
                                        "fullWidth": 2,
                                        "width": 1,
                                        "text": ")",
                                        "value": ")",
                                        "valueText": ")",
                                        "hasTrailingTrivia": true,
                                        "trailingTrivia": [
                                            {
                                                "kind": "WhitespaceTrivia",
                                                "text": " "
                                            }
                                        ]
                                    }
                                }
                            },
                            "operatorToken": {
                                "kind": "ExclamationEqualsEqualsToken",
                                "fullStart": 455,
                                "fullEnd": 459,
                                "start": 455,
                                "end": 458,
                                "fullWidth": 4,
                                "width": 3,
                                "text": "!==",
                                "value": "!==",
                                "valueText": "!==",
                                "hasTrailingTrivia": true,
                                "trailingTrivia": [
                                    {
                                        "kind": "WhitespaceTrivia",
                                        "text": " "
                                    }
                                ]
                            },
                            "right": {
                                "kind": "NullKeyword",
                                "fullStart": 459,
                                "fullEnd": 463,
                                "start": 459,
                                "end": 463,
                                "fullWidth": 4,
                                "width": 4,
                                "text": "null"
                            }
                        },
                        "closeParenToken": {
                            "kind": "CloseParenToken",
                            "fullStart": 463,
                            "fullEnd": 464,
                            "start": 463,
                            "end": 464,
                            "fullWidth": 1,
                            "width": 1,
                            "text": ")",
                            "value": ")",
                            "valueText": ")"
                        }
                    }
                },
                "closeParenToken": {
                    "kind": "CloseParenToken",
                    "fullStart": 464,
                    "fullEnd": 466,
                    "start": 464,
                    "end": 465,
                    "fullWidth": 2,
                    "width": 1,
                    "text": ")",
                    "value": ")",
                    "valueText": ")",
                    "hasTrailingTrivia": true,
                    "trailingTrivia": [
                        {
                            "kind": "WhitespaceTrivia",
                            "text": " "
                        }
                    ]
                },
                "statement": {
                    "kind": "Block",
                    "fullStart": 466,
                    "fullEnd": 590,
                    "start": 466,
                    "end": 589,
                    "fullWidth": 124,
                    "width": 123,
                    "openBraceToken": {
                        "kind": "OpenBraceToken",
                        "fullStart": 466,
                        "fullEnd": 468,
                        "start": 466,
                        "end": 467,
                        "fullWidth": 2,
                        "width": 1,
                        "text": "{",
                        "value": "{",
                        "valueText": "{",
                        "hasTrailingTrivia": true,
                        "hasTrailingNewLine": true,
                        "trailingTrivia": [
                            {
                                "kind": "NewLineTrivia",
                                "text": "\n"
                            }
                        ]
                    },
                    "statements": [
                        {
                            "kind": "ExpressionStatement",
                            "fullStart": 468,
                            "fullEnd": 588,
                            "start": 469,
                            "end": 587,
                            "fullWidth": 120,
                            "width": 118,
                            "expression": {
                                "kind": "InvocationExpression",
                                "fullStart": 468,
                                "fullEnd": 586,
                                "start": 469,
                                "end": 586,
                                "fullWidth": 118,
                                "width": 117,
                                "expression": {
                                    "kind": "IdentifierName",
                                    "fullStart": 468,
                                    "fullEnd": 475,
                                    "start": 469,
                                    "end": 475,
                                    "fullWidth": 7,
                                    "width": 6,
                                    "text": "$ERROR",
                                    "value": "$ERROR",
                                    "valueText": "$ERROR",
                                    "hasLeadingTrivia": true,
                                    "leadingTrivia": [
                                        {
                                            "kind": "WhitespaceTrivia",
                                            "text": "\t"
                                        }
                                    ]
                                },
                                "argumentList": {
                                    "kind": "ArgumentList",
                                    "fullStart": 475,
                                    "fullEnd": 586,
                                    "start": 475,
                                    "end": 586,
                                    "fullWidth": 111,
                                    "width": 111,
                                    "openParenToken": {
                                        "kind": "OpenParenToken",
                                        "fullStart": 475,
                                        "fullEnd": 476,
                                        "start": 475,
                                        "end": 476,
                                        "fullWidth": 1,
                                        "width": 1,
                                        "text": "(",
                                        "value": "(",
                                        "valueText": "("
                                    },
                                    "arguments": [
                                        {
                                            "kind": "StringLiteral",
                                            "fullStart": 476,
                                            "fullEnd": 585,
                                            "start": 476,
                                            "end": 585,
                                            "fullWidth": 109,
                                            "width": 109,
                                            "text": "'#0: var __string = new Number(1.012); __re = /2|12/; __re.test(__string) === (__re.exec(__string) !== null)'",
                                            "value": "#0: var __string = new Number(1.012); __re = /2|12/; __re.test(__string) === (__re.exec(__string) !== null)",
                                            "valueText": "#0: var __string = new Number(1.012); __re = /2|12/; __re.test(__string) === (__re.exec(__string) !== null)"
                                        }
                                    ],
                                    "closeParenToken": {
                                        "kind": "CloseParenToken",
                                        "fullStart": 585,
                                        "fullEnd": 586,
                                        "start": 585,
                                        "end": 586,
                                        "fullWidth": 1,
                                        "width": 1,
                                        "text": ")",
                                        "value": ")",
                                        "valueText": ")"
                                    }
                                }
                            },
                            "semicolonToken": {
                                "kind": "SemicolonToken",
                                "fullStart": 586,
                                "fullEnd": 588,
                                "start": 586,
                                "end": 587,
                                "fullWidth": 2,
                                "width": 1,
                                "text": ";",
                                "value": ";",
                                "valueText": ";",
                                "hasTrailingTrivia": true,
                                "hasTrailingNewLine": true,
                                "trailingTrivia": [
                                    {
                                        "kind": "NewLineTrivia",
                                        "text": "\n"
                                    }
                                ]
                            }
                        }
                    ],
                    "closeBraceToken": {
                        "kind": "CloseBraceToken",
                        "fullStart": 588,
                        "fullEnd": 590,
                        "start": 588,
                        "end": 589,
                        "fullWidth": 2,
                        "width": 1,
                        "text": "}",
                        "value": "}",
                        "valueText": "}",
                        "hasTrailingTrivia": true,
                        "hasTrailingNewLine": true,
                        "trailingTrivia": [
                            {
                                "kind": "NewLineTrivia",
                                "text": "\n"
                            }
                        ]
                    }
                }
            }
        ],
        "endOfFileToken": {
            "kind": "EndOfFileToken",
            "fullStart": 590,
            "fullEnd": 592,
            "start": 592,
            "end": 592,
            "fullWidth": 2,
            "width": 0,
            "text": "",
            "hasLeadingTrivia": true,
            "hasLeadingNewLine": true,
            "leadingTrivia": [
                {
                    "kind": "NewLineTrivia",
                    "text": "\n"
                },
                {
                    "kind": "NewLineTrivia",
                    "text": "\n"
                }
            ]
        }
    },
    "lineMap": {
        "lineStarts": [
            0,
            61,
            132,
            133,
            137,
            207,
            210,
            269,
            341,
            345,
            346,
            380,
            395,
            396,
            406,
            468,
            588,
            590,
            591,
            592
        ],
        "length": 592
    }
}<|MERGE_RESOLUTION|>--- conflicted
+++ resolved
@@ -95,12 +95,8 @@
                             "start": 350,
                             "end": 378,
                             "fullWidth": 28,
-<<<<<<< HEAD
                             "width": 28,
-                            "identifier": {
-=======
                             "propertyName": {
->>>>>>> 85e84683
                                 "kind": "IdentifierName",
                                 "fullStart": 350,
                                 "fullEnd": 359,
