{
    "isDeclaration": false,
    "languageVersion": "EcmaScript5",
    "parseOptions": {
        "allowAutomaticSemicolonInsertion": true
    },
    "sourceUnit": {
        "kind": "SourceUnit",
        "fullStart": 0,
        "fullEnd": 552,
        "start": 333,
        "end": 552,
        "fullWidth": 552,
        "width": 219,
        "isIncrementallyUnusable": true,
        "moduleElements": [
            {
                "kind": "VariableStatement",
                "fullStart": 0,
                "fullEnd": 354,
                "start": 333,
                "end": 353,
                "fullWidth": 354,
                "width": 20,
                "modifiers": [],
                "variableDeclaration": {
                    "kind": "VariableDeclaration",
                    "fullStart": 0,
                    "fullEnd": 352,
                    "start": 333,
                    "end": 352,
                    "fullWidth": 352,
                    "width": 19,
                    "varKeyword": {
                        "kind": "VarKeyword",
                        "fullStart": 0,
                        "fullEnd": 337,
                        "start": 333,
                        "end": 336,
                        "fullWidth": 337,
                        "width": 3,
                        "text": "var",
                        "value": "var",
                        "valueText": "var",
                        "hasLeadingTrivia": true,
                        "hasLeadingComment": true,
                        "hasLeadingNewLine": true,
                        "hasTrailingTrivia": true,
                        "leadingTrivia": [
                            {
                                "kind": "SingleLineCommentTrivia",
                                "text": "// Copyright 2009 the Sputnik authors.  All rights reserved."
                            },
                            {
                                "kind": "NewLineTrivia",
                                "text": "\n"
                            },
                            {
                                "kind": "SingleLineCommentTrivia",
                                "text": "// This code is governed by the BSD license found in the LICENSE file."
                            },
                            {
                                "kind": "NewLineTrivia",
                                "text": "\n"
                            },
                            {
                                "kind": "NewLineTrivia",
                                "text": "\n"
                            },
                            {
                                "kind": "MultiLineCommentTrivia",
                                "text": "/**\n * Equivalent to the expression RegExp.prototype.exec(string) != null\n *\n * @path ch15/15.10/15.10.6/15.10.6.3/S15.10.6.3_A1_T10.js\n * @description RegExp is /1|12/ and tested string is 1.01\n */"
                            },
                            {
                                "kind": "NewLineTrivia",
                                "text": "\n"
                            },
                            {
                                "kind": "NewLineTrivia",
                                "text": "\n"
                            }
                        ],
                        "trailingTrivia": [
                            {
                                "kind": "WhitespaceTrivia",
                                "text": " "
                            }
                        ]
                    },
                    "variableDeclarators": [
                        {
                            "kind": "VariableDeclarator",
                            "fullStart": 337,
                            "fullEnd": 352,
                            "start": 337,
                            "end": 352,
                            "fullWidth": 15,
<<<<<<< HEAD
                            "width": 15,
                            "identifier": {
=======
                            "propertyName": {
>>>>>>> 85e84683
                                "kind": "IdentifierName",
                                "fullStart": 337,
                                "fullEnd": 346,
                                "start": 337,
                                "end": 345,
                                "fullWidth": 9,
                                "width": 8,
                                "text": "__string",
                                "value": "__string",
                                "valueText": "__string",
                                "hasTrailingTrivia": true,
                                "trailingTrivia": [
                                    {
                                        "kind": "WhitespaceTrivia",
                                        "text": " "
                                    }
                                ]
                            },
                            "equalsValueClause": {
                                "kind": "EqualsValueClause",
                                "fullStart": 346,
                                "fullEnd": 352,
                                "start": 346,
                                "end": 352,
                                "fullWidth": 6,
                                "width": 6,
                                "equalsToken": {
                                    "kind": "EqualsToken",
                                    "fullStart": 346,
                                    "fullEnd": 348,
                                    "start": 346,
                                    "end": 347,
                                    "fullWidth": 2,
                                    "width": 1,
                                    "text": "=",
                                    "value": "=",
                                    "valueText": "=",
                                    "hasTrailingTrivia": true,
                                    "trailingTrivia": [
                                        {
                                            "kind": "WhitespaceTrivia",
                                            "text": " "
                                        }
                                    ]
                                },
                                "value": {
                                    "kind": "NumericLiteral",
                                    "fullStart": 348,
                                    "fullEnd": 352,
                                    "start": 348,
                                    "end": 352,
                                    "fullWidth": 4,
                                    "width": 4,
                                    "text": "1.01",
                                    "value": 1.01,
                                    "valueText": "1.01"
                                }
                            }
                        }
                    ]
                },
                "semicolonToken": {
                    "kind": "SemicolonToken",
                    "fullStart": 352,
                    "fullEnd": 354,
                    "start": 352,
                    "end": 353,
                    "fullWidth": 2,
                    "width": 1,
                    "text": ";",
                    "value": ";",
                    "valueText": ";",
                    "hasTrailingTrivia": true,
                    "hasTrailingNewLine": true,
                    "trailingTrivia": [
                        {
                            "kind": "NewLineTrivia",
                            "text": "\n"
                        }
                    ]
                }
            },
            {
                "kind": "ExpressionStatement",
                "fullStart": 354,
                "fullEnd": 369,
                "start": 354,
                "end": 368,
                "fullWidth": 15,
                "width": 14,
                "isIncrementallyUnusable": true,
                "expression": {
                    "kind": "AssignmentExpression",
                    "fullStart": 354,
                    "fullEnd": 367,
                    "start": 354,
                    "end": 367,
                    "fullWidth": 13,
                    "width": 13,
                    "isIncrementallyUnusable": true,
                    "left": {
                        "kind": "IdentifierName",
                        "fullStart": 354,
                        "fullEnd": 359,
                        "start": 354,
                        "end": 358,
                        "fullWidth": 5,
                        "width": 4,
                        "text": "__re",
                        "value": "__re",
                        "valueText": "__re",
                        "hasTrailingTrivia": true,
                        "trailingTrivia": [
                            {
                                "kind": "WhitespaceTrivia",
                                "text": " "
                            }
                        ]
                    },
                    "operatorToken": {
                        "kind": "EqualsToken",
                        "fullStart": 359,
                        "fullEnd": 361,
                        "start": 359,
                        "end": 360,
                        "fullWidth": 2,
                        "width": 1,
                        "text": "=",
                        "value": "=",
                        "valueText": "=",
                        "hasTrailingTrivia": true,
                        "trailingTrivia": [
                            {
                                "kind": "WhitespaceTrivia",
                                "text": " "
                            }
                        ]
                    },
                    "right": {
                        "kind": "RegularExpressionLiteral",
                        "fullStart": 361,
                        "fullEnd": 367,
                        "start": 361,
                        "end": 367,
                        "fullWidth": 6,
                        "width": 6,
                        "text": "/1|12/",
                        "value": {},
                        "valueText": "/1|12/"
                    }
                },
                "semicolonToken": {
                    "kind": "SemicolonToken",
                    "fullStart": 367,
                    "fullEnd": 369,
                    "start": 367,
                    "end": 368,
                    "fullWidth": 2,
                    "width": 1,
                    "text": ";",
                    "value": ";",
                    "valueText": ";",
                    "hasTrailingTrivia": true,
                    "hasTrailingNewLine": true,
                    "trailingTrivia": [
                        {
                            "kind": "NewLineTrivia",
                            "text": "\n"
                        }
                    ]
                }
            },
            {
                "kind": "IfStatement",
                "fullStart": 369,
                "fullEnd": 550,
                "start": 380,
                "end": 549,
                "fullWidth": 181,
                "width": 169,
                "ifKeyword": {
                    "kind": "IfKeyword",
                    "fullStart": 369,
                    "fullEnd": 383,
                    "start": 380,
                    "end": 382,
                    "fullWidth": 14,
                    "width": 2,
                    "text": "if",
                    "value": "if",
                    "valueText": "if",
                    "hasLeadingTrivia": true,
                    "hasLeadingComment": true,
                    "hasLeadingNewLine": true,
                    "hasTrailingTrivia": true,
                    "leadingTrivia": [
                        {
                            "kind": "NewLineTrivia",
                            "text": "\n"
                        },
                        {
                            "kind": "SingleLineCommentTrivia",
                            "text": "//CHECK#0"
                        },
                        {
                            "kind": "NewLineTrivia",
                            "text": "\n"
                        }
                    ],
                    "trailingTrivia": [
                        {
                            "kind": "WhitespaceTrivia",
                            "text": " "
                        }
                    ]
                },
                "openParenToken": {
                    "kind": "OpenParenToken",
                    "fullStart": 383,
                    "fullEnd": 384,
                    "start": 383,
                    "end": 384,
                    "fullWidth": 1,
                    "width": 1,
                    "text": "(",
                    "value": "(",
                    "valueText": "("
                },
                "condition": {
                    "kind": "NotEqualsExpression",
                    "fullStart": 384,
                    "fullEnd": 438,
                    "start": 384,
                    "end": 438,
                    "fullWidth": 54,
                    "width": 54,
                    "left": {
                        "kind": "InvocationExpression",
                        "fullStart": 384,
                        "fullEnd": 404,
                        "start": 384,
                        "end": 403,
                        "fullWidth": 20,
                        "width": 19,
                        "expression": {
                            "kind": "MemberAccessExpression",
                            "fullStart": 384,
                            "fullEnd": 393,
                            "start": 384,
                            "end": 393,
                            "fullWidth": 9,
                            "width": 9,
                            "expression": {
                                "kind": "IdentifierName",
                                "fullStart": 384,
                                "fullEnd": 388,
                                "start": 384,
                                "end": 388,
                                "fullWidth": 4,
                                "width": 4,
                                "text": "__re",
                                "value": "__re",
                                "valueText": "__re"
                            },
                            "dotToken": {
                                "kind": "DotToken",
                                "fullStart": 388,
                                "fullEnd": 389,
                                "start": 388,
                                "end": 389,
                                "fullWidth": 1,
                                "width": 1,
                                "text": ".",
                                "value": ".",
                                "valueText": "."
                            },
                            "name": {
                                "kind": "IdentifierName",
                                "fullStart": 389,
                                "fullEnd": 393,
                                "start": 389,
                                "end": 393,
                                "fullWidth": 4,
                                "width": 4,
                                "text": "test",
                                "value": "test",
                                "valueText": "test"
                            }
                        },
                        "argumentList": {
                            "kind": "ArgumentList",
                            "fullStart": 393,
                            "fullEnd": 404,
                            "start": 393,
                            "end": 403,
                            "fullWidth": 11,
                            "width": 10,
                            "openParenToken": {
                                "kind": "OpenParenToken",
                                "fullStart": 393,
                                "fullEnd": 394,
                                "start": 393,
                                "end": 394,
                                "fullWidth": 1,
                                "width": 1,
                                "text": "(",
                                "value": "(",
                                "valueText": "("
                            },
                            "arguments": [
                                {
                                    "kind": "IdentifierName",
                                    "fullStart": 394,
                                    "fullEnd": 402,
                                    "start": 394,
                                    "end": 402,
                                    "fullWidth": 8,
                                    "width": 8,
                                    "text": "__string",
                                    "value": "__string",
                                    "valueText": "__string"
                                }
                            ],
                            "closeParenToken": {
                                "kind": "CloseParenToken",
                                "fullStart": 402,
                                "fullEnd": 404,
                                "start": 402,
                                "end": 403,
                                "fullWidth": 2,
                                "width": 1,
                                "text": ")",
                                "value": ")",
                                "valueText": ")",
                                "hasTrailingTrivia": true,
                                "trailingTrivia": [
                                    {
                                        "kind": "WhitespaceTrivia",
                                        "text": " "
                                    }
                                ]
                            }
                        }
                    },
                    "operatorToken": {
                        "kind": "ExclamationEqualsEqualsToken",
                        "fullStart": 404,
                        "fullEnd": 408,
                        "start": 404,
                        "end": 407,
                        "fullWidth": 4,
                        "width": 3,
                        "text": "!==",
                        "value": "!==",
                        "valueText": "!==",
                        "hasTrailingTrivia": true,
                        "trailingTrivia": [
                            {
                                "kind": "WhitespaceTrivia",
                                "text": " "
                            }
                        ]
                    },
                    "right": {
                        "kind": "ParenthesizedExpression",
                        "fullStart": 408,
                        "fullEnd": 438,
                        "start": 408,
                        "end": 438,
                        "fullWidth": 30,
                        "width": 30,
                        "openParenToken": {
                            "kind": "OpenParenToken",
                            "fullStart": 408,
                            "fullEnd": 409,
                            "start": 408,
                            "end": 409,
                            "fullWidth": 1,
                            "width": 1,
                            "text": "(",
                            "value": "(",
                            "valueText": "("
                        },
                        "expression": {
                            "kind": "NotEqualsExpression",
                            "fullStart": 409,
                            "fullEnd": 437,
                            "start": 409,
                            "end": 437,
                            "fullWidth": 28,
                            "width": 28,
                            "left": {
                                "kind": "InvocationExpression",
                                "fullStart": 409,
                                "fullEnd": 429,
                                "start": 409,
                                "end": 428,
                                "fullWidth": 20,
                                "width": 19,
                                "expression": {
                                    "kind": "MemberAccessExpression",
                                    "fullStart": 409,
                                    "fullEnd": 418,
                                    "start": 409,
                                    "end": 418,
                                    "fullWidth": 9,
                                    "width": 9,
                                    "expression": {
                                        "kind": "IdentifierName",
                                        "fullStart": 409,
                                        "fullEnd": 413,
                                        "start": 409,
                                        "end": 413,
                                        "fullWidth": 4,
                                        "width": 4,
                                        "text": "__re",
                                        "value": "__re",
                                        "valueText": "__re"
                                    },
                                    "dotToken": {
                                        "kind": "DotToken",
                                        "fullStart": 413,
                                        "fullEnd": 414,
                                        "start": 413,
                                        "end": 414,
                                        "fullWidth": 1,
                                        "width": 1,
                                        "text": ".",
                                        "value": ".",
                                        "valueText": "."
                                    },
                                    "name": {
                                        "kind": "IdentifierName",
                                        "fullStart": 414,
                                        "fullEnd": 418,
                                        "start": 414,
                                        "end": 418,
                                        "fullWidth": 4,
                                        "width": 4,
                                        "text": "exec",
                                        "value": "exec",
                                        "valueText": "exec"
                                    }
                                },
                                "argumentList": {
                                    "kind": "ArgumentList",
                                    "fullStart": 418,
                                    "fullEnd": 429,
                                    "start": 418,
                                    "end": 428,
                                    "fullWidth": 11,
                                    "width": 10,
                                    "openParenToken": {
                                        "kind": "OpenParenToken",
                                        "fullStart": 418,
                                        "fullEnd": 419,
                                        "start": 418,
                                        "end": 419,
                                        "fullWidth": 1,
                                        "width": 1,
                                        "text": "(",
                                        "value": "(",
                                        "valueText": "("
                                    },
                                    "arguments": [
                                        {
                                            "kind": "IdentifierName",
                                            "fullStart": 419,
                                            "fullEnd": 427,
                                            "start": 419,
                                            "end": 427,
                                            "fullWidth": 8,
                                            "width": 8,
                                            "text": "__string",
                                            "value": "__string",
                                            "valueText": "__string"
                                        }
                                    ],
                                    "closeParenToken": {
                                        "kind": "CloseParenToken",
                                        "fullStart": 427,
                                        "fullEnd": 429,
                                        "start": 427,
                                        "end": 428,
                                        "fullWidth": 2,
                                        "width": 1,
                                        "text": ")",
                                        "value": ")",
                                        "valueText": ")",
                                        "hasTrailingTrivia": true,
                                        "trailingTrivia": [
                                            {
                                                "kind": "WhitespaceTrivia",
                                                "text": " "
                                            }
                                        ]
                                    }
                                }
                            },
                            "operatorToken": {
                                "kind": "ExclamationEqualsEqualsToken",
                                "fullStart": 429,
                                "fullEnd": 433,
                                "start": 429,
                                "end": 432,
                                "fullWidth": 4,
                                "width": 3,
                                "text": "!==",
                                "value": "!==",
                                "valueText": "!==",
                                "hasTrailingTrivia": true,
                                "trailingTrivia": [
                                    {
                                        "kind": "WhitespaceTrivia",
                                        "text": " "
                                    }
                                ]
                            },
                            "right": {
                                "kind": "NullKeyword",
                                "fullStart": 433,
                                "fullEnd": 437,
                                "start": 433,
                                "end": 437,
                                "fullWidth": 4,
                                "width": 4,
                                "text": "null"
                            }
                        },
                        "closeParenToken": {
                            "kind": "CloseParenToken",
                            "fullStart": 437,
                            "fullEnd": 438,
                            "start": 437,
                            "end": 438,
                            "fullWidth": 1,
                            "width": 1,
                            "text": ")",
                            "value": ")",
                            "valueText": ")"
                        }
                    }
                },
                "closeParenToken": {
                    "kind": "CloseParenToken",
                    "fullStart": 438,
                    "fullEnd": 440,
                    "start": 438,
                    "end": 439,
                    "fullWidth": 2,
                    "width": 1,
                    "text": ")",
                    "value": ")",
                    "valueText": ")",
                    "hasTrailingTrivia": true,
                    "trailingTrivia": [
                        {
                            "kind": "WhitespaceTrivia",
                            "text": " "
                        }
                    ]
                },
                "statement": {
                    "kind": "Block",
                    "fullStart": 440,
                    "fullEnd": 550,
                    "start": 440,
                    "end": 549,
                    "fullWidth": 110,
                    "width": 109,
                    "openBraceToken": {
                        "kind": "OpenBraceToken",
                        "fullStart": 440,
                        "fullEnd": 442,
                        "start": 440,
                        "end": 441,
                        "fullWidth": 2,
                        "width": 1,
                        "text": "{",
                        "value": "{",
                        "valueText": "{",
                        "hasTrailingTrivia": true,
                        "hasTrailingNewLine": true,
                        "trailingTrivia": [
                            {
                                "kind": "NewLineTrivia",
                                "text": "\n"
                            }
                        ]
                    },
                    "statements": [
                        {
                            "kind": "ExpressionStatement",
                            "fullStart": 442,
                            "fullEnd": 548,
                            "start": 443,
                            "end": 547,
                            "fullWidth": 106,
                            "width": 104,
                            "expression": {
                                "kind": "InvocationExpression",
                                "fullStart": 442,
                                "fullEnd": 546,
                                "start": 443,
                                "end": 546,
                                "fullWidth": 104,
                                "width": 103,
                                "expression": {
                                    "kind": "IdentifierName",
                                    "fullStart": 442,
                                    "fullEnd": 449,
                                    "start": 443,
                                    "end": 449,
                                    "fullWidth": 7,
                                    "width": 6,
                                    "text": "$ERROR",
                                    "value": "$ERROR",
                                    "valueText": "$ERROR",
                                    "hasLeadingTrivia": true,
                                    "leadingTrivia": [
                                        {
                                            "kind": "WhitespaceTrivia",
                                            "text": "\t"
                                        }
                                    ]
                                },
                                "argumentList": {
                                    "kind": "ArgumentList",
                                    "fullStart": 449,
                                    "fullEnd": 546,
                                    "start": 449,
                                    "end": 546,
                                    "fullWidth": 97,
                                    "width": 97,
                                    "openParenToken": {
                                        "kind": "OpenParenToken",
                                        "fullStart": 449,
                                        "fullEnd": 450,
                                        "start": 449,
                                        "end": 450,
                                        "fullWidth": 1,
                                        "width": 1,
                                        "text": "(",
                                        "value": "(",
                                        "valueText": "("
                                    },
                                    "arguments": [
                                        {
                                            "kind": "StringLiteral",
                                            "fullStart": 450,
                                            "fullEnd": 545,
                                            "start": 450,
                                            "end": 545,
                                            "fullWidth": 95,
                                            "width": 95,
                                            "text": "'#0: var __string = 1.01;__re = /1|12/; __re.test(__string) === (__re.exec(__string) !== null)'",
                                            "value": "#0: var __string = 1.01;__re = /1|12/; __re.test(__string) === (__re.exec(__string) !== null)",
                                            "valueText": "#0: var __string = 1.01;__re = /1|12/; __re.test(__string) === (__re.exec(__string) !== null)"
                                        }
                                    ],
                                    "closeParenToken": {
                                        "kind": "CloseParenToken",
                                        "fullStart": 545,
                                        "fullEnd": 546,
                                        "start": 545,
                                        "end": 546,
                                        "fullWidth": 1,
                                        "width": 1,
                                        "text": ")",
                                        "value": ")",
                                        "valueText": ")"
                                    }
                                }
                            },
                            "semicolonToken": {
                                "kind": "SemicolonToken",
                                "fullStart": 546,
                                "fullEnd": 548,
                                "start": 546,
                                "end": 547,
                                "fullWidth": 2,
                                "width": 1,
                                "text": ";",
                                "value": ";",
                                "valueText": ";",
                                "hasTrailingTrivia": true,
                                "hasTrailingNewLine": true,
                                "trailingTrivia": [
                                    {
                                        "kind": "NewLineTrivia",
                                        "text": "\n"
                                    }
                                ]
                            }
                        }
                    ],
                    "closeBraceToken": {
                        "kind": "CloseBraceToken",
                        "fullStart": 548,
                        "fullEnd": 550,
                        "start": 548,
                        "end": 549,
                        "fullWidth": 2,
                        "width": 1,
                        "text": "}",
                        "value": "}",
                        "valueText": "}",
                        "hasTrailingTrivia": true,
                        "hasTrailingNewLine": true,
                        "trailingTrivia": [
                            {
                                "kind": "NewLineTrivia",
                                "text": "\n"
                            }
                        ]
                    }
                }
            }
        ],
        "endOfFileToken": {
            "kind": "EndOfFileToken",
            "fullStart": 550,
            "fullEnd": 552,
            "start": 552,
            "end": 552,
            "fullWidth": 2,
            "width": 0,
            "text": "",
            "hasLeadingTrivia": true,
            "hasLeadingNewLine": true,
            "leadingTrivia": [
                {
                    "kind": "NewLineTrivia",
                    "text": "\n"
                },
                {
                    "kind": "NewLineTrivia",
                    "text": "\n"
                }
            ]
        }
    },
    "lineMap": {
        "lineStarts": [
            0,
            61,
            132,
            133,
            137,
            207,
            210,
            269,
            328,
            332,
            333,
            354,
            369,
            370,
            380,
            442,
            548,
            550,
            551,
            552
        ],
        "length": 552
    }
}<|MERGE_RESOLUTION|>--- conflicted
+++ resolved
@@ -95,12 +95,8 @@
                             "start": 337,
                             "end": 352,
                             "fullWidth": 15,
-<<<<<<< HEAD
                             "width": 15,
-                            "identifier": {
-=======
                             "propertyName": {
->>>>>>> 85e84683
                                 "kind": "IdentifierName",
                                 "fullStart": 337,
                                 "fullEnd": 346,
