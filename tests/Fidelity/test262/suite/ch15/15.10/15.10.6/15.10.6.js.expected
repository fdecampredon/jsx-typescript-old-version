--- conflicted
+++ resolved
@@ -245,12 +245,8 @@
                                         "start": 516,
                                         "end": 568,
                                         "fullWidth": 52,
-<<<<<<< HEAD
                                         "width": 52,
-                                        "identifier": {
-=======
                                         "propertyName": {
->>>>>>> 85e84683
                                             "kind": "IdentifierName",
                                             "fullStart": 516,
                                             "fullEnd": 518,
