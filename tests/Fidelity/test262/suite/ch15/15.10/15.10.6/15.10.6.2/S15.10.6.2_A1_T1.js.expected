{
    "isDeclaration": false,
    "languageVersion": "EcmaScript5",
    "parseOptions": {
        "allowAutomaticSemicolonInsertion": true
    },
    "sourceUnit": {
        "kind": "SourceUnit",
        "fullStart": 0,
        "fullEnd": 1538,
        "start": 480,
        "end": 1538,
        "fullWidth": 1538,
        "width": 1058,
        "isIncrementallyUnusable": true,
        "moduleElements": [
            {
                "kind": "ExpressionStatement",
                "fullStart": 0,
                "fullEnd": 513,
                "start": 480,
                "end": 512,
                "fullWidth": 513,
                "width": 32,
                "isIncrementallyUnusable": true,
                "expression": {
                    "kind": "AssignmentExpression",
                    "fullStart": 0,
                    "fullEnd": 511,
                    "start": 480,
                    "end": 511,
                    "fullWidth": 511,
                    "width": 31,
                    "isIncrementallyUnusable": true,
                    "left": {
                        "kind": "IdentifierName",
                        "fullStart": 0,
                        "fullEnd": 491,
                        "start": 480,
                        "end": 490,
                        "fullWidth": 491,
                        "width": 10,
                        "text": "__executed",
                        "value": "__executed",
                        "valueText": "__executed",
                        "hasLeadingTrivia": true,
                        "hasLeadingComment": true,
                        "hasLeadingNewLine": true,
                        "hasTrailingTrivia": true,
                        "leadingTrivia": [
                            {
                                "kind": "SingleLineCommentTrivia",
                                "text": "// Copyright 2009 the Sputnik authors.  All rights reserved."
                            },
                            {
                                "kind": "NewLineTrivia",
                                "text": "\n"
                            },
                            {
                                "kind": "SingleLineCommentTrivia",
                                "text": "// This code is governed by the BSD license found in the LICENSE file."
                            },
                            {
                                "kind": "NewLineTrivia",
                                "text": "\n"
                            },
                            {
                                "kind": "NewLineTrivia",
                                "text": "\n"
                            },
                            {
                                "kind": "MultiLineCommentTrivia",
                                "text": "/**\n * RegExp.prototype.exec(string) Performs a regular expression match of ToString(string) against the regular expression and\n * returns an Array object containing the results of the match, or null if the string did not match\n *\n * @path ch15/15.10/15.10.6/15.10.6.2/S15.10.6.2_A1_T1.js\n * @description String is \"123\" and RegExp is /1|12/\n */"
                            },
                            {
                                "kind": "NewLineTrivia",
                                "text": "\n"
                            },
                            {
                                "kind": "NewLineTrivia",
                                "text": "\n"
                            }
                        ],
                        "trailingTrivia": [
                            {
                                "kind": "WhitespaceTrivia",
                                "text": " "
                            }
                        ]
                    },
                    "operatorToken": {
                        "kind": "EqualsToken",
                        "fullStart": 491,
                        "fullEnd": 493,
                        "start": 491,
                        "end": 492,
                        "fullWidth": 2,
                        "width": 1,
                        "text": "=",
                        "value": "=",
                        "valueText": "=",
                        "hasTrailingTrivia": true,
                        "trailingTrivia": [
                            {
                                "kind": "WhitespaceTrivia",
                                "text": " "
                            }
                        ]
                    },
                    "right": {
                        "kind": "InvocationExpression",
                        "fullStart": 493,
                        "fullEnd": 511,
                        "start": 493,
                        "end": 511,
                        "fullWidth": 18,
                        "width": 18,
                        "isIncrementallyUnusable": true,
                        "expression": {
                            "kind": "MemberAccessExpression",
                            "fullStart": 493,
                            "fullEnd": 504,
                            "start": 493,
                            "end": 504,
                            "fullWidth": 11,
                            "width": 11,
                            "isIncrementallyUnusable": true,
                            "expression": {
                                "kind": "RegularExpressionLiteral",
                                "fullStart": 493,
                                "fullEnd": 499,
                                "start": 493,
                                "end": 499,
                                "fullWidth": 6,
                                "width": 6,
                                "text": "/1|12/",
                                "value": {},
                                "valueText": "/1|12/"
                            },
                            "dotToken": {
                                "kind": "DotToken",
                                "fullStart": 499,
                                "fullEnd": 500,
                                "start": 499,
                                "end": 500,
                                "fullWidth": 1,
                                "width": 1,
                                "text": ".",
                                "value": ".",
                                "valueText": "."
                            },
                            "name": {
                                "kind": "IdentifierName",
                                "fullStart": 500,
                                "fullEnd": 504,
                                "start": 500,
                                "end": 504,
                                "fullWidth": 4,
                                "width": 4,
                                "text": "exec",
                                "value": "exec",
                                "valueText": "exec"
                            }
                        },
                        "argumentList": {
                            "kind": "ArgumentList",
                            "fullStart": 504,
                            "fullEnd": 511,
                            "start": 504,
                            "end": 511,
                            "fullWidth": 7,
                            "width": 7,
                            "openParenToken": {
                                "kind": "OpenParenToken",
                                "fullStart": 504,
                                "fullEnd": 505,
                                "start": 504,
                                "end": 505,
                                "fullWidth": 1,
                                "width": 1,
                                "text": "(",
                                "value": "(",
                                "valueText": "("
                            },
                            "arguments": [
                                {
                                    "kind": "StringLiteral",
                                    "fullStart": 505,
                                    "fullEnd": 510,
                                    "start": 505,
                                    "end": 510,
                                    "fullWidth": 5,
                                    "width": 5,
                                    "text": "\"123\"",
                                    "value": "123",
                                    "valueText": "123"
                                }
                            ],
                            "closeParenToken": {
                                "kind": "CloseParenToken",
                                "fullStart": 510,
                                "fullEnd": 511,
                                "start": 510,
                                "end": 511,
                                "fullWidth": 1,
                                "width": 1,
                                "text": ")",
                                "value": ")",
                                "valueText": ")"
                            }
                        }
                    }
                },
                "semicolonToken": {
                    "kind": "SemicolonToken",
                    "fullStart": 511,
                    "fullEnd": 513,
                    "start": 511,
                    "end": 512,
                    "fullWidth": 2,
                    "width": 1,
                    "text": ";",
                    "value": ";",
                    "valueText": ";",
                    "hasTrailingTrivia": true,
                    "hasTrailingNewLine": true,
                    "trailingTrivia": [
                        {
                            "kind": "NewLineTrivia",
                            "text": "\n"
                        }
                    ]
                }
            },
            {
                "kind": "ExpressionStatement",
                "fullStart": 513,
                "fullEnd": 534,
                "start": 514,
                "end": 533,
                "fullWidth": 21,
                "width": 19,
                "expression": {
                    "kind": "AssignmentExpression",
                    "fullStart": 513,
                    "fullEnd": 532,
                    "start": 514,
                    "end": 532,
                    "fullWidth": 19,
                    "width": 18,
                    "left": {
                        "kind": "IdentifierName",
                        "fullStart": 513,
                        "fullEnd": 525,
                        "start": 514,
                        "end": 524,
                        "fullWidth": 12,
                        "width": 10,
                        "text": "__expected",
                        "value": "__expected",
                        "valueText": "__expected",
                        "hasLeadingTrivia": true,
                        "hasLeadingNewLine": true,
                        "hasTrailingTrivia": true,
                        "leadingTrivia": [
                            {
                                "kind": "NewLineTrivia",
                                "text": "\n"
                            }
                        ],
                        "trailingTrivia": [
                            {
                                "kind": "WhitespaceTrivia",
                                "text": " "
                            }
                        ]
                    },
                    "operatorToken": {
                        "kind": "EqualsToken",
                        "fullStart": 525,
                        "fullEnd": 527,
                        "start": 525,
                        "end": 526,
                        "fullWidth": 2,
                        "width": 1,
                        "text": "=",
                        "value": "=",
                        "valueText": "=",
                        "hasTrailingTrivia": true,
                        "trailingTrivia": [
                            {
                                "kind": "WhitespaceTrivia",
                                "text": " "
                            }
                        ]
                    },
                    "right": {
                        "kind": "ArrayLiteralExpression",
                        "fullStart": 527,
                        "fullEnd": 532,
                        "start": 527,
                        "end": 532,
                        "fullWidth": 5,
                        "width": 5,
                        "openBracketToken": {
                            "kind": "OpenBracketToken",
                            "fullStart": 527,
                            "fullEnd": 528,
                            "start": 527,
                            "end": 528,
                            "fullWidth": 1,
                            "width": 1,
                            "text": "[",
                            "value": "[",
                            "valueText": "["
                        },
                        "expressions": [
                            {
                                "kind": "StringLiteral",
                                "fullStart": 528,
                                "fullEnd": 531,
                                "start": 528,
                                "end": 531,
                                "fullWidth": 3,
                                "width": 3,
                                "text": "\"1\"",
                                "value": "1",
                                "valueText": "1"
                            }
                        ],
                        "closeBracketToken": {
                            "kind": "CloseBracketToken",
                            "fullStart": 531,
                            "fullEnd": 532,
                            "start": 531,
                            "end": 532,
                            "fullWidth": 1,
                            "width": 1,
                            "text": "]",
                            "value": "]",
                            "valueText": "]"
                        }
                    }
                },
                "semicolonToken": {
                    "kind": "SemicolonToken",
                    "fullStart": 532,
                    "fullEnd": 534,
                    "start": 532,
                    "end": 533,
                    "fullWidth": 2,
                    "width": 1,
                    "text": ";",
                    "value": ";",
                    "valueText": ";",
                    "hasTrailingTrivia": true,
                    "hasTrailingNewLine": true,
                    "trailingTrivia": [
                        {
                            "kind": "NewLineTrivia",
                            "text": "\n"
                        }
                    ]
                }
            },
            {
                "kind": "ExpressionStatement",
                "fullStart": 534,
                "fullEnd": 554,
                "start": 534,
                "end": 553,
                "fullWidth": 20,
                "width": 19,
                "expression": {
                    "kind": "AssignmentExpression",
                    "fullStart": 534,
                    "fullEnd": 552,
                    "start": 534,
                    "end": 552,
                    "fullWidth": 18,
                    "width": 18,
                    "left": {
                        "kind": "MemberAccessExpression",
                        "fullStart": 534,
                        "fullEnd": 550,
                        "start": 534,
                        "end": 550,
                        "fullWidth": 16,
                        "width": 16,
                        "expression": {
                            "kind": "IdentifierName",
                            "fullStart": 534,
                            "fullEnd": 544,
                            "start": 534,
                            "end": 544,
                            "fullWidth": 10,
                            "width": 10,
                            "text": "__expected",
                            "value": "__expected",
                            "valueText": "__expected"
                        },
                        "dotToken": {
                            "kind": "DotToken",
                            "fullStart": 544,
                            "fullEnd": 545,
                            "start": 544,
                            "end": 545,
                            "fullWidth": 1,
                            "width": 1,
                            "text": ".",
                            "value": ".",
                            "valueText": "."
                        },
                        "name": {
                            "kind": "IdentifierName",
                            "fullStart": 545,
                            "fullEnd": 550,
                            "start": 545,
                            "end": 550,
                            "fullWidth": 5,
                            "width": 5,
                            "text": "index",
                            "value": "index",
                            "valueText": "index"
                        }
                    },
                    "operatorToken": {
                        "kind": "EqualsToken",
                        "fullStart": 550,
                        "fullEnd": 551,
                        "start": 550,
                        "end": 551,
                        "fullWidth": 1,
                        "width": 1,
                        "text": "=",
                        "value": "=",
                        "valueText": "="
                    },
                    "right": {
                        "kind": "NumericLiteral",
                        "fullStart": 551,
                        "fullEnd": 552,
                        "start": 551,
                        "end": 552,
                        "fullWidth": 1,
                        "width": 1,
                        "text": "0",
                        "value": 0,
                        "valueText": "0"
                    }
                },
                "semicolonToken": {
                    "kind": "SemicolonToken",
                    "fullStart": 552,
                    "fullEnd": 554,
                    "start": 552,
                    "end": 553,
                    "fullWidth": 2,
                    "width": 1,
                    "text": ";",
                    "value": ";",
                    "valueText": ";",
                    "hasTrailingTrivia": true,
                    "hasTrailingNewLine": true,
                    "trailingTrivia": [
                        {
                            "kind": "NewLineTrivia",
                            "text": "\n"
                        }
                    ]
                }
            },
            {
                "kind": "ExpressionStatement",
                "fullStart": 554,
                "fullEnd": 578,
                "start": 554,
                "end": 577,
                "fullWidth": 24,
                "width": 23,
                "expression": {
                    "kind": "AssignmentExpression",
                    "fullStart": 554,
                    "fullEnd": 576,
                    "start": 554,
                    "end": 576,
                    "fullWidth": 22,
                    "width": 22,
                    "left": {
                        "kind": "MemberAccessExpression",
                        "fullStart": 554,
                        "fullEnd": 570,
                        "start": 554,
                        "end": 570,
                        "fullWidth": 16,
                        "width": 16,
                        "expression": {
                            "kind": "IdentifierName",
                            "fullStart": 554,
                            "fullEnd": 564,
                            "start": 554,
                            "end": 564,
                            "fullWidth": 10,
                            "width": 10,
                            "text": "__expected",
                            "value": "__expected",
                            "valueText": "__expected"
                        },
                        "dotToken": {
                            "kind": "DotToken",
                            "fullStart": 564,
                            "fullEnd": 565,
                            "start": 564,
                            "end": 565,
                            "fullWidth": 1,
                            "width": 1,
                            "text": ".",
                            "value": ".",
                            "valueText": "."
                        },
                        "name": {
                            "kind": "IdentifierName",
                            "fullStart": 565,
                            "fullEnd": 570,
                            "start": 565,
                            "end": 570,
                            "fullWidth": 5,
                            "width": 5,
                            "text": "input",
                            "value": "input",
                            "valueText": "input"
                        }
                    },
                    "operatorToken": {
                        "kind": "EqualsToken",
                        "fullStart": 570,
                        "fullEnd": 571,
                        "start": 570,
                        "end": 571,
                        "fullWidth": 1,
                        "width": 1,
                        "text": "=",
                        "value": "=",
                        "valueText": "="
                    },
                    "right": {
                        "kind": "StringLiteral",
                        "fullStart": 571,
                        "fullEnd": 576,
                        "start": 571,
                        "end": 576,
                        "fullWidth": 5,
                        "width": 5,
                        "text": "\"123\"",
                        "value": "123",
                        "valueText": "123"
                    }
                },
                "semicolonToken": {
                    "kind": "SemicolonToken",
                    "fullStart": 576,
                    "fullEnd": 578,
                    "start": 576,
                    "end": 577,
                    "fullWidth": 2,
                    "width": 1,
                    "text": ";",
                    "value": ";",
                    "valueText": ";",
                    "hasTrailingTrivia": true,
                    "hasTrailingNewLine": true,
                    "trailingTrivia": [
                        {
                            "kind": "NewLineTrivia",
                            "text": "\n"
                        }
                    ]
                }
            },
            {
                "kind": "IfStatement",
                "fullStart": 578,
                "fullEnd": 725,
                "start": 589,
                "end": 724,
                "fullWidth": 147,
                "width": 135,
                "ifKeyword": {
                    "kind": "IfKeyword",
                    "fullStart": 578,
                    "fullEnd": 592,
                    "start": 589,
                    "end": 591,
                    "fullWidth": 14,
                    "width": 2,
                    "text": "if",
                    "value": "if",
                    "valueText": "if",
                    "hasLeadingTrivia": true,
                    "hasLeadingComment": true,
                    "hasLeadingNewLine": true,
                    "hasTrailingTrivia": true,
                    "leadingTrivia": [
                        {
                            "kind": "NewLineTrivia",
                            "text": "\n"
                        },
                        {
                            "kind": "SingleLineCommentTrivia",
                            "text": "//CHECK#0"
                        },
                        {
                            "kind": "NewLineTrivia",
                            "text": "\n"
                        }
                    ],
                    "trailingTrivia": [
                        {
                            "kind": "WhitespaceTrivia",
                            "text": " "
                        }
                    ]
                },
                "openParenToken": {
                    "kind": "OpenParenToken",
                    "fullStart": 592,
                    "fullEnd": 593,
                    "start": 592,
                    "end": 593,
                    "fullWidth": 1,
                    "width": 1,
                    "text": "(",
                    "value": "(",
                    "valueText": "("
                },
                "condition": {
                    "kind": "NotEqualsExpression",
                    "fullStart": 593,
                    "fullEnd": 631,
                    "start": 593,
                    "end": 631,
                    "fullWidth": 38,
                    "width": 38,
                    "left": {
                        "kind": "ParenthesizedExpression",
                        "fullStart": 593,
                        "fullEnd": 623,
                        "start": 593,
                        "end": 622,
                        "fullWidth": 30,
                        "width": 29,
                        "openParenToken": {
                            "kind": "OpenParenToken",
                            "fullStart": 593,
                            "fullEnd": 594,
                            "start": 593,
                            "end": 594,
                            "fullWidth": 1,
                            "width": 1,
                            "text": "(",
                            "value": "(",
                            "valueText": "("
                        },
                        "expression": {
                            "kind": "InstanceOfExpression",
                            "fullStart": 594,
                            "fullEnd": 621,
                            "start": 594,
                            "end": 621,
                            "fullWidth": 27,
                            "width": 27,
                            "left": {
                                "kind": "IdentifierName",
                                "fullStart": 594,
                                "fullEnd": 605,
                                "start": 594,
                                "end": 604,
                                "fullWidth": 11,
                                "width": 10,
                                "text": "__executed",
                                "value": "__executed",
                                "valueText": "__executed",
                                "hasTrailingTrivia": true,
                                "trailingTrivia": [
                                    {
                                        "kind": "WhitespaceTrivia",
                                        "text": " "
                                    }
                                ]
                            },
                            "operatorToken": {
                                "kind": "InstanceOfKeyword",
                                "fullStart": 605,
                                "fullEnd": 616,
                                "start": 605,
                                "end": 615,
                                "fullWidth": 11,
                                "width": 10,
                                "text": "instanceof",
                                "value": "instanceof",
                                "valueText": "instanceof",
                                "hasTrailingTrivia": true,
                                "trailingTrivia": [
                                    {
                                        "kind": "WhitespaceTrivia",
                                        "text": " "
                                    }
                                ]
                            },
                            "right": {
                                "kind": "IdentifierName",
                                "fullStart": 616,
                                "fullEnd": 621,
                                "start": 616,
                                "end": 621,
                                "fullWidth": 5,
                                "width": 5,
                                "text": "Array",
                                "value": "Array",
                                "valueText": "Array"
                            }
                        },
                        "closeParenToken": {
                            "kind": "CloseParenToken",
                            "fullStart": 621,
                            "fullEnd": 623,
                            "start": 621,
                            "end": 622,
                            "fullWidth": 2,
                            "width": 1,
                            "text": ")",
                            "value": ")",
                            "valueText": ")",
                            "hasTrailingTrivia": true,
                            "trailingTrivia": [
                                {
                                    "kind": "WhitespaceTrivia",
                                    "text": " "
                                }
                            ]
                        }
                    },
                    "operatorToken": {
                        "kind": "ExclamationEqualsEqualsToken",
                        "fullStart": 623,
                        "fullEnd": 627,
                        "start": 623,
                        "end": 626,
                        "fullWidth": 4,
                        "width": 3,
                        "text": "!==",
                        "value": "!==",
                        "valueText": "!==",
                        "hasTrailingTrivia": true,
                        "trailingTrivia": [
                            {
                                "kind": "WhitespaceTrivia",
                                "text": " "
                            }
                        ]
                    },
                    "right": {
                        "kind": "TrueKeyword",
                        "fullStart": 627,
                        "fullEnd": 631,
                        "start": 627,
                        "end": 631,
                        "fullWidth": 4,
                        "width": 4,
                        "text": "true",
                        "value": true,
                        "valueText": "true"
                    }
                },
                "closeParenToken": {
                    "kind": "CloseParenToken",
                    "fullStart": 631,
                    "fullEnd": 633,
                    "start": 631,
                    "end": 632,
                    "fullWidth": 2,
                    "width": 1,
                    "text": ")",
                    "value": ")",
                    "valueText": ")",
                    "hasTrailingTrivia": true,
                    "trailingTrivia": [
                        {
                            "kind": "WhitespaceTrivia",
                            "text": " "
                        }
                    ]
                },
                "statement": {
                    "kind": "Block",
                    "fullStart": 633,
                    "fullEnd": 725,
                    "start": 633,
                    "end": 724,
                    "fullWidth": 92,
                    "width": 91,
                    "openBraceToken": {
                        "kind": "OpenBraceToken",
                        "fullStart": 633,
                        "fullEnd": 635,
                        "start": 633,
                        "end": 634,
                        "fullWidth": 2,
                        "width": 1,
                        "text": "{",
                        "value": "{",
                        "valueText": "{",
                        "hasTrailingTrivia": true,
                        "hasTrailingNewLine": true,
                        "trailingTrivia": [
                            {
                                "kind": "NewLineTrivia",
                                "text": "\n"
                            }
                        ]
                    },
                    "statements": [
                        {
                            "kind": "ExpressionStatement",
                            "fullStart": 635,
                            "fullEnd": 723,
                            "start": 636,
                            "end": 722,
                            "fullWidth": 88,
                            "width": 86,
                            "expression": {
                                "kind": "InvocationExpression",
                                "fullStart": 635,
                                "fullEnd": 721,
                                "start": 636,
                                "end": 721,
                                "fullWidth": 86,
                                "width": 85,
                                "expression": {
                                    "kind": "IdentifierName",
                                    "fullStart": 635,
                                    "fullEnd": 642,
                                    "start": 636,
                                    "end": 642,
                                    "fullWidth": 7,
                                    "width": 6,
                                    "text": "$ERROR",
                                    "value": "$ERROR",
                                    "valueText": "$ERROR",
                                    "hasLeadingTrivia": true,
                                    "leadingTrivia": [
                                        {
                                            "kind": "WhitespaceTrivia",
                                            "text": "\t"
                                        }
                                    ]
                                },
                                "argumentList": {
                                    "kind": "ArgumentList",
                                    "fullStart": 642,
                                    "fullEnd": 721,
                                    "start": 642,
                                    "end": 721,
                                    "fullWidth": 79,
                                    "width": 79,
                                    "openParenToken": {
                                        "kind": "OpenParenToken",
                                        "fullStart": 642,
                                        "fullEnd": 643,
                                        "start": 642,
                                        "end": 643,
                                        "fullWidth": 1,
                                        "width": 1,
                                        "text": "(",
                                        "value": "(",
                                        "valueText": "("
                                    },
                                    "arguments": [
                                        {
                                            "kind": "StringLiteral",
                                            "fullStart": 643,
                                            "fullEnd": 720,
                                            "start": 643,
                                            "end": 720,
                                            "fullWidth": 77,
                                            "width": 77,
                                            "text": "'#0: __executed = /1|12/.exec(\"123\"); (__executed instanceof Array) === true'",
                                            "value": "#0: __executed = /1|12/.exec(\"123\"); (__executed instanceof Array) === true",
                                            "valueText": "#0: __executed = /1|12/.exec(\"123\"); (__executed instanceof Array) === true"
                                        }
                                    ],
                                    "closeParenToken": {
                                        "kind": "CloseParenToken",
                                        "fullStart": 720,
                                        "fullEnd": 721,
                                        "start": 720,
                                        "end": 721,
                                        "fullWidth": 1,
                                        "width": 1,
                                        "text": ")",
                                        "value": ")",
                                        "valueText": ")"
                                    }
                                }
                            },
                            "semicolonToken": {
                                "kind": "SemicolonToken",
                                "fullStart": 721,
                                "fullEnd": 723,
                                "start": 721,
                                "end": 722,
                                "fullWidth": 2,
                                "width": 1,
                                "text": ";",
                                "value": ";",
                                "valueText": ";",
                                "hasTrailingTrivia": true,
                                "hasTrailingNewLine": true,
                                "trailingTrivia": [
                                    {
                                        "kind": "NewLineTrivia",
                                        "text": "\n"
                                    }
                                ]
                            }
                        }
                    ],
                    "closeBraceToken": {
                        "kind": "CloseBraceToken",
                        "fullStart": 723,
                        "fullEnd": 725,
                        "start": 723,
                        "end": 724,
                        "fullWidth": 2,
                        "width": 1,
                        "text": "}",
                        "value": "}",
                        "valueText": "}",
                        "hasTrailingTrivia": true,
                        "hasTrailingNewLine": true,
                        "trailingTrivia": [
                            {
                                "kind": "NewLineTrivia",
                                "text": "\n"
                            }
                        ]
                    }
                }
            },
            {
                "kind": "IfStatement",
                "fullStart": 725,
                "fullEnd": 913,
                "start": 736,
                "end": 912,
                "fullWidth": 188,
                "width": 176,
                "ifKeyword": {
                    "kind": "IfKeyword",
                    "fullStart": 725,
                    "fullEnd": 739,
                    "start": 736,
                    "end": 738,
                    "fullWidth": 14,
                    "width": 2,
                    "text": "if",
                    "value": "if",
                    "valueText": "if",
                    "hasLeadingTrivia": true,
                    "hasLeadingComment": true,
                    "hasLeadingNewLine": true,
                    "hasTrailingTrivia": true,
                    "leadingTrivia": [
                        {
                            "kind": "NewLineTrivia",
                            "text": "\n"
                        },
                        {
                            "kind": "SingleLineCommentTrivia",
                            "text": "//CHECK#1"
                        },
                        {
                            "kind": "NewLineTrivia",
                            "text": "\n"
                        }
                    ],
                    "trailingTrivia": [
                        {
                            "kind": "WhitespaceTrivia",
                            "text": " "
                        }
                    ]
                },
                "openParenToken": {
                    "kind": "OpenParenToken",
                    "fullStart": 739,
                    "fullEnd": 740,
                    "start": 739,
                    "end": 740,
                    "fullWidth": 1,
                    "width": 1,
                    "text": "(",
                    "value": "(",
                    "valueText": "("
                },
                "condition": {
                    "kind": "NotEqualsExpression",
                    "fullStart": 740,
                    "fullEnd": 779,
                    "start": 740,
                    "end": 779,
                    "fullWidth": 39,
                    "width": 39,
                    "left": {
                        "kind": "MemberAccessExpression",
                        "fullStart": 740,
                        "fullEnd": 758,
                        "start": 740,
                        "end": 757,
                        "fullWidth": 18,
                        "width": 17,
                        "expression": {
                            "kind": "IdentifierName",
                            "fullStart": 740,
                            "fullEnd": 750,
                            "start": 740,
                            "end": 750,
                            "fullWidth": 10,
                            "width": 10,
                            "text": "__executed",
                            "value": "__executed",
                            "valueText": "__executed"
                        },
                        "dotToken": {
                            "kind": "DotToken",
                            "fullStart": 750,
                            "fullEnd": 751,
                            "start": 750,
                            "end": 751,
                            "fullWidth": 1,
                            "width": 1,
                            "text": ".",
                            "value": ".",
                            "valueText": "."
                        },
                        "name": {
                            "kind": "IdentifierName",
                            "fullStart": 751,
                            "fullEnd": 758,
                            "start": 751,
                            "end": 757,
                            "fullWidth": 7,
                            "width": 6,
                            "text": "length",
                            "value": "length",
                            "valueText": "length",
                            "hasTrailingTrivia": true,
                            "trailingTrivia": [
                                {
                                    "kind": "WhitespaceTrivia",
                                    "text": " "
                                }
                            ]
                        }
                    },
                    "operatorToken": {
                        "kind": "ExclamationEqualsEqualsToken",
                        "fullStart": 758,
                        "fullEnd": 762,
                        "start": 758,
                        "end": 761,
                        "fullWidth": 4,
                        "width": 3,
                        "text": "!==",
                        "value": "!==",
                        "valueText": "!==",
                        "hasTrailingTrivia": true,
                        "trailingTrivia": [
                            {
                                "kind": "WhitespaceTrivia",
                                "text": " "
                            }
                        ]
                    },
                    "right": {
                        "kind": "MemberAccessExpression",
                        "fullStart": 762,
                        "fullEnd": 779,
                        "start": 762,
                        "end": 779,
                        "fullWidth": 17,
                        "width": 17,
                        "expression": {
                            "kind": "IdentifierName",
                            "fullStart": 762,
                            "fullEnd": 772,
                            "start": 762,
                            "end": 772,
                            "fullWidth": 10,
                            "width": 10,
                            "text": "__expected",
                            "value": "__expected",
                            "valueText": "__expected"
                        },
                        "dotToken": {
                            "kind": "DotToken",
                            "fullStart": 772,
                            "fullEnd": 773,
                            "start": 772,
                            "end": 773,
                            "fullWidth": 1,
                            "width": 1,
                            "text": ".",
                            "value": ".",
                            "valueText": "."
                        },
                        "name": {
                            "kind": "IdentifierName",
                            "fullStart": 773,
                            "fullEnd": 779,
                            "start": 773,
                            "end": 779,
                            "fullWidth": 6,
                            "width": 6,
                            "text": "length",
                            "value": "length",
                            "valueText": "length"
                        }
                    }
                },
                "closeParenToken": {
                    "kind": "CloseParenToken",
                    "fullStart": 779,
                    "fullEnd": 781,
                    "start": 779,
                    "end": 780,
                    "fullWidth": 2,
                    "width": 1,
                    "text": ")",
                    "value": ")",
                    "valueText": ")",
                    "hasTrailingTrivia": true,
                    "trailingTrivia": [
                        {
                            "kind": "WhitespaceTrivia",
                            "text": " "
                        }
                    ]
                },
                "statement": {
                    "kind": "Block",
                    "fullStart": 781,
                    "fullEnd": 913,
                    "start": 781,
                    "end": 912,
                    "fullWidth": 132,
                    "width": 131,
                    "openBraceToken": {
                        "kind": "OpenBraceToken",
                        "fullStart": 781,
                        "fullEnd": 783,
                        "start": 781,
                        "end": 782,
                        "fullWidth": 2,
                        "width": 1,
                        "text": "{",
                        "value": "{",
                        "valueText": "{",
                        "hasTrailingTrivia": true,
                        "hasTrailingNewLine": true,
                        "trailingTrivia": [
                            {
                                "kind": "NewLineTrivia",
                                "text": "\n"
                            }
                        ]
                    },
                    "statements": [
                        {
                            "kind": "ExpressionStatement",
                            "fullStart": 783,
                            "fullEnd": 911,
                            "start": 785,
                            "end": 910,
                            "fullWidth": 128,
                            "width": 125,
                            "expression": {
                                "kind": "InvocationExpression",
                                "fullStart": 783,
                                "fullEnd": 909,
                                "start": 785,
                                "end": 909,
                                "fullWidth": 126,
                                "width": 124,
                                "expression": {
                                    "kind": "IdentifierName",
                                    "fullStart": 783,
                                    "fullEnd": 791,
                                    "start": 785,
                                    "end": 791,
                                    "fullWidth": 8,
                                    "width": 6,
                                    "text": "$ERROR",
                                    "value": "$ERROR",
                                    "valueText": "$ERROR",
                                    "hasLeadingTrivia": true,
                                    "leadingTrivia": [
                                        {
                                            "kind": "WhitespaceTrivia",
                                            "text": "  "
                                        }
                                    ]
                                },
                                "argumentList": {
                                    "kind": "ArgumentList",
                                    "fullStart": 791,
                                    "fullEnd": 909,
                                    "start": 791,
                                    "end": 909,
                                    "fullWidth": 118,
                                    "width": 118,
                                    "openParenToken": {
                                        "kind": "OpenParenToken",
                                        "fullStart": 791,
                                        "fullEnd": 792,
                                        "start": 791,
                                        "end": 792,
                                        "fullWidth": 1,
                                        "width": 1,
                                        "text": "(",
                                        "value": "(",
                                        "valueText": "("
                                    },
                                    "arguments": [
                                        {
                                            "kind": "AddExpression",
                                            "fullStart": 792,
                                            "fullEnd": 908,
                                            "start": 792,
                                            "end": 908,
                                            "fullWidth": 116,
                                            "width": 116,
                                            "left": {
                                                "kind": "AddExpression",
                                                "fullStart": 792,
                                                "fullEnd": 889,
                                                "start": 792,
                                                "end": 888,
                                                "fullWidth": 97,
                                                "width": 96,
                                                "left": {
                                                    "kind": "AddExpression",
                                                    "fullStart": 792,
                                                    "fullEnd": 874,
                                                    "start": 792,
                                                    "end": 873,
                                                    "fullWidth": 82,
                                                    "width": 81,
                                                    "left": {
                                                        "kind": "StringLiteral",
                                                        "fullStart": 792,
                                                        "fullEnd": 854,
                                                        "start": 792,
                                                        "end": 853,
                                                        "fullWidth": 62,
                                                        "width": 61,
                                                        "text": "'#1: __executed = /1|12/.exec(\"123\"); __executed.length === '",
                                                        "value": "#1: __executed = /1|12/.exec(\"123\"); __executed.length === ",
                                                        "valueText": "#1: __executed = /1|12/.exec(\"123\"); __executed.length === ",
                                                        "hasTrailingTrivia": true,
                                                        "trailingTrivia": [
                                                            {
                                                                "kind": "WhitespaceTrivia",
                                                                "text": " "
                                                            }
                                                        ]
                                                    },
                                                    "operatorToken": {
                                                        "kind": "PlusToken",
                                                        "fullStart": 854,
                                                        "fullEnd": 856,
                                                        "start": 854,
                                                        "end": 855,
                                                        "fullWidth": 2,
                                                        "width": 1,
                                                        "text": "+",
                                                        "value": "+",
                                                        "valueText": "+",
                                                        "hasTrailingTrivia": true,
                                                        "trailingTrivia": [
                                                            {
                                                                "kind": "WhitespaceTrivia",
                                                                "text": " "
                                                            }
                                                        ]
                                                    },
                                                    "right": {
                                                        "kind": "MemberAccessExpression",
                                                        "fullStart": 856,
                                                        "fullEnd": 874,
                                                        "start": 856,
                                                        "end": 873,
                                                        "fullWidth": 18,
                                                        "width": 17,
                                                        "expression": {
                                                            "kind": "IdentifierName",
                                                            "fullStart": 856,
                                                            "fullEnd": 866,
                                                            "start": 856,
                                                            "end": 866,
                                                            "fullWidth": 10,
                                                            "width": 10,
                                                            "text": "__expected",
                                                            "value": "__expected",
                                                            "valueText": "__expected"
                                                        },
                                                        "dotToken": {
                                                            "kind": "DotToken",
                                                            "fullStart": 866,
                                                            "fullEnd": 867,
                                                            "start": 866,
                                                            "end": 867,
                                                            "fullWidth": 1,
                                                            "width": 1,
                                                            "text": ".",
                                                            "value": ".",
                                                            "valueText": "."
                                                        },
                                                        "name": {
                                                            "kind": "IdentifierName",
                                                            "fullStart": 867,
                                                            "fullEnd": 874,
                                                            "start": 867,
                                                            "end": 873,
                                                            "fullWidth": 7,
                                                            "width": 6,
                                                            "text": "length",
                                                            "value": "length",
                                                            "valueText": "length",
                                                            "hasTrailingTrivia": true,
                                                            "trailingTrivia": [
                                                                {
                                                                    "kind": "WhitespaceTrivia",
                                                                    "text": " "
                                                                }
                                                            ]
                                                        }
                                                    }
                                                },
                                                "operatorToken": {
                                                    "kind": "PlusToken",
                                                    "fullStart": 874,
                                                    "fullEnd": 876,
                                                    "start": 874,
                                                    "end": 875,
                                                    "fullWidth": 2,
                                                    "width": 1,
                                                    "text": "+",
                                                    "value": "+",
                                                    "valueText": "+",
                                                    "hasTrailingTrivia": true,
                                                    "trailingTrivia": [
                                                        {
                                                            "kind": "WhitespaceTrivia",
                                                            "text": " "
                                                        }
                                                    ]
                                                },
                                                "right": {
                                                    "kind": "StringLiteral",
                                                    "fullStart": 876,
                                                    "fullEnd": 889,
                                                    "start": 876,
                                                    "end": 888,
                                                    "fullWidth": 13,
                                                    "width": 12,
                                                    "text": "'. Actual: '",
                                                    "value": ". Actual: ",
                                                    "valueText": ". Actual: ",
                                                    "hasTrailingTrivia": true,
                                                    "trailingTrivia": [
                                                        {
                                                            "kind": "WhitespaceTrivia",
                                                            "text": " "
                                                        }
                                                    ]
                                                }
                                            },
                                            "operatorToken": {
                                                "kind": "PlusToken",
                                                "fullStart": 889,
                                                "fullEnd": 891,
                                                "start": 889,
                                                "end": 890,
                                                "fullWidth": 2,
                                                "width": 1,
                                                "text": "+",
                                                "value": "+",
                                                "valueText": "+",
                                                "hasTrailingTrivia": true,
                                                "trailingTrivia": [
                                                    {
                                                        "kind": "WhitespaceTrivia",
                                                        "text": " "
                                                    }
                                                ]
                                            },
                                            "right": {
                                                "kind": "MemberAccessExpression",
                                                "fullStart": 891,
                                                "fullEnd": 908,
                                                "start": 891,
                                                "end": 908,
                                                "fullWidth": 17,
                                                "width": 17,
                                                "expression": {
                                                    "kind": "IdentifierName",
                                                    "fullStart": 891,
                                                    "fullEnd": 901,
                                                    "start": 891,
                                                    "end": 901,
                                                    "fullWidth": 10,
                                                    "width": 10,
                                                    "text": "__executed",
                                                    "value": "__executed",
                                                    "valueText": "__executed"
                                                },
                                                "dotToken": {
                                                    "kind": "DotToken",
                                                    "fullStart": 901,
                                                    "fullEnd": 902,
                                                    "start": 901,
                                                    "end": 902,
                                                    "fullWidth": 1,
                                                    "width": 1,
                                                    "text": ".",
                                                    "value": ".",
                                                    "valueText": "."
                                                },
                                                "name": {
                                                    "kind": "IdentifierName",
                                                    "fullStart": 902,
                                                    "fullEnd": 908,
                                                    "start": 902,
                                                    "end": 908,
                                                    "fullWidth": 6,
                                                    "width": 6,
                                                    "text": "length",
                                                    "value": "length",
                                                    "valueText": "length"
                                                }
                                            }
                                        }
                                    ],
                                    "closeParenToken": {
                                        "kind": "CloseParenToken",
                                        "fullStart": 908,
                                        "fullEnd": 909,
                                        "start": 908,
                                        "end": 909,
                                        "fullWidth": 1,
                                        "width": 1,
                                        "text": ")",
                                        "value": ")",
                                        "valueText": ")"
                                    }
                                }
                            },
                            "semicolonToken": {
                                "kind": "SemicolonToken",
                                "fullStart": 909,
                                "fullEnd": 911,
                                "start": 909,
                                "end": 910,
                                "fullWidth": 2,
                                "width": 1,
                                "text": ";",
                                "value": ";",
                                "valueText": ";",
                                "hasTrailingTrivia": true,
                                "hasTrailingNewLine": true,
                                "trailingTrivia": [
                                    {
                                        "kind": "NewLineTrivia",
                                        "text": "\n"
                                    }
                                ]
                            }
                        }
                    ],
                    "closeBraceToken": {
                        "kind": "CloseBraceToken",
                        "fullStart": 911,
                        "fullEnd": 913,
                        "start": 911,
                        "end": 912,
                        "fullWidth": 2,
                        "width": 1,
                        "text": "}",
                        "value": "}",
                        "valueText": "}",
                        "hasTrailingTrivia": true,
                        "hasTrailingNewLine": true,
                        "trailingTrivia": [
                            {
                                "kind": "NewLineTrivia",
                                "text": "\n"
                            }
                        ]
                    }
                }
            },
            {
                "kind": "IfStatement",
                "fullStart": 913,
                "fullEnd": 1096,
                "start": 924,
                "end": 1095,
                "fullWidth": 183,
                "width": 171,
                "ifKeyword": {
                    "kind": "IfKeyword",
                    "fullStart": 913,
                    "fullEnd": 927,
                    "start": 924,
                    "end": 926,
                    "fullWidth": 14,
                    "width": 2,
                    "text": "if",
                    "value": "if",
                    "valueText": "if",
                    "hasLeadingTrivia": true,
                    "hasLeadingComment": true,
                    "hasLeadingNewLine": true,
                    "hasTrailingTrivia": true,
                    "leadingTrivia": [
                        {
                            "kind": "NewLineTrivia",
                            "text": "\n"
                        },
                        {
                            "kind": "SingleLineCommentTrivia",
                            "text": "//CHECK#2"
                        },
                        {
                            "kind": "NewLineTrivia",
                            "text": "\n"
                        }
                    ],
                    "trailingTrivia": [
                        {
                            "kind": "WhitespaceTrivia",
                            "text": " "
                        }
                    ]
                },
                "openParenToken": {
                    "kind": "OpenParenToken",
                    "fullStart": 927,
                    "fullEnd": 928,
                    "start": 927,
                    "end": 928,
                    "fullWidth": 1,
                    "width": 1,
                    "text": "(",
                    "value": "(",
                    "valueText": "("
                },
                "condition": {
                    "kind": "NotEqualsExpression",
                    "fullStart": 928,
                    "fullEnd": 965,
                    "start": 928,
                    "end": 965,
                    "fullWidth": 37,
                    "width": 37,
                    "left": {
                        "kind": "MemberAccessExpression",
                        "fullStart": 928,
                        "fullEnd": 945,
                        "start": 928,
                        "end": 944,
                        "fullWidth": 17,
                        "width": 16,
                        "expression": {
                            "kind": "IdentifierName",
                            "fullStart": 928,
                            "fullEnd": 938,
                            "start": 928,
                            "end": 938,
                            "fullWidth": 10,
                            "width": 10,
                            "text": "__executed",
                            "value": "__executed",
                            "valueText": "__executed"
                        },
                        "dotToken": {
                            "kind": "DotToken",
                            "fullStart": 938,
                            "fullEnd": 939,
                            "start": 938,
                            "end": 939,
                            "fullWidth": 1,
                            "width": 1,
                            "text": ".",
                            "value": ".",
                            "valueText": "."
                        },
                        "name": {
                            "kind": "IdentifierName",
                            "fullStart": 939,
                            "fullEnd": 945,
                            "start": 939,
                            "end": 944,
                            "fullWidth": 6,
                            "width": 5,
                            "text": "index",
                            "value": "index",
                            "valueText": "index",
                            "hasTrailingTrivia": true,
                            "trailingTrivia": [
                                {
                                    "kind": "WhitespaceTrivia",
                                    "text": " "
                                }
                            ]
                        }
                    },
                    "operatorToken": {
                        "kind": "ExclamationEqualsEqualsToken",
                        "fullStart": 945,
                        "fullEnd": 949,
                        "start": 945,
                        "end": 948,
                        "fullWidth": 4,
                        "width": 3,
                        "text": "!==",
                        "value": "!==",
                        "valueText": "!==",
                        "hasTrailingTrivia": true,
                        "trailingTrivia": [
                            {
                                "kind": "WhitespaceTrivia",
                                "text": " "
                            }
                        ]
                    },
                    "right": {
                        "kind": "MemberAccessExpression",
                        "fullStart": 949,
                        "fullEnd": 965,
                        "start": 949,
                        "end": 965,
                        "fullWidth": 16,
                        "width": 16,
                        "expression": {
                            "kind": "IdentifierName",
                            "fullStart": 949,
                            "fullEnd": 959,
                            "start": 949,
                            "end": 959,
                            "fullWidth": 10,
                            "width": 10,
                            "text": "__expected",
                            "value": "__expected",
                            "valueText": "__expected"
                        },
                        "dotToken": {
                            "kind": "DotToken",
                            "fullStart": 959,
                            "fullEnd": 960,
                            "start": 959,
                            "end": 960,
                            "fullWidth": 1,
                            "width": 1,
                            "text": ".",
                            "value": ".",
                            "valueText": "."
                        },
                        "name": {
                            "kind": "IdentifierName",
                            "fullStart": 960,
                            "fullEnd": 965,
                            "start": 960,
                            "end": 965,
                            "fullWidth": 5,
                            "width": 5,
                            "text": "index",
                            "value": "index",
                            "valueText": "index"
                        }
                    }
                },
                "closeParenToken": {
                    "kind": "CloseParenToken",
                    "fullStart": 965,
                    "fullEnd": 967,
                    "start": 965,
                    "end": 966,
                    "fullWidth": 2,
                    "width": 1,
                    "text": ")",
                    "value": ")",
                    "valueText": ")",
                    "hasTrailingTrivia": true,
                    "trailingTrivia": [
                        {
                            "kind": "WhitespaceTrivia",
                            "text": " "
                        }
                    ]
                },
                "statement": {
                    "kind": "Block",
                    "fullStart": 967,
                    "fullEnd": 1096,
                    "start": 967,
                    "end": 1095,
                    "fullWidth": 129,
                    "width": 128,
                    "openBraceToken": {
                        "kind": "OpenBraceToken",
                        "fullStart": 967,
                        "fullEnd": 969,
                        "start": 967,
                        "end": 968,
                        "fullWidth": 2,
                        "width": 1,
                        "text": "{",
                        "value": "{",
                        "valueText": "{",
                        "hasTrailingTrivia": true,
                        "hasTrailingNewLine": true,
                        "trailingTrivia": [
                            {
                                "kind": "NewLineTrivia",
                                "text": "\n"
                            }
                        ]
                    },
                    "statements": [
                        {
                            "kind": "ExpressionStatement",
                            "fullStart": 969,
                            "fullEnd": 1094,
                            "start": 971,
                            "end": 1093,
                            "fullWidth": 125,
                            "width": 122,
                            "expression": {
                                "kind": "InvocationExpression",
                                "fullStart": 969,
                                "fullEnd": 1092,
                                "start": 971,
                                "end": 1092,
                                "fullWidth": 123,
                                "width": 121,
                                "expression": {
                                    "kind": "IdentifierName",
                                    "fullStart": 969,
                                    "fullEnd": 977,
                                    "start": 971,
                                    "end": 977,
                                    "fullWidth": 8,
                                    "width": 6,
                                    "text": "$ERROR",
                                    "value": "$ERROR",
                                    "valueText": "$ERROR",
                                    "hasLeadingTrivia": true,
                                    "leadingTrivia": [
                                        {
                                            "kind": "WhitespaceTrivia",
                                            "text": "  "
                                        }
                                    ]
                                },
                                "argumentList": {
                                    "kind": "ArgumentList",
                                    "fullStart": 977,
                                    "fullEnd": 1092,
                                    "start": 977,
                                    "end": 1092,
                                    "fullWidth": 115,
                                    "width": 115,
                                    "openParenToken": {
                                        "kind": "OpenParenToken",
                                        "fullStart": 977,
                                        "fullEnd": 978,
                                        "start": 977,
                                        "end": 978,
                                        "fullWidth": 1,
                                        "width": 1,
                                        "text": "(",
                                        "value": "(",
                                        "valueText": "("
                                    },
                                    "arguments": [
                                        {
                                            "kind": "AddExpression",
                                            "fullStart": 978,
                                            "fullEnd": 1091,
                                            "start": 978,
                                            "end": 1091,
                                            "fullWidth": 113,
                                            "width": 113,
                                            "left": {
                                                "kind": "AddExpression",
                                                "fullStart": 978,
                                                "fullEnd": 1073,
                                                "start": 978,
                                                "end": 1072,
                                                "fullWidth": 95,
                                                "width": 94,
                                                "left": {
                                                    "kind": "AddExpression",
                                                    "fullStart": 978,
                                                    "fullEnd": 1058,
                                                    "start": 978,
                                                    "end": 1057,
                                                    "fullWidth": 80,
                                                    "width": 79,
                                                    "left": {
                                                        "kind": "StringLiteral",
                                                        "fullStart": 978,
                                                        "fullEnd": 1039,
                                                        "start": 978,
                                                        "end": 1038,
                                                        "fullWidth": 61,
                                                        "width": 60,
                                                        "text": "'#2: __executed = /1|12/.exec(\"123\"); __executed.index === '",
                                                        "value": "#2: __executed = /1|12/.exec(\"123\"); __executed.index === ",
                                                        "valueText": "#2: __executed = /1|12/.exec(\"123\"); __executed.index === ",
                                                        "hasTrailingTrivia": true,
                                                        "trailingTrivia": [
                                                            {
                                                                "kind": "WhitespaceTrivia",
                                                                "text": " "
                                                            }
                                                        ]
                                                    },
                                                    "operatorToken": {
                                                        "kind": "PlusToken",
                                                        "fullStart": 1039,
                                                        "fullEnd": 1041,
                                                        "start": 1039,
                                                        "end": 1040,
                                                        "fullWidth": 2,
                                                        "width": 1,
                                                        "text": "+",
                                                        "value": "+",
                                                        "valueText": "+",
                                                        "hasTrailingTrivia": true,
                                                        "trailingTrivia": [
                                                            {
                                                                "kind": "WhitespaceTrivia",
                                                                "text": " "
                                                            }
                                                        ]
                                                    },
                                                    "right": {
                                                        "kind": "MemberAccessExpression",
                                                        "fullStart": 1041,
                                                        "fullEnd": 1058,
                                                        "start": 1041,
                                                        "end": 1057,
                                                        "fullWidth": 17,
                                                        "width": 16,
                                                        "expression": {
                                                            "kind": "IdentifierName",
                                                            "fullStart": 1041,
                                                            "fullEnd": 1051,
                                                            "start": 1041,
                                                            "end": 1051,
                                                            "fullWidth": 10,
                                                            "width": 10,
                                                            "text": "__expected",
                                                            "value": "__expected",
                                                            "valueText": "__expected"
                                                        },
                                                        "dotToken": {
                                                            "kind": "DotToken",
                                                            "fullStart": 1051,
                                                            "fullEnd": 1052,
                                                            "start": 1051,
                                                            "end": 1052,
                                                            "fullWidth": 1,
                                                            "width": 1,
                                                            "text": ".",
                                                            "value": ".",
                                                            "valueText": "."
                                                        },
                                                        "name": {
                                                            "kind": "IdentifierName",
                                                            "fullStart": 1052,
                                                            "fullEnd": 1058,
                                                            "start": 1052,
                                                            "end": 1057,
                                                            "fullWidth": 6,
                                                            "width": 5,
                                                            "text": "index",
                                                            "value": "index",
                                                            "valueText": "index",
                                                            "hasTrailingTrivia": true,
                                                            "trailingTrivia": [
                                                                {
                                                                    "kind": "WhitespaceTrivia",
                                                                    "text": " "
                                                                }
                                                            ]
                                                        }
                                                    }
                                                },
                                                "operatorToken": {
                                                    "kind": "PlusToken",
                                                    "fullStart": 1058,
                                                    "fullEnd": 1060,
                                                    "start": 1058,
                                                    "end": 1059,
                                                    "fullWidth": 2,
                                                    "width": 1,
                                                    "text": "+",
                                                    "value": "+",
                                                    "valueText": "+",
                                                    "hasTrailingTrivia": true,
                                                    "trailingTrivia": [
                                                        {
                                                            "kind": "WhitespaceTrivia",
                                                            "text": " "
                                                        }
                                                    ]
                                                },
                                                "right": {
                                                    "kind": "StringLiteral",
                                                    "fullStart": 1060,
                                                    "fullEnd": 1073,
                                                    "start": 1060,
                                                    "end": 1072,
                                                    "fullWidth": 13,
                                                    "width": 12,
                                                    "text": "'. Actual: '",
                                                    "value": ". Actual: ",
                                                    "valueText": ". Actual: ",
                                                    "hasTrailingTrivia": true,
                                                    "trailingTrivia": [
                                                        {
                                                            "kind": "WhitespaceTrivia",
                                                            "text": " "
                                                        }
                                                    ]
                                                }
                                            },
                                            "operatorToken": {
                                                "kind": "PlusToken",
                                                "fullStart": 1073,
                                                "fullEnd": 1075,
                                                "start": 1073,
                                                "end": 1074,
                                                "fullWidth": 2,
                                                "width": 1,
                                                "text": "+",
                                                "value": "+",
                                                "valueText": "+",
                                                "hasTrailingTrivia": true,
                                                "trailingTrivia": [
                                                    {
                                                        "kind": "WhitespaceTrivia",
                                                        "text": " "
                                                    }
                                                ]
                                            },
                                            "right": {
                                                "kind": "MemberAccessExpression",
                                                "fullStart": 1075,
                                                "fullEnd": 1091,
                                                "start": 1075,
                                                "end": 1091,
                                                "fullWidth": 16,
                                                "width": 16,
                                                "expression": {
                                                    "kind": "IdentifierName",
                                                    "fullStart": 1075,
                                                    "fullEnd": 1085,
                                                    "start": 1075,
                                                    "end": 1085,
                                                    "fullWidth": 10,
                                                    "width": 10,
                                                    "text": "__executed",
                                                    "value": "__executed",
                                                    "valueText": "__executed"
                                                },
                                                "dotToken": {
                                                    "kind": "DotToken",
                                                    "fullStart": 1085,
                                                    "fullEnd": 1086,
                                                    "start": 1085,
                                                    "end": 1086,
                                                    "fullWidth": 1,
                                                    "width": 1,
                                                    "text": ".",
                                                    "value": ".",
                                                    "valueText": "."
                                                },
                                                "name": {
                                                    "kind": "IdentifierName",
                                                    "fullStart": 1086,
                                                    "fullEnd": 1091,
                                                    "start": 1086,
                                                    "end": 1091,
                                                    "fullWidth": 5,
                                                    "width": 5,
                                                    "text": "index",
                                                    "value": "index",
                                                    "valueText": "index"
                                                }
                                            }
                                        }
                                    ],
                                    "closeParenToken": {
                                        "kind": "CloseParenToken",
                                        "fullStart": 1091,
                                        "fullEnd": 1092,
                                        "start": 1091,
                                        "end": 1092,
                                        "fullWidth": 1,
                                        "width": 1,
                                        "text": ")",
                                        "value": ")",
                                        "valueText": ")"
                                    }
                                }
                            },
                            "semicolonToken": {
                                "kind": "SemicolonToken",
                                "fullStart": 1092,
                                "fullEnd": 1094,
                                "start": 1092,
                                "end": 1093,
                                "fullWidth": 2,
                                "width": 1,
                                "text": ";",
                                "value": ";",
                                "valueText": ";",
                                "hasTrailingTrivia": true,
                                "hasTrailingNewLine": true,
                                "trailingTrivia": [
                                    {
                                        "kind": "NewLineTrivia",
                                        "text": "\n"
                                    }
                                ]
                            }
                        }
                    ],
                    "closeBraceToken": {
                        "kind": "CloseBraceToken",
                        "fullStart": 1094,
                        "fullEnd": 1096,
                        "start": 1094,
                        "end": 1095,
                        "fullWidth": 2,
                        "width": 1,
                        "text": "}",
                        "value": "}",
                        "valueText": "}",
                        "hasTrailingTrivia": true,
                        "hasTrailingNewLine": true,
                        "trailingTrivia": [
                            {
                                "kind": "NewLineTrivia",
                                "text": "\n"
                            }
                        ]
                    }
                }
            },
            {
                "kind": "IfStatement",
                "fullStart": 1096,
                "fullEnd": 1279,
                "start": 1107,
                "end": 1278,
                "fullWidth": 183,
                "width": 171,
                "ifKeyword": {
                    "kind": "IfKeyword",
                    "fullStart": 1096,
                    "fullEnd": 1110,
                    "start": 1107,
                    "end": 1109,
                    "fullWidth": 14,
                    "width": 2,
                    "text": "if",
                    "value": "if",
                    "valueText": "if",
                    "hasLeadingTrivia": true,
                    "hasLeadingComment": true,
                    "hasLeadingNewLine": true,
                    "hasTrailingTrivia": true,
                    "leadingTrivia": [
                        {
                            "kind": "NewLineTrivia",
                            "text": "\n"
                        },
                        {
                            "kind": "SingleLineCommentTrivia",
                            "text": "//CHECK#3"
                        },
                        {
                            "kind": "NewLineTrivia",
                            "text": "\n"
                        }
                    ],
                    "trailingTrivia": [
                        {
                            "kind": "WhitespaceTrivia",
                            "text": " "
                        }
                    ]
                },
                "openParenToken": {
                    "kind": "OpenParenToken",
                    "fullStart": 1110,
                    "fullEnd": 1111,
                    "start": 1110,
                    "end": 1111,
                    "fullWidth": 1,
                    "width": 1,
                    "text": "(",
                    "value": "(",
                    "valueText": "("
                },
                "condition": {
                    "kind": "NotEqualsExpression",
                    "fullStart": 1111,
                    "fullEnd": 1148,
                    "start": 1111,
                    "end": 1148,
                    "fullWidth": 37,
                    "width": 37,
                    "left": {
                        "kind": "MemberAccessExpression",
                        "fullStart": 1111,
                        "fullEnd": 1128,
                        "start": 1111,
                        "end": 1127,
                        "fullWidth": 17,
                        "width": 16,
                        "expression": {
                            "kind": "IdentifierName",
                            "fullStart": 1111,
                            "fullEnd": 1121,
                            "start": 1111,
                            "end": 1121,
                            "fullWidth": 10,
                            "width": 10,
                            "text": "__executed",
                            "value": "__executed",
                            "valueText": "__executed"
                        },
                        "dotToken": {
                            "kind": "DotToken",
                            "fullStart": 1121,
                            "fullEnd": 1122,
                            "start": 1121,
                            "end": 1122,
                            "fullWidth": 1,
                            "width": 1,
                            "text": ".",
                            "value": ".",
                            "valueText": "."
                        },
                        "name": {
                            "kind": "IdentifierName",
                            "fullStart": 1122,
                            "fullEnd": 1128,
                            "start": 1122,
                            "end": 1127,
                            "fullWidth": 6,
                            "width": 5,
                            "text": "input",
                            "value": "input",
                            "valueText": "input",
                            "hasTrailingTrivia": true,
                            "trailingTrivia": [
                                {
                                    "kind": "WhitespaceTrivia",
                                    "text": " "
                                }
                            ]
                        }
                    },
                    "operatorToken": {
                        "kind": "ExclamationEqualsEqualsToken",
                        "fullStart": 1128,
                        "fullEnd": 1132,
                        "start": 1128,
                        "end": 1131,
                        "fullWidth": 4,
                        "width": 3,
                        "text": "!==",
                        "value": "!==",
                        "valueText": "!==",
                        "hasTrailingTrivia": true,
                        "trailingTrivia": [
                            {
                                "kind": "WhitespaceTrivia",
                                "text": " "
                            }
                        ]
                    },
                    "right": {
                        "kind": "MemberAccessExpression",
                        "fullStart": 1132,
                        "fullEnd": 1148,
                        "start": 1132,
                        "end": 1148,
                        "fullWidth": 16,
                        "width": 16,
                        "expression": {
                            "kind": "IdentifierName",
                            "fullStart": 1132,
                            "fullEnd": 1142,
                            "start": 1132,
                            "end": 1142,
                            "fullWidth": 10,
                            "width": 10,
                            "text": "__expected",
                            "value": "__expected",
                            "valueText": "__expected"
                        },
                        "dotToken": {
                            "kind": "DotToken",
                            "fullStart": 1142,
                            "fullEnd": 1143,
                            "start": 1142,
                            "end": 1143,
                            "fullWidth": 1,
                            "width": 1,
                            "text": ".",
                            "value": ".",
                            "valueText": "."
                        },
                        "name": {
                            "kind": "IdentifierName",
                            "fullStart": 1143,
                            "fullEnd": 1148,
                            "start": 1143,
                            "end": 1148,
                            "fullWidth": 5,
                            "width": 5,
                            "text": "input",
                            "value": "input",
                            "valueText": "input"
                        }
                    }
                },
                "closeParenToken": {
                    "kind": "CloseParenToken",
                    "fullStart": 1148,
                    "fullEnd": 1150,
                    "start": 1148,
                    "end": 1149,
                    "fullWidth": 2,
                    "width": 1,
                    "text": ")",
                    "value": ")",
                    "valueText": ")",
                    "hasTrailingTrivia": true,
                    "trailingTrivia": [
                        {
                            "kind": "WhitespaceTrivia",
                            "text": " "
                        }
                    ]
                },
                "statement": {
                    "kind": "Block",
                    "fullStart": 1150,
                    "fullEnd": 1279,
                    "start": 1150,
                    "end": 1278,
                    "fullWidth": 129,
                    "width": 128,
                    "openBraceToken": {
                        "kind": "OpenBraceToken",
                        "fullStart": 1150,
                        "fullEnd": 1152,
                        "start": 1150,
                        "end": 1151,
                        "fullWidth": 2,
                        "width": 1,
                        "text": "{",
                        "value": "{",
                        "valueText": "{",
                        "hasTrailingTrivia": true,
                        "hasTrailingNewLine": true,
                        "trailingTrivia": [
                            {
                                "kind": "NewLineTrivia",
                                "text": "\n"
                            }
                        ]
                    },
                    "statements": [
                        {
                            "kind": "ExpressionStatement",
                            "fullStart": 1152,
                            "fullEnd": 1277,
                            "start": 1154,
                            "end": 1276,
                            "fullWidth": 125,
                            "width": 122,
                            "expression": {
                                "kind": "InvocationExpression",
                                "fullStart": 1152,
                                "fullEnd": 1275,
                                "start": 1154,
                                "end": 1275,
                                "fullWidth": 123,
                                "width": 121,
                                "expression": {
                                    "kind": "IdentifierName",
                                    "fullStart": 1152,
                                    "fullEnd": 1160,
                                    "start": 1154,
                                    "end": 1160,
                                    "fullWidth": 8,
                                    "width": 6,
                                    "text": "$ERROR",
                                    "value": "$ERROR",
                                    "valueText": "$ERROR",
                                    "hasLeadingTrivia": true,
                                    "leadingTrivia": [
                                        {
                                            "kind": "WhitespaceTrivia",
                                            "text": "  "
                                        }
                                    ]
                                },
                                "argumentList": {
                                    "kind": "ArgumentList",
                                    "fullStart": 1160,
                                    "fullEnd": 1275,
                                    "start": 1160,
                                    "end": 1275,
                                    "fullWidth": 115,
                                    "width": 115,
                                    "openParenToken": {
                                        "kind": "OpenParenToken",
                                        "fullStart": 1160,
                                        "fullEnd": 1161,
                                        "start": 1160,
                                        "end": 1161,
                                        "fullWidth": 1,
                                        "width": 1,
                                        "text": "(",
                                        "value": "(",
                                        "valueText": "("
                                    },
                                    "arguments": [
                                        {
                                            "kind": "AddExpression",
                                            "fullStart": 1161,
                                            "fullEnd": 1274,
                                            "start": 1161,
                                            "end": 1274,
                                            "fullWidth": 113,
                                            "width": 113,
                                            "left": {
                                                "kind": "AddExpression",
                                                "fullStart": 1161,
                                                "fullEnd": 1256,
                                                "start": 1161,
                                                "end": 1255,
                                                "fullWidth": 95,
                                                "width": 94,
                                                "left": {
                                                    "kind": "AddExpression",
                                                    "fullStart": 1161,
                                                    "fullEnd": 1241,
                                                    "start": 1161,
                                                    "end": 1240,
                                                    "fullWidth": 80,
                                                    "width": 79,
                                                    "left": {
                                                        "kind": "StringLiteral",
                                                        "fullStart": 1161,
                                                        "fullEnd": 1222,
                                                        "start": 1161,
                                                        "end": 1221,
                                                        "fullWidth": 61,
                                                        "width": 60,
                                                        "text": "'#3: __executed = /1|12/.exec(\"123\"); __executed.input === '",
                                                        "value": "#3: __executed = /1|12/.exec(\"123\"); __executed.input === ",
                                                        "valueText": "#3: __executed = /1|12/.exec(\"123\"); __executed.input === ",
                                                        "hasTrailingTrivia": true,
                                                        "trailingTrivia": [
                                                            {
                                                                "kind": "WhitespaceTrivia",
                                                                "text": " "
                                                            }
                                                        ]
                                                    },
                                                    "operatorToken": {
                                                        "kind": "PlusToken",
                                                        "fullStart": 1222,
                                                        "fullEnd": 1224,
                                                        "start": 1222,
                                                        "end": 1223,
                                                        "fullWidth": 2,
                                                        "width": 1,
                                                        "text": "+",
                                                        "value": "+",
                                                        "valueText": "+",
                                                        "hasTrailingTrivia": true,
                                                        "trailingTrivia": [
                                                            {
                                                                "kind": "WhitespaceTrivia",
                                                                "text": " "
                                                            }
                                                        ]
                                                    },
                                                    "right": {
                                                        "kind": "MemberAccessExpression",
                                                        "fullStart": 1224,
                                                        "fullEnd": 1241,
                                                        "start": 1224,
                                                        "end": 1240,
                                                        "fullWidth": 17,
                                                        "width": 16,
                                                        "expression": {
                                                            "kind": "IdentifierName",
                                                            "fullStart": 1224,
                                                            "fullEnd": 1234,
                                                            "start": 1224,
                                                            "end": 1234,
                                                            "fullWidth": 10,
                                                            "width": 10,
                                                            "text": "__expected",
                                                            "value": "__expected",
                                                            "valueText": "__expected"
                                                        },
                                                        "dotToken": {
                                                            "kind": "DotToken",
                                                            "fullStart": 1234,
                                                            "fullEnd": 1235,
                                                            "start": 1234,
                                                            "end": 1235,
                                                            "fullWidth": 1,
                                                            "width": 1,
                                                            "text": ".",
                                                            "value": ".",
                                                            "valueText": "."
                                                        },
                                                        "name": {
                                                            "kind": "IdentifierName",
                                                            "fullStart": 1235,
                                                            "fullEnd": 1241,
                                                            "start": 1235,
                                                            "end": 1240,
                                                            "fullWidth": 6,
                                                            "width": 5,
                                                            "text": "input",
                                                            "value": "input",
                                                            "valueText": "input",
                                                            "hasTrailingTrivia": true,
                                                            "trailingTrivia": [
                                                                {
                                                                    "kind": "WhitespaceTrivia",
                                                                    "text": " "
                                                                }
                                                            ]
                                                        }
                                                    }
                                                },
                                                "operatorToken": {
                                                    "kind": "PlusToken",
                                                    "fullStart": 1241,
                                                    "fullEnd": 1243,
                                                    "start": 1241,
                                                    "end": 1242,
                                                    "fullWidth": 2,
                                                    "width": 1,
                                                    "text": "+",
                                                    "value": "+",
                                                    "valueText": "+",
                                                    "hasTrailingTrivia": true,
                                                    "trailingTrivia": [
                                                        {
                                                            "kind": "WhitespaceTrivia",
                                                            "text": " "
                                                        }
                                                    ]
                                                },
                                                "right": {
                                                    "kind": "StringLiteral",
                                                    "fullStart": 1243,
                                                    "fullEnd": 1256,
                                                    "start": 1243,
                                                    "end": 1255,
                                                    "fullWidth": 13,
                                                    "width": 12,
                                                    "text": "'. Actual: '",
                                                    "value": ". Actual: ",
                                                    "valueText": ". Actual: ",
                                                    "hasTrailingTrivia": true,
                                                    "trailingTrivia": [
                                                        {
                                                            "kind": "WhitespaceTrivia",
                                                            "text": " "
                                                        }
                                                    ]
                                                }
                                            },
                                            "operatorToken": {
                                                "kind": "PlusToken",
                                                "fullStart": 1256,
                                                "fullEnd": 1258,
                                                "start": 1256,
                                                "end": 1257,
                                                "fullWidth": 2,
                                                "width": 1,
                                                "text": "+",
                                                "value": "+",
                                                "valueText": "+",
                                                "hasTrailingTrivia": true,
                                                "trailingTrivia": [
                                                    {
                                                        "kind": "WhitespaceTrivia",
                                                        "text": " "
                                                    }
                                                ]
                                            },
                                            "right": {
                                                "kind": "MemberAccessExpression",
                                                "fullStart": 1258,
                                                "fullEnd": 1274,
                                                "start": 1258,
                                                "end": 1274,
                                                "fullWidth": 16,
                                                "width": 16,
                                                "expression": {
                                                    "kind": "IdentifierName",
                                                    "fullStart": 1258,
                                                    "fullEnd": 1268,
                                                    "start": 1258,
                                                    "end": 1268,
                                                    "fullWidth": 10,
                                                    "width": 10,
                                                    "text": "__executed",
                                                    "value": "__executed",
                                                    "valueText": "__executed"
                                                },
                                                "dotToken": {
                                                    "kind": "DotToken",
                                                    "fullStart": 1268,
                                                    "fullEnd": 1269,
                                                    "start": 1268,
                                                    "end": 1269,
                                                    "fullWidth": 1,
                                                    "width": 1,
                                                    "text": ".",
                                                    "value": ".",
                                                    "valueText": "."
                                                },
                                                "name": {
                                                    "kind": "IdentifierName",
                                                    "fullStart": 1269,
                                                    "fullEnd": 1274,
                                                    "start": 1269,
                                                    "end": 1274,
                                                    "fullWidth": 5,
                                                    "width": 5,
                                                    "text": "input",
                                                    "value": "input",
                                                    "valueText": "input"
                                                }
                                            }
                                        }
                                    ],
                                    "closeParenToken": {
                                        "kind": "CloseParenToken",
                                        "fullStart": 1274,
                                        "fullEnd": 1275,
                                        "start": 1274,
                                        "end": 1275,
                                        "fullWidth": 1,
                                        "width": 1,
                                        "text": ")",
                                        "value": ")",
                                        "valueText": ")"
                                    }
                                }
                            },
                            "semicolonToken": {
                                "kind": "SemicolonToken",
                                "fullStart": 1275,
                                "fullEnd": 1277,
                                "start": 1275,
                                "end": 1276,
                                "fullWidth": 2,
                                "width": 1,
                                "text": ";",
                                "value": ";",
                                "valueText": ";",
                                "hasTrailingTrivia": true,
                                "hasTrailingNewLine": true,
                                "trailingTrivia": [
                                    {
                                        "kind": "NewLineTrivia",
                                        "text": "\n"
                                    }
                                ]
                            }
                        }
                    ],
                    "closeBraceToken": {
                        "kind": "CloseBraceToken",
                        "fullStart": 1277,
                        "fullEnd": 1279,
                        "start": 1277,
                        "end": 1278,
                        "fullWidth": 2,
                        "width": 1,
                        "text": "}",
                        "value": "}",
                        "valueText": "}",
                        "hasTrailingTrivia": true,
                        "hasTrailingNewLine": true,
                        "trailingTrivia": [
                            {
                                "kind": "NewLineTrivia",
                                "text": "\n"
                            }
                        ]
                    }
                }
            },
            {
                "kind": "ForStatement",
                "fullStart": 1279,
                "fullEnd": 1536,
                "start": 1290,
                "end": 1535,
                "fullWidth": 257,
                "width": 245,
                "forKeyword": {
                    "kind": "ForKeyword",
                    "fullStart": 1279,
                    "fullEnd": 1293,
                    "start": 1290,
                    "end": 1293,
                    "fullWidth": 14,
                    "width": 3,
                    "text": "for",
                    "value": "for",
                    "valueText": "for",
                    "hasLeadingTrivia": true,
                    "hasLeadingComment": true,
                    "hasLeadingNewLine": true,
                    "leadingTrivia": [
                        {
                            "kind": "NewLineTrivia",
                            "text": "\n"
                        },
                        {
                            "kind": "SingleLineCommentTrivia",
                            "text": "//CHECK#4"
                        },
                        {
                            "kind": "NewLineTrivia",
                            "text": "\n"
                        }
                    ]
                },
                "openParenToken": {
                    "kind": "OpenParenToken",
                    "fullStart": 1293,
                    "fullEnd": 1294,
                    "start": 1293,
                    "end": 1294,
                    "fullWidth": 1,
                    "width": 1,
                    "text": "(",
                    "value": "(",
                    "valueText": "("
                },
                "variableDeclaration": {
                    "kind": "VariableDeclaration",
                    "fullStart": 1294,
                    "fullEnd": 1305,
                    "start": 1294,
                    "end": 1305,
                    "fullWidth": 11,
                    "width": 11,
                    "varKeyword": {
                        "kind": "VarKeyword",
                        "fullStart": 1294,
                        "fullEnd": 1298,
                        "start": 1294,
                        "end": 1297,
                        "fullWidth": 4,
                        "width": 3,
                        "text": "var",
                        "value": "var",
                        "valueText": "var",
                        "hasTrailingTrivia": true,
                        "trailingTrivia": [
                            {
                                "kind": "WhitespaceTrivia",
                                "text": " "
                            }
                        ]
                    },
                    "variableDeclarators": [
                        {
                            "kind": "VariableDeclarator",
                            "fullStart": 1298,
                            "fullEnd": 1305,
                            "start": 1298,
                            "end": 1305,
                            "fullWidth": 7,
<<<<<<< HEAD
                            "width": 7,
                            "identifier": {
=======
                            "propertyName": {
>>>>>>> 85e84683
                                "kind": "IdentifierName",
                                "fullStart": 1298,
                                "fullEnd": 1303,
                                "start": 1298,
                                "end": 1303,
                                "fullWidth": 5,
                                "width": 5,
                                "text": "index",
                                "value": "index",
                                "valueText": "index"
                            },
                            "equalsValueClause": {
                                "kind": "EqualsValueClause",
                                "fullStart": 1303,
                                "fullEnd": 1305,
                                "start": 1303,
                                "end": 1305,
                                "fullWidth": 2,
                                "width": 2,
                                "equalsToken": {
                                    "kind": "EqualsToken",
                                    "fullStart": 1303,
                                    "fullEnd": 1304,
                                    "start": 1303,
                                    "end": 1304,
                                    "fullWidth": 1,
                                    "width": 1,
                                    "text": "=",
                                    "value": "=",
                                    "valueText": "="
                                },
                                "value": {
                                    "kind": "NumericLiteral",
                                    "fullStart": 1304,
                                    "fullEnd": 1305,
                                    "start": 1304,
                                    "end": 1305,
                                    "fullWidth": 1,
                                    "width": 1,
                                    "text": "0",
                                    "value": 0,
                                    "valueText": "0"
                                }
                            }
                        }
                    ]
                },
                "firstSemicolonToken": {
                    "kind": "SemicolonToken",
                    "fullStart": 1305,
                    "fullEnd": 1307,
                    "start": 1305,
                    "end": 1306,
                    "fullWidth": 2,
                    "width": 1,
                    "text": ";",
                    "value": ";",
                    "valueText": ";",
                    "hasTrailingTrivia": true,
                    "trailingTrivia": [
                        {
                            "kind": "WhitespaceTrivia",
                            "text": " "
                        }
                    ]
                },
                "condition": {
                    "kind": "LessThanExpression",
                    "fullStart": 1307,
                    "fullEnd": 1330,
                    "start": 1307,
                    "end": 1330,
                    "fullWidth": 23,
                    "width": 23,
                    "left": {
                        "kind": "IdentifierName",
                        "fullStart": 1307,
                        "fullEnd": 1312,
                        "start": 1307,
                        "end": 1312,
                        "fullWidth": 5,
                        "width": 5,
                        "text": "index",
                        "value": "index",
                        "valueText": "index"
                    },
                    "operatorToken": {
                        "kind": "LessThanToken",
                        "fullStart": 1312,
                        "fullEnd": 1313,
                        "start": 1312,
                        "end": 1313,
                        "fullWidth": 1,
                        "width": 1,
                        "text": "<",
                        "value": "<",
                        "valueText": "<"
                    },
                    "right": {
                        "kind": "MemberAccessExpression",
                        "fullStart": 1313,
                        "fullEnd": 1330,
                        "start": 1313,
                        "end": 1330,
                        "fullWidth": 17,
                        "width": 17,
                        "expression": {
                            "kind": "IdentifierName",
                            "fullStart": 1313,
                            "fullEnd": 1323,
                            "start": 1313,
                            "end": 1323,
                            "fullWidth": 10,
                            "width": 10,
                            "text": "__expected",
                            "value": "__expected",
                            "valueText": "__expected"
                        },
                        "dotToken": {
                            "kind": "DotToken",
                            "fullStart": 1323,
                            "fullEnd": 1324,
                            "start": 1323,
                            "end": 1324,
                            "fullWidth": 1,
                            "width": 1,
                            "text": ".",
                            "value": ".",
                            "valueText": "."
                        },
                        "name": {
                            "kind": "IdentifierName",
                            "fullStart": 1324,
                            "fullEnd": 1330,
                            "start": 1324,
                            "end": 1330,
                            "fullWidth": 6,
                            "width": 6,
                            "text": "length",
                            "value": "length",
                            "valueText": "length"
                        }
                    }
                },
                "secondSemicolonToken": {
                    "kind": "SemicolonToken",
                    "fullStart": 1330,
                    "fullEnd": 1332,
                    "start": 1330,
                    "end": 1331,
                    "fullWidth": 2,
                    "width": 1,
                    "text": ";",
                    "value": ";",
                    "valueText": ";",
                    "hasTrailingTrivia": true,
                    "trailingTrivia": [
                        {
                            "kind": "WhitespaceTrivia",
                            "text": " "
                        }
                    ]
                },
                "incrementor": {
                    "kind": "PostIncrementExpression",
                    "fullStart": 1332,
                    "fullEnd": 1339,
                    "start": 1332,
                    "end": 1339,
                    "fullWidth": 7,
                    "width": 7,
                    "operand": {
                        "kind": "IdentifierName",
                        "fullStart": 1332,
                        "fullEnd": 1337,
                        "start": 1332,
                        "end": 1337,
                        "fullWidth": 5,
                        "width": 5,
                        "text": "index",
                        "value": "index",
                        "valueText": "index"
                    },
                    "operatorToken": {
                        "kind": "PlusPlusToken",
                        "fullStart": 1337,
                        "fullEnd": 1339,
                        "start": 1337,
                        "end": 1339,
                        "fullWidth": 2,
                        "width": 2,
                        "text": "++",
                        "value": "++",
                        "valueText": "++"
                    }
                },
                "closeParenToken": {
                    "kind": "CloseParenToken",
                    "fullStart": 1339,
                    "fullEnd": 1341,
                    "start": 1339,
                    "end": 1340,
                    "fullWidth": 2,
                    "width": 1,
                    "text": ")",
                    "value": ")",
                    "valueText": ")",
                    "hasTrailingTrivia": true,
                    "trailingTrivia": [
                        {
                            "kind": "WhitespaceTrivia",
                            "text": " "
                        }
                    ]
                },
                "statement": {
                    "kind": "Block",
                    "fullStart": 1341,
                    "fullEnd": 1536,
                    "start": 1341,
                    "end": 1535,
                    "fullWidth": 195,
                    "width": 194,
                    "openBraceToken": {
                        "kind": "OpenBraceToken",
                        "fullStart": 1341,
                        "fullEnd": 1343,
                        "start": 1341,
                        "end": 1342,
                        "fullWidth": 2,
                        "width": 1,
                        "text": "{",
                        "value": "{",
                        "valueText": "{",
                        "hasTrailingTrivia": true,
                        "hasTrailingNewLine": true,
                        "trailingTrivia": [
                            {
                                "kind": "NewLineTrivia",
                                "text": "\n"
                            }
                        ]
                    },
                    "statements": [
                        {
                            "kind": "IfStatement",
                            "fullStart": 1343,
                            "fullEnd": 1534,
                            "start": 1345,
                            "end": 1533,
                            "fullWidth": 191,
                            "width": 188,
                            "ifKeyword": {
                                "kind": "IfKeyword",
                                "fullStart": 1343,
                                "fullEnd": 1348,
                                "start": 1345,
                                "end": 1347,
                                "fullWidth": 5,
                                "width": 2,
                                "text": "if",
                                "value": "if",
                                "valueText": "if",
                                "hasLeadingTrivia": true,
                                "hasTrailingTrivia": true,
                                "leadingTrivia": [
                                    {
                                        "kind": "WhitespaceTrivia",
                                        "text": "  "
                                    }
                                ],
                                "trailingTrivia": [
                                    {
                                        "kind": "WhitespaceTrivia",
                                        "text": " "
                                    }
                                ]
                            },
                            "openParenToken": {
                                "kind": "OpenParenToken",
                                "fullStart": 1348,
                                "fullEnd": 1349,
                                "start": 1348,
                                "end": 1349,
                                "fullWidth": 1,
                                "width": 1,
                                "text": "(",
                                "value": "(",
                                "valueText": "("
                            },
                            "condition": {
                                "kind": "NotEqualsExpression",
                                "fullStart": 1349,
                                "fullEnd": 1388,
                                "start": 1349,
                                "end": 1388,
                                "fullWidth": 39,
                                "width": 39,
                                "left": {
                                    "kind": "ElementAccessExpression",
                                    "fullStart": 1349,
                                    "fullEnd": 1367,
                                    "start": 1349,
                                    "end": 1366,
                                    "fullWidth": 18,
                                    "width": 17,
                                    "expression": {
                                        "kind": "IdentifierName",
                                        "fullStart": 1349,
                                        "fullEnd": 1359,
                                        "start": 1349,
                                        "end": 1359,
                                        "fullWidth": 10,
                                        "width": 10,
                                        "text": "__executed",
                                        "value": "__executed",
                                        "valueText": "__executed"
                                    },
                                    "openBracketToken": {
                                        "kind": "OpenBracketToken",
                                        "fullStart": 1359,
                                        "fullEnd": 1360,
                                        "start": 1359,
                                        "end": 1360,
                                        "fullWidth": 1,
                                        "width": 1,
                                        "text": "[",
                                        "value": "[",
                                        "valueText": "["
                                    },
                                    "argumentExpression": {
                                        "kind": "IdentifierName",
                                        "fullStart": 1360,
                                        "fullEnd": 1365,
                                        "start": 1360,
                                        "end": 1365,
                                        "fullWidth": 5,
                                        "width": 5,
                                        "text": "index",
                                        "value": "index",
                                        "valueText": "index"
                                    },
                                    "closeBracketToken": {
                                        "kind": "CloseBracketToken",
                                        "fullStart": 1365,
                                        "fullEnd": 1367,
                                        "start": 1365,
                                        "end": 1366,
                                        "fullWidth": 2,
                                        "width": 1,
                                        "text": "]",
                                        "value": "]",
                                        "valueText": "]",
                                        "hasTrailingTrivia": true,
                                        "trailingTrivia": [
                                            {
                                                "kind": "WhitespaceTrivia",
                                                "text": " "
                                            }
                                        ]
                                    }
                                },
                                "operatorToken": {
                                    "kind": "ExclamationEqualsEqualsToken",
                                    "fullStart": 1367,
                                    "fullEnd": 1371,
                                    "start": 1367,
                                    "end": 1370,
                                    "fullWidth": 4,
                                    "width": 3,
                                    "text": "!==",
                                    "value": "!==",
                                    "valueText": "!==",
                                    "hasTrailingTrivia": true,
                                    "trailingTrivia": [
                                        {
                                            "kind": "WhitespaceTrivia",
                                            "text": " "
                                        }
                                    ]
                                },
                                "right": {
                                    "kind": "ElementAccessExpression",
                                    "fullStart": 1371,
                                    "fullEnd": 1388,
                                    "start": 1371,
                                    "end": 1388,
                                    "fullWidth": 17,
                                    "width": 17,
                                    "expression": {
                                        "kind": "IdentifierName",
                                        "fullStart": 1371,
                                        "fullEnd": 1381,
                                        "start": 1371,
                                        "end": 1381,
                                        "fullWidth": 10,
                                        "width": 10,
                                        "text": "__expected",
                                        "value": "__expected",
                                        "valueText": "__expected"
                                    },
                                    "openBracketToken": {
                                        "kind": "OpenBracketToken",
                                        "fullStart": 1381,
                                        "fullEnd": 1382,
                                        "start": 1381,
                                        "end": 1382,
                                        "fullWidth": 1,
                                        "width": 1,
                                        "text": "[",
                                        "value": "[",
                                        "valueText": "["
                                    },
                                    "argumentExpression": {
                                        "kind": "IdentifierName",
                                        "fullStart": 1382,
                                        "fullEnd": 1387,
                                        "start": 1382,
                                        "end": 1387,
                                        "fullWidth": 5,
                                        "width": 5,
                                        "text": "index",
                                        "value": "index",
                                        "valueText": "index"
                                    },
                                    "closeBracketToken": {
                                        "kind": "CloseBracketToken",
                                        "fullStart": 1387,
                                        "fullEnd": 1388,
                                        "start": 1387,
                                        "end": 1388,
                                        "fullWidth": 1,
                                        "width": 1,
                                        "text": "]",
                                        "value": "]",
                                        "valueText": "]"
                                    }
                                }
                            },
                            "closeParenToken": {
                                "kind": "CloseParenToken",
                                "fullStart": 1388,
                                "fullEnd": 1390,
                                "start": 1388,
                                "end": 1389,
                                "fullWidth": 2,
                                "width": 1,
                                "text": ")",
                                "value": ")",
                                "valueText": ")",
                                "hasTrailingTrivia": true,
                                "trailingTrivia": [
                                    {
                                        "kind": "WhitespaceTrivia",
                                        "text": " "
                                    }
                                ]
                            },
                            "statement": {
                                "kind": "Block",
                                "fullStart": 1390,
                                "fullEnd": 1534,
                                "start": 1390,
                                "end": 1533,
                                "fullWidth": 144,
                                "width": 143,
                                "openBraceToken": {
                                    "kind": "OpenBraceToken",
                                    "fullStart": 1390,
                                    "fullEnd": 1392,
                                    "start": 1390,
                                    "end": 1391,
                                    "fullWidth": 2,
                                    "width": 1,
                                    "text": "{",
                                    "value": "{",
                                    "valueText": "{",
                                    "hasTrailingTrivia": true,
                                    "hasTrailingNewLine": true,
                                    "trailingTrivia": [
                                        {
                                            "kind": "NewLineTrivia",
                                            "text": "\n"
                                        }
                                    ]
                                },
                                "statements": [
                                    {
                                        "kind": "ExpressionStatement",
                                        "fullStart": 1392,
                                        "fullEnd": 1530,
                                        "start": 1396,
                                        "end": 1529,
                                        "fullWidth": 138,
                                        "width": 133,
                                        "expression": {
                                            "kind": "InvocationExpression",
                                            "fullStart": 1392,
                                            "fullEnd": 1528,
                                            "start": 1396,
                                            "end": 1528,
                                            "fullWidth": 136,
                                            "width": 132,
                                            "expression": {
                                                "kind": "IdentifierName",
                                                "fullStart": 1392,
                                                "fullEnd": 1402,
                                                "start": 1396,
                                                "end": 1402,
                                                "fullWidth": 10,
                                                "width": 6,
                                                "text": "$ERROR",
                                                "value": "$ERROR",
                                                "valueText": "$ERROR",
                                                "hasLeadingTrivia": true,
                                                "leadingTrivia": [
                                                    {
                                                        "kind": "WhitespaceTrivia",
                                                        "text": "    "
                                                    }
                                                ]
                                            },
                                            "argumentList": {
                                                "kind": "ArgumentList",
                                                "fullStart": 1402,
                                                "fullEnd": 1528,
                                                "start": 1402,
                                                "end": 1528,
                                                "fullWidth": 126,
                                                "width": 126,
                                                "openParenToken": {
                                                    "kind": "OpenParenToken",
                                                    "fullStart": 1402,
                                                    "fullEnd": 1403,
                                                    "start": 1402,
                                                    "end": 1403,
                                                    "fullWidth": 1,
                                                    "width": 1,
                                                    "text": "(",
                                                    "value": "(",
                                                    "valueText": "("
                                                },
                                                "arguments": [
                                                    {
                                                        "kind": "AddExpression",
                                                        "fullStart": 1403,
                                                        "fullEnd": 1527,
                                                        "start": 1403,
                                                        "end": 1527,
                                                        "fullWidth": 124,
                                                        "width": 124,
                                                        "left": {
                                                            "kind": "AddExpression",
                                                            "fullStart": 1403,
                                                            "fullEnd": 1508,
                                                            "start": 1403,
                                                            "end": 1507,
                                                            "fullWidth": 105,
                                                            "width": 104,
                                                            "left": {
                                                                "kind": "AddExpression",
                                                                "fullStart": 1403,
                                                                "fullEnd": 1493,
                                                                "start": 1403,
                                                                "end": 1492,
                                                                "fullWidth": 90,
                                                                "width": 89,
                                                                "left": {
                                                                    "kind": "AddExpression",
                                                                    "fullStart": 1403,
                                                                    "fullEnd": 1473,
                                                                    "start": 1403,
                                                                    "end": 1472,
                                                                    "fullWidth": 70,
                                                                    "width": 69,
                                                                    "left": {
                                                                        "kind": "AddExpression",
                                                                        "fullStart": 1403,
                                                                        "fullEnd": 1462,
                                                                        "start": 1403,
                                                                        "end": 1461,
                                                                        "fullWidth": 59,
                                                                        "width": 58,
                                                                        "left": {
                                                                            "kind": "StringLiteral",
                                                                            "fullStart": 1403,
                                                                            "fullEnd": 1454,
                                                                            "start": 1403,
                                                                            "end": 1453,
                                                                            "fullWidth": 51,
                                                                            "width": 50,
                                                                            "text": "'#4: __executed = /1|12/.exec(\"123\"); __executed['",
                                                                            "value": "#4: __executed = /1|12/.exec(\"123\"); __executed[",
                                                                            "valueText": "#4: __executed = /1|12/.exec(\"123\"); __executed[",
                                                                            "hasTrailingTrivia": true,
                                                                            "trailingTrivia": [
                                                                                {
                                                                                    "kind": "WhitespaceTrivia",
                                                                                    "text": " "
                                                                                }
                                                                            ]
                                                                        },
                                                                        "operatorToken": {
                                                                            "kind": "PlusToken",
                                                                            "fullStart": 1454,
                                                                            "fullEnd": 1456,
                                                                            "start": 1454,
                                                                            "end": 1455,
                                                                            "fullWidth": 2,
                                                                            "width": 1,
                                                                            "text": "+",
                                                                            "value": "+",
                                                                            "valueText": "+",
                                                                            "hasTrailingTrivia": true,
                                                                            "trailingTrivia": [
                                                                                {
                                                                                    "kind": "WhitespaceTrivia",
                                                                                    "text": " "
                                                                                }
                                                                            ]
                                                                        },
                                                                        "right": {
                                                                            "kind": "IdentifierName",
                                                                            "fullStart": 1456,
                                                                            "fullEnd": 1462,
                                                                            "start": 1456,
                                                                            "end": 1461,
                                                                            "fullWidth": 6,
                                                                            "width": 5,
                                                                            "text": "index",
                                                                            "value": "index",
                                                                            "valueText": "index",
                                                                            "hasTrailingTrivia": true,
                                                                            "trailingTrivia": [
                                                                                {
                                                                                    "kind": "WhitespaceTrivia",
                                                                                    "text": " "
                                                                                }
                                                                            ]
                                                                        }
                                                                    },
                                                                    "operatorToken": {
                                                                        "kind": "PlusToken",
                                                                        "fullStart": 1462,
                                                                        "fullEnd": 1464,
                                                                        "start": 1462,
                                                                        "end": 1463,
                                                                        "fullWidth": 2,
                                                                        "width": 1,
                                                                        "text": "+",
                                                                        "value": "+",
                                                                        "valueText": "+",
                                                                        "hasTrailingTrivia": true,
                                                                        "trailingTrivia": [
                                                                            {
                                                                                "kind": "WhitespaceTrivia",
                                                                                "text": " "
                                                                            }
                                                                        ]
                                                                    },
                                                                    "right": {
                                                                        "kind": "StringLiteral",
                                                                        "fullStart": 1464,
                                                                        "fullEnd": 1473,
                                                                        "start": 1464,
                                                                        "end": 1472,
                                                                        "fullWidth": 9,
                                                                        "width": 8,
                                                                        "text": "'] === '",
                                                                        "value": "] === ",
                                                                        "valueText": "] === ",
                                                                        "hasTrailingTrivia": true,
                                                                        "trailingTrivia": [
                                                                            {
                                                                                "kind": "WhitespaceTrivia",
                                                                                "text": " "
                                                                            }
                                                                        ]
                                                                    }
                                                                },
                                                                "operatorToken": {
                                                                    "kind": "PlusToken",
                                                                    "fullStart": 1473,
                                                                    "fullEnd": 1475,
                                                                    "start": 1473,
                                                                    "end": 1474,
                                                                    "fullWidth": 2,
                                                                    "width": 1,
                                                                    "text": "+",
                                                                    "value": "+",
                                                                    "valueText": "+",
                                                                    "hasTrailingTrivia": true,
                                                                    "trailingTrivia": [
                                                                        {
                                                                            "kind": "WhitespaceTrivia",
                                                                            "text": " "
                                                                        }
                                                                    ]
                                                                },
                                                                "right": {
                                                                    "kind": "ElementAccessExpression",
                                                                    "fullStart": 1475,
                                                                    "fullEnd": 1493,
                                                                    "start": 1475,
                                                                    "end": 1492,
                                                                    "fullWidth": 18,
                                                                    "width": 17,
                                                                    "expression": {
                                                                        "kind": "IdentifierName",
                                                                        "fullStart": 1475,
                                                                        "fullEnd": 1485,
                                                                        "start": 1475,
                                                                        "end": 1485,
                                                                        "fullWidth": 10,
                                                                        "width": 10,
                                                                        "text": "__expected",
                                                                        "value": "__expected",
                                                                        "valueText": "__expected"
                                                                    },
                                                                    "openBracketToken": {
                                                                        "kind": "OpenBracketToken",
                                                                        "fullStart": 1485,
                                                                        "fullEnd": 1486,
                                                                        "start": 1485,
                                                                        "end": 1486,
                                                                        "fullWidth": 1,
                                                                        "width": 1,
                                                                        "text": "[",
                                                                        "value": "[",
                                                                        "valueText": "["
                                                                    },
                                                                    "argumentExpression": {
                                                                        "kind": "IdentifierName",
                                                                        "fullStart": 1486,
                                                                        "fullEnd": 1491,
                                                                        "start": 1486,
                                                                        "end": 1491,
                                                                        "fullWidth": 5,
                                                                        "width": 5,
                                                                        "text": "index",
                                                                        "value": "index",
                                                                        "valueText": "index"
                                                                    },
                                                                    "closeBracketToken": {
                                                                        "kind": "CloseBracketToken",
                                                                        "fullStart": 1491,
                                                                        "fullEnd": 1493,
                                                                        "start": 1491,
                                                                        "end": 1492,
                                                                        "fullWidth": 2,
                                                                        "width": 1,
                                                                        "text": "]",
                                                                        "value": "]",
                                                                        "valueText": "]",
                                                                        "hasTrailingTrivia": true,
                                                                        "trailingTrivia": [
                                                                            {
                                                                                "kind": "WhitespaceTrivia",
                                                                                "text": " "
                                                                            }
                                                                        ]
                                                                    }
                                                                }
                                                            },
                                                            "operatorToken": {
                                                                "kind": "PlusToken",
                                                                "fullStart": 1493,
                                                                "fullEnd": 1495,
                                                                "start": 1493,
                                                                "end": 1494,
                                                                "fullWidth": 2,
                                                                "width": 1,
                                                                "text": "+",
                                                                "value": "+",
                                                                "valueText": "+",
                                                                "hasTrailingTrivia": true,
                                                                "trailingTrivia": [
                                                                    {
                                                                        "kind": "WhitespaceTrivia",
                                                                        "text": " "
                                                                    }
                                                                ]
                                                            },
                                                            "right": {
                                                                "kind": "StringLiteral",
                                                                "fullStart": 1495,
                                                                "fullEnd": 1508,
                                                                "start": 1495,
                                                                "end": 1507,
                                                                "fullWidth": 13,
                                                                "width": 12,
                                                                "text": "'. Actual: '",
                                                                "value": ". Actual: ",
                                                                "valueText": ". Actual: ",
                                                                "hasTrailingTrivia": true,
                                                                "trailingTrivia": [
                                                                    {
                                                                        "kind": "WhitespaceTrivia",
                                                                        "text": " "
                                                                    }
                                                                ]
                                                            }
                                                        },
                                                        "operatorToken": {
                                                            "kind": "PlusToken",
                                                            "fullStart": 1508,
                                                            "fullEnd": 1510,
                                                            "start": 1508,
                                                            "end": 1509,
                                                            "fullWidth": 2,
                                                            "width": 1,
                                                            "text": "+",
                                                            "value": "+",
                                                            "valueText": "+",
                                                            "hasTrailingTrivia": true,
                                                            "trailingTrivia": [
                                                                {
                                                                    "kind": "WhitespaceTrivia",
                                                                    "text": " "
                                                                }
                                                            ]
                                                        },
                                                        "right": {
                                                            "kind": "ElementAccessExpression",
                                                            "fullStart": 1510,
                                                            "fullEnd": 1527,
                                                            "start": 1510,
                                                            "end": 1527,
                                                            "fullWidth": 17,
                                                            "width": 17,
                                                            "expression": {
                                                                "kind": "IdentifierName",
                                                                "fullStart": 1510,
                                                                "fullEnd": 1520,
                                                                "start": 1510,
                                                                "end": 1520,
                                                                "fullWidth": 10,
                                                                "width": 10,
                                                                "text": "__executed",
                                                                "value": "__executed",
                                                                "valueText": "__executed"
                                                            },
                                                            "openBracketToken": {
                                                                "kind": "OpenBracketToken",
                                                                "fullStart": 1520,
                                                                "fullEnd": 1521,
                                                                "start": 1520,
                                                                "end": 1521,
                                                                "fullWidth": 1,
                                                                "width": 1,
                                                                "text": "[",
                                                                "value": "[",
                                                                "valueText": "["
                                                            },
                                                            "argumentExpression": {
                                                                "kind": "IdentifierName",
                                                                "fullStart": 1521,
                                                                "fullEnd": 1526,
                                                                "start": 1521,
                                                                "end": 1526,
                                                                "fullWidth": 5,
                                                                "width": 5,
                                                                "text": "index",
                                                                "value": "index",
                                                                "valueText": "index"
                                                            },
                                                            "closeBracketToken": {
                                                                "kind": "CloseBracketToken",
                                                                "fullStart": 1526,
                                                                "fullEnd": 1527,
                                                                "start": 1526,
                                                                "end": 1527,
                                                                "fullWidth": 1,
                                                                "width": 1,
                                                                "text": "]",
                                                                "value": "]",
                                                                "valueText": "]"
                                                            }
                                                        }
                                                    }
                                                ],
                                                "closeParenToken": {
                                                    "kind": "CloseParenToken",
                                                    "fullStart": 1527,
                                                    "fullEnd": 1528,
                                                    "start": 1527,
                                                    "end": 1528,
                                                    "fullWidth": 1,
                                                    "width": 1,
                                                    "text": ")",
                                                    "value": ")",
                                                    "valueText": ")"
                                                }
                                            }
                                        },
                                        "semicolonToken": {
                                            "kind": "SemicolonToken",
                                            "fullStart": 1528,
                                            "fullEnd": 1530,
                                            "start": 1528,
                                            "end": 1529,
                                            "fullWidth": 2,
                                            "width": 1,
                                            "text": ";",
                                            "value": ";",
                                            "valueText": ";",
                                            "hasTrailingTrivia": true,
                                            "hasTrailingNewLine": true,
                                            "trailingTrivia": [
                                                {
                                                    "kind": "NewLineTrivia",
                                                    "text": "\n"
                                                }
                                            ]
                                        }
                                    }
                                ],
                                "closeBraceToken": {
                                    "kind": "CloseBraceToken",
                                    "fullStart": 1530,
                                    "fullEnd": 1534,
                                    "start": 1532,
                                    "end": 1533,
                                    "fullWidth": 4,
                                    "width": 1,
                                    "text": "}",
                                    "value": "}",
                                    "valueText": "}",
                                    "hasLeadingTrivia": true,
                                    "hasTrailingTrivia": true,
                                    "hasTrailingNewLine": true,
                                    "leadingTrivia": [
                                        {
                                            "kind": "WhitespaceTrivia",
                                            "text": "  "
                                        }
                                    ],
                                    "trailingTrivia": [
                                        {
                                            "kind": "NewLineTrivia",
                                            "text": "\n"
                                        }
                                    ]
                                }
                            }
                        }
                    ],
                    "closeBraceToken": {
                        "kind": "CloseBraceToken",
                        "fullStart": 1534,
                        "fullEnd": 1536,
                        "start": 1534,
                        "end": 1535,
                        "fullWidth": 2,
                        "width": 1,
                        "text": "}",
                        "value": "}",
                        "valueText": "}",
                        "hasTrailingTrivia": true,
                        "hasTrailingNewLine": true,
                        "trailingTrivia": [
                            {
                                "kind": "NewLineTrivia",
                                "text": "\n"
                            }
                        ]
                    }
                }
            }
        ],
        "endOfFileToken": {
            "kind": "EndOfFileToken",
            "fullStart": 1536,
            "fullEnd": 1538,
            "start": 1538,
            "end": 1538,
            "fullWidth": 2,
            "width": 0,
            "text": "",
            "hasLeadingTrivia": true,
            "hasLeadingNewLine": true,
            "leadingTrivia": [
                {
                    "kind": "NewLineTrivia",
                    "text": "\n"
                },
                {
                    "kind": "NewLineTrivia",
                    "text": "\n"
                }
            ]
        }
    },
    "lineMap": {
        "lineStarts": [
            0,
            61,
            132,
            133,
            137,
            261,
            361,
            364,
            422,
            475,
            479,
            480,
            513,
            514,
            534,
            554,
            578,
            579,
            589,
            635,
            723,
            725,
            726,
            736,
            783,
            911,
            913,
            914,
            924,
            969,
            1094,
            1096,
            1097,
            1107,
            1152,
            1277,
            1279,
            1280,
            1290,
            1343,
            1392,
            1530,
            1534,
            1536,
            1537,
            1538
        ],
        "length": 1538
    }
}<|MERGE_RESOLUTION|>--- conflicted
+++ resolved
@@ -2720,12 +2720,8 @@
                             "start": 1298,
                             "end": 1305,
                             "fullWidth": 7,
-<<<<<<< HEAD
                             "width": 7,
-                            "identifier": {
-=======
                             "propertyName": {
->>>>>>> 85e84683
                                 "kind": "IdentifierName",
                                 "fullStart": 1298,
                                 "fullEnd": 1303,
