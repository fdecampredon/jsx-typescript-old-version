{
    "isDeclaration": false,
    "languageVersion": "EcmaScript5",
    "parseOptions": {
        "allowAutomaticSemicolonInsertion": true
    },
    "sourceUnit": {
        "kind": "SourceUnit",
        "fullStart": 0,
        "fullEnd": 1591,
        "start": 488,
        "end": 1591,
        "fullWidth": 1591,
        "width": 1103,
        "isIncrementallyUnusable": true,
        "moduleElements": [
            {
                "kind": "ExpressionStatement",
                "fullStart": 0,
                "fullEnd": 528,
                "start": 488,
                "end": 527,
                "fullWidth": 528,
                "width": 39,
                "isIncrementallyUnusable": true,
                "expression": {
                    "kind": "AssignmentExpression",
                    "fullStart": 0,
                    "fullEnd": 526,
                    "start": 488,
                    "end": 526,
                    "fullWidth": 526,
                    "width": 38,
                    "isIncrementallyUnusable": true,
                    "left": {
                        "kind": "IdentifierName",
                        "fullStart": 0,
                        "fullEnd": 499,
                        "start": 488,
                        "end": 498,
                        "fullWidth": 499,
                        "width": 10,
                        "text": "__executed",
                        "value": "__executed",
                        "valueText": "__executed",
                        "hasLeadingTrivia": true,
                        "hasLeadingComment": true,
                        "hasLeadingNewLine": true,
                        "hasTrailingTrivia": true,
                        "leadingTrivia": [
                            {
                                "kind": "SingleLineCommentTrivia",
                                "text": "// Copyright 2009 the Sputnik authors.  All rights reserved."
                            },
                            {
                                "kind": "NewLineTrivia",
                                "text": "\n"
                            },
                            {
                                "kind": "SingleLineCommentTrivia",
                                "text": "// This code is governed by the BSD license found in the LICENSE file."
                            },
                            {
                                "kind": "NewLineTrivia",
                                "text": "\n"
                            },
                            {
                                "kind": "NewLineTrivia",
                                "text": "\n"
                            },
                            {
                                "kind": "MultiLineCommentTrivia",
                                "text": "/**\n * RegExp.prototype.exec(string) Performs a regular expression match of ToString(string) against the regular expression and\n * returns an Array object containing the results of the match, or null if the string did not match\n *\n * @path ch15/15.10/15.10.6/15.10.6.2/S15.10.6.2_A1_T14.js\n * @description String is new Boolean and RegExp is /AL|se/\n */"
                            },
                            {
                                "kind": "NewLineTrivia",
                                "text": "\n"
                            },
                            {
                                "kind": "NewLineTrivia",
                                "text": "\n"
                            }
                        ],
                        "trailingTrivia": [
                            {
                                "kind": "WhitespaceTrivia",
                                "text": " "
                            }
                        ]
                    },
                    "operatorToken": {
                        "kind": "EqualsToken",
                        "fullStart": 499,
                        "fullEnd": 501,
                        "start": 499,
                        "end": 500,
                        "fullWidth": 2,
                        "width": 1,
                        "text": "=",
                        "value": "=",
                        "valueText": "=",
                        "hasTrailingTrivia": true,
                        "trailingTrivia": [
                            {
                                "kind": "WhitespaceTrivia",
                                "text": " "
                            }
                        ]
                    },
                    "right": {
                        "kind": "InvocationExpression",
                        "fullStart": 501,
                        "fullEnd": 526,
                        "start": 501,
                        "end": 526,
                        "fullWidth": 25,
                        "width": 25,
                        "isIncrementallyUnusable": true,
                        "expression": {
                            "kind": "MemberAccessExpression",
                            "fullStart": 501,
                            "fullEnd": 513,
                            "start": 501,
                            "end": 513,
                            "fullWidth": 12,
                            "width": 12,
                            "isIncrementallyUnusable": true,
                            "expression": {
                                "kind": "RegularExpressionLiteral",
                                "fullStart": 501,
                                "fullEnd": 508,
                                "start": 501,
                                "end": 508,
                                "fullWidth": 7,
                                "width": 7,
                                "text": "/AL|se/",
                                "value": {},
                                "valueText": "/AL|se/"
                            },
                            "dotToken": {
                                "kind": "DotToken",
                                "fullStart": 508,
                                "fullEnd": 509,
                                "start": 508,
                                "end": 509,
                                "fullWidth": 1,
                                "width": 1,
                                "text": ".",
                                "value": ".",
                                "valueText": "."
                            },
                            "name": {
                                "kind": "IdentifierName",
                                "fullStart": 509,
                                "fullEnd": 513,
                                "start": 509,
                                "end": 513,
                                "fullWidth": 4,
                                "width": 4,
                                "text": "exec",
                                "value": "exec",
                                "valueText": "exec"
                            }
                        },
                        "argumentList": {
                            "kind": "ArgumentList",
                            "fullStart": 513,
                            "fullEnd": 526,
                            "start": 513,
                            "end": 526,
                            "fullWidth": 13,
                            "width": 13,
                            "openParenToken": {
                                "kind": "OpenParenToken",
                                "fullStart": 513,
                                "fullEnd": 514,
                                "start": 513,
                                "end": 514,
                                "fullWidth": 1,
                                "width": 1,
                                "text": "(",
                                "value": "(",
                                "valueText": "("
                            },
                            "arguments": [
                                {
                                    "kind": "ObjectCreationExpression",
                                    "fullStart": 514,
                                    "fullEnd": 525,
                                    "start": 514,
                                    "end": 525,
                                    "fullWidth": 11,
                                    "width": 11,
                                    "newKeyword": {
                                        "kind": "NewKeyword",
                                        "fullStart": 514,
                                        "fullEnd": 518,
                                        "start": 514,
                                        "end": 517,
                                        "fullWidth": 4,
                                        "width": 3,
                                        "text": "new",
                                        "value": "new",
                                        "valueText": "new",
                                        "hasTrailingTrivia": true,
                                        "trailingTrivia": [
                                            {
                                                "kind": "WhitespaceTrivia",
                                                "text": " "
                                            }
                                        ]
                                    },
                                    "expression": {
                                        "kind": "IdentifierName",
                                        "fullStart": 518,
                                        "fullEnd": 525,
                                        "start": 518,
                                        "end": 525,
                                        "fullWidth": 7,
                                        "width": 7,
                                        "text": "Boolean",
                                        "value": "Boolean",
                                        "valueText": "Boolean"
                                    }
                                }
                            ],
                            "closeParenToken": {
                                "kind": "CloseParenToken",
                                "fullStart": 525,
                                "fullEnd": 526,
                                "start": 525,
                                "end": 526,
                                "fullWidth": 1,
                                "width": 1,
                                "text": ")",
                                "value": ")",
                                "valueText": ")"
                            }
                        }
                    }
                },
                "semicolonToken": {
                    "kind": "SemicolonToken",
                    "fullStart": 526,
                    "fullEnd": 528,
                    "start": 526,
                    "end": 527,
                    "fullWidth": 2,
                    "width": 1,
                    "text": ";",
                    "value": ";",
                    "valueText": ";",
                    "hasTrailingTrivia": true,
                    "hasTrailingNewLine": true,
                    "trailingTrivia": [
                        {
                            "kind": "NewLineTrivia",
                            "text": "\n"
                        }
                    ]
                }
            },
            {
                "kind": "ExpressionStatement",
                "fullStart": 528,
                "fullEnd": 550,
                "start": 529,
                "end": 549,
                "fullWidth": 22,
                "width": 20,
                "expression": {
                    "kind": "AssignmentExpression",
                    "fullStart": 528,
                    "fullEnd": 548,
                    "start": 529,
                    "end": 548,
                    "fullWidth": 20,
                    "width": 19,
                    "left": {
                        "kind": "IdentifierName",
                        "fullStart": 528,
                        "fullEnd": 540,
                        "start": 529,
                        "end": 539,
                        "fullWidth": 12,
                        "width": 10,
                        "text": "__expected",
                        "value": "__expected",
                        "valueText": "__expected",
                        "hasLeadingTrivia": true,
                        "hasLeadingNewLine": true,
                        "hasTrailingTrivia": true,
                        "leadingTrivia": [
                            {
                                "kind": "NewLineTrivia",
                                "text": "\n"
                            }
                        ],
                        "trailingTrivia": [
                            {
                                "kind": "WhitespaceTrivia",
                                "text": " "
                            }
                        ]
                    },
                    "operatorToken": {
                        "kind": "EqualsToken",
                        "fullStart": 540,
                        "fullEnd": 542,
                        "start": 540,
                        "end": 541,
                        "fullWidth": 2,
                        "width": 1,
                        "text": "=",
                        "value": "=",
                        "valueText": "=",
                        "hasTrailingTrivia": true,
                        "trailingTrivia": [
                            {
                                "kind": "WhitespaceTrivia",
                                "text": " "
                            }
                        ]
                    },
                    "right": {
                        "kind": "ArrayLiteralExpression",
                        "fullStart": 542,
                        "fullEnd": 548,
                        "start": 542,
                        "end": 548,
                        "fullWidth": 6,
                        "width": 6,
                        "openBracketToken": {
                            "kind": "OpenBracketToken",
                            "fullStart": 542,
                            "fullEnd": 543,
                            "start": 542,
                            "end": 543,
                            "fullWidth": 1,
                            "width": 1,
                            "text": "[",
                            "value": "[",
                            "valueText": "["
                        },
                        "expressions": [
                            {
                                "kind": "StringLiteral",
                                "fullStart": 543,
                                "fullEnd": 547,
                                "start": 543,
                                "end": 547,
                                "fullWidth": 4,
                                "width": 4,
                                "text": "\"se\"",
                                "value": "se",
                                "valueText": "se"
                            }
                        ],
                        "closeBracketToken": {
                            "kind": "CloseBracketToken",
                            "fullStart": 547,
                            "fullEnd": 548,
                            "start": 547,
                            "end": 548,
                            "fullWidth": 1,
                            "width": 1,
                            "text": "]",
                            "value": "]",
                            "valueText": "]"
                        }
                    }
                },
                "semicolonToken": {
                    "kind": "SemicolonToken",
                    "fullStart": 548,
                    "fullEnd": 550,
                    "start": 548,
                    "end": 549,
                    "fullWidth": 2,
                    "width": 1,
                    "text": ";",
                    "value": ";",
                    "valueText": ";",
                    "hasTrailingTrivia": true,
                    "hasTrailingNewLine": true,
                    "trailingTrivia": [
                        {
                            "kind": "NewLineTrivia",
                            "text": "\n"
                        }
                    ]
                }
            },
            {
                "kind": "ExpressionStatement",
                "fullStart": 550,
                "fullEnd": 570,
                "start": 550,
                "end": 569,
                "fullWidth": 20,
                "width": 19,
                "expression": {
                    "kind": "AssignmentExpression",
                    "fullStart": 550,
                    "fullEnd": 568,
                    "start": 550,
                    "end": 568,
                    "fullWidth": 18,
                    "width": 18,
                    "left": {
                        "kind": "MemberAccessExpression",
                        "fullStart": 550,
                        "fullEnd": 566,
                        "start": 550,
                        "end": 566,
                        "fullWidth": 16,
                        "width": 16,
                        "expression": {
                            "kind": "IdentifierName",
                            "fullStart": 550,
                            "fullEnd": 560,
                            "start": 550,
                            "end": 560,
                            "fullWidth": 10,
                            "width": 10,
                            "text": "__expected",
                            "value": "__expected",
                            "valueText": "__expected"
                        },
                        "dotToken": {
                            "kind": "DotToken",
                            "fullStart": 560,
                            "fullEnd": 561,
                            "start": 560,
                            "end": 561,
                            "fullWidth": 1,
                            "width": 1,
                            "text": ".",
                            "value": ".",
                            "valueText": "."
                        },
                        "name": {
                            "kind": "IdentifierName",
                            "fullStart": 561,
                            "fullEnd": 566,
                            "start": 561,
                            "end": 566,
                            "fullWidth": 5,
                            "width": 5,
                            "text": "index",
                            "value": "index",
                            "valueText": "index"
                        }
                    },
                    "operatorToken": {
                        "kind": "EqualsToken",
                        "fullStart": 566,
                        "fullEnd": 567,
                        "start": 566,
                        "end": 567,
                        "fullWidth": 1,
                        "width": 1,
                        "text": "=",
                        "value": "=",
                        "valueText": "="
                    },
                    "right": {
                        "kind": "NumericLiteral",
                        "fullStart": 567,
                        "fullEnd": 568,
                        "start": 567,
                        "end": 568,
                        "fullWidth": 1,
                        "width": 1,
                        "text": "3",
                        "value": 3,
                        "valueText": "3"
                    }
                },
                "semicolonToken": {
                    "kind": "SemicolonToken",
                    "fullStart": 568,
                    "fullEnd": 570,
                    "start": 568,
                    "end": 569,
                    "fullWidth": 2,
                    "width": 1,
                    "text": ";",
                    "value": ";",
                    "valueText": ";",
                    "hasTrailingTrivia": true,
                    "hasTrailingNewLine": true,
                    "trailingTrivia": [
                        {
                            "kind": "NewLineTrivia",
                            "text": "\n"
                        }
                    ]
                }
            },
            {
                "kind": "ExpressionStatement",
                "fullStart": 570,
                "fullEnd": 596,
                "start": 570,
                "end": 595,
                "fullWidth": 26,
                "width": 25,
                "expression": {
                    "kind": "AssignmentExpression",
                    "fullStart": 570,
                    "fullEnd": 594,
                    "start": 570,
                    "end": 594,
                    "fullWidth": 24,
                    "width": 24,
                    "left": {
                        "kind": "MemberAccessExpression",
                        "fullStart": 570,
                        "fullEnd": 586,
                        "start": 570,
                        "end": 586,
                        "fullWidth": 16,
                        "width": 16,
                        "expression": {
                            "kind": "IdentifierName",
                            "fullStart": 570,
                            "fullEnd": 580,
                            "start": 570,
                            "end": 580,
                            "fullWidth": 10,
                            "width": 10,
                            "text": "__expected",
                            "value": "__expected",
                            "valueText": "__expected"
                        },
                        "dotToken": {
                            "kind": "DotToken",
                            "fullStart": 580,
                            "fullEnd": 581,
                            "start": 580,
                            "end": 581,
                            "fullWidth": 1,
                            "width": 1,
                            "text": ".",
                            "value": ".",
                            "valueText": "."
                        },
                        "name": {
                            "kind": "IdentifierName",
                            "fullStart": 581,
                            "fullEnd": 586,
                            "start": 581,
                            "end": 586,
                            "fullWidth": 5,
                            "width": 5,
                            "text": "input",
                            "value": "input",
                            "valueText": "input"
                        }
                    },
                    "operatorToken": {
                        "kind": "EqualsToken",
                        "fullStart": 586,
                        "fullEnd": 587,
                        "start": 586,
                        "end": 587,
                        "fullWidth": 1,
                        "width": 1,
                        "text": "=",
                        "value": "=",
                        "valueText": "="
                    },
                    "right": {
                        "kind": "StringLiteral",
                        "fullStart": 587,
                        "fullEnd": 594,
                        "start": 587,
                        "end": 594,
                        "fullWidth": 7,
                        "width": 7,
                        "text": "\"false\"",
                        "value": "false",
                        "valueText": "false"
                    }
                },
                "semicolonToken": {
                    "kind": "SemicolonToken",
                    "fullStart": 594,
                    "fullEnd": 596,
                    "start": 594,
                    "end": 595,
                    "fullWidth": 2,
                    "width": 1,
                    "text": ";",
                    "value": ";",
                    "valueText": ";",
                    "hasTrailingTrivia": true,
                    "hasTrailingNewLine": true,
                    "trailingTrivia": [
                        {
                            "kind": "NewLineTrivia",
                            "text": "\n"
                        }
                    ]
                }
            },
            {
                "kind": "IfStatement",
                "fullStart": 596,
                "fullEnd": 750,
                "start": 607,
                "end": 749,
                "fullWidth": 154,
                "width": 142,
                "ifKeyword": {
                    "kind": "IfKeyword",
                    "fullStart": 596,
                    "fullEnd": 610,
                    "start": 607,
                    "end": 609,
                    "fullWidth": 14,
                    "width": 2,
                    "text": "if",
                    "value": "if",
                    "valueText": "if",
                    "hasLeadingTrivia": true,
                    "hasLeadingComment": true,
                    "hasLeadingNewLine": true,
                    "hasTrailingTrivia": true,
                    "leadingTrivia": [
                        {
                            "kind": "NewLineTrivia",
                            "text": "\n"
                        },
                        {
                            "kind": "SingleLineCommentTrivia",
                            "text": "//CHECK#0"
                        },
                        {
                            "kind": "NewLineTrivia",
                            "text": "\n"
                        }
                    ],
                    "trailingTrivia": [
                        {
                            "kind": "WhitespaceTrivia",
                            "text": " "
                        }
                    ]
                },
                "openParenToken": {
                    "kind": "OpenParenToken",
                    "fullStart": 610,
                    "fullEnd": 611,
                    "start": 610,
                    "end": 611,
                    "fullWidth": 1,
                    "width": 1,
                    "text": "(",
                    "value": "(",
                    "valueText": "("
                },
                "condition": {
                    "kind": "NotEqualsExpression",
                    "fullStart": 611,
                    "fullEnd": 649,
                    "start": 611,
                    "end": 649,
                    "fullWidth": 38,
                    "width": 38,
                    "left": {
                        "kind": "ParenthesizedExpression",
                        "fullStart": 611,
                        "fullEnd": 641,
                        "start": 611,
                        "end": 640,
                        "fullWidth": 30,
                        "width": 29,
                        "openParenToken": {
                            "kind": "OpenParenToken",
                            "fullStart": 611,
                            "fullEnd": 612,
                            "start": 611,
                            "end": 612,
                            "fullWidth": 1,
                            "width": 1,
                            "text": "(",
                            "value": "(",
                            "valueText": "("
                        },
                        "expression": {
                            "kind": "InstanceOfExpression",
                            "fullStart": 612,
                            "fullEnd": 639,
                            "start": 612,
                            "end": 639,
                            "fullWidth": 27,
                            "width": 27,
                            "left": {
                                "kind": "IdentifierName",
                                "fullStart": 612,
                                "fullEnd": 623,
                                "start": 612,
                                "end": 622,
                                "fullWidth": 11,
                                "width": 10,
                                "text": "__executed",
                                "value": "__executed",
                                "valueText": "__executed",
                                "hasTrailingTrivia": true,
                                "trailingTrivia": [
                                    {
                                        "kind": "WhitespaceTrivia",
                                        "text": " "
                                    }
                                ]
                            },
                            "operatorToken": {
                                "kind": "InstanceOfKeyword",
                                "fullStart": 623,
                                "fullEnd": 634,
                                "start": 623,
                                "end": 633,
                                "fullWidth": 11,
                                "width": 10,
                                "text": "instanceof",
                                "value": "instanceof",
                                "valueText": "instanceof",
                                "hasTrailingTrivia": true,
                                "trailingTrivia": [
                                    {
                                        "kind": "WhitespaceTrivia",
                                        "text": " "
                                    }
                                ]
                            },
                            "right": {
                                "kind": "IdentifierName",
                                "fullStart": 634,
                                "fullEnd": 639,
                                "start": 634,
                                "end": 639,
                                "fullWidth": 5,
                                "width": 5,
                                "text": "Array",
                                "value": "Array",
                                "valueText": "Array"
                            }
                        },
                        "closeParenToken": {
                            "kind": "CloseParenToken",
                            "fullStart": 639,
                            "fullEnd": 641,
                            "start": 639,
                            "end": 640,
                            "fullWidth": 2,
                            "width": 1,
                            "text": ")",
                            "value": ")",
                            "valueText": ")",
                            "hasTrailingTrivia": true,
                            "trailingTrivia": [
                                {
                                    "kind": "WhitespaceTrivia",
                                    "text": " "
                                }
                            ]
                        }
                    },
                    "operatorToken": {
                        "kind": "ExclamationEqualsEqualsToken",
                        "fullStart": 641,
                        "fullEnd": 645,
                        "start": 641,
                        "end": 644,
                        "fullWidth": 4,
                        "width": 3,
                        "text": "!==",
                        "value": "!==",
                        "valueText": "!==",
                        "hasTrailingTrivia": true,
                        "trailingTrivia": [
                            {
                                "kind": "WhitespaceTrivia",
                                "text": " "
                            }
                        ]
                    },
                    "right": {
                        "kind": "TrueKeyword",
                        "fullStart": 645,
                        "fullEnd": 649,
                        "start": 645,
                        "end": 649,
                        "fullWidth": 4,
                        "width": 4,
                        "text": "true",
                        "value": true,
                        "valueText": "true"
                    }
                },
                "closeParenToken": {
                    "kind": "CloseParenToken",
                    "fullStart": 649,
                    "fullEnd": 651,
                    "start": 649,
                    "end": 650,
                    "fullWidth": 2,
                    "width": 1,
                    "text": ")",
                    "value": ")",
                    "valueText": ")",
                    "hasTrailingTrivia": true,
                    "trailingTrivia": [
                        {
                            "kind": "WhitespaceTrivia",
                            "text": " "
                        }
                    ]
                },
                "statement": {
                    "kind": "Block",
                    "fullStart": 651,
                    "fullEnd": 750,
                    "start": 651,
                    "end": 749,
                    "fullWidth": 99,
                    "width": 98,
                    "openBraceToken": {
                        "kind": "OpenBraceToken",
                        "fullStart": 651,
                        "fullEnd": 653,
                        "start": 651,
                        "end": 652,
                        "fullWidth": 2,
                        "width": 1,
                        "text": "{",
                        "value": "{",
                        "valueText": "{",
                        "hasTrailingTrivia": true,
                        "hasTrailingNewLine": true,
                        "trailingTrivia": [
                            {
                                "kind": "NewLineTrivia",
                                "text": "\n"
                            }
                        ]
                    },
                    "statements": [
                        {
                            "kind": "ExpressionStatement",
                            "fullStart": 653,
                            "fullEnd": 748,
                            "start": 654,
                            "end": 747,
                            "fullWidth": 95,
                            "width": 93,
                            "expression": {
                                "kind": "InvocationExpression",
                                "fullStart": 653,
                                "fullEnd": 746,
                                "start": 654,
                                "end": 746,
                                "fullWidth": 93,
                                "width": 92,
                                "expression": {
                                    "kind": "IdentifierName",
                                    "fullStart": 653,
                                    "fullEnd": 660,
                                    "start": 654,
                                    "end": 660,
                                    "fullWidth": 7,
                                    "width": 6,
                                    "text": "$ERROR",
                                    "value": "$ERROR",
                                    "valueText": "$ERROR",
                                    "hasLeadingTrivia": true,
                                    "leadingTrivia": [
                                        {
                                            "kind": "WhitespaceTrivia",
                                            "text": "\t"
                                        }
                                    ]
                                },
                                "argumentList": {
                                    "kind": "ArgumentList",
                                    "fullStart": 660,
                                    "fullEnd": 746,
                                    "start": 660,
                                    "end": 746,
                                    "fullWidth": 86,
                                    "width": 86,
                                    "openParenToken": {
                                        "kind": "OpenParenToken",
                                        "fullStart": 660,
                                        "fullEnd": 661,
                                        "start": 660,
                                        "end": 661,
                                        "fullWidth": 1,
                                        "width": 1,
                                        "text": "(",
                                        "value": "(",
                                        "valueText": "("
                                    },
                                    "arguments": [
                                        {
                                            "kind": "StringLiteral",
                                            "fullStart": 661,
                                            "fullEnd": 745,
                                            "start": 661,
                                            "end": 745,
                                            "fullWidth": 84,
                                            "width": 84,
                                            "text": "'#0: __executed = /AL|se/.exec(new Boolean); (__executed instanceof Array) === true'",
                                            "value": "#0: __executed = /AL|se/.exec(new Boolean); (__executed instanceof Array) === true",
                                            "valueText": "#0: __executed = /AL|se/.exec(new Boolean); (__executed instanceof Array) === true"
                                        }
                                    ],
                                    "closeParenToken": {
                                        "kind": "CloseParenToken",
                                        "fullStart": 745,
                                        "fullEnd": 746,
                                        "start": 745,
                                        "end": 746,
                                        "fullWidth": 1,
                                        "width": 1,
                                        "text": ")",
                                        "value": ")",
                                        "valueText": ")"
                                    }
                                }
                            },
                            "semicolonToken": {
                                "kind": "SemicolonToken",
                                "fullStart": 746,
                                "fullEnd": 748,
                                "start": 746,
                                "end": 747,
                                "fullWidth": 2,
                                "width": 1,
                                "text": ";",
                                "value": ";",
                                "valueText": ";",
                                "hasTrailingTrivia": true,
                                "hasTrailingNewLine": true,
                                "trailingTrivia": [
                                    {
                                        "kind": "NewLineTrivia",
                                        "text": "\n"
                                    }
                                ]
                            }
                        }
                    ],
                    "closeBraceToken": {
                        "kind": "CloseBraceToken",
                        "fullStart": 748,
                        "fullEnd": 750,
                        "start": 748,
                        "end": 749,
                        "fullWidth": 2,
                        "width": 1,
                        "text": "}",
                        "value": "}",
                        "valueText": "}",
                        "hasTrailingTrivia": true,
                        "hasTrailingNewLine": true,
                        "trailingTrivia": [
                            {
                                "kind": "NewLineTrivia",
                                "text": "\n"
                            }
                        ]
                    }
                }
            },
            {
                "kind": "IfStatement",
                "fullStart": 750,
                "fullEnd": 945,
                "start": 761,
                "end": 944,
                "fullWidth": 195,
                "width": 183,
                "ifKeyword": {
                    "kind": "IfKeyword",
                    "fullStart": 750,
                    "fullEnd": 764,
                    "start": 761,
                    "end": 763,
                    "fullWidth": 14,
                    "width": 2,
                    "text": "if",
                    "value": "if",
                    "valueText": "if",
                    "hasLeadingTrivia": true,
                    "hasLeadingComment": true,
                    "hasLeadingNewLine": true,
                    "hasTrailingTrivia": true,
                    "leadingTrivia": [
                        {
                            "kind": "NewLineTrivia",
                            "text": "\n"
                        },
                        {
                            "kind": "SingleLineCommentTrivia",
                            "text": "//CHECK#1"
                        },
                        {
                            "kind": "NewLineTrivia",
                            "text": "\n"
                        }
                    ],
                    "trailingTrivia": [
                        {
                            "kind": "WhitespaceTrivia",
                            "text": " "
                        }
                    ]
                },
                "openParenToken": {
                    "kind": "OpenParenToken",
                    "fullStart": 764,
                    "fullEnd": 765,
                    "start": 764,
                    "end": 765,
                    "fullWidth": 1,
                    "width": 1,
                    "text": "(",
                    "value": "(",
                    "valueText": "("
                },
                "condition": {
                    "kind": "NotEqualsExpression",
                    "fullStart": 765,
                    "fullEnd": 804,
                    "start": 765,
                    "end": 804,
                    "fullWidth": 39,
                    "width": 39,
                    "left": {
                        "kind": "MemberAccessExpression",
                        "fullStart": 765,
                        "fullEnd": 783,
                        "start": 765,
                        "end": 782,
                        "fullWidth": 18,
                        "width": 17,
                        "expression": {
                            "kind": "IdentifierName",
                            "fullStart": 765,
                            "fullEnd": 775,
                            "start": 765,
                            "end": 775,
                            "fullWidth": 10,
                            "width": 10,
                            "text": "__executed",
                            "value": "__executed",
                            "valueText": "__executed"
                        },
                        "dotToken": {
                            "kind": "DotToken",
                            "fullStart": 775,
                            "fullEnd": 776,
                            "start": 775,
                            "end": 776,
                            "fullWidth": 1,
                            "width": 1,
                            "text": ".",
                            "value": ".",
                            "valueText": "."
                        },
                        "name": {
                            "kind": "IdentifierName",
                            "fullStart": 776,
                            "fullEnd": 783,
                            "start": 776,
                            "end": 782,
                            "fullWidth": 7,
                            "width": 6,
                            "text": "length",
                            "value": "length",
                            "valueText": "length",
                            "hasTrailingTrivia": true,
                            "trailingTrivia": [
                                {
                                    "kind": "WhitespaceTrivia",
                                    "text": " "
                                }
                            ]
                        }
                    },
                    "operatorToken": {
                        "kind": "ExclamationEqualsEqualsToken",
                        "fullStart": 783,
                        "fullEnd": 787,
                        "start": 783,
                        "end": 786,
                        "fullWidth": 4,
                        "width": 3,
                        "text": "!==",
                        "value": "!==",
                        "valueText": "!==",
                        "hasTrailingTrivia": true,
                        "trailingTrivia": [
                            {
                                "kind": "WhitespaceTrivia",
                                "text": " "
                            }
                        ]
                    },
                    "right": {
                        "kind": "MemberAccessExpression",
                        "fullStart": 787,
                        "fullEnd": 804,
                        "start": 787,
                        "end": 804,
                        "fullWidth": 17,
                        "width": 17,
                        "expression": {
                            "kind": "IdentifierName",
                            "fullStart": 787,
                            "fullEnd": 797,
                            "start": 787,
                            "end": 797,
                            "fullWidth": 10,
                            "width": 10,
                            "text": "__expected",
                            "value": "__expected",
                            "valueText": "__expected"
                        },
                        "dotToken": {
                            "kind": "DotToken",
                            "fullStart": 797,
                            "fullEnd": 798,
                            "start": 797,
                            "end": 798,
                            "fullWidth": 1,
                            "width": 1,
                            "text": ".",
                            "value": ".",
                            "valueText": "."
                        },
                        "name": {
                            "kind": "IdentifierName",
                            "fullStart": 798,
                            "fullEnd": 804,
                            "start": 798,
                            "end": 804,
                            "fullWidth": 6,
                            "width": 6,
                            "text": "length",
                            "value": "length",
                            "valueText": "length"
                        }
                    }
                },
                "closeParenToken": {
                    "kind": "CloseParenToken",
                    "fullStart": 804,
                    "fullEnd": 806,
                    "start": 804,
                    "end": 805,
                    "fullWidth": 2,
                    "width": 1,
                    "text": ")",
                    "value": ")",
                    "valueText": ")",
                    "hasTrailingTrivia": true,
                    "trailingTrivia": [
                        {
                            "kind": "WhitespaceTrivia",
                            "text": " "
                        }
                    ]
                },
                "statement": {
                    "kind": "Block",
                    "fullStart": 806,
                    "fullEnd": 945,
                    "start": 806,
                    "end": 944,
                    "fullWidth": 139,
                    "width": 138,
                    "openBraceToken": {
                        "kind": "OpenBraceToken",
                        "fullStart": 806,
                        "fullEnd": 808,
                        "start": 806,
                        "end": 807,
                        "fullWidth": 2,
                        "width": 1,
                        "text": "{",
                        "value": "{",
                        "valueText": "{",
                        "hasTrailingTrivia": true,
                        "hasTrailingNewLine": true,
                        "trailingTrivia": [
                            {
                                "kind": "NewLineTrivia",
                                "text": "\n"
                            }
                        ]
                    },
                    "statements": [
                        {
                            "kind": "ExpressionStatement",
                            "fullStart": 808,
                            "fullEnd": 943,
                            "start": 810,
                            "end": 942,
                            "fullWidth": 135,
                            "width": 132,
                            "expression": {
                                "kind": "InvocationExpression",
                                "fullStart": 808,
                                "fullEnd": 941,
                                "start": 810,
                                "end": 941,
                                "fullWidth": 133,
                                "width": 131,
                                "expression": {
                                    "kind": "IdentifierName",
                                    "fullStart": 808,
                                    "fullEnd": 816,
                                    "start": 810,
                                    "end": 816,
                                    "fullWidth": 8,
                                    "width": 6,
                                    "text": "$ERROR",
                                    "value": "$ERROR",
                                    "valueText": "$ERROR",
                                    "hasLeadingTrivia": true,
                                    "leadingTrivia": [
                                        {
                                            "kind": "WhitespaceTrivia",
                                            "text": "  "
                                        }
                                    ]
                                },
                                "argumentList": {
                                    "kind": "ArgumentList",
                                    "fullStart": 816,
                                    "fullEnd": 941,
                                    "start": 816,
                                    "end": 941,
                                    "fullWidth": 125,
                                    "width": 125,
                                    "openParenToken": {
                                        "kind": "OpenParenToken",
                                        "fullStart": 816,
                                        "fullEnd": 817,
                                        "start": 816,
                                        "end": 817,
                                        "fullWidth": 1,
                                        "width": 1,
                                        "text": "(",
                                        "value": "(",
                                        "valueText": "("
                                    },
                                    "arguments": [
                                        {
                                            "kind": "AddExpression",
                                            "fullStart": 817,
                                            "fullEnd": 940,
                                            "start": 817,
                                            "end": 940,
                                            "fullWidth": 123,
                                            "width": 123,
                                            "left": {
                                                "kind": "AddExpression",
                                                "fullStart": 817,
                                                "fullEnd": 921,
                                                "start": 817,
                                                "end": 920,
                                                "fullWidth": 104,
                                                "width": 103,
                                                "left": {
                                                    "kind": "AddExpression",
                                                    "fullStart": 817,
                                                    "fullEnd": 906,
                                                    "start": 817,
                                                    "end": 905,
                                                    "fullWidth": 89,
                                                    "width": 88,
                                                    "left": {
                                                        "kind": "StringLiteral",
                                                        "fullStart": 817,
                                                        "fullEnd": 886,
                                                        "start": 817,
                                                        "end": 885,
                                                        "fullWidth": 69,
                                                        "width": 68,
                                                        "text": "'#1: __executed = /AL|se/.exec(new Boolean); __executed.length === '",
                                                        "value": "#1: __executed = /AL|se/.exec(new Boolean); __executed.length === ",
                                                        "valueText": "#1: __executed = /AL|se/.exec(new Boolean); __executed.length === ",
                                                        "hasTrailingTrivia": true,
                                                        "trailingTrivia": [
                                                            {
                                                                "kind": "WhitespaceTrivia",
                                                                "text": " "
                                                            }
                                                        ]
                                                    },
                                                    "operatorToken": {
                                                        "kind": "PlusToken",
                                                        "fullStart": 886,
                                                        "fullEnd": 888,
                                                        "start": 886,
                                                        "end": 887,
                                                        "fullWidth": 2,
                                                        "width": 1,
                                                        "text": "+",
                                                        "value": "+",
                                                        "valueText": "+",
                                                        "hasTrailingTrivia": true,
                                                        "trailingTrivia": [
                                                            {
                                                                "kind": "WhitespaceTrivia",
                                                                "text": " "
                                                            }
                                                        ]
                                                    },
                                                    "right": {
                                                        "kind": "MemberAccessExpression",
                                                        "fullStart": 888,
                                                        "fullEnd": 906,
                                                        "start": 888,
                                                        "end": 905,
                                                        "fullWidth": 18,
                                                        "width": 17,
                                                        "expression": {
                                                            "kind": "IdentifierName",
                                                            "fullStart": 888,
                                                            "fullEnd": 898,
                                                            "start": 888,
                                                            "end": 898,
                                                            "fullWidth": 10,
                                                            "width": 10,
                                                            "text": "__expected",
                                                            "value": "__expected",
                                                            "valueText": "__expected"
                                                        },
                                                        "dotToken": {
                                                            "kind": "DotToken",
                                                            "fullStart": 898,
                                                            "fullEnd": 899,
                                                            "start": 898,
                                                            "end": 899,
                                                            "fullWidth": 1,
                                                            "width": 1,
                                                            "text": ".",
                                                            "value": ".",
                                                            "valueText": "."
                                                        },
                                                        "name": {
                                                            "kind": "IdentifierName",
                                                            "fullStart": 899,
                                                            "fullEnd": 906,
                                                            "start": 899,
                                                            "end": 905,
                                                            "fullWidth": 7,
                                                            "width": 6,
                                                            "text": "length",
                                                            "value": "length",
                                                            "valueText": "length",
                                                            "hasTrailingTrivia": true,
                                                            "trailingTrivia": [
                                                                {
                                                                    "kind": "WhitespaceTrivia",
                                                                    "text": " "
                                                                }
                                                            ]
                                                        }
                                                    }
                                                },
                                                "operatorToken": {
                                                    "kind": "PlusToken",
                                                    "fullStart": 906,
                                                    "fullEnd": 908,
                                                    "start": 906,
                                                    "end": 907,
                                                    "fullWidth": 2,
                                                    "width": 1,
                                                    "text": "+",
                                                    "value": "+",
                                                    "valueText": "+",
                                                    "hasTrailingTrivia": true,
                                                    "trailingTrivia": [
                                                        {
                                                            "kind": "WhitespaceTrivia",
                                                            "text": " "
                                                        }
                                                    ]
                                                },
                                                "right": {
                                                    "kind": "StringLiteral",
                                                    "fullStart": 908,
                                                    "fullEnd": 921,
                                                    "start": 908,
                                                    "end": 920,
                                                    "fullWidth": 13,
                                                    "width": 12,
                                                    "text": "'. Actual: '",
                                                    "value": ". Actual: ",
                                                    "valueText": ". Actual: ",
                                                    "hasTrailingTrivia": true,
                                                    "trailingTrivia": [
                                                        {
                                                            "kind": "WhitespaceTrivia",
                                                            "text": " "
                                                        }
                                                    ]
                                                }
                                            },
                                            "operatorToken": {
                                                "kind": "PlusToken",
                                                "fullStart": 921,
                                                "fullEnd": 923,
                                                "start": 921,
                                                "end": 922,
                                                "fullWidth": 2,
                                                "width": 1,
                                                "text": "+",
                                                "value": "+",
                                                "valueText": "+",
                                                "hasTrailingTrivia": true,
                                                "trailingTrivia": [
                                                    {
                                                        "kind": "WhitespaceTrivia",
                                                        "text": " "
                                                    }
                                                ]
                                            },
                                            "right": {
                                                "kind": "MemberAccessExpression",
                                                "fullStart": 923,
                                                "fullEnd": 940,
                                                "start": 923,
                                                "end": 940,
                                                "fullWidth": 17,
                                                "width": 17,
                                                "expression": {
                                                    "kind": "IdentifierName",
                                                    "fullStart": 923,
                                                    "fullEnd": 933,
                                                    "start": 923,
                                                    "end": 933,
                                                    "fullWidth": 10,
                                                    "width": 10,
                                                    "text": "__executed",
                                                    "value": "__executed",
                                                    "valueText": "__executed"
                                                },
                                                "dotToken": {
                                                    "kind": "DotToken",
                                                    "fullStart": 933,
                                                    "fullEnd": 934,
                                                    "start": 933,
                                                    "end": 934,
                                                    "fullWidth": 1,
                                                    "width": 1,
                                                    "text": ".",
                                                    "value": ".",
                                                    "valueText": "."
                                                },
                                                "name": {
                                                    "kind": "IdentifierName",
                                                    "fullStart": 934,
                                                    "fullEnd": 940,
                                                    "start": 934,
                                                    "end": 940,
                                                    "fullWidth": 6,
                                                    "width": 6,
                                                    "text": "length",
                                                    "value": "length",
                                                    "valueText": "length"
                                                }
                                            }
                                        }
                                    ],
                                    "closeParenToken": {
                                        "kind": "CloseParenToken",
                                        "fullStart": 940,
                                        "fullEnd": 941,
                                        "start": 940,
                                        "end": 941,
                                        "fullWidth": 1,
                                        "width": 1,
                                        "text": ")",
                                        "value": ")",
                                        "valueText": ")"
                                    }
                                }
                            },
                            "semicolonToken": {
                                "kind": "SemicolonToken",
                                "fullStart": 941,
                                "fullEnd": 943,
                                "start": 941,
                                "end": 942,
                                "fullWidth": 2,
                                "width": 1,
                                "text": ";",
                                "value": ";",
                                "valueText": ";",
                                "hasTrailingTrivia": true,
                                "hasTrailingNewLine": true,
                                "trailingTrivia": [
                                    {
                                        "kind": "NewLineTrivia",
                                        "text": "\n"
                                    }
                                ]
                            }
                        }
                    ],
                    "closeBraceToken": {
                        "kind": "CloseBraceToken",
                        "fullStart": 943,
                        "fullEnd": 945,
                        "start": 943,
                        "end": 944,
                        "fullWidth": 2,
                        "width": 1,
                        "text": "}",
                        "value": "}",
                        "valueText": "}",
                        "hasTrailingTrivia": true,
                        "hasTrailingNewLine": true,
                        "trailingTrivia": [
                            {
                                "kind": "NewLineTrivia",
                                "text": "\n"
                            }
                        ]
                    }
                }
            },
            {
                "kind": "IfStatement",
                "fullStart": 945,
                "fullEnd": 1135,
                "start": 956,
                "end": 1134,
                "fullWidth": 190,
                "width": 178,
                "ifKeyword": {
                    "kind": "IfKeyword",
                    "fullStart": 945,
                    "fullEnd": 959,
                    "start": 956,
                    "end": 958,
                    "fullWidth": 14,
                    "width": 2,
                    "text": "if",
                    "value": "if",
                    "valueText": "if",
                    "hasLeadingTrivia": true,
                    "hasLeadingComment": true,
                    "hasLeadingNewLine": true,
                    "hasTrailingTrivia": true,
                    "leadingTrivia": [
                        {
                            "kind": "NewLineTrivia",
                            "text": "\n"
                        },
                        {
                            "kind": "SingleLineCommentTrivia",
                            "text": "//CHECK#2"
                        },
                        {
                            "kind": "NewLineTrivia",
                            "text": "\n"
                        }
                    ],
                    "trailingTrivia": [
                        {
                            "kind": "WhitespaceTrivia",
                            "text": " "
                        }
                    ]
                },
                "openParenToken": {
                    "kind": "OpenParenToken",
                    "fullStart": 959,
                    "fullEnd": 960,
                    "start": 959,
                    "end": 960,
                    "fullWidth": 1,
                    "width": 1,
                    "text": "(",
                    "value": "(",
                    "valueText": "("
                },
                "condition": {
                    "kind": "NotEqualsExpression",
                    "fullStart": 960,
                    "fullEnd": 997,
                    "start": 960,
                    "end": 997,
                    "fullWidth": 37,
                    "width": 37,
                    "left": {
                        "kind": "MemberAccessExpression",
                        "fullStart": 960,
                        "fullEnd": 977,
                        "start": 960,
                        "end": 976,
                        "fullWidth": 17,
                        "width": 16,
                        "expression": {
                            "kind": "IdentifierName",
                            "fullStart": 960,
                            "fullEnd": 970,
                            "start": 960,
                            "end": 970,
                            "fullWidth": 10,
                            "width": 10,
                            "text": "__executed",
                            "value": "__executed",
                            "valueText": "__executed"
                        },
                        "dotToken": {
                            "kind": "DotToken",
                            "fullStart": 970,
                            "fullEnd": 971,
                            "start": 970,
                            "end": 971,
                            "fullWidth": 1,
                            "width": 1,
                            "text": ".",
                            "value": ".",
                            "valueText": "."
                        },
                        "name": {
                            "kind": "IdentifierName",
                            "fullStart": 971,
                            "fullEnd": 977,
                            "start": 971,
                            "end": 976,
                            "fullWidth": 6,
                            "width": 5,
                            "text": "index",
                            "value": "index",
                            "valueText": "index",
                            "hasTrailingTrivia": true,
                            "trailingTrivia": [
                                {
                                    "kind": "WhitespaceTrivia",
                                    "text": " "
                                }
                            ]
                        }
                    },
                    "operatorToken": {
                        "kind": "ExclamationEqualsEqualsToken",
                        "fullStart": 977,
                        "fullEnd": 981,
                        "start": 977,
                        "end": 980,
                        "fullWidth": 4,
                        "width": 3,
                        "text": "!==",
                        "value": "!==",
                        "valueText": "!==",
                        "hasTrailingTrivia": true,
                        "trailingTrivia": [
                            {
                                "kind": "WhitespaceTrivia",
                                "text": " "
                            }
                        ]
                    },
                    "right": {
                        "kind": "MemberAccessExpression",
                        "fullStart": 981,
                        "fullEnd": 997,
                        "start": 981,
                        "end": 997,
                        "fullWidth": 16,
                        "width": 16,
                        "expression": {
                            "kind": "IdentifierName",
                            "fullStart": 981,
                            "fullEnd": 991,
                            "start": 981,
                            "end": 991,
                            "fullWidth": 10,
                            "width": 10,
                            "text": "__expected",
                            "value": "__expected",
                            "valueText": "__expected"
                        },
                        "dotToken": {
                            "kind": "DotToken",
                            "fullStart": 991,
                            "fullEnd": 992,
                            "start": 991,
                            "end": 992,
                            "fullWidth": 1,
                            "width": 1,
                            "text": ".",
                            "value": ".",
                            "valueText": "."
                        },
                        "name": {
                            "kind": "IdentifierName",
                            "fullStart": 992,
                            "fullEnd": 997,
                            "start": 992,
                            "end": 997,
                            "fullWidth": 5,
                            "width": 5,
                            "text": "index",
                            "value": "index",
                            "valueText": "index"
                        }
                    }
                },
                "closeParenToken": {
                    "kind": "CloseParenToken",
                    "fullStart": 997,
                    "fullEnd": 999,
                    "start": 997,
                    "end": 998,
                    "fullWidth": 2,
                    "width": 1,
                    "text": ")",
                    "value": ")",
                    "valueText": ")",
                    "hasTrailingTrivia": true,
                    "trailingTrivia": [
                        {
                            "kind": "WhitespaceTrivia",
                            "text": " "
                        }
                    ]
                },
                "statement": {
                    "kind": "Block",
                    "fullStart": 999,
                    "fullEnd": 1135,
                    "start": 999,
                    "end": 1134,
                    "fullWidth": 136,
                    "width": 135,
                    "openBraceToken": {
                        "kind": "OpenBraceToken",
                        "fullStart": 999,
                        "fullEnd": 1001,
                        "start": 999,
                        "end": 1000,
                        "fullWidth": 2,
                        "width": 1,
                        "text": "{",
                        "value": "{",
                        "valueText": "{",
                        "hasTrailingTrivia": true,
                        "hasTrailingNewLine": true,
                        "trailingTrivia": [
                            {
                                "kind": "NewLineTrivia",
                                "text": "\n"
                            }
                        ]
                    },
                    "statements": [
                        {
                            "kind": "ExpressionStatement",
                            "fullStart": 1001,
                            "fullEnd": 1133,
                            "start": 1003,
                            "end": 1132,
                            "fullWidth": 132,
                            "width": 129,
                            "expression": {
                                "kind": "InvocationExpression",
                                "fullStart": 1001,
                                "fullEnd": 1131,
                                "start": 1003,
                                "end": 1131,
                                "fullWidth": 130,
                                "width": 128,
                                "expression": {
                                    "kind": "IdentifierName",
                                    "fullStart": 1001,
                                    "fullEnd": 1009,
                                    "start": 1003,
                                    "end": 1009,
                                    "fullWidth": 8,
                                    "width": 6,
                                    "text": "$ERROR",
                                    "value": "$ERROR",
                                    "valueText": "$ERROR",
                                    "hasLeadingTrivia": true,
                                    "leadingTrivia": [
                                        {
                                            "kind": "WhitespaceTrivia",
                                            "text": "  "
                                        }
                                    ]
                                },
                                "argumentList": {
                                    "kind": "ArgumentList",
                                    "fullStart": 1009,
                                    "fullEnd": 1131,
                                    "start": 1009,
                                    "end": 1131,
                                    "fullWidth": 122,
                                    "width": 122,
                                    "openParenToken": {
                                        "kind": "OpenParenToken",
                                        "fullStart": 1009,
                                        "fullEnd": 1010,
                                        "start": 1009,
                                        "end": 1010,
                                        "fullWidth": 1,
                                        "width": 1,
                                        "text": "(",
                                        "value": "(",
                                        "valueText": "("
                                    },
                                    "arguments": [
                                        {
                                            "kind": "AddExpression",
                                            "fullStart": 1010,
                                            "fullEnd": 1130,
                                            "start": 1010,
                                            "end": 1130,
                                            "fullWidth": 120,
                                            "width": 120,
                                            "left": {
                                                "kind": "AddExpression",
                                                "fullStart": 1010,
                                                "fullEnd": 1112,
                                                "start": 1010,
                                                "end": 1111,
                                                "fullWidth": 102,
                                                "width": 101,
                                                "left": {
                                                    "kind": "AddExpression",
                                                    "fullStart": 1010,
                                                    "fullEnd": 1097,
                                                    "start": 1010,
                                                    "end": 1096,
                                                    "fullWidth": 87,
                                                    "width": 86,
                                                    "left": {
                                                        "kind": "StringLiteral",
                                                        "fullStart": 1010,
                                                        "fullEnd": 1078,
                                                        "start": 1010,
                                                        "end": 1077,
                                                        "fullWidth": 68,
                                                        "width": 67,
                                                        "text": "'#2: __executed = /AL|se/.exec(new Boolean); __executed.index === '",
                                                        "value": "#2: __executed = /AL|se/.exec(new Boolean); __executed.index === ",
                                                        "valueText": "#2: __executed = /AL|se/.exec(new Boolean); __executed.index === ",
                                                        "hasTrailingTrivia": true,
                                                        "trailingTrivia": [
                                                            {
                                                                "kind": "WhitespaceTrivia",
                                                                "text": " "
                                                            }
                                                        ]
                                                    },
                                                    "operatorToken": {
                                                        "kind": "PlusToken",
                                                        "fullStart": 1078,
                                                        "fullEnd": 1080,
                                                        "start": 1078,
                                                        "end": 1079,
                                                        "fullWidth": 2,
                                                        "width": 1,
                                                        "text": "+",
                                                        "value": "+",
                                                        "valueText": "+",
                                                        "hasTrailingTrivia": true,
                                                        "trailingTrivia": [
                                                            {
                                                                "kind": "WhitespaceTrivia",
                                                                "text": " "
                                                            }
                                                        ]
                                                    },
                                                    "right": {
                                                        "kind": "MemberAccessExpression",
                                                        "fullStart": 1080,
                                                        "fullEnd": 1097,
                                                        "start": 1080,
                                                        "end": 1096,
                                                        "fullWidth": 17,
                                                        "width": 16,
                                                        "expression": {
                                                            "kind": "IdentifierName",
                                                            "fullStart": 1080,
                                                            "fullEnd": 1090,
                                                            "start": 1080,
                                                            "end": 1090,
                                                            "fullWidth": 10,
                                                            "width": 10,
                                                            "text": "__expected",
                                                            "value": "__expected",
                                                            "valueText": "__expected"
                                                        },
                                                        "dotToken": {
                                                            "kind": "DotToken",
                                                            "fullStart": 1090,
                                                            "fullEnd": 1091,
                                                            "start": 1090,
                                                            "end": 1091,
                                                            "fullWidth": 1,
                                                            "width": 1,
                                                            "text": ".",
                                                            "value": ".",
                                                            "valueText": "."
                                                        },
                                                        "name": {
                                                            "kind": "IdentifierName",
                                                            "fullStart": 1091,
                                                            "fullEnd": 1097,
                                                            "start": 1091,
                                                            "end": 1096,
                                                            "fullWidth": 6,
                                                            "width": 5,
                                                            "text": "index",
                                                            "value": "index",
                                                            "valueText": "index",
                                                            "hasTrailingTrivia": true,
                                                            "trailingTrivia": [
                                                                {
                                                                    "kind": "WhitespaceTrivia",
                                                                    "text": " "
                                                                }
                                                            ]
                                                        }
                                                    }
                                                },
                                                "operatorToken": {
                                                    "kind": "PlusToken",
                                                    "fullStart": 1097,
                                                    "fullEnd": 1099,
                                                    "start": 1097,
                                                    "end": 1098,
                                                    "fullWidth": 2,
                                                    "width": 1,
                                                    "text": "+",
                                                    "value": "+",
                                                    "valueText": "+",
                                                    "hasTrailingTrivia": true,
                                                    "trailingTrivia": [
                                                        {
                                                            "kind": "WhitespaceTrivia",
                                                            "text": " "
                                                        }
                                                    ]
                                                },
                                                "right": {
                                                    "kind": "StringLiteral",
                                                    "fullStart": 1099,
                                                    "fullEnd": 1112,
                                                    "start": 1099,
                                                    "end": 1111,
                                                    "fullWidth": 13,
                                                    "width": 12,
                                                    "text": "'. Actual: '",
                                                    "value": ". Actual: ",
                                                    "valueText": ". Actual: ",
                                                    "hasTrailingTrivia": true,
                                                    "trailingTrivia": [
                                                        {
                                                            "kind": "WhitespaceTrivia",
                                                            "text": " "
                                                        }
                                                    ]
                                                }
                                            },
                                            "operatorToken": {
                                                "kind": "PlusToken",
                                                "fullStart": 1112,
                                                "fullEnd": 1114,
                                                "start": 1112,
                                                "end": 1113,
                                                "fullWidth": 2,
                                                "width": 1,
                                                "text": "+",
                                                "value": "+",
                                                "valueText": "+",
                                                "hasTrailingTrivia": true,
                                                "trailingTrivia": [
                                                    {
                                                        "kind": "WhitespaceTrivia",
                                                        "text": " "
                                                    }
                                                ]
                                            },
                                            "right": {
                                                "kind": "MemberAccessExpression",
                                                "fullStart": 1114,
                                                "fullEnd": 1130,
                                                "start": 1114,
                                                "end": 1130,
                                                "fullWidth": 16,
                                                "width": 16,
                                                "expression": {
                                                    "kind": "IdentifierName",
                                                    "fullStart": 1114,
                                                    "fullEnd": 1124,
                                                    "start": 1114,
                                                    "end": 1124,
                                                    "fullWidth": 10,
                                                    "width": 10,
                                                    "text": "__executed",
                                                    "value": "__executed",
                                                    "valueText": "__executed"
                                                },
                                                "dotToken": {
                                                    "kind": "DotToken",
                                                    "fullStart": 1124,
                                                    "fullEnd": 1125,
                                                    "start": 1124,
                                                    "end": 1125,
                                                    "fullWidth": 1,
                                                    "width": 1,
                                                    "text": ".",
                                                    "value": ".",
                                                    "valueText": "."
                                                },
                                                "name": {
                                                    "kind": "IdentifierName",
                                                    "fullStart": 1125,
                                                    "fullEnd": 1130,
                                                    "start": 1125,
                                                    "end": 1130,
                                                    "fullWidth": 5,
                                                    "width": 5,
                                                    "text": "index",
                                                    "value": "index",
                                                    "valueText": "index"
                                                }
                                            }
                                        }
                                    ],
                                    "closeParenToken": {
                                        "kind": "CloseParenToken",
                                        "fullStart": 1130,
                                        "fullEnd": 1131,
                                        "start": 1130,
                                        "end": 1131,
                                        "fullWidth": 1,
                                        "width": 1,
                                        "text": ")",
                                        "value": ")",
                                        "valueText": ")"
                                    }
                                }
                            },
                            "semicolonToken": {
                                "kind": "SemicolonToken",
                                "fullStart": 1131,
                                "fullEnd": 1133,
                                "start": 1131,
                                "end": 1132,
                                "fullWidth": 2,
                                "width": 1,
                                "text": ";",
                                "value": ";",
                                "valueText": ";",
                                "hasTrailingTrivia": true,
                                "hasTrailingNewLine": true,
                                "trailingTrivia": [
                                    {
                                        "kind": "NewLineTrivia",
                                        "text": "\n"
                                    }
                                ]
                            }
                        }
                    ],
                    "closeBraceToken": {
                        "kind": "CloseBraceToken",
                        "fullStart": 1133,
                        "fullEnd": 1135,
                        "start": 1133,
                        "end": 1134,
                        "fullWidth": 2,
                        "width": 1,
                        "text": "}",
                        "value": "}",
                        "valueText": "}",
                        "hasTrailingTrivia": true,
                        "hasTrailingNewLine": true,
                        "trailingTrivia": [
                            {
                                "kind": "NewLineTrivia",
                                "text": "\n"
                            }
                        ]
                    }
                }
            },
            {
                "kind": "IfStatement",
                "fullStart": 1135,
                "fullEnd": 1325,
                "start": 1146,
                "end": 1324,
                "fullWidth": 190,
                "width": 178,
                "ifKeyword": {
                    "kind": "IfKeyword",
                    "fullStart": 1135,
                    "fullEnd": 1149,
                    "start": 1146,
                    "end": 1148,
                    "fullWidth": 14,
                    "width": 2,
                    "text": "if",
                    "value": "if",
                    "valueText": "if",
                    "hasLeadingTrivia": true,
                    "hasLeadingComment": true,
                    "hasLeadingNewLine": true,
                    "hasTrailingTrivia": true,
                    "leadingTrivia": [
                        {
                            "kind": "NewLineTrivia",
                            "text": "\n"
                        },
                        {
                            "kind": "SingleLineCommentTrivia",
                            "text": "//CHECK#3"
                        },
                        {
                            "kind": "NewLineTrivia",
                            "text": "\n"
                        }
                    ],
                    "trailingTrivia": [
                        {
                            "kind": "WhitespaceTrivia",
                            "text": " "
                        }
                    ]
                },
                "openParenToken": {
                    "kind": "OpenParenToken",
                    "fullStart": 1149,
                    "fullEnd": 1150,
                    "start": 1149,
                    "end": 1150,
                    "fullWidth": 1,
                    "width": 1,
                    "text": "(",
                    "value": "(",
                    "valueText": "("
                },
                "condition": {
                    "kind": "NotEqualsExpression",
                    "fullStart": 1150,
                    "fullEnd": 1187,
                    "start": 1150,
                    "end": 1187,
                    "fullWidth": 37,
                    "width": 37,
                    "left": {
                        "kind": "MemberAccessExpression",
                        "fullStart": 1150,
                        "fullEnd": 1167,
                        "start": 1150,
                        "end": 1166,
                        "fullWidth": 17,
                        "width": 16,
                        "expression": {
                            "kind": "IdentifierName",
                            "fullStart": 1150,
                            "fullEnd": 1160,
                            "start": 1150,
                            "end": 1160,
                            "fullWidth": 10,
                            "width": 10,
                            "text": "__executed",
                            "value": "__executed",
                            "valueText": "__executed"
                        },
                        "dotToken": {
                            "kind": "DotToken",
                            "fullStart": 1160,
                            "fullEnd": 1161,
                            "start": 1160,
                            "end": 1161,
                            "fullWidth": 1,
                            "width": 1,
                            "text": ".",
                            "value": ".",
                            "valueText": "."
                        },
                        "name": {
                            "kind": "IdentifierName",
                            "fullStart": 1161,
                            "fullEnd": 1167,
                            "start": 1161,
                            "end": 1166,
                            "fullWidth": 6,
                            "width": 5,
                            "text": "input",
                            "value": "input",
                            "valueText": "input",
                            "hasTrailingTrivia": true,
                            "trailingTrivia": [
                                {
                                    "kind": "WhitespaceTrivia",
                                    "text": " "
                                }
                            ]
                        }
                    },
                    "operatorToken": {
                        "kind": "ExclamationEqualsEqualsToken",
                        "fullStart": 1167,
                        "fullEnd": 1171,
                        "start": 1167,
                        "end": 1170,
                        "fullWidth": 4,
                        "width": 3,
                        "text": "!==",
                        "value": "!==",
                        "valueText": "!==",
                        "hasTrailingTrivia": true,
                        "trailingTrivia": [
                            {
                                "kind": "WhitespaceTrivia",
                                "text": " "
                            }
                        ]
                    },
                    "right": {
                        "kind": "MemberAccessExpression",
                        "fullStart": 1171,
                        "fullEnd": 1187,
                        "start": 1171,
                        "end": 1187,
                        "fullWidth": 16,
                        "width": 16,
                        "expression": {
                            "kind": "IdentifierName",
                            "fullStart": 1171,
                            "fullEnd": 1181,
                            "start": 1171,
                            "end": 1181,
                            "fullWidth": 10,
                            "width": 10,
                            "text": "__expected",
                            "value": "__expected",
                            "valueText": "__expected"
                        },
                        "dotToken": {
                            "kind": "DotToken",
                            "fullStart": 1181,
                            "fullEnd": 1182,
                            "start": 1181,
                            "end": 1182,
                            "fullWidth": 1,
                            "width": 1,
                            "text": ".",
                            "value": ".",
                            "valueText": "."
                        },
                        "name": {
                            "kind": "IdentifierName",
                            "fullStart": 1182,
                            "fullEnd": 1187,
                            "start": 1182,
                            "end": 1187,
                            "fullWidth": 5,
                            "width": 5,
                            "text": "input",
                            "value": "input",
                            "valueText": "input"
                        }
                    }
                },
                "closeParenToken": {
                    "kind": "CloseParenToken",
                    "fullStart": 1187,
                    "fullEnd": 1189,
                    "start": 1187,
                    "end": 1188,
                    "fullWidth": 2,
                    "width": 1,
                    "text": ")",
                    "value": ")",
                    "valueText": ")",
                    "hasTrailingTrivia": true,
                    "trailingTrivia": [
                        {
                            "kind": "WhitespaceTrivia",
                            "text": " "
                        }
                    ]
                },
                "statement": {
                    "kind": "Block",
                    "fullStart": 1189,
                    "fullEnd": 1325,
                    "start": 1189,
                    "end": 1324,
                    "fullWidth": 136,
                    "width": 135,
                    "openBraceToken": {
                        "kind": "OpenBraceToken",
                        "fullStart": 1189,
                        "fullEnd": 1191,
                        "start": 1189,
                        "end": 1190,
                        "fullWidth": 2,
                        "width": 1,
                        "text": "{",
                        "value": "{",
                        "valueText": "{",
                        "hasTrailingTrivia": true,
                        "hasTrailingNewLine": true,
                        "trailingTrivia": [
                            {
                                "kind": "NewLineTrivia",
                                "text": "\n"
                            }
                        ]
                    },
                    "statements": [
                        {
                            "kind": "ExpressionStatement",
                            "fullStart": 1191,
                            "fullEnd": 1323,
                            "start": 1193,
                            "end": 1322,
                            "fullWidth": 132,
                            "width": 129,
                            "expression": {
                                "kind": "InvocationExpression",
                                "fullStart": 1191,
                                "fullEnd": 1321,
                                "start": 1193,
                                "end": 1321,
                                "fullWidth": 130,
                                "width": 128,
                                "expression": {
                                    "kind": "IdentifierName",
                                    "fullStart": 1191,
                                    "fullEnd": 1199,
                                    "start": 1193,
                                    "end": 1199,
                                    "fullWidth": 8,
                                    "width": 6,
                                    "text": "$ERROR",
                                    "value": "$ERROR",
                                    "valueText": "$ERROR",
                                    "hasLeadingTrivia": true,
                                    "leadingTrivia": [
                                        {
                                            "kind": "WhitespaceTrivia",
                                            "text": "  "
                                        }
                                    ]
                                },
                                "argumentList": {
                                    "kind": "ArgumentList",
                                    "fullStart": 1199,
                                    "fullEnd": 1321,
                                    "start": 1199,
                                    "end": 1321,
                                    "fullWidth": 122,
                                    "width": 122,
                                    "openParenToken": {
                                        "kind": "OpenParenToken",
                                        "fullStart": 1199,
                                        "fullEnd": 1200,
                                        "start": 1199,
                                        "end": 1200,
                                        "fullWidth": 1,
                                        "width": 1,
                                        "text": "(",
                                        "value": "(",
                                        "valueText": "("
                                    },
                                    "arguments": [
                                        {
                                            "kind": "AddExpression",
                                            "fullStart": 1200,
                                            "fullEnd": 1320,
                                            "start": 1200,
                                            "end": 1320,
                                            "fullWidth": 120,
                                            "width": 120,
                                            "left": {
                                                "kind": "AddExpression",
                                                "fullStart": 1200,
                                                "fullEnd": 1302,
                                                "start": 1200,
                                                "end": 1301,
                                                "fullWidth": 102,
                                                "width": 101,
                                                "left": {
                                                    "kind": "AddExpression",
                                                    "fullStart": 1200,
                                                    "fullEnd": 1287,
                                                    "start": 1200,
                                                    "end": 1286,
                                                    "fullWidth": 87,
                                                    "width": 86,
                                                    "left": {
                                                        "kind": "StringLiteral",
                                                        "fullStart": 1200,
                                                        "fullEnd": 1268,
                                                        "start": 1200,
                                                        "end": 1267,
                                                        "fullWidth": 68,
                                                        "width": 67,
                                                        "text": "'#3: __executed = /AL|se/.exec(new Boolean); __executed.input === '",
                                                        "value": "#3: __executed = /AL|se/.exec(new Boolean); __executed.input === ",
                                                        "valueText": "#3: __executed = /AL|se/.exec(new Boolean); __executed.input === ",
                                                        "hasTrailingTrivia": true,
                                                        "trailingTrivia": [
                                                            {
                                                                "kind": "WhitespaceTrivia",
                                                                "text": " "
                                                            }
                                                        ]
                                                    },
                                                    "operatorToken": {
                                                        "kind": "PlusToken",
                                                        "fullStart": 1268,
                                                        "fullEnd": 1270,
                                                        "start": 1268,
                                                        "end": 1269,
                                                        "fullWidth": 2,
                                                        "width": 1,
                                                        "text": "+",
                                                        "value": "+",
                                                        "valueText": "+",
                                                        "hasTrailingTrivia": true,
                                                        "trailingTrivia": [
                                                            {
                                                                "kind": "WhitespaceTrivia",
                                                                "text": " "
                                                            }
                                                        ]
                                                    },
                                                    "right": {
                                                        "kind": "MemberAccessExpression",
                                                        "fullStart": 1270,
                                                        "fullEnd": 1287,
                                                        "start": 1270,
                                                        "end": 1286,
                                                        "fullWidth": 17,
                                                        "width": 16,
                                                        "expression": {
                                                            "kind": "IdentifierName",
                                                            "fullStart": 1270,
                                                            "fullEnd": 1280,
                                                            "start": 1270,
                                                            "end": 1280,
                                                            "fullWidth": 10,
                                                            "width": 10,
                                                            "text": "__expected",
                                                            "value": "__expected",
                                                            "valueText": "__expected"
                                                        },
                                                        "dotToken": {
                                                            "kind": "DotToken",
                                                            "fullStart": 1280,
                                                            "fullEnd": 1281,
                                                            "start": 1280,
                                                            "end": 1281,
                                                            "fullWidth": 1,
                                                            "width": 1,
                                                            "text": ".",
                                                            "value": ".",
                                                            "valueText": "."
                                                        },
                                                        "name": {
                                                            "kind": "IdentifierName",
                                                            "fullStart": 1281,
                                                            "fullEnd": 1287,
                                                            "start": 1281,
                                                            "end": 1286,
                                                            "fullWidth": 6,
                                                            "width": 5,
                                                            "text": "input",
                                                            "value": "input",
                                                            "valueText": "input",
                                                            "hasTrailingTrivia": true,
                                                            "trailingTrivia": [
                                                                {
                                                                    "kind": "WhitespaceTrivia",
                                                                    "text": " "
                                                                }
                                                            ]
                                                        }
                                                    }
                                                },
                                                "operatorToken": {
                                                    "kind": "PlusToken",
                                                    "fullStart": 1287,
                                                    "fullEnd": 1289,
                                                    "start": 1287,
                                                    "end": 1288,
                                                    "fullWidth": 2,
                                                    "width": 1,
                                                    "text": "+",
                                                    "value": "+",
                                                    "valueText": "+",
                                                    "hasTrailingTrivia": true,
                                                    "trailingTrivia": [
                                                        {
                                                            "kind": "WhitespaceTrivia",
                                                            "text": " "
                                                        }
                                                    ]
                                                },
                                                "right": {
                                                    "kind": "StringLiteral",
                                                    "fullStart": 1289,
                                                    "fullEnd": 1302,
                                                    "start": 1289,
                                                    "end": 1301,
                                                    "fullWidth": 13,
                                                    "width": 12,
                                                    "text": "'. Actual: '",
                                                    "value": ". Actual: ",
                                                    "valueText": ". Actual: ",
                                                    "hasTrailingTrivia": true,
                                                    "trailingTrivia": [
                                                        {
                                                            "kind": "WhitespaceTrivia",
                                                            "text": " "
                                                        }
                                                    ]
                                                }
                                            },
                                            "operatorToken": {
                                                "kind": "PlusToken",
                                                "fullStart": 1302,
                                                "fullEnd": 1304,
                                                "start": 1302,
                                                "end": 1303,
                                                "fullWidth": 2,
                                                "width": 1,
                                                "text": "+",
                                                "value": "+",
                                                "valueText": "+",
                                                "hasTrailingTrivia": true,
                                                "trailingTrivia": [
                                                    {
                                                        "kind": "WhitespaceTrivia",
                                                        "text": " "
                                                    }
                                                ]
                                            },
                                            "right": {
                                                "kind": "MemberAccessExpression",
                                                "fullStart": 1304,
                                                "fullEnd": 1320,
                                                "start": 1304,
                                                "end": 1320,
                                                "fullWidth": 16,
                                                "width": 16,
                                                "expression": {
                                                    "kind": "IdentifierName",
                                                    "fullStart": 1304,
                                                    "fullEnd": 1314,
                                                    "start": 1304,
                                                    "end": 1314,
                                                    "fullWidth": 10,
                                                    "width": 10,
                                                    "text": "__executed",
                                                    "value": "__executed",
                                                    "valueText": "__executed"
                                                },
                                                "dotToken": {
                                                    "kind": "DotToken",
                                                    "fullStart": 1314,
                                                    "fullEnd": 1315,
                                                    "start": 1314,
                                                    "end": 1315,
                                                    "fullWidth": 1,
                                                    "width": 1,
                                                    "text": ".",
                                                    "value": ".",
                                                    "valueText": "."
                                                },
                                                "name": {
                                                    "kind": "IdentifierName",
                                                    "fullStart": 1315,
                                                    "fullEnd": 1320,
                                                    "start": 1315,
                                                    "end": 1320,
                                                    "fullWidth": 5,
                                                    "width": 5,
                                                    "text": "input",
                                                    "value": "input",
                                                    "valueText": "input"
                                                }
                                            }
                                        }
                                    ],
                                    "closeParenToken": {
                                        "kind": "CloseParenToken",
                                        "fullStart": 1320,
                                        "fullEnd": 1321,
                                        "start": 1320,
                                        "end": 1321,
                                        "fullWidth": 1,
                                        "width": 1,
                                        "text": ")",
                                        "value": ")",
                                        "valueText": ")"
                                    }
                                }
                            },
                            "semicolonToken": {
                                "kind": "SemicolonToken",
                                "fullStart": 1321,
                                "fullEnd": 1323,
                                "start": 1321,
                                "end": 1322,
                                "fullWidth": 2,
                                "width": 1,
                                "text": ";",
                                "value": ";",
                                "valueText": ";",
                                "hasTrailingTrivia": true,
                                "hasTrailingNewLine": true,
                                "trailingTrivia": [
                                    {
                                        "kind": "NewLineTrivia",
                                        "text": "\n"
                                    }
                                ]
                            }
                        }
                    ],
                    "closeBraceToken": {
                        "kind": "CloseBraceToken",
                        "fullStart": 1323,
                        "fullEnd": 1325,
                        "start": 1323,
                        "end": 1324,
                        "fullWidth": 2,
                        "width": 1,
                        "text": "}",
                        "value": "}",
                        "valueText": "}",
                        "hasTrailingTrivia": true,
                        "hasTrailingNewLine": true,
                        "trailingTrivia": [
                            {
                                "kind": "NewLineTrivia",
                                "text": "\n"
                            }
                        ]
                    }
                }
            },
            {
                "kind": "ForStatement",
                "fullStart": 1325,
                "fullEnd": 1589,
                "start": 1336,
                "end": 1588,
                "fullWidth": 264,
                "width": 252,
                "forKeyword": {
                    "kind": "ForKeyword",
                    "fullStart": 1325,
                    "fullEnd": 1339,
                    "start": 1336,
                    "end": 1339,
                    "fullWidth": 14,
                    "width": 3,
                    "text": "for",
                    "value": "for",
                    "valueText": "for",
                    "hasLeadingTrivia": true,
                    "hasLeadingComment": true,
                    "hasLeadingNewLine": true,
                    "leadingTrivia": [
                        {
                            "kind": "NewLineTrivia",
                            "text": "\n"
                        },
                        {
                            "kind": "SingleLineCommentTrivia",
                            "text": "//CHECK#4"
                        },
                        {
                            "kind": "NewLineTrivia",
                            "text": "\n"
                        }
                    ]
                },
                "openParenToken": {
                    "kind": "OpenParenToken",
                    "fullStart": 1339,
                    "fullEnd": 1340,
                    "start": 1339,
                    "end": 1340,
                    "fullWidth": 1,
                    "width": 1,
                    "text": "(",
                    "value": "(",
                    "valueText": "("
                },
                "variableDeclaration": {
                    "kind": "VariableDeclaration",
                    "fullStart": 1340,
                    "fullEnd": 1351,
                    "start": 1340,
                    "end": 1351,
                    "fullWidth": 11,
                    "width": 11,
                    "varKeyword": {
                        "kind": "VarKeyword",
                        "fullStart": 1340,
                        "fullEnd": 1344,
                        "start": 1340,
                        "end": 1343,
                        "fullWidth": 4,
                        "width": 3,
                        "text": "var",
                        "value": "var",
                        "valueText": "var",
                        "hasTrailingTrivia": true,
                        "trailingTrivia": [
                            {
                                "kind": "WhitespaceTrivia",
                                "text": " "
                            }
                        ]
                    },
                    "variableDeclarators": [
                        {
                            "kind": "VariableDeclarator",
                            "fullStart": 1344,
                            "fullEnd": 1351,
                            "start": 1344,
                            "end": 1351,
                            "fullWidth": 7,
<<<<<<< HEAD
                            "width": 7,
                            "identifier": {
=======
                            "propertyName": {
>>>>>>> 85e84683
                                "kind": "IdentifierName",
                                "fullStart": 1344,
                                "fullEnd": 1349,
                                "start": 1344,
                                "end": 1349,
                                "fullWidth": 5,
                                "width": 5,
                                "text": "index",
                                "value": "index",
                                "valueText": "index"
                            },
                            "equalsValueClause": {
                                "kind": "EqualsValueClause",
                                "fullStart": 1349,
                                "fullEnd": 1351,
                                "start": 1349,
                                "end": 1351,
                                "fullWidth": 2,
                                "width": 2,
                                "equalsToken": {
                                    "kind": "EqualsToken",
                                    "fullStart": 1349,
                                    "fullEnd": 1350,
                                    "start": 1349,
                                    "end": 1350,
                                    "fullWidth": 1,
                                    "width": 1,
                                    "text": "=",
                                    "value": "=",
                                    "valueText": "="
                                },
                                "value": {
                                    "kind": "NumericLiteral",
                                    "fullStart": 1350,
                                    "fullEnd": 1351,
                                    "start": 1350,
                                    "end": 1351,
                                    "fullWidth": 1,
                                    "width": 1,
                                    "text": "0",
                                    "value": 0,
                                    "valueText": "0"
                                }
                            }
                        }
                    ]
                },
                "firstSemicolonToken": {
                    "kind": "SemicolonToken",
                    "fullStart": 1351,
                    "fullEnd": 1353,
                    "start": 1351,
                    "end": 1352,
                    "fullWidth": 2,
                    "width": 1,
                    "text": ";",
                    "value": ";",
                    "valueText": ";",
                    "hasTrailingTrivia": true,
                    "trailingTrivia": [
                        {
                            "kind": "WhitespaceTrivia",
                            "text": " "
                        }
                    ]
                },
                "condition": {
                    "kind": "LessThanExpression",
                    "fullStart": 1353,
                    "fullEnd": 1376,
                    "start": 1353,
                    "end": 1376,
                    "fullWidth": 23,
                    "width": 23,
                    "left": {
                        "kind": "IdentifierName",
                        "fullStart": 1353,
                        "fullEnd": 1358,
                        "start": 1353,
                        "end": 1358,
                        "fullWidth": 5,
                        "width": 5,
                        "text": "index",
                        "value": "index",
                        "valueText": "index"
                    },
                    "operatorToken": {
                        "kind": "LessThanToken",
                        "fullStart": 1358,
                        "fullEnd": 1359,
                        "start": 1358,
                        "end": 1359,
                        "fullWidth": 1,
                        "width": 1,
                        "text": "<",
                        "value": "<",
                        "valueText": "<"
                    },
                    "right": {
                        "kind": "MemberAccessExpression",
                        "fullStart": 1359,
                        "fullEnd": 1376,
                        "start": 1359,
                        "end": 1376,
                        "fullWidth": 17,
                        "width": 17,
                        "expression": {
                            "kind": "IdentifierName",
                            "fullStart": 1359,
                            "fullEnd": 1369,
                            "start": 1359,
                            "end": 1369,
                            "fullWidth": 10,
                            "width": 10,
                            "text": "__expected",
                            "value": "__expected",
                            "valueText": "__expected"
                        },
                        "dotToken": {
                            "kind": "DotToken",
                            "fullStart": 1369,
                            "fullEnd": 1370,
                            "start": 1369,
                            "end": 1370,
                            "fullWidth": 1,
                            "width": 1,
                            "text": ".",
                            "value": ".",
                            "valueText": "."
                        },
                        "name": {
                            "kind": "IdentifierName",
                            "fullStart": 1370,
                            "fullEnd": 1376,
                            "start": 1370,
                            "end": 1376,
                            "fullWidth": 6,
                            "width": 6,
                            "text": "length",
                            "value": "length",
                            "valueText": "length"
                        }
                    }
                },
                "secondSemicolonToken": {
                    "kind": "SemicolonToken",
                    "fullStart": 1376,
                    "fullEnd": 1378,
                    "start": 1376,
                    "end": 1377,
                    "fullWidth": 2,
                    "width": 1,
                    "text": ";",
                    "value": ";",
                    "valueText": ";",
                    "hasTrailingTrivia": true,
                    "trailingTrivia": [
                        {
                            "kind": "WhitespaceTrivia",
                            "text": " "
                        }
                    ]
                },
                "incrementor": {
                    "kind": "PostIncrementExpression",
                    "fullStart": 1378,
                    "fullEnd": 1385,
                    "start": 1378,
                    "end": 1385,
                    "fullWidth": 7,
                    "width": 7,
                    "operand": {
                        "kind": "IdentifierName",
                        "fullStart": 1378,
                        "fullEnd": 1383,
                        "start": 1378,
                        "end": 1383,
                        "fullWidth": 5,
                        "width": 5,
                        "text": "index",
                        "value": "index",
                        "valueText": "index"
                    },
                    "operatorToken": {
                        "kind": "PlusPlusToken",
                        "fullStart": 1383,
                        "fullEnd": 1385,
                        "start": 1383,
                        "end": 1385,
                        "fullWidth": 2,
                        "width": 2,
                        "text": "++",
                        "value": "++",
                        "valueText": "++"
                    }
                },
                "closeParenToken": {
                    "kind": "CloseParenToken",
                    "fullStart": 1385,
                    "fullEnd": 1387,
                    "start": 1385,
                    "end": 1386,
                    "fullWidth": 2,
                    "width": 1,
                    "text": ")",
                    "value": ")",
                    "valueText": ")",
                    "hasTrailingTrivia": true,
                    "trailingTrivia": [
                        {
                            "kind": "WhitespaceTrivia",
                            "text": " "
                        }
                    ]
                },
                "statement": {
                    "kind": "Block",
                    "fullStart": 1387,
                    "fullEnd": 1589,
                    "start": 1387,
                    "end": 1588,
                    "fullWidth": 202,
                    "width": 201,
                    "openBraceToken": {
                        "kind": "OpenBraceToken",
                        "fullStart": 1387,
                        "fullEnd": 1389,
                        "start": 1387,
                        "end": 1388,
                        "fullWidth": 2,
                        "width": 1,
                        "text": "{",
                        "value": "{",
                        "valueText": "{",
                        "hasTrailingTrivia": true,
                        "hasTrailingNewLine": true,
                        "trailingTrivia": [
                            {
                                "kind": "NewLineTrivia",
                                "text": "\n"
                            }
                        ]
                    },
                    "statements": [
                        {
                            "kind": "IfStatement",
                            "fullStart": 1389,
                            "fullEnd": 1587,
                            "start": 1391,
                            "end": 1586,
                            "fullWidth": 198,
                            "width": 195,
                            "ifKeyword": {
                                "kind": "IfKeyword",
                                "fullStart": 1389,
                                "fullEnd": 1394,
                                "start": 1391,
                                "end": 1393,
                                "fullWidth": 5,
                                "width": 2,
                                "text": "if",
                                "value": "if",
                                "valueText": "if",
                                "hasLeadingTrivia": true,
                                "hasTrailingTrivia": true,
                                "leadingTrivia": [
                                    {
                                        "kind": "WhitespaceTrivia",
                                        "text": "  "
                                    }
                                ],
                                "trailingTrivia": [
                                    {
                                        "kind": "WhitespaceTrivia",
                                        "text": " "
                                    }
                                ]
                            },
                            "openParenToken": {
                                "kind": "OpenParenToken",
                                "fullStart": 1394,
                                "fullEnd": 1395,
                                "start": 1394,
                                "end": 1395,
                                "fullWidth": 1,
                                "width": 1,
                                "text": "(",
                                "value": "(",
                                "valueText": "("
                            },
                            "condition": {
                                "kind": "NotEqualsExpression",
                                "fullStart": 1395,
                                "fullEnd": 1434,
                                "start": 1395,
                                "end": 1434,
                                "fullWidth": 39,
                                "width": 39,
                                "left": {
                                    "kind": "ElementAccessExpression",
                                    "fullStart": 1395,
                                    "fullEnd": 1413,
                                    "start": 1395,
                                    "end": 1412,
                                    "fullWidth": 18,
                                    "width": 17,
                                    "expression": {
                                        "kind": "IdentifierName",
                                        "fullStart": 1395,
                                        "fullEnd": 1405,
                                        "start": 1395,
                                        "end": 1405,
                                        "fullWidth": 10,
                                        "width": 10,
                                        "text": "__executed",
                                        "value": "__executed",
                                        "valueText": "__executed"
                                    },
                                    "openBracketToken": {
                                        "kind": "OpenBracketToken",
                                        "fullStart": 1405,
                                        "fullEnd": 1406,
                                        "start": 1405,
                                        "end": 1406,
                                        "fullWidth": 1,
                                        "width": 1,
                                        "text": "[",
                                        "value": "[",
                                        "valueText": "["
                                    },
                                    "argumentExpression": {
                                        "kind": "IdentifierName",
                                        "fullStart": 1406,
                                        "fullEnd": 1411,
                                        "start": 1406,
                                        "end": 1411,
                                        "fullWidth": 5,
                                        "width": 5,
                                        "text": "index",
                                        "value": "index",
                                        "valueText": "index"
                                    },
                                    "closeBracketToken": {
                                        "kind": "CloseBracketToken",
                                        "fullStart": 1411,
                                        "fullEnd": 1413,
                                        "start": 1411,
                                        "end": 1412,
                                        "fullWidth": 2,
                                        "width": 1,
                                        "text": "]",
                                        "value": "]",
                                        "valueText": "]",
                                        "hasTrailingTrivia": true,
                                        "trailingTrivia": [
                                            {
                                                "kind": "WhitespaceTrivia",
                                                "text": " "
                                            }
                                        ]
                                    }
                                },
                                "operatorToken": {
                                    "kind": "ExclamationEqualsEqualsToken",
                                    "fullStart": 1413,
                                    "fullEnd": 1417,
                                    "start": 1413,
                                    "end": 1416,
                                    "fullWidth": 4,
                                    "width": 3,
                                    "text": "!==",
                                    "value": "!==",
                                    "valueText": "!==",
                                    "hasTrailingTrivia": true,
                                    "trailingTrivia": [
                                        {
                                            "kind": "WhitespaceTrivia",
                                            "text": " "
                                        }
                                    ]
                                },
                                "right": {
                                    "kind": "ElementAccessExpression",
                                    "fullStart": 1417,
                                    "fullEnd": 1434,
                                    "start": 1417,
                                    "end": 1434,
                                    "fullWidth": 17,
                                    "width": 17,
                                    "expression": {
                                        "kind": "IdentifierName",
                                        "fullStart": 1417,
                                        "fullEnd": 1427,
                                        "start": 1417,
                                        "end": 1427,
                                        "fullWidth": 10,
                                        "width": 10,
                                        "text": "__expected",
                                        "value": "__expected",
                                        "valueText": "__expected"
                                    },
                                    "openBracketToken": {
                                        "kind": "OpenBracketToken",
                                        "fullStart": 1427,
                                        "fullEnd": 1428,
                                        "start": 1427,
                                        "end": 1428,
                                        "fullWidth": 1,
                                        "width": 1,
                                        "text": "[",
                                        "value": "[",
                                        "valueText": "["
                                    },
                                    "argumentExpression": {
                                        "kind": "IdentifierName",
                                        "fullStart": 1428,
                                        "fullEnd": 1433,
                                        "start": 1428,
                                        "end": 1433,
                                        "fullWidth": 5,
                                        "width": 5,
                                        "text": "index",
                                        "value": "index",
                                        "valueText": "index"
                                    },
                                    "closeBracketToken": {
                                        "kind": "CloseBracketToken",
                                        "fullStart": 1433,
                                        "fullEnd": 1434,
                                        "start": 1433,
                                        "end": 1434,
                                        "fullWidth": 1,
                                        "width": 1,
                                        "text": "]",
                                        "value": "]",
                                        "valueText": "]"
                                    }
                                }
                            },
                            "closeParenToken": {
                                "kind": "CloseParenToken",
                                "fullStart": 1434,
                                "fullEnd": 1436,
                                "start": 1434,
                                "end": 1435,
                                "fullWidth": 2,
                                "width": 1,
                                "text": ")",
                                "value": ")",
                                "valueText": ")",
                                "hasTrailingTrivia": true,
                                "trailingTrivia": [
                                    {
                                        "kind": "WhitespaceTrivia",
                                        "text": " "
                                    }
                                ]
                            },
                            "statement": {
                                "kind": "Block",
                                "fullStart": 1436,
                                "fullEnd": 1587,
                                "start": 1436,
                                "end": 1586,
                                "fullWidth": 151,
                                "width": 150,
                                "openBraceToken": {
                                    "kind": "OpenBraceToken",
                                    "fullStart": 1436,
                                    "fullEnd": 1438,
                                    "start": 1436,
                                    "end": 1437,
                                    "fullWidth": 2,
                                    "width": 1,
                                    "text": "{",
                                    "value": "{",
                                    "valueText": "{",
                                    "hasTrailingTrivia": true,
                                    "hasTrailingNewLine": true,
                                    "trailingTrivia": [
                                        {
                                            "kind": "NewLineTrivia",
                                            "text": "\n"
                                        }
                                    ]
                                },
                                "statements": [
                                    {
                                        "kind": "ExpressionStatement",
                                        "fullStart": 1438,
                                        "fullEnd": 1583,
                                        "start": 1442,
                                        "end": 1582,
                                        "fullWidth": 145,
                                        "width": 140,
                                        "expression": {
                                            "kind": "InvocationExpression",
                                            "fullStart": 1438,
                                            "fullEnd": 1581,
                                            "start": 1442,
                                            "end": 1581,
                                            "fullWidth": 143,
                                            "width": 139,
                                            "expression": {
                                                "kind": "IdentifierName",
                                                "fullStart": 1438,
                                                "fullEnd": 1448,
                                                "start": 1442,
                                                "end": 1448,
                                                "fullWidth": 10,
                                                "width": 6,
                                                "text": "$ERROR",
                                                "value": "$ERROR",
                                                "valueText": "$ERROR",
                                                "hasLeadingTrivia": true,
                                                "leadingTrivia": [
                                                    {
                                                        "kind": "WhitespaceTrivia",
                                                        "text": "    "
                                                    }
                                                ]
                                            },
                                            "argumentList": {
                                                "kind": "ArgumentList",
                                                "fullStart": 1448,
                                                "fullEnd": 1581,
                                                "start": 1448,
                                                "end": 1581,
                                                "fullWidth": 133,
                                                "width": 133,
                                                "openParenToken": {
                                                    "kind": "OpenParenToken",
                                                    "fullStart": 1448,
                                                    "fullEnd": 1449,
                                                    "start": 1448,
                                                    "end": 1449,
                                                    "fullWidth": 1,
                                                    "width": 1,
                                                    "text": "(",
                                                    "value": "(",
                                                    "valueText": "("
                                                },
                                                "arguments": [
                                                    {
                                                        "kind": "AddExpression",
                                                        "fullStart": 1449,
                                                        "fullEnd": 1580,
                                                        "start": 1449,
                                                        "end": 1580,
                                                        "fullWidth": 131,
                                                        "width": 131,
                                                        "left": {
                                                            "kind": "AddExpression",
                                                            "fullStart": 1449,
                                                            "fullEnd": 1561,
                                                            "start": 1449,
                                                            "end": 1560,
                                                            "fullWidth": 112,
                                                            "width": 111,
                                                            "left": {
                                                                "kind": "AddExpression",
                                                                "fullStart": 1449,
                                                                "fullEnd": 1546,
                                                                "start": 1449,
                                                                "end": 1545,
                                                                "fullWidth": 97,
                                                                "width": 96,
                                                                "left": {
                                                                    "kind": "AddExpression",
                                                                    "fullStart": 1449,
                                                                    "fullEnd": 1526,
                                                                    "start": 1449,
                                                                    "end": 1525,
                                                                    "fullWidth": 77,
                                                                    "width": 76,
                                                                    "left": {
                                                                        "kind": "AddExpression",
                                                                        "fullStart": 1449,
                                                                        "fullEnd": 1515,
                                                                        "start": 1449,
                                                                        "end": 1514,
                                                                        "fullWidth": 66,
                                                                        "width": 65,
                                                                        "left": {
                                                                            "kind": "StringLiteral",
                                                                            "fullStart": 1449,
                                                                            "fullEnd": 1507,
                                                                            "start": 1449,
                                                                            "end": 1506,
                                                                            "fullWidth": 58,
                                                                            "width": 57,
                                                                            "text": "'#4: __executed = /AL|se/.exec(new Boolean); __executed['",
                                                                            "value": "#4: __executed = /AL|se/.exec(new Boolean); __executed[",
                                                                            "valueText": "#4: __executed = /AL|se/.exec(new Boolean); __executed[",
                                                                            "hasTrailingTrivia": true,
                                                                            "trailingTrivia": [
                                                                                {
                                                                                    "kind": "WhitespaceTrivia",
                                                                                    "text": " "
                                                                                }
                                                                            ]
                                                                        },
                                                                        "operatorToken": {
                                                                            "kind": "PlusToken",
                                                                            "fullStart": 1507,
                                                                            "fullEnd": 1509,
                                                                            "start": 1507,
                                                                            "end": 1508,
                                                                            "fullWidth": 2,
                                                                            "width": 1,
                                                                            "text": "+",
                                                                            "value": "+",
                                                                            "valueText": "+",
                                                                            "hasTrailingTrivia": true,
                                                                            "trailingTrivia": [
                                                                                {
                                                                                    "kind": "WhitespaceTrivia",
                                                                                    "text": " "
                                                                                }
                                                                            ]
                                                                        },
                                                                        "right": {
                                                                            "kind": "IdentifierName",
                                                                            "fullStart": 1509,
                                                                            "fullEnd": 1515,
                                                                            "start": 1509,
                                                                            "end": 1514,
                                                                            "fullWidth": 6,
                                                                            "width": 5,
                                                                            "text": "index",
                                                                            "value": "index",
                                                                            "valueText": "index",
                                                                            "hasTrailingTrivia": true,
                                                                            "trailingTrivia": [
                                                                                {
                                                                                    "kind": "WhitespaceTrivia",
                                                                                    "text": " "
                                                                                }
                                                                            ]
                                                                        }
                                                                    },
                                                                    "operatorToken": {
                                                                        "kind": "PlusToken",
                                                                        "fullStart": 1515,
                                                                        "fullEnd": 1517,
                                                                        "start": 1515,
                                                                        "end": 1516,
                                                                        "fullWidth": 2,
                                                                        "width": 1,
                                                                        "text": "+",
                                                                        "value": "+",
                                                                        "valueText": "+",
                                                                        "hasTrailingTrivia": true,
                                                                        "trailingTrivia": [
                                                                            {
                                                                                "kind": "WhitespaceTrivia",
                                                                                "text": " "
                                                                            }
                                                                        ]
                                                                    },
                                                                    "right": {
                                                                        "kind": "StringLiteral",
                                                                        "fullStart": 1517,
                                                                        "fullEnd": 1526,
                                                                        "start": 1517,
                                                                        "end": 1525,
                                                                        "fullWidth": 9,
                                                                        "width": 8,
                                                                        "text": "'] === '",
                                                                        "value": "] === ",
                                                                        "valueText": "] === ",
                                                                        "hasTrailingTrivia": true,
                                                                        "trailingTrivia": [
                                                                            {
                                                                                "kind": "WhitespaceTrivia",
                                                                                "text": " "
                                                                            }
                                                                        ]
                                                                    }
                                                                },
                                                                "operatorToken": {
                                                                    "kind": "PlusToken",
                                                                    "fullStart": 1526,
                                                                    "fullEnd": 1528,
                                                                    "start": 1526,
                                                                    "end": 1527,
                                                                    "fullWidth": 2,
                                                                    "width": 1,
                                                                    "text": "+",
                                                                    "value": "+",
                                                                    "valueText": "+",
                                                                    "hasTrailingTrivia": true,
                                                                    "trailingTrivia": [
                                                                        {
                                                                            "kind": "WhitespaceTrivia",
                                                                            "text": " "
                                                                        }
                                                                    ]
                                                                },
                                                                "right": {
                                                                    "kind": "ElementAccessExpression",
                                                                    "fullStart": 1528,
                                                                    "fullEnd": 1546,
                                                                    "start": 1528,
                                                                    "end": 1545,
                                                                    "fullWidth": 18,
                                                                    "width": 17,
                                                                    "expression": {
                                                                        "kind": "IdentifierName",
                                                                        "fullStart": 1528,
                                                                        "fullEnd": 1538,
                                                                        "start": 1528,
                                                                        "end": 1538,
                                                                        "fullWidth": 10,
                                                                        "width": 10,
                                                                        "text": "__expected",
                                                                        "value": "__expected",
                                                                        "valueText": "__expected"
                                                                    },
                                                                    "openBracketToken": {
                                                                        "kind": "OpenBracketToken",
                                                                        "fullStart": 1538,
                                                                        "fullEnd": 1539,
                                                                        "start": 1538,
                                                                        "end": 1539,
                                                                        "fullWidth": 1,
                                                                        "width": 1,
                                                                        "text": "[",
                                                                        "value": "[",
                                                                        "valueText": "["
                                                                    },
                                                                    "argumentExpression": {
                                                                        "kind": "IdentifierName",
                                                                        "fullStart": 1539,
                                                                        "fullEnd": 1544,
                                                                        "start": 1539,
                                                                        "end": 1544,
                                                                        "fullWidth": 5,
                                                                        "width": 5,
                                                                        "text": "index",
                                                                        "value": "index",
                                                                        "valueText": "index"
                                                                    },
                                                                    "closeBracketToken": {
                                                                        "kind": "CloseBracketToken",
                                                                        "fullStart": 1544,
                                                                        "fullEnd": 1546,
                                                                        "start": 1544,
                                                                        "end": 1545,
                                                                        "fullWidth": 2,
                                                                        "width": 1,
                                                                        "text": "]",
                                                                        "value": "]",
                                                                        "valueText": "]",
                                                                        "hasTrailingTrivia": true,
                                                                        "trailingTrivia": [
                                                                            {
                                                                                "kind": "WhitespaceTrivia",
                                                                                "text": " "
                                                                            }
                                                                        ]
                                                                    }
                                                                }
                                                            },
                                                            "operatorToken": {
                                                                "kind": "PlusToken",
                                                                "fullStart": 1546,
                                                                "fullEnd": 1548,
                                                                "start": 1546,
                                                                "end": 1547,
                                                                "fullWidth": 2,
                                                                "width": 1,
                                                                "text": "+",
                                                                "value": "+",
                                                                "valueText": "+",
                                                                "hasTrailingTrivia": true,
                                                                "trailingTrivia": [
                                                                    {
                                                                        "kind": "WhitespaceTrivia",
                                                                        "text": " "
                                                                    }
                                                                ]
                                                            },
                                                            "right": {
                                                                "kind": "StringLiteral",
                                                                "fullStart": 1548,
                                                                "fullEnd": 1561,
                                                                "start": 1548,
                                                                "end": 1560,
                                                                "fullWidth": 13,
                                                                "width": 12,
                                                                "text": "'. Actual: '",
                                                                "value": ". Actual: ",
                                                                "valueText": ". Actual: ",
                                                                "hasTrailingTrivia": true,
                                                                "trailingTrivia": [
                                                                    {
                                                                        "kind": "WhitespaceTrivia",
                                                                        "text": " "
                                                                    }
                                                                ]
                                                            }
                                                        },
                                                        "operatorToken": {
                                                            "kind": "PlusToken",
                                                            "fullStart": 1561,
                                                            "fullEnd": 1563,
                                                            "start": 1561,
                                                            "end": 1562,
                                                            "fullWidth": 2,
                                                            "width": 1,
                                                            "text": "+",
                                                            "value": "+",
                                                            "valueText": "+",
                                                            "hasTrailingTrivia": true,
                                                            "trailingTrivia": [
                                                                {
                                                                    "kind": "WhitespaceTrivia",
                                                                    "text": " "
                                                                }
                                                            ]
                                                        },
                                                        "right": {
                                                            "kind": "ElementAccessExpression",
                                                            "fullStart": 1563,
                                                            "fullEnd": 1580,
                                                            "start": 1563,
                                                            "end": 1580,
                                                            "fullWidth": 17,
                                                            "width": 17,
                                                            "expression": {
                                                                "kind": "IdentifierName",
                                                                "fullStart": 1563,
                                                                "fullEnd": 1573,
                                                                "start": 1563,
                                                                "end": 1573,
                                                                "fullWidth": 10,
                                                                "width": 10,
                                                                "text": "__executed",
                                                                "value": "__executed",
                                                                "valueText": "__executed"
                                                            },
                                                            "openBracketToken": {
                                                                "kind": "OpenBracketToken",
                                                                "fullStart": 1573,
                                                                "fullEnd": 1574,
                                                                "start": 1573,
                                                                "end": 1574,
                                                                "fullWidth": 1,
                                                                "width": 1,
                                                                "text": "[",
                                                                "value": "[",
                                                                "valueText": "["
                                                            },
                                                            "argumentExpression": {
                                                                "kind": "IdentifierName",
                                                                "fullStart": 1574,
                                                                "fullEnd": 1579,
                                                                "start": 1574,
                                                                "end": 1579,
                                                                "fullWidth": 5,
                                                                "width": 5,
                                                                "text": "index",
                                                                "value": "index",
                                                                "valueText": "index"
                                                            },
                                                            "closeBracketToken": {
                                                                "kind": "CloseBracketToken",
                                                                "fullStart": 1579,
                                                                "fullEnd": 1580,
                                                                "start": 1579,
                                                                "end": 1580,
                                                                "fullWidth": 1,
                                                                "width": 1,
                                                                "text": "]",
                                                                "value": "]",
                                                                "valueText": "]"
                                                            }
                                                        }
                                                    }
                                                ],
                                                "closeParenToken": {
                                                    "kind": "CloseParenToken",
                                                    "fullStart": 1580,
                                                    "fullEnd": 1581,
                                                    "start": 1580,
                                                    "end": 1581,
                                                    "fullWidth": 1,
                                                    "width": 1,
                                                    "text": ")",
                                                    "value": ")",
                                                    "valueText": ")"
                                                }
                                            }
                                        },
                                        "semicolonToken": {
                                            "kind": "SemicolonToken",
                                            "fullStart": 1581,
                                            "fullEnd": 1583,
                                            "start": 1581,
                                            "end": 1582,
                                            "fullWidth": 2,
                                            "width": 1,
                                            "text": ";",
                                            "value": ";",
                                            "valueText": ";",
                                            "hasTrailingTrivia": true,
                                            "hasTrailingNewLine": true,
                                            "trailingTrivia": [
                                                {
                                                    "kind": "NewLineTrivia",
                                                    "text": "\n"
                                                }
                                            ]
                                        }
                                    }
                                ],
                                "closeBraceToken": {
                                    "kind": "CloseBraceToken",
                                    "fullStart": 1583,
                                    "fullEnd": 1587,
                                    "start": 1585,
                                    "end": 1586,
                                    "fullWidth": 4,
                                    "width": 1,
                                    "text": "}",
                                    "value": "}",
                                    "valueText": "}",
                                    "hasLeadingTrivia": true,
                                    "hasTrailingTrivia": true,
                                    "hasTrailingNewLine": true,
                                    "leadingTrivia": [
                                        {
                                            "kind": "WhitespaceTrivia",
                                            "text": "  "
                                        }
                                    ],
                                    "trailingTrivia": [
                                        {
                                            "kind": "NewLineTrivia",
                                            "text": "\n"
                                        }
                                    ]
                                }
                            }
                        }
                    ],
                    "closeBraceToken": {
                        "kind": "CloseBraceToken",
                        "fullStart": 1587,
                        "fullEnd": 1589,
                        "start": 1587,
                        "end": 1588,
                        "fullWidth": 2,
                        "width": 1,
                        "text": "}",
                        "value": "}",
                        "valueText": "}",
                        "hasTrailingTrivia": true,
                        "hasTrailingNewLine": true,
                        "trailingTrivia": [
                            {
                                "kind": "NewLineTrivia",
                                "text": "\n"
                            }
                        ]
                    }
                }
            }
        ],
        "endOfFileToken": {
            "kind": "EndOfFileToken",
            "fullStart": 1589,
            "fullEnd": 1591,
            "start": 1591,
            "end": 1591,
            "fullWidth": 2,
            "width": 0,
            "text": "",
            "hasLeadingTrivia": true,
            "hasLeadingNewLine": true,
            "leadingTrivia": [
                {
                    "kind": "NewLineTrivia",
                    "text": "\n"
                },
                {
                    "kind": "NewLineTrivia",
                    "text": "\n"
                }
            ]
        }
    },
    "lineMap": {
        "lineStarts": [
            0,
            61,
            132,
            133,
            137,
            261,
            361,
            364,
            423,
            483,
            487,
            488,
            528,
            529,
            550,
            570,
            596,
            597,
            607,
            653,
            748,
            750,
            751,
            761,
            808,
            943,
            945,
            946,
            956,
            1001,
            1133,
            1135,
            1136,
            1146,
            1191,
            1323,
            1325,
            1326,
            1336,
            1389,
            1438,
            1583,
            1587,
            1589,
            1590,
            1591
        ],
        "length": 1591
    }
}<|MERGE_RESOLUTION|>--- conflicted
+++ resolved
@@ -2748,12 +2748,8 @@
                             "start": 1344,
                             "end": 1351,
                             "fullWidth": 7,
-<<<<<<< HEAD
                             "width": 7,
-                            "identifier": {
-=======
                             "propertyName": {
->>>>>>> 85e84683
                                 "kind": "IdentifierName",
                                 "fullStart": 1344,
                                 "fullEnd": 1349,
