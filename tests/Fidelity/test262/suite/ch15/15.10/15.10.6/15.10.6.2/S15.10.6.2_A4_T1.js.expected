{
    "isDeclaration": false,
    "languageVersion": "EcmaScript5",
    "parseOptions": {
        "allowAutomaticSemicolonInsertion": true
    },
    "sourceUnit": {
        "kind": "SourceUnit",
        "fullStart": 0,
        "fullEnd": 2770,
        "start": 423,
        "end": 2770,
        "fullWidth": 2770,
        "width": 2347,
        "isIncrementallyUnusable": true,
        "moduleElements": [
            {
                "kind": "ExpressionStatement",
                "fullStart": 0,
                "fullEnd": 447,
                "start": 423,
                "end": 446,
                "fullWidth": 447,
                "width": 23,
                "isIncrementallyUnusable": true,
                "expression": {
                    "kind": "AssignmentExpression",
                    "fullStart": 0,
                    "fullEnd": 445,
                    "start": 423,
                    "end": 445,
                    "fullWidth": 445,
                    "width": 22,
                    "isIncrementallyUnusable": true,
                    "left": {
                        "kind": "IdentifierName",
                        "fullStart": 0,
                        "fullEnd": 428,
                        "start": 423,
                        "end": 427,
                        "fullWidth": 428,
                        "width": 4,
                        "text": "__re",
                        "value": "__re",
                        "valueText": "__re",
                        "hasLeadingTrivia": true,
                        "hasLeadingComment": true,
                        "hasLeadingNewLine": true,
                        "hasTrailingTrivia": true,
                        "leadingTrivia": [
                            {
                                "kind": "SingleLineCommentTrivia",
                                "text": "// Copyright 2009 the Sputnik authors.  All rights reserved."
                            },
                            {
                                "kind": "NewLineTrivia",
                                "text": "\n"
                            },
                            {
                                "kind": "SingleLineCommentTrivia",
                                "text": "// This code is governed by the BSD license found in the LICENSE file."
                            },
                            {
                                "kind": "NewLineTrivia",
                                "text": "\n"
                            },
                            {
                                "kind": "NewLineTrivia",
                                "text": "\n"
                            },
                            {
                                "kind": "MultiLineCommentTrivia",
                                "text": "/**\n * RegExp.prototype.exec behavior depends on global property.\n * If global is true next exec calling start to match from lastIndex position\n *\n * @path ch15/15.10/15.10.6/15.10.6.2/S15.10.6.2_A4_T1.js\n * @description Call first exec, then set re.lastIndex = 12 and again call exec\n */"
                            },
                            {
                                "kind": "NewLineTrivia",
                                "text": "\n"
                            },
                            {
                                "kind": "NewLineTrivia",
                                "text": "\n"
                            }
                        ],
                        "trailingTrivia": [
                            {
                                "kind": "WhitespaceTrivia",
                                "text": " "
                            }
                        ]
                    },
                    "operatorToken": {
                        "kind": "EqualsToken",
                        "fullStart": 428,
                        "fullEnd": 430,
                        "start": 428,
                        "end": 429,
                        "fullWidth": 2,
                        "width": 1,
                        "text": "=",
                        "value": "=",
                        "valueText": "=",
                        "hasTrailingTrivia": true,
                        "trailingTrivia": [
                            {
                                "kind": "WhitespaceTrivia",
                                "text": " "
                            }
                        ]
                    },
                    "right": {
                        "kind": "RegularExpressionLiteral",
                        "fullStart": 430,
                        "fullEnd": 445,
                        "start": 430,
                        "end": 445,
                        "fullWidth": 15,
                        "width": 15,
                        "text": "/(?:ab|cd)\\d?/g",
                        "value": {},
                        "valueText": "/(?:ab|cd)\\d?/g"
                    }
                },
                "semicolonToken": {
                    "kind": "SemicolonToken",
                    "fullStart": 445,
                    "fullEnd": 447,
                    "start": 445,
                    "end": 446,
                    "fullWidth": 2,
                    "width": 1,
                    "text": ";",
                    "value": ";",
                    "valueText": ";",
                    "hasTrailingTrivia": true,
                    "hasTrailingNewLine": true,
                    "trailingTrivia": [
                        {
                            "kind": "NewLineTrivia",
                            "text": "\n"
                        }
                    ]
                }
            },
            {
                "kind": "ExpressionStatement",
                "fullStart": 447,
                "fullEnd": 497,
                "start": 448,
                "end": 496,
                "fullWidth": 50,
                "width": 48,
                "expression": {
                    "kind": "AssignmentExpression",
                    "fullStart": 447,
                    "fullEnd": 495,
                    "start": 448,
                    "end": 495,
                    "fullWidth": 48,
                    "width": 47,
                    "left": {
                        "kind": "IdentifierName",
                        "fullStart": 447,
                        "fullEnd": 459,
                        "start": 448,
                        "end": 458,
                        "fullWidth": 12,
                        "width": 10,
                        "text": "__executed",
                        "value": "__executed",
                        "valueText": "__executed",
                        "hasLeadingTrivia": true,
                        "hasLeadingNewLine": true,
                        "hasTrailingTrivia": true,
                        "leadingTrivia": [
                            {
                                "kind": "NewLineTrivia",
                                "text": "\n"
                            }
                        ],
                        "trailingTrivia": [
                            {
                                "kind": "WhitespaceTrivia",
                                "text": " "
                            }
                        ]
                    },
                    "operatorToken": {
                        "kind": "EqualsToken",
                        "fullStart": 459,
                        "fullEnd": 461,
                        "start": 459,
                        "end": 460,
                        "fullWidth": 2,
                        "width": 1,
                        "text": "=",
                        "value": "=",
                        "valueText": "=",
                        "hasTrailingTrivia": true,
                        "trailingTrivia": [
                            {
                                "kind": "WhitespaceTrivia",
                                "text": " "
                            }
                        ]
                    },
                    "right": {
                        "kind": "InvocationExpression",
                        "fullStart": 461,
                        "fullEnd": 495,
                        "start": 461,
                        "end": 495,
                        "fullWidth": 34,
                        "width": 34,
                        "expression": {
                            "kind": "MemberAccessExpression",
                            "fullStart": 461,
                            "fullEnd": 470,
                            "start": 461,
                            "end": 470,
                            "fullWidth": 9,
                            "width": 9,
                            "expression": {
                                "kind": "IdentifierName",
                                "fullStart": 461,
                                "fullEnd": 465,
                                "start": 461,
                                "end": 465,
                                "fullWidth": 4,
                                "width": 4,
                                "text": "__re",
                                "value": "__re",
                                "valueText": "__re"
                            },
                            "dotToken": {
                                "kind": "DotToken",
                                "fullStart": 465,
                                "fullEnd": 466,
                                "start": 465,
                                "end": 466,
                                "fullWidth": 1,
                                "width": 1,
                                "text": ".",
                                "value": ".",
                                "valueText": "."
                            },
                            "name": {
                                "kind": "IdentifierName",
                                "fullStart": 466,
                                "fullEnd": 470,
                                "start": 466,
                                "end": 470,
                                "fullWidth": 4,
                                "width": 4,
                                "text": "exec",
                                "value": "exec",
                                "valueText": "exec"
                            }
                        },
                        "argumentList": {
                            "kind": "ArgumentList",
                            "fullStart": 470,
                            "fullEnd": 495,
                            "start": 470,
                            "end": 495,
                            "fullWidth": 25,
                            "width": 25,
                            "openParenToken": {
                                "kind": "OpenParenToken",
                                "fullStart": 470,
                                "fullEnd": 471,
                                "start": 470,
                                "end": 471,
                                "fullWidth": 1,
                                "width": 1,
                                "text": "(",
                                "value": "(",
                                "valueText": "("
                            },
                            "arguments": [
                                {
                                    "kind": "StringLiteral",
                                    "fullStart": 471,
                                    "fullEnd": 494,
                                    "start": 471,
                                    "end": 494,
                                    "fullWidth": 23,
                                    "width": 23,
                                    "text": "\"aacd2233ab12nm444ab42\"",
                                    "value": "aacd2233ab12nm444ab42",
                                    "valueText": "aacd2233ab12nm444ab42"
                                }
                            ],
                            "closeParenToken": {
                                "kind": "CloseParenToken",
                                "fullStart": 494,
                                "fullEnd": 495,
                                "start": 494,
                                "end": 495,
                                "fullWidth": 1,
                                "width": 1,
                                "text": ")",
                                "value": ")",
                                "valueText": ")"
                            }
                        }
                    }
                },
                "semicolonToken": {
                    "kind": "SemicolonToken",
                    "fullStart": 495,
                    "fullEnd": 497,
                    "start": 495,
                    "end": 496,
                    "fullWidth": 2,
                    "width": 1,
                    "text": ";",
                    "value": ";",
                    "valueText": ";",
                    "hasTrailingTrivia": true,
                    "hasTrailingNewLine": true,
                    "trailingTrivia": [
                        {
                            "kind": "NewLineTrivia",
                            "text": "\n"
                        }
                    ]
                }
            },
            {
                "kind": "ExpressionStatement",
                "fullStart": 497,
                "fullEnd": 520,
                "start": 498,
                "end": 519,
                "fullWidth": 23,
                "width": 21,
                "expression": {
                    "kind": "AssignmentExpression",
                    "fullStart": 497,
                    "fullEnd": 518,
                    "start": 498,
                    "end": 518,
                    "fullWidth": 21,
                    "width": 20,
                    "left": {
                        "kind": "IdentifierName",
                        "fullStart": 497,
                        "fullEnd": 509,
                        "start": 498,
                        "end": 508,
                        "fullWidth": 12,
                        "width": 10,
                        "text": "__expected",
                        "value": "__expected",
                        "valueText": "__expected",
                        "hasLeadingTrivia": true,
                        "hasLeadingNewLine": true,
                        "hasTrailingTrivia": true,
                        "leadingTrivia": [
                            {
                                "kind": "NewLineTrivia",
                                "text": "\n"
                            }
                        ],
                        "trailingTrivia": [
                            {
                                "kind": "WhitespaceTrivia",
                                "text": " "
                            }
                        ]
                    },
                    "operatorToken": {
                        "kind": "EqualsToken",
                        "fullStart": 509,
                        "fullEnd": 511,
                        "start": 509,
                        "end": 510,
                        "fullWidth": 2,
                        "width": 1,
                        "text": "=",
                        "value": "=",
                        "valueText": "=",
                        "hasTrailingTrivia": true,
                        "trailingTrivia": [
                            {
                                "kind": "WhitespaceTrivia",
                                "text": " "
                            }
                        ]
                    },
                    "right": {
                        "kind": "ArrayLiteralExpression",
                        "fullStart": 511,
                        "fullEnd": 518,
                        "start": 511,
                        "end": 518,
                        "fullWidth": 7,
                        "width": 7,
                        "openBracketToken": {
                            "kind": "OpenBracketToken",
                            "fullStart": 511,
                            "fullEnd": 512,
                            "start": 511,
                            "end": 512,
                            "fullWidth": 1,
                            "width": 1,
                            "text": "[",
                            "value": "[",
                            "valueText": "["
                        },
                        "expressions": [
                            {
                                "kind": "StringLiteral",
                                "fullStart": 512,
                                "fullEnd": 517,
                                "start": 512,
                                "end": 517,
                                "fullWidth": 5,
                                "width": 5,
                                "text": "\"cd2\"",
                                "value": "cd2",
                                "valueText": "cd2"
                            }
                        ],
                        "closeBracketToken": {
                            "kind": "CloseBracketToken",
                            "fullStart": 517,
                            "fullEnd": 518,
                            "start": 517,
                            "end": 518,
                            "fullWidth": 1,
                            "width": 1,
                            "text": "]",
                            "value": "]",
                            "valueText": "]"
                        }
                    }
                },
                "semicolonToken": {
                    "kind": "SemicolonToken",
                    "fullStart": 518,
                    "fullEnd": 520,
                    "start": 518,
                    "end": 519,
                    "fullWidth": 2,
                    "width": 1,
                    "text": ";",
                    "value": ";",
                    "valueText": ";",
                    "hasTrailingTrivia": true,
                    "hasTrailingNewLine": true,
                    "trailingTrivia": [
                        {
                            "kind": "NewLineTrivia",
                            "text": "\n"
                        }
                    ]
                }
            },
            {
                "kind": "ExpressionStatement",
                "fullStart": 520,
                "fullEnd": 542,
                "start": 520,
                "end": 541,
                "fullWidth": 22,
                "width": 21,
                "expression": {
                    "kind": "AssignmentExpression",
                    "fullStart": 520,
                    "fullEnd": 540,
                    "start": 520,
                    "end": 540,
                    "fullWidth": 20,
                    "width": 20,
                    "left": {
                        "kind": "MemberAccessExpression",
                        "fullStart": 520,
                        "fullEnd": 537,
                        "start": 520,
                        "end": 536,
                        "fullWidth": 17,
                        "width": 16,
                        "expression": {
                            "kind": "IdentifierName",
                            "fullStart": 520,
                            "fullEnd": 530,
                            "start": 520,
                            "end": 530,
                            "fullWidth": 10,
                            "width": 10,
                            "text": "__expected",
                            "value": "__expected",
                            "valueText": "__expected"
                        },
                        "dotToken": {
                            "kind": "DotToken",
                            "fullStart": 530,
                            "fullEnd": 531,
                            "start": 530,
                            "end": 531,
                            "fullWidth": 1,
                            "width": 1,
                            "text": ".",
                            "value": ".",
                            "valueText": "."
                        },
                        "name": {
                            "kind": "IdentifierName",
                            "fullStart": 531,
                            "fullEnd": 537,
                            "start": 531,
                            "end": 536,
                            "fullWidth": 6,
                            "width": 5,
                            "text": "index",
                            "value": "index",
                            "valueText": "index",
                            "hasTrailingTrivia": true,
                            "trailingTrivia": [
                                {
                                    "kind": "WhitespaceTrivia",
                                    "text": " "
                                }
                            ]
                        }
                    },
                    "operatorToken": {
                        "kind": "EqualsToken",
                        "fullStart": 537,
                        "fullEnd": 539,
                        "start": 537,
                        "end": 538,
                        "fullWidth": 2,
                        "width": 1,
                        "text": "=",
                        "value": "=",
                        "valueText": "=",
                        "hasTrailingTrivia": true,
                        "trailingTrivia": [
                            {
                                "kind": "WhitespaceTrivia",
                                "text": " "
                            }
                        ]
                    },
                    "right": {
                        "kind": "NumericLiteral",
                        "fullStart": 539,
                        "fullEnd": 540,
                        "start": 539,
                        "end": 540,
                        "fullWidth": 1,
                        "width": 1,
                        "text": "2",
                        "value": 2,
                        "valueText": "2"
                    }
                },
                "semicolonToken": {
                    "kind": "SemicolonToken",
                    "fullStart": 540,
                    "fullEnd": 542,
                    "start": 540,
                    "end": 541,
                    "fullWidth": 2,
                    "width": 1,
                    "text": ";",
                    "value": ";",
                    "valueText": ";",
                    "hasTrailingTrivia": true,
                    "hasTrailingNewLine": true,
                    "trailingTrivia": [
                        {
                            "kind": "NewLineTrivia",
                            "text": "\n"
                        }
                    ]
                }
            },
            {
                "kind": "ExpressionStatement",
                "fullStart": 542,
                "fullEnd": 586,
                "start": 542,
                "end": 585,
                "fullWidth": 44,
                "width": 43,
                "expression": {
                    "kind": "AssignmentExpression",
                    "fullStart": 542,
                    "fullEnd": 584,
                    "start": 542,
                    "end": 584,
                    "fullWidth": 42,
                    "width": 42,
                    "left": {
                        "kind": "MemberAccessExpression",
                        "fullStart": 542,
                        "fullEnd": 559,
                        "start": 542,
                        "end": 558,
                        "fullWidth": 17,
                        "width": 16,
                        "expression": {
                            "kind": "IdentifierName",
                            "fullStart": 542,
                            "fullEnd": 552,
                            "start": 542,
                            "end": 552,
                            "fullWidth": 10,
                            "width": 10,
                            "text": "__expected",
                            "value": "__expected",
                            "valueText": "__expected"
                        },
                        "dotToken": {
                            "kind": "DotToken",
                            "fullStart": 552,
                            "fullEnd": 553,
                            "start": 552,
                            "end": 553,
                            "fullWidth": 1,
                            "width": 1,
                            "text": ".",
                            "value": ".",
                            "valueText": "."
                        },
                        "name": {
                            "kind": "IdentifierName",
                            "fullStart": 553,
                            "fullEnd": 559,
                            "start": 553,
                            "end": 558,
                            "fullWidth": 6,
                            "width": 5,
                            "text": "input",
                            "value": "input",
                            "valueText": "input",
                            "hasTrailingTrivia": true,
                            "trailingTrivia": [
                                {
                                    "kind": "WhitespaceTrivia",
                                    "text": " "
                                }
                            ]
                        }
                    },
                    "operatorToken": {
                        "kind": "EqualsToken",
                        "fullStart": 559,
                        "fullEnd": 561,
                        "start": 559,
                        "end": 560,
                        "fullWidth": 2,
                        "width": 1,
                        "text": "=",
                        "value": "=",
                        "valueText": "=",
                        "hasTrailingTrivia": true,
                        "trailingTrivia": [
                            {
                                "kind": "WhitespaceTrivia",
                                "text": " "
                            }
                        ]
                    },
                    "right": {
                        "kind": "StringLiteral",
                        "fullStart": 561,
                        "fullEnd": 584,
                        "start": 561,
                        "end": 584,
                        "fullWidth": 23,
                        "width": 23,
                        "text": "\"aacd2233ab12nm444ab42\"",
                        "value": "aacd2233ab12nm444ab42",
                        "valueText": "aacd2233ab12nm444ab42"
                    }
                },
                "semicolonToken": {
                    "kind": "SemicolonToken",
                    "fullStart": 584,
                    "fullEnd": 586,
                    "start": 584,
                    "end": 585,
                    "fullWidth": 2,
                    "width": 1,
                    "text": ";",
                    "value": ";",
                    "valueText": ";",
                    "hasTrailingTrivia": true,
                    "hasTrailingNewLine": true,
                    "trailingTrivia": [
                        {
                            "kind": "NewLineTrivia",
                            "text": "\n"
                        }
                    ]
                }
            },
            {
                "kind": "IfStatement",
                "fullStart": 586,
                "fullEnd": 814,
                "start": 597,
                "end": 813,
                "fullWidth": 228,
                "width": 216,
                "ifKeyword": {
                    "kind": "IfKeyword",
                    "fullStart": 586,
                    "fullEnd": 600,
                    "start": 597,
                    "end": 599,
                    "fullWidth": 14,
                    "width": 2,
                    "text": "if",
                    "value": "if",
                    "valueText": "if",
                    "hasLeadingTrivia": true,
                    "hasLeadingComment": true,
                    "hasLeadingNewLine": true,
                    "hasTrailingTrivia": true,
                    "leadingTrivia": [
                        {
                            "kind": "NewLineTrivia",
                            "text": "\n"
                        },
                        {
                            "kind": "SingleLineCommentTrivia",
                            "text": "//CHECK#1"
                        },
                        {
                            "kind": "NewLineTrivia",
                            "text": "\n"
                        }
                    ],
                    "trailingTrivia": [
                        {
                            "kind": "WhitespaceTrivia",
                            "text": " "
                        }
                    ]
                },
                "openParenToken": {
                    "kind": "OpenParenToken",
                    "fullStart": 600,
                    "fullEnd": 601,
                    "start": 600,
                    "end": 601,
                    "fullWidth": 1,
                    "width": 1,
                    "text": "(",
                    "value": "(",
                    "valueText": "("
                },
                "condition": {
                    "kind": "NotEqualsExpression",
                    "fullStart": 601,
                    "fullEnd": 640,
                    "start": 601,
                    "end": 640,
                    "fullWidth": 39,
                    "width": 39,
                    "left": {
                        "kind": "MemberAccessExpression",
                        "fullStart": 601,
                        "fullEnd": 619,
                        "start": 601,
                        "end": 618,
                        "fullWidth": 18,
                        "width": 17,
                        "expression": {
                            "kind": "IdentifierName",
                            "fullStart": 601,
                            "fullEnd": 611,
                            "start": 601,
                            "end": 611,
                            "fullWidth": 10,
                            "width": 10,
                            "text": "__executed",
                            "value": "__executed",
                            "valueText": "__executed"
                        },
                        "dotToken": {
                            "kind": "DotToken",
                            "fullStart": 611,
                            "fullEnd": 612,
                            "start": 611,
                            "end": 612,
                            "fullWidth": 1,
                            "width": 1,
                            "text": ".",
                            "value": ".",
                            "valueText": "."
                        },
                        "name": {
                            "kind": "IdentifierName",
                            "fullStart": 612,
                            "fullEnd": 619,
                            "start": 612,
                            "end": 618,
                            "fullWidth": 7,
                            "width": 6,
                            "text": "length",
                            "value": "length",
                            "valueText": "length",
                            "hasTrailingTrivia": true,
                            "trailingTrivia": [
                                {
                                    "kind": "WhitespaceTrivia",
                                    "text": " "
                                }
                            ]
                        }
                    },
                    "operatorToken": {
                        "kind": "ExclamationEqualsEqualsToken",
                        "fullStart": 619,
                        "fullEnd": 623,
                        "start": 619,
                        "end": 622,
                        "fullWidth": 4,
                        "width": 3,
                        "text": "!==",
                        "value": "!==",
                        "valueText": "!==",
                        "hasTrailingTrivia": true,
                        "trailingTrivia": [
                            {
                                "kind": "WhitespaceTrivia",
                                "text": " "
                            }
                        ]
                    },
                    "right": {
                        "kind": "MemberAccessExpression",
                        "fullStart": 623,
                        "fullEnd": 640,
                        "start": 623,
                        "end": 640,
                        "fullWidth": 17,
                        "width": 17,
                        "expression": {
                            "kind": "IdentifierName",
                            "fullStart": 623,
                            "fullEnd": 633,
                            "start": 623,
                            "end": 633,
                            "fullWidth": 10,
                            "width": 10,
                            "text": "__expected",
                            "value": "__expected",
                            "valueText": "__expected"
                        },
                        "dotToken": {
                            "kind": "DotToken",
                            "fullStart": 633,
                            "fullEnd": 634,
                            "start": 633,
                            "end": 634,
                            "fullWidth": 1,
                            "width": 1,
                            "text": ".",
                            "value": ".",
                            "valueText": "."
                        },
                        "name": {
                            "kind": "IdentifierName",
                            "fullStart": 634,
                            "fullEnd": 640,
                            "start": 634,
                            "end": 640,
                            "fullWidth": 6,
                            "width": 6,
                            "text": "length",
                            "value": "length",
                            "valueText": "length"
                        }
                    }
                },
                "closeParenToken": {
                    "kind": "CloseParenToken",
                    "fullStart": 640,
                    "fullEnd": 642,
                    "start": 640,
                    "end": 641,
                    "fullWidth": 2,
                    "width": 1,
                    "text": ")",
                    "value": ")",
                    "valueText": ")",
                    "hasTrailingTrivia": true,
                    "trailingTrivia": [
                        {
                            "kind": "WhitespaceTrivia",
                            "text": " "
                        }
                    ]
                },
                "statement": {
                    "kind": "Block",
                    "fullStart": 642,
                    "fullEnd": 814,
                    "start": 642,
                    "end": 813,
                    "fullWidth": 172,
                    "width": 171,
                    "openBraceToken": {
                        "kind": "OpenBraceToken",
                        "fullStart": 642,
                        "fullEnd": 644,
                        "start": 642,
                        "end": 643,
                        "fullWidth": 2,
                        "width": 1,
                        "text": "{",
                        "value": "{",
                        "valueText": "{",
                        "hasTrailingTrivia": true,
                        "hasTrailingNewLine": true,
                        "trailingTrivia": [
                            {
                                "kind": "NewLineTrivia",
                                "text": "\n"
                            }
                        ]
                    },
                    "statements": [
                        {
                            "kind": "ExpressionStatement",
                            "fullStart": 644,
                            "fullEnd": 812,
                            "start": 645,
                            "end": 811,
                            "fullWidth": 168,
                            "width": 166,
                            "expression": {
                                "kind": "InvocationExpression",
                                "fullStart": 644,
                                "fullEnd": 810,
                                "start": 645,
                                "end": 810,
                                "fullWidth": 166,
                                "width": 165,
                                "expression": {
                                    "kind": "IdentifierName",
                                    "fullStart": 644,
                                    "fullEnd": 651,
                                    "start": 645,
                                    "end": 651,
                                    "fullWidth": 7,
                                    "width": 6,
                                    "text": "$ERROR",
                                    "value": "$ERROR",
                                    "valueText": "$ERROR",
                                    "hasLeadingTrivia": true,
                                    "leadingTrivia": [
                                        {
                                            "kind": "WhitespaceTrivia",
                                            "text": "\t"
                                        }
                                    ]
                                },
                                "argumentList": {
                                    "kind": "ArgumentList",
                                    "fullStart": 651,
                                    "fullEnd": 810,
                                    "start": 651,
                                    "end": 810,
                                    "fullWidth": 159,
                                    "width": 159,
                                    "openParenToken": {
                                        "kind": "OpenParenToken",
                                        "fullStart": 651,
                                        "fullEnd": 652,
                                        "start": 651,
                                        "end": 652,
                                        "fullWidth": 1,
                                        "width": 1,
                                        "text": "(",
                                        "value": "(",
                                        "valueText": "("
                                    },
                                    "arguments": [
                                        {
                                            "kind": "AddExpression",
                                            "fullStart": 652,
                                            "fullEnd": 809,
                                            "start": 652,
                                            "end": 809,
                                            "fullWidth": 157,
                                            "width": 157,
                                            "left": {
                                                "kind": "AddExpression",
                                                "fullStart": 652,
                                                "fullEnd": 790,
                                                "start": 652,
                                                "end": 789,
                                                "fullWidth": 138,
                                                "width": 137,
                                                "left": {
                                                    "kind": "AddExpression",
                                                    "fullStart": 652,
                                                    "fullEnd": 775,
                                                    "start": 652,
                                                    "end": 774,
                                                    "fullWidth": 123,
                                                    "width": 122,
                                                    "left": {
                                                        "kind": "StringLiteral",
                                                        "fullStart": 652,
                                                        "fullEnd": 755,
                                                        "start": 652,
                                                        "end": 754,
                                                        "fullWidth": 103,
                                                        "width": 102,
                                                        "text": "'#1: __re = /(?:ab|cd)\\\\d?/g; __executed = __re.exec(\"aacd2233ab12nm444ab42\"); __executed.length === '",
                                                        "value": "#1: __re = /(?:ab|cd)\\d?/g; __executed = __re.exec(\"aacd2233ab12nm444ab42\"); __executed.length === ",
                                                        "valueText": "#1: __re = /(?:ab|cd)\\d?/g; __executed = __re.exec(\"aacd2233ab12nm444ab42\"); __executed.length === ",
                                                        "hasTrailingTrivia": true,
                                                        "trailingTrivia": [
                                                            {
                                                                "kind": "WhitespaceTrivia",
                                                                "text": " "
                                                            }
                                                        ]
                                                    },
                                                    "operatorToken": {
                                                        "kind": "PlusToken",
                                                        "fullStart": 755,
                                                        "fullEnd": 757,
                                                        "start": 755,
                                                        "end": 756,
                                                        "fullWidth": 2,
                                                        "width": 1,
                                                        "text": "+",
                                                        "value": "+",
                                                        "valueText": "+",
                                                        "hasTrailingTrivia": true,
                                                        "trailingTrivia": [
                                                            {
                                                                "kind": "WhitespaceTrivia",
                                                                "text": " "
                                                            }
                                                        ]
                                                    },
                                                    "right": {
                                                        "kind": "MemberAccessExpression",
                                                        "fullStart": 757,
                                                        "fullEnd": 775,
                                                        "start": 757,
                                                        "end": 774,
                                                        "fullWidth": 18,
                                                        "width": 17,
                                                        "expression": {
                                                            "kind": "IdentifierName",
                                                            "fullStart": 757,
                                                            "fullEnd": 767,
                                                            "start": 757,
                                                            "end": 767,
                                                            "fullWidth": 10,
                                                            "width": 10,
                                                            "text": "__expected",
                                                            "value": "__expected",
                                                            "valueText": "__expected"
                                                        },
                                                        "dotToken": {
                                                            "kind": "DotToken",
                                                            "fullStart": 767,
                                                            "fullEnd": 768,
                                                            "start": 767,
                                                            "end": 768,
                                                            "fullWidth": 1,
                                                            "width": 1,
                                                            "text": ".",
                                                            "value": ".",
                                                            "valueText": "."
                                                        },
                                                        "name": {
                                                            "kind": "IdentifierName",
                                                            "fullStart": 768,
                                                            "fullEnd": 775,
                                                            "start": 768,
                                                            "end": 774,
                                                            "fullWidth": 7,
                                                            "width": 6,
                                                            "text": "length",
                                                            "value": "length",
                                                            "valueText": "length",
                                                            "hasTrailingTrivia": true,
                                                            "trailingTrivia": [
                                                                {
                                                                    "kind": "WhitespaceTrivia",
                                                                    "text": " "
                                                                }
                                                            ]
                                                        }
                                                    }
                                                },
                                                "operatorToken": {
                                                    "kind": "PlusToken",
                                                    "fullStart": 775,
                                                    "fullEnd": 777,
                                                    "start": 775,
                                                    "end": 776,
                                                    "fullWidth": 2,
                                                    "width": 1,
                                                    "text": "+",
                                                    "value": "+",
                                                    "valueText": "+",
                                                    "hasTrailingTrivia": true,
                                                    "trailingTrivia": [
                                                        {
                                                            "kind": "WhitespaceTrivia",
                                                            "text": " "
                                                        }
                                                    ]
                                                },
                                                "right": {
                                                    "kind": "StringLiteral",
                                                    "fullStart": 777,
                                                    "fullEnd": 790,
                                                    "start": 777,
                                                    "end": 789,
                                                    "fullWidth": 13,
                                                    "width": 12,
                                                    "text": "'. Actual: '",
                                                    "value": ". Actual: ",
                                                    "valueText": ". Actual: ",
                                                    "hasTrailingTrivia": true,
                                                    "trailingTrivia": [
                                                        {
                                                            "kind": "WhitespaceTrivia",
                                                            "text": " "
                                                        }
                                                    ]
                                                }
                                            },
                                            "operatorToken": {
                                                "kind": "PlusToken",
                                                "fullStart": 790,
                                                "fullEnd": 792,
                                                "start": 790,
                                                "end": 791,
                                                "fullWidth": 2,
                                                "width": 1,
                                                "text": "+",
                                                "value": "+",
                                                "valueText": "+",
                                                "hasTrailingTrivia": true,
                                                "trailingTrivia": [
                                                    {
                                                        "kind": "WhitespaceTrivia",
                                                        "text": " "
                                                    }
                                                ]
                                            },
                                            "right": {
                                                "kind": "MemberAccessExpression",
                                                "fullStart": 792,
                                                "fullEnd": 809,
                                                "start": 792,
                                                "end": 809,
                                                "fullWidth": 17,
                                                "width": 17,
                                                "expression": {
                                                    "kind": "IdentifierName",
                                                    "fullStart": 792,
                                                    "fullEnd": 802,
                                                    "start": 792,
                                                    "end": 802,
                                                    "fullWidth": 10,
                                                    "width": 10,
                                                    "text": "__executed",
                                                    "value": "__executed",
                                                    "valueText": "__executed"
                                                },
                                                "dotToken": {
                                                    "kind": "DotToken",
                                                    "fullStart": 802,
                                                    "fullEnd": 803,
                                                    "start": 802,
                                                    "end": 803,
                                                    "fullWidth": 1,
                                                    "width": 1,
                                                    "text": ".",
                                                    "value": ".",
                                                    "valueText": "."
                                                },
                                                "name": {
                                                    "kind": "IdentifierName",
                                                    "fullStart": 803,
                                                    "fullEnd": 809,
                                                    "start": 803,
                                                    "end": 809,
                                                    "fullWidth": 6,
                                                    "width": 6,
                                                    "text": "length",
                                                    "value": "length",
                                                    "valueText": "length"
                                                }
                                            }
                                        }
                                    ],
                                    "closeParenToken": {
                                        "kind": "CloseParenToken",
                                        "fullStart": 809,
                                        "fullEnd": 810,
                                        "start": 809,
                                        "end": 810,
                                        "fullWidth": 1,
                                        "width": 1,
                                        "text": ")",
                                        "value": ")",
                                        "valueText": ")"
                                    }
                                }
                            },
                            "semicolonToken": {
                                "kind": "SemicolonToken",
                                "fullStart": 810,
                                "fullEnd": 812,
                                "start": 810,
                                "end": 811,
                                "fullWidth": 2,
                                "width": 1,
                                "text": ";",
                                "value": ";",
                                "valueText": ";",
                                "hasTrailingTrivia": true,
                                "hasTrailingNewLine": true,
                                "trailingTrivia": [
                                    {
                                        "kind": "NewLineTrivia",
                                        "text": "\n"
                                    }
                                ]
                            }
                        }
                    ],
                    "closeBraceToken": {
                        "kind": "CloseBraceToken",
                        "fullStart": 812,
                        "fullEnd": 814,
                        "start": 812,
                        "end": 813,
                        "fullWidth": 2,
                        "width": 1,
                        "text": "}",
                        "value": "}",
                        "valueText": "}",
                        "hasTrailingTrivia": true,
                        "hasTrailingNewLine": true,
                        "trailingTrivia": [
                            {
                                "kind": "NewLineTrivia",
                                "text": "\n"
                            }
                        ]
                    }
                }
            },
            {
                "kind": "IfStatement",
                "fullStart": 814,
                "fullEnd": 1037,
                "start": 825,
                "end": 1036,
                "fullWidth": 223,
                "width": 211,
                "ifKeyword": {
                    "kind": "IfKeyword",
                    "fullStart": 814,
                    "fullEnd": 828,
                    "start": 825,
                    "end": 827,
                    "fullWidth": 14,
                    "width": 2,
                    "text": "if",
                    "value": "if",
                    "valueText": "if",
                    "hasLeadingTrivia": true,
                    "hasLeadingComment": true,
                    "hasLeadingNewLine": true,
                    "hasTrailingTrivia": true,
                    "leadingTrivia": [
                        {
                            "kind": "NewLineTrivia",
                            "text": "\n"
                        },
                        {
                            "kind": "SingleLineCommentTrivia",
                            "text": "//CHECK#2"
                        },
                        {
                            "kind": "NewLineTrivia",
                            "text": "\n"
                        }
                    ],
                    "trailingTrivia": [
                        {
                            "kind": "WhitespaceTrivia",
                            "text": " "
                        }
                    ]
                },
                "openParenToken": {
                    "kind": "OpenParenToken",
                    "fullStart": 828,
                    "fullEnd": 829,
                    "start": 828,
                    "end": 829,
                    "fullWidth": 1,
                    "width": 1,
                    "text": "(",
                    "value": "(",
                    "valueText": "("
                },
                "condition": {
                    "kind": "NotEqualsExpression",
                    "fullStart": 829,
                    "fullEnd": 866,
                    "start": 829,
                    "end": 866,
                    "fullWidth": 37,
                    "width": 37,
                    "left": {
                        "kind": "MemberAccessExpression",
                        "fullStart": 829,
                        "fullEnd": 846,
                        "start": 829,
                        "end": 845,
                        "fullWidth": 17,
                        "width": 16,
                        "expression": {
                            "kind": "IdentifierName",
                            "fullStart": 829,
                            "fullEnd": 839,
                            "start": 829,
                            "end": 839,
                            "fullWidth": 10,
                            "width": 10,
                            "text": "__executed",
                            "value": "__executed",
                            "valueText": "__executed"
                        },
                        "dotToken": {
                            "kind": "DotToken",
                            "fullStart": 839,
                            "fullEnd": 840,
                            "start": 839,
                            "end": 840,
                            "fullWidth": 1,
                            "width": 1,
                            "text": ".",
                            "value": ".",
                            "valueText": "."
                        },
                        "name": {
                            "kind": "IdentifierName",
                            "fullStart": 840,
                            "fullEnd": 846,
                            "start": 840,
                            "end": 845,
                            "fullWidth": 6,
                            "width": 5,
                            "text": "index",
                            "value": "index",
                            "valueText": "index",
                            "hasTrailingTrivia": true,
                            "trailingTrivia": [
                                {
                                    "kind": "WhitespaceTrivia",
                                    "text": " "
                                }
                            ]
                        }
                    },
                    "operatorToken": {
                        "kind": "ExclamationEqualsEqualsToken",
                        "fullStart": 846,
                        "fullEnd": 850,
                        "start": 846,
                        "end": 849,
                        "fullWidth": 4,
                        "width": 3,
                        "text": "!==",
                        "value": "!==",
                        "valueText": "!==",
                        "hasTrailingTrivia": true,
                        "trailingTrivia": [
                            {
                                "kind": "WhitespaceTrivia",
                                "text": " "
                            }
                        ]
                    },
                    "right": {
                        "kind": "MemberAccessExpression",
                        "fullStart": 850,
                        "fullEnd": 866,
                        "start": 850,
                        "end": 866,
                        "fullWidth": 16,
                        "width": 16,
                        "expression": {
                            "kind": "IdentifierName",
                            "fullStart": 850,
                            "fullEnd": 860,
                            "start": 850,
                            "end": 860,
                            "fullWidth": 10,
                            "width": 10,
                            "text": "__expected",
                            "value": "__expected",
                            "valueText": "__expected"
                        },
                        "dotToken": {
                            "kind": "DotToken",
                            "fullStart": 860,
                            "fullEnd": 861,
                            "start": 860,
                            "end": 861,
                            "fullWidth": 1,
                            "width": 1,
                            "text": ".",
                            "value": ".",
                            "valueText": "."
                        },
                        "name": {
                            "kind": "IdentifierName",
                            "fullStart": 861,
                            "fullEnd": 866,
                            "start": 861,
                            "end": 866,
                            "fullWidth": 5,
                            "width": 5,
                            "text": "index",
                            "value": "index",
                            "valueText": "index"
                        }
                    }
                },
                "closeParenToken": {
                    "kind": "CloseParenToken",
                    "fullStart": 866,
                    "fullEnd": 868,
                    "start": 866,
                    "end": 867,
                    "fullWidth": 2,
                    "width": 1,
                    "text": ")",
                    "value": ")",
                    "valueText": ")",
                    "hasTrailingTrivia": true,
                    "trailingTrivia": [
                        {
                            "kind": "WhitespaceTrivia",
                            "text": " "
                        }
                    ]
                },
                "statement": {
                    "kind": "Block",
                    "fullStart": 868,
                    "fullEnd": 1037,
                    "start": 868,
                    "end": 1036,
                    "fullWidth": 169,
                    "width": 168,
                    "openBraceToken": {
                        "kind": "OpenBraceToken",
                        "fullStart": 868,
                        "fullEnd": 870,
                        "start": 868,
                        "end": 869,
                        "fullWidth": 2,
                        "width": 1,
                        "text": "{",
                        "value": "{",
                        "valueText": "{",
                        "hasTrailingTrivia": true,
                        "hasTrailingNewLine": true,
                        "trailingTrivia": [
                            {
                                "kind": "NewLineTrivia",
                                "text": "\n"
                            }
                        ]
                    },
                    "statements": [
                        {
                            "kind": "ExpressionStatement",
                            "fullStart": 870,
                            "fullEnd": 1035,
                            "start": 871,
                            "end": 1034,
                            "fullWidth": 165,
                            "width": 163,
                            "expression": {
                                "kind": "InvocationExpression",
                                "fullStart": 870,
                                "fullEnd": 1033,
                                "start": 871,
                                "end": 1033,
                                "fullWidth": 163,
                                "width": 162,
                                "expression": {
                                    "kind": "IdentifierName",
                                    "fullStart": 870,
                                    "fullEnd": 877,
                                    "start": 871,
                                    "end": 877,
                                    "fullWidth": 7,
                                    "width": 6,
                                    "text": "$ERROR",
                                    "value": "$ERROR",
                                    "valueText": "$ERROR",
                                    "hasLeadingTrivia": true,
                                    "leadingTrivia": [
                                        {
                                            "kind": "WhitespaceTrivia",
                                            "text": "\t"
                                        }
                                    ]
                                },
                                "argumentList": {
                                    "kind": "ArgumentList",
                                    "fullStart": 877,
                                    "fullEnd": 1033,
                                    "start": 877,
                                    "end": 1033,
                                    "fullWidth": 156,
                                    "width": 156,
                                    "openParenToken": {
                                        "kind": "OpenParenToken",
                                        "fullStart": 877,
                                        "fullEnd": 878,
                                        "start": 877,
                                        "end": 878,
                                        "fullWidth": 1,
                                        "width": 1,
                                        "text": "(",
                                        "value": "(",
                                        "valueText": "("
                                    },
                                    "arguments": [
                                        {
                                            "kind": "AddExpression",
                                            "fullStart": 878,
                                            "fullEnd": 1032,
                                            "start": 878,
                                            "end": 1032,
                                            "fullWidth": 154,
                                            "width": 154,
                                            "left": {
                                                "kind": "AddExpression",
                                                "fullStart": 878,
                                                "fullEnd": 1014,
                                                "start": 878,
                                                "end": 1013,
                                                "fullWidth": 136,
                                                "width": 135,
                                                "left": {
                                                    "kind": "AddExpression",
                                                    "fullStart": 878,
                                                    "fullEnd": 999,
                                                    "start": 878,
                                                    "end": 998,
                                                    "fullWidth": 121,
                                                    "width": 120,
                                                    "left": {
                                                        "kind": "StringLiteral",
                                                        "fullStart": 878,
                                                        "fullEnd": 980,
                                                        "start": 878,
                                                        "end": 979,
                                                        "fullWidth": 102,
                                                        "width": 101,
                                                        "text": "'#2: __re = /(?:ab|cd)\\\\d?/g; __executed = __re.exec(\"aacd2233ab12nm444ab42\"); __executed.index === '",
                                                        "value": "#2: __re = /(?:ab|cd)\\d?/g; __executed = __re.exec(\"aacd2233ab12nm444ab42\"); __executed.index === ",
                                                        "valueText": "#2: __re = /(?:ab|cd)\\d?/g; __executed = __re.exec(\"aacd2233ab12nm444ab42\"); __executed.index === ",
                                                        "hasTrailingTrivia": true,
                                                        "trailingTrivia": [
                                                            {
                                                                "kind": "WhitespaceTrivia",
                                                                "text": " "
                                                            }
                                                        ]
                                                    },
                                                    "operatorToken": {
                                                        "kind": "PlusToken",
                                                        "fullStart": 980,
                                                        "fullEnd": 982,
                                                        "start": 980,
                                                        "end": 981,
                                                        "fullWidth": 2,
                                                        "width": 1,
                                                        "text": "+",
                                                        "value": "+",
                                                        "valueText": "+",
                                                        "hasTrailingTrivia": true,
                                                        "trailingTrivia": [
                                                            {
                                                                "kind": "WhitespaceTrivia",
                                                                "text": " "
                                                            }
                                                        ]
                                                    },
                                                    "right": {
                                                        "kind": "MemberAccessExpression",
                                                        "fullStart": 982,
                                                        "fullEnd": 999,
                                                        "start": 982,
                                                        "end": 998,
                                                        "fullWidth": 17,
                                                        "width": 16,
                                                        "expression": {
                                                            "kind": "IdentifierName",
                                                            "fullStart": 982,
                                                            "fullEnd": 992,
                                                            "start": 982,
                                                            "end": 992,
                                                            "fullWidth": 10,
                                                            "width": 10,
                                                            "text": "__expected",
                                                            "value": "__expected",
                                                            "valueText": "__expected"
                                                        },
                                                        "dotToken": {
                                                            "kind": "DotToken",
                                                            "fullStart": 992,
                                                            "fullEnd": 993,
                                                            "start": 992,
                                                            "end": 993,
                                                            "fullWidth": 1,
                                                            "width": 1,
                                                            "text": ".",
                                                            "value": ".",
                                                            "valueText": "."
                                                        },
                                                        "name": {
                                                            "kind": "IdentifierName",
                                                            "fullStart": 993,
                                                            "fullEnd": 999,
                                                            "start": 993,
                                                            "end": 998,
                                                            "fullWidth": 6,
                                                            "width": 5,
                                                            "text": "index",
                                                            "value": "index",
                                                            "valueText": "index",
                                                            "hasTrailingTrivia": true,
                                                            "trailingTrivia": [
                                                                {
                                                                    "kind": "WhitespaceTrivia",
                                                                    "text": " "
                                                                }
                                                            ]
                                                        }
                                                    }
                                                },
                                                "operatorToken": {
                                                    "kind": "PlusToken",
                                                    "fullStart": 999,
                                                    "fullEnd": 1001,
                                                    "start": 999,
                                                    "end": 1000,
                                                    "fullWidth": 2,
                                                    "width": 1,
                                                    "text": "+",
                                                    "value": "+",
                                                    "valueText": "+",
                                                    "hasTrailingTrivia": true,
                                                    "trailingTrivia": [
                                                        {
                                                            "kind": "WhitespaceTrivia",
                                                            "text": " "
                                                        }
                                                    ]
                                                },
                                                "right": {
                                                    "kind": "StringLiteral",
                                                    "fullStart": 1001,
                                                    "fullEnd": 1014,
                                                    "start": 1001,
                                                    "end": 1013,
                                                    "fullWidth": 13,
                                                    "width": 12,
                                                    "text": "'. Actual: '",
                                                    "value": ". Actual: ",
                                                    "valueText": ". Actual: ",
                                                    "hasTrailingTrivia": true,
                                                    "trailingTrivia": [
                                                        {
                                                            "kind": "WhitespaceTrivia",
                                                            "text": " "
                                                        }
                                                    ]
                                                }
                                            },
                                            "operatorToken": {
                                                "kind": "PlusToken",
                                                "fullStart": 1014,
                                                "fullEnd": 1016,
                                                "start": 1014,
                                                "end": 1015,
                                                "fullWidth": 2,
                                                "width": 1,
                                                "text": "+",
                                                "value": "+",
                                                "valueText": "+",
                                                "hasTrailingTrivia": true,
                                                "trailingTrivia": [
                                                    {
                                                        "kind": "WhitespaceTrivia",
                                                        "text": " "
                                                    }
                                                ]
                                            },
                                            "right": {
                                                "kind": "MemberAccessExpression",
                                                "fullStart": 1016,
                                                "fullEnd": 1032,
                                                "start": 1016,
                                                "end": 1032,
                                                "fullWidth": 16,
                                                "width": 16,
                                                "expression": {
                                                    "kind": "IdentifierName",
                                                    "fullStart": 1016,
                                                    "fullEnd": 1026,
                                                    "start": 1016,
                                                    "end": 1026,
                                                    "fullWidth": 10,
                                                    "width": 10,
                                                    "text": "__executed",
                                                    "value": "__executed",
                                                    "valueText": "__executed"
                                                },
                                                "dotToken": {
                                                    "kind": "DotToken",
                                                    "fullStart": 1026,
                                                    "fullEnd": 1027,
                                                    "start": 1026,
                                                    "end": 1027,
                                                    "fullWidth": 1,
                                                    "width": 1,
                                                    "text": ".",
                                                    "value": ".",
                                                    "valueText": "."
                                                },
                                                "name": {
                                                    "kind": "IdentifierName",
                                                    "fullStart": 1027,
                                                    "fullEnd": 1032,
                                                    "start": 1027,
                                                    "end": 1032,
                                                    "fullWidth": 5,
                                                    "width": 5,
                                                    "text": "index",
                                                    "value": "index",
                                                    "valueText": "index"
                                                }
                                            }
                                        }
                                    ],
                                    "closeParenToken": {
                                        "kind": "CloseParenToken",
                                        "fullStart": 1032,
                                        "fullEnd": 1033,
                                        "start": 1032,
                                        "end": 1033,
                                        "fullWidth": 1,
                                        "width": 1,
                                        "text": ")",
                                        "value": ")",
                                        "valueText": ")"
                                    }
                                }
                            },
                            "semicolonToken": {
                                "kind": "SemicolonToken",
                                "fullStart": 1033,
                                "fullEnd": 1035,
                                "start": 1033,
                                "end": 1034,
                                "fullWidth": 2,
                                "width": 1,
                                "text": ";",
                                "value": ";",
                                "valueText": ";",
                                "hasTrailingTrivia": true,
                                "hasTrailingNewLine": true,
                                "trailingTrivia": [
                                    {
                                        "kind": "NewLineTrivia",
                                        "text": "\n"
                                    }
                                ]
                            }
                        }
                    ],
                    "closeBraceToken": {
                        "kind": "CloseBraceToken",
                        "fullStart": 1035,
                        "fullEnd": 1037,
                        "start": 1035,
                        "end": 1036,
                        "fullWidth": 2,
                        "width": 1,
                        "text": "}",
                        "value": "}",
                        "valueText": "}",
                        "hasTrailingTrivia": true,
                        "hasTrailingNewLine": true,
                        "trailingTrivia": [
                            {
                                "kind": "NewLineTrivia",
                                "text": "\n"
                            }
                        ]
                    }
                }
            },
            {
                "kind": "IfStatement",
                "fullStart": 1037,
                "fullEnd": 1260,
                "start": 1048,
                "end": 1259,
                "fullWidth": 223,
                "width": 211,
                "ifKeyword": {
                    "kind": "IfKeyword",
                    "fullStart": 1037,
                    "fullEnd": 1051,
                    "start": 1048,
                    "end": 1050,
                    "fullWidth": 14,
                    "width": 2,
                    "text": "if",
                    "value": "if",
                    "valueText": "if",
                    "hasLeadingTrivia": true,
                    "hasLeadingComment": true,
                    "hasLeadingNewLine": true,
                    "hasTrailingTrivia": true,
                    "leadingTrivia": [
                        {
                            "kind": "NewLineTrivia",
                            "text": "\n"
                        },
                        {
                            "kind": "SingleLineCommentTrivia",
                            "text": "//CHECK#3"
                        },
                        {
                            "kind": "NewLineTrivia",
                            "text": "\n"
                        }
                    ],
                    "trailingTrivia": [
                        {
                            "kind": "WhitespaceTrivia",
                            "text": " "
                        }
                    ]
                },
                "openParenToken": {
                    "kind": "OpenParenToken",
                    "fullStart": 1051,
                    "fullEnd": 1052,
                    "start": 1051,
                    "end": 1052,
                    "fullWidth": 1,
                    "width": 1,
                    "text": "(",
                    "value": "(",
                    "valueText": "("
                },
                "condition": {
                    "kind": "NotEqualsExpression",
                    "fullStart": 1052,
                    "fullEnd": 1089,
                    "start": 1052,
                    "end": 1089,
                    "fullWidth": 37,
                    "width": 37,
                    "left": {
                        "kind": "MemberAccessExpression",
                        "fullStart": 1052,
                        "fullEnd": 1069,
                        "start": 1052,
                        "end": 1068,
                        "fullWidth": 17,
                        "width": 16,
                        "expression": {
                            "kind": "IdentifierName",
                            "fullStart": 1052,
                            "fullEnd": 1062,
                            "start": 1052,
                            "end": 1062,
                            "fullWidth": 10,
                            "width": 10,
                            "text": "__executed",
                            "value": "__executed",
                            "valueText": "__executed"
                        },
                        "dotToken": {
                            "kind": "DotToken",
                            "fullStart": 1062,
                            "fullEnd": 1063,
                            "start": 1062,
                            "end": 1063,
                            "fullWidth": 1,
                            "width": 1,
                            "text": ".",
                            "value": ".",
                            "valueText": "."
                        },
                        "name": {
                            "kind": "IdentifierName",
                            "fullStart": 1063,
                            "fullEnd": 1069,
                            "start": 1063,
                            "end": 1068,
                            "fullWidth": 6,
                            "width": 5,
                            "text": "input",
                            "value": "input",
                            "valueText": "input",
                            "hasTrailingTrivia": true,
                            "trailingTrivia": [
                                {
                                    "kind": "WhitespaceTrivia",
                                    "text": " "
                                }
                            ]
                        }
                    },
                    "operatorToken": {
                        "kind": "ExclamationEqualsEqualsToken",
                        "fullStart": 1069,
                        "fullEnd": 1073,
                        "start": 1069,
                        "end": 1072,
                        "fullWidth": 4,
                        "width": 3,
                        "text": "!==",
                        "value": "!==",
                        "valueText": "!==",
                        "hasTrailingTrivia": true,
                        "trailingTrivia": [
                            {
                                "kind": "WhitespaceTrivia",
                                "text": " "
                            }
                        ]
                    },
                    "right": {
                        "kind": "MemberAccessExpression",
                        "fullStart": 1073,
                        "fullEnd": 1089,
                        "start": 1073,
                        "end": 1089,
                        "fullWidth": 16,
                        "width": 16,
                        "expression": {
                            "kind": "IdentifierName",
                            "fullStart": 1073,
                            "fullEnd": 1083,
                            "start": 1073,
                            "end": 1083,
                            "fullWidth": 10,
                            "width": 10,
                            "text": "__expected",
                            "value": "__expected",
                            "valueText": "__expected"
                        },
                        "dotToken": {
                            "kind": "DotToken",
                            "fullStart": 1083,
                            "fullEnd": 1084,
                            "start": 1083,
                            "end": 1084,
                            "fullWidth": 1,
                            "width": 1,
                            "text": ".",
                            "value": ".",
                            "valueText": "."
                        },
                        "name": {
                            "kind": "IdentifierName",
                            "fullStart": 1084,
                            "fullEnd": 1089,
                            "start": 1084,
                            "end": 1089,
                            "fullWidth": 5,
                            "width": 5,
                            "text": "input",
                            "value": "input",
                            "valueText": "input"
                        }
                    }
                },
                "closeParenToken": {
                    "kind": "CloseParenToken",
                    "fullStart": 1089,
                    "fullEnd": 1091,
                    "start": 1089,
                    "end": 1090,
                    "fullWidth": 2,
                    "width": 1,
                    "text": ")",
                    "value": ")",
                    "valueText": ")",
                    "hasTrailingTrivia": true,
                    "trailingTrivia": [
                        {
                            "kind": "WhitespaceTrivia",
                            "text": " "
                        }
                    ]
                },
                "statement": {
                    "kind": "Block",
                    "fullStart": 1091,
                    "fullEnd": 1260,
                    "start": 1091,
                    "end": 1259,
                    "fullWidth": 169,
                    "width": 168,
                    "openBraceToken": {
                        "kind": "OpenBraceToken",
                        "fullStart": 1091,
                        "fullEnd": 1093,
                        "start": 1091,
                        "end": 1092,
                        "fullWidth": 2,
                        "width": 1,
                        "text": "{",
                        "value": "{",
                        "valueText": "{",
                        "hasTrailingTrivia": true,
                        "hasTrailingNewLine": true,
                        "trailingTrivia": [
                            {
                                "kind": "NewLineTrivia",
                                "text": "\n"
                            }
                        ]
                    },
                    "statements": [
                        {
                            "kind": "ExpressionStatement",
                            "fullStart": 1093,
                            "fullEnd": 1258,
                            "start": 1094,
                            "end": 1257,
                            "fullWidth": 165,
                            "width": 163,
                            "expression": {
                                "kind": "InvocationExpression",
                                "fullStart": 1093,
                                "fullEnd": 1256,
                                "start": 1094,
                                "end": 1256,
                                "fullWidth": 163,
                                "width": 162,
                                "expression": {
                                    "kind": "IdentifierName",
                                    "fullStart": 1093,
                                    "fullEnd": 1100,
                                    "start": 1094,
                                    "end": 1100,
                                    "fullWidth": 7,
                                    "width": 6,
                                    "text": "$ERROR",
                                    "value": "$ERROR",
                                    "valueText": "$ERROR",
                                    "hasLeadingTrivia": true,
                                    "leadingTrivia": [
                                        {
                                            "kind": "WhitespaceTrivia",
                                            "text": "\t"
                                        }
                                    ]
                                },
                                "argumentList": {
                                    "kind": "ArgumentList",
                                    "fullStart": 1100,
                                    "fullEnd": 1256,
                                    "start": 1100,
                                    "end": 1256,
                                    "fullWidth": 156,
                                    "width": 156,
                                    "openParenToken": {
                                        "kind": "OpenParenToken",
                                        "fullStart": 1100,
                                        "fullEnd": 1101,
                                        "start": 1100,
                                        "end": 1101,
                                        "fullWidth": 1,
                                        "width": 1,
                                        "text": "(",
                                        "value": "(",
                                        "valueText": "("
                                    },
                                    "arguments": [
                                        {
                                            "kind": "AddExpression",
                                            "fullStart": 1101,
                                            "fullEnd": 1255,
                                            "start": 1101,
                                            "end": 1255,
                                            "fullWidth": 154,
                                            "width": 154,
                                            "left": {
                                                "kind": "AddExpression",
                                                "fullStart": 1101,
                                                "fullEnd": 1237,
                                                "start": 1101,
                                                "end": 1236,
                                                "fullWidth": 136,
                                                "width": 135,
                                                "left": {
                                                    "kind": "AddExpression",
                                                    "fullStart": 1101,
                                                    "fullEnd": 1222,
                                                    "start": 1101,
                                                    "end": 1221,
                                                    "fullWidth": 121,
                                                    "width": 120,
                                                    "left": {
                                                        "kind": "StringLiteral",
                                                        "fullStart": 1101,
                                                        "fullEnd": 1203,
                                                        "start": 1101,
                                                        "end": 1202,
                                                        "fullWidth": 102,
                                                        "width": 101,
                                                        "text": "'#3: __re = /(?:ab|cd)\\\\d?/g; __executed = __re.exec(\"aacd2233ab12nm444ab42\"); __executed.input === '",
                                                        "value": "#3: __re = /(?:ab|cd)\\d?/g; __executed = __re.exec(\"aacd2233ab12nm444ab42\"); __executed.input === ",
                                                        "valueText": "#3: __re = /(?:ab|cd)\\d?/g; __executed = __re.exec(\"aacd2233ab12nm444ab42\"); __executed.input === ",
                                                        "hasTrailingTrivia": true,
                                                        "trailingTrivia": [
                                                            {
                                                                "kind": "WhitespaceTrivia",
                                                                "text": " "
                                                            }
                                                        ]
                                                    },
                                                    "operatorToken": {
                                                        "kind": "PlusToken",
                                                        "fullStart": 1203,
                                                        "fullEnd": 1205,
                                                        "start": 1203,
                                                        "end": 1204,
                                                        "fullWidth": 2,
                                                        "width": 1,
                                                        "text": "+",
                                                        "value": "+",
                                                        "valueText": "+",
                                                        "hasTrailingTrivia": true,
                                                        "trailingTrivia": [
                                                            {
                                                                "kind": "WhitespaceTrivia",
                                                                "text": " "
                                                            }
                                                        ]
                                                    },
                                                    "right": {
                                                        "kind": "MemberAccessExpression",
                                                        "fullStart": 1205,
                                                        "fullEnd": 1222,
                                                        "start": 1205,
                                                        "end": 1221,
                                                        "fullWidth": 17,
                                                        "width": 16,
                                                        "expression": {
                                                            "kind": "IdentifierName",
                                                            "fullStart": 1205,
                                                            "fullEnd": 1215,
                                                            "start": 1205,
                                                            "end": 1215,
                                                            "fullWidth": 10,
                                                            "width": 10,
                                                            "text": "__expected",
                                                            "value": "__expected",
                                                            "valueText": "__expected"
                                                        },
                                                        "dotToken": {
                                                            "kind": "DotToken",
                                                            "fullStart": 1215,
                                                            "fullEnd": 1216,
                                                            "start": 1215,
                                                            "end": 1216,
                                                            "fullWidth": 1,
                                                            "width": 1,
                                                            "text": ".",
                                                            "value": ".",
                                                            "valueText": "."
                                                        },
                                                        "name": {
                                                            "kind": "IdentifierName",
                                                            "fullStart": 1216,
                                                            "fullEnd": 1222,
                                                            "start": 1216,
                                                            "end": 1221,
                                                            "fullWidth": 6,
                                                            "width": 5,
                                                            "text": "input",
                                                            "value": "input",
                                                            "valueText": "input",
                                                            "hasTrailingTrivia": true,
                                                            "trailingTrivia": [
                                                                {
                                                                    "kind": "WhitespaceTrivia",
                                                                    "text": " "
                                                                }
                                                            ]
                                                        }
                                                    }
                                                },
                                                "operatorToken": {
                                                    "kind": "PlusToken",
                                                    "fullStart": 1222,
                                                    "fullEnd": 1224,
                                                    "start": 1222,
                                                    "end": 1223,
                                                    "fullWidth": 2,
                                                    "width": 1,
                                                    "text": "+",
                                                    "value": "+",
                                                    "valueText": "+",
                                                    "hasTrailingTrivia": true,
                                                    "trailingTrivia": [
                                                        {
                                                            "kind": "WhitespaceTrivia",
                                                            "text": " "
                                                        }
                                                    ]
                                                },
                                                "right": {
                                                    "kind": "StringLiteral",
                                                    "fullStart": 1224,
                                                    "fullEnd": 1237,
                                                    "start": 1224,
                                                    "end": 1236,
                                                    "fullWidth": 13,
                                                    "width": 12,
                                                    "text": "'. Actual: '",
                                                    "value": ". Actual: ",
                                                    "valueText": ". Actual: ",
                                                    "hasTrailingTrivia": true,
                                                    "trailingTrivia": [
                                                        {
                                                            "kind": "WhitespaceTrivia",
                                                            "text": " "
                                                        }
                                                    ]
                                                }
                                            },
                                            "operatorToken": {
                                                "kind": "PlusToken",
                                                "fullStart": 1237,
                                                "fullEnd": 1239,
                                                "start": 1237,
                                                "end": 1238,
                                                "fullWidth": 2,
                                                "width": 1,
                                                "text": "+",
                                                "value": "+",
                                                "valueText": "+",
                                                "hasTrailingTrivia": true,
                                                "trailingTrivia": [
                                                    {
                                                        "kind": "WhitespaceTrivia",
                                                        "text": " "
                                                    }
                                                ]
                                            },
                                            "right": {
                                                "kind": "MemberAccessExpression",
                                                "fullStart": 1239,
                                                "fullEnd": 1255,
                                                "start": 1239,
                                                "end": 1255,
                                                "fullWidth": 16,
                                                "width": 16,
                                                "expression": {
                                                    "kind": "IdentifierName",
                                                    "fullStart": 1239,
                                                    "fullEnd": 1249,
                                                    "start": 1239,
                                                    "end": 1249,
                                                    "fullWidth": 10,
                                                    "width": 10,
                                                    "text": "__executed",
                                                    "value": "__executed",
                                                    "valueText": "__executed"
                                                },
                                                "dotToken": {
                                                    "kind": "DotToken",
                                                    "fullStart": 1249,
                                                    "fullEnd": 1250,
                                                    "start": 1249,
                                                    "end": 1250,
                                                    "fullWidth": 1,
                                                    "width": 1,
                                                    "text": ".",
                                                    "value": ".",
                                                    "valueText": "."
                                                },
                                                "name": {
                                                    "kind": "IdentifierName",
                                                    "fullStart": 1250,
                                                    "fullEnd": 1255,
                                                    "start": 1250,
                                                    "end": 1255,
                                                    "fullWidth": 5,
                                                    "width": 5,
                                                    "text": "input",
                                                    "value": "input",
                                                    "valueText": "input"
                                                }
                                            }
                                        }
                                    ],
                                    "closeParenToken": {
                                        "kind": "CloseParenToken",
                                        "fullStart": 1255,
                                        "fullEnd": 1256,
                                        "start": 1255,
                                        "end": 1256,
                                        "fullWidth": 1,
                                        "width": 1,
                                        "text": ")",
                                        "value": ")",
                                        "valueText": ")"
                                    }
                                }
                            },
                            "semicolonToken": {
                                "kind": "SemicolonToken",
                                "fullStart": 1256,
                                "fullEnd": 1258,
                                "start": 1256,
                                "end": 1257,
                                "fullWidth": 2,
                                "width": 1,
                                "text": ";",
                                "value": ";",
                                "valueText": ";",
                                "hasTrailingTrivia": true,
                                "hasTrailingNewLine": true,
                                "trailingTrivia": [
                                    {
                                        "kind": "NewLineTrivia",
                                        "text": "\n"
                                    }
                                ]
                            }
                        }
                    ],
                    "closeBraceToken": {
                        "kind": "CloseBraceToken",
                        "fullStart": 1258,
                        "fullEnd": 1260,
                        "start": 1258,
                        "end": 1259,
                        "fullWidth": 2,
                        "width": 1,
                        "text": "}",
                        "value": "}",
                        "valueText": "}",
                        "hasTrailingTrivia": true,
                        "hasTrailingNewLine": true,
                        "trailingTrivia": [
                            {
                                "kind": "NewLineTrivia",
                                "text": "\n"
                            }
                        ]
                    }
                }
            },
            {
                "kind": "ForStatement",
                "fullStart": 1260,
                "fullEnd": 1554,
                "start": 1271,
                "end": 1553,
                "fullWidth": 294,
                "width": 282,
                "forKeyword": {
                    "kind": "ForKeyword",
                    "fullStart": 1260,
                    "fullEnd": 1274,
                    "start": 1271,
                    "end": 1274,
                    "fullWidth": 14,
                    "width": 3,
                    "text": "for",
                    "value": "for",
                    "valueText": "for",
                    "hasLeadingTrivia": true,
                    "hasLeadingComment": true,
                    "hasLeadingNewLine": true,
                    "leadingTrivia": [
                        {
                            "kind": "NewLineTrivia",
                            "text": "\n"
                        },
                        {
                            "kind": "SingleLineCommentTrivia",
                            "text": "//CHECK#4"
                        },
                        {
                            "kind": "NewLineTrivia",
                            "text": "\n"
                        }
                    ]
                },
                "openParenToken": {
                    "kind": "OpenParenToken",
                    "fullStart": 1274,
                    "fullEnd": 1275,
                    "start": 1274,
                    "end": 1275,
                    "fullWidth": 1,
                    "width": 1,
                    "text": "(",
                    "value": "(",
                    "valueText": "("
                },
                "variableDeclaration": {
                    "kind": "VariableDeclaration",
                    "fullStart": 1275,
                    "fullEnd": 1286,
                    "start": 1275,
                    "end": 1286,
                    "fullWidth": 11,
                    "width": 11,
                    "varKeyword": {
                        "kind": "VarKeyword",
                        "fullStart": 1275,
                        "fullEnd": 1279,
                        "start": 1275,
                        "end": 1278,
                        "fullWidth": 4,
                        "width": 3,
                        "text": "var",
                        "value": "var",
                        "valueText": "var",
                        "hasTrailingTrivia": true,
                        "trailingTrivia": [
                            {
                                "kind": "WhitespaceTrivia",
                                "text": " "
                            }
                        ]
                    },
                    "variableDeclarators": [
                        {
                            "kind": "VariableDeclarator",
                            "fullStart": 1279,
                            "fullEnd": 1286,
                            "start": 1279,
                            "end": 1286,
                            "fullWidth": 7,
<<<<<<< HEAD
                            "width": 7,
                            "identifier": {
=======
                            "propertyName": {
>>>>>>> 85e84683
                                "kind": "IdentifierName",
                                "fullStart": 1279,
                                "fullEnd": 1284,
                                "start": 1279,
                                "end": 1284,
                                "fullWidth": 5,
                                "width": 5,
                                "text": "index",
                                "value": "index",
                                "valueText": "index"
                            },
                            "equalsValueClause": {
                                "kind": "EqualsValueClause",
                                "fullStart": 1284,
                                "fullEnd": 1286,
                                "start": 1284,
                                "end": 1286,
                                "fullWidth": 2,
                                "width": 2,
                                "equalsToken": {
                                    "kind": "EqualsToken",
                                    "fullStart": 1284,
                                    "fullEnd": 1285,
                                    "start": 1284,
                                    "end": 1285,
                                    "fullWidth": 1,
                                    "width": 1,
                                    "text": "=",
                                    "value": "=",
                                    "valueText": "="
                                },
                                "value": {
                                    "kind": "NumericLiteral",
                                    "fullStart": 1285,
                                    "fullEnd": 1286,
                                    "start": 1285,
                                    "end": 1286,
                                    "fullWidth": 1,
                                    "width": 1,
                                    "text": "0",
                                    "value": 0,
                                    "valueText": "0"
                                }
                            }
                        }
                    ]
                },
                "firstSemicolonToken": {
                    "kind": "SemicolonToken",
                    "fullStart": 1286,
                    "fullEnd": 1288,
                    "start": 1286,
                    "end": 1287,
                    "fullWidth": 2,
                    "width": 1,
                    "text": ";",
                    "value": ";",
                    "valueText": ";",
                    "hasTrailingTrivia": true,
                    "trailingTrivia": [
                        {
                            "kind": "WhitespaceTrivia",
                            "text": " "
                        }
                    ]
                },
                "condition": {
                    "kind": "LessThanExpression",
                    "fullStart": 1288,
                    "fullEnd": 1311,
                    "start": 1288,
                    "end": 1311,
                    "fullWidth": 23,
                    "width": 23,
                    "left": {
                        "kind": "IdentifierName",
                        "fullStart": 1288,
                        "fullEnd": 1293,
                        "start": 1288,
                        "end": 1293,
                        "fullWidth": 5,
                        "width": 5,
                        "text": "index",
                        "value": "index",
                        "valueText": "index"
                    },
                    "operatorToken": {
                        "kind": "LessThanToken",
                        "fullStart": 1293,
                        "fullEnd": 1294,
                        "start": 1293,
                        "end": 1294,
                        "fullWidth": 1,
                        "width": 1,
                        "text": "<",
                        "value": "<",
                        "valueText": "<"
                    },
                    "right": {
                        "kind": "MemberAccessExpression",
                        "fullStart": 1294,
                        "fullEnd": 1311,
                        "start": 1294,
                        "end": 1311,
                        "fullWidth": 17,
                        "width": 17,
                        "expression": {
                            "kind": "IdentifierName",
                            "fullStart": 1294,
                            "fullEnd": 1304,
                            "start": 1294,
                            "end": 1304,
                            "fullWidth": 10,
                            "width": 10,
                            "text": "__expected",
                            "value": "__expected",
                            "valueText": "__expected"
                        },
                        "dotToken": {
                            "kind": "DotToken",
                            "fullStart": 1304,
                            "fullEnd": 1305,
                            "start": 1304,
                            "end": 1305,
                            "fullWidth": 1,
                            "width": 1,
                            "text": ".",
                            "value": ".",
                            "valueText": "."
                        },
                        "name": {
                            "kind": "IdentifierName",
                            "fullStart": 1305,
                            "fullEnd": 1311,
                            "start": 1305,
                            "end": 1311,
                            "fullWidth": 6,
                            "width": 6,
                            "text": "length",
                            "value": "length",
                            "valueText": "length"
                        }
                    }
                },
                "secondSemicolonToken": {
                    "kind": "SemicolonToken",
                    "fullStart": 1311,
                    "fullEnd": 1313,
                    "start": 1311,
                    "end": 1312,
                    "fullWidth": 2,
                    "width": 1,
                    "text": ";",
                    "value": ";",
                    "valueText": ";",
                    "hasTrailingTrivia": true,
                    "trailingTrivia": [
                        {
                            "kind": "WhitespaceTrivia",
                            "text": " "
                        }
                    ]
                },
                "incrementor": {
                    "kind": "PostIncrementExpression",
                    "fullStart": 1313,
                    "fullEnd": 1320,
                    "start": 1313,
                    "end": 1320,
                    "fullWidth": 7,
                    "width": 7,
                    "operand": {
                        "kind": "IdentifierName",
                        "fullStart": 1313,
                        "fullEnd": 1318,
                        "start": 1313,
                        "end": 1318,
                        "fullWidth": 5,
                        "width": 5,
                        "text": "index",
                        "value": "index",
                        "valueText": "index"
                    },
                    "operatorToken": {
                        "kind": "PlusPlusToken",
                        "fullStart": 1318,
                        "fullEnd": 1320,
                        "start": 1318,
                        "end": 1320,
                        "fullWidth": 2,
                        "width": 2,
                        "text": "++",
                        "value": "++",
                        "valueText": "++"
                    }
                },
                "closeParenToken": {
                    "kind": "CloseParenToken",
                    "fullStart": 1320,
                    "fullEnd": 1322,
                    "start": 1320,
                    "end": 1321,
                    "fullWidth": 2,
                    "width": 1,
                    "text": ")",
                    "value": ")",
                    "valueText": ")",
                    "hasTrailingTrivia": true,
                    "trailingTrivia": [
                        {
                            "kind": "WhitespaceTrivia",
                            "text": " "
                        }
                    ]
                },
                "statement": {
                    "kind": "Block",
                    "fullStart": 1322,
                    "fullEnd": 1554,
                    "start": 1322,
                    "end": 1553,
                    "fullWidth": 232,
                    "width": 231,
                    "openBraceToken": {
                        "kind": "OpenBraceToken",
                        "fullStart": 1322,
                        "fullEnd": 1324,
                        "start": 1322,
                        "end": 1323,
                        "fullWidth": 2,
                        "width": 1,
                        "text": "{",
                        "value": "{",
                        "valueText": "{",
                        "hasTrailingTrivia": true,
                        "hasTrailingNewLine": true,
                        "trailingTrivia": [
                            {
                                "kind": "NewLineTrivia",
                                "text": "\n"
                            }
                        ]
                    },
                    "statements": [
                        {
                            "kind": "IfStatement",
                            "fullStart": 1324,
                            "fullEnd": 1552,
                            "start": 1325,
                            "end": 1551,
                            "fullWidth": 228,
                            "width": 226,
                            "ifKeyword": {
                                "kind": "IfKeyword",
                                "fullStart": 1324,
                                "fullEnd": 1328,
                                "start": 1325,
                                "end": 1327,
                                "fullWidth": 4,
                                "width": 2,
                                "text": "if",
                                "value": "if",
                                "valueText": "if",
                                "hasLeadingTrivia": true,
                                "hasTrailingTrivia": true,
                                "leadingTrivia": [
                                    {
                                        "kind": "WhitespaceTrivia",
                                        "text": "\t"
                                    }
                                ],
                                "trailingTrivia": [
                                    {
                                        "kind": "WhitespaceTrivia",
                                        "text": " "
                                    }
                                ]
                            },
                            "openParenToken": {
                                "kind": "OpenParenToken",
                                "fullStart": 1328,
                                "fullEnd": 1329,
                                "start": 1328,
                                "end": 1329,
                                "fullWidth": 1,
                                "width": 1,
                                "text": "(",
                                "value": "(",
                                "valueText": "("
                            },
                            "condition": {
                                "kind": "NotEqualsExpression",
                                "fullStart": 1329,
                                "fullEnd": 1368,
                                "start": 1329,
                                "end": 1368,
                                "fullWidth": 39,
                                "width": 39,
                                "left": {
                                    "kind": "ElementAccessExpression",
                                    "fullStart": 1329,
                                    "fullEnd": 1347,
                                    "start": 1329,
                                    "end": 1346,
                                    "fullWidth": 18,
                                    "width": 17,
                                    "expression": {
                                        "kind": "IdentifierName",
                                        "fullStart": 1329,
                                        "fullEnd": 1339,
                                        "start": 1329,
                                        "end": 1339,
                                        "fullWidth": 10,
                                        "width": 10,
                                        "text": "__executed",
                                        "value": "__executed",
                                        "valueText": "__executed"
                                    },
                                    "openBracketToken": {
                                        "kind": "OpenBracketToken",
                                        "fullStart": 1339,
                                        "fullEnd": 1340,
                                        "start": 1339,
                                        "end": 1340,
                                        "fullWidth": 1,
                                        "width": 1,
                                        "text": "[",
                                        "value": "[",
                                        "valueText": "["
                                    },
                                    "argumentExpression": {
                                        "kind": "IdentifierName",
                                        "fullStart": 1340,
                                        "fullEnd": 1345,
                                        "start": 1340,
                                        "end": 1345,
                                        "fullWidth": 5,
                                        "width": 5,
                                        "text": "index",
                                        "value": "index",
                                        "valueText": "index"
                                    },
                                    "closeBracketToken": {
                                        "kind": "CloseBracketToken",
                                        "fullStart": 1345,
                                        "fullEnd": 1347,
                                        "start": 1345,
                                        "end": 1346,
                                        "fullWidth": 2,
                                        "width": 1,
                                        "text": "]",
                                        "value": "]",
                                        "valueText": "]",
                                        "hasTrailingTrivia": true,
                                        "trailingTrivia": [
                                            {
                                                "kind": "WhitespaceTrivia",
                                                "text": " "
                                            }
                                        ]
                                    }
                                },
                                "operatorToken": {
                                    "kind": "ExclamationEqualsEqualsToken",
                                    "fullStart": 1347,
                                    "fullEnd": 1351,
                                    "start": 1347,
                                    "end": 1350,
                                    "fullWidth": 4,
                                    "width": 3,
                                    "text": "!==",
                                    "value": "!==",
                                    "valueText": "!==",
                                    "hasTrailingTrivia": true,
                                    "trailingTrivia": [
                                        {
                                            "kind": "WhitespaceTrivia",
                                            "text": " "
                                        }
                                    ]
                                },
                                "right": {
                                    "kind": "ElementAccessExpression",
                                    "fullStart": 1351,
                                    "fullEnd": 1368,
                                    "start": 1351,
                                    "end": 1368,
                                    "fullWidth": 17,
                                    "width": 17,
                                    "expression": {
                                        "kind": "IdentifierName",
                                        "fullStart": 1351,
                                        "fullEnd": 1361,
                                        "start": 1351,
                                        "end": 1361,
                                        "fullWidth": 10,
                                        "width": 10,
                                        "text": "__expected",
                                        "value": "__expected",
                                        "valueText": "__expected"
                                    },
                                    "openBracketToken": {
                                        "kind": "OpenBracketToken",
                                        "fullStart": 1361,
                                        "fullEnd": 1362,
                                        "start": 1361,
                                        "end": 1362,
                                        "fullWidth": 1,
                                        "width": 1,
                                        "text": "[",
                                        "value": "[",
                                        "valueText": "["
                                    },
                                    "argumentExpression": {
                                        "kind": "IdentifierName",
                                        "fullStart": 1362,
                                        "fullEnd": 1367,
                                        "start": 1362,
                                        "end": 1367,
                                        "fullWidth": 5,
                                        "width": 5,
                                        "text": "index",
                                        "value": "index",
                                        "valueText": "index"
                                    },
                                    "closeBracketToken": {
                                        "kind": "CloseBracketToken",
                                        "fullStart": 1367,
                                        "fullEnd": 1368,
                                        "start": 1367,
                                        "end": 1368,
                                        "fullWidth": 1,
                                        "width": 1,
                                        "text": "]",
                                        "value": "]",
                                        "valueText": "]"
                                    }
                                }
                            },
                            "closeParenToken": {
                                "kind": "CloseParenToken",
                                "fullStart": 1368,
                                "fullEnd": 1370,
                                "start": 1368,
                                "end": 1369,
                                "fullWidth": 2,
                                "width": 1,
                                "text": ")",
                                "value": ")",
                                "valueText": ")",
                                "hasTrailingTrivia": true,
                                "trailingTrivia": [
                                    {
                                        "kind": "WhitespaceTrivia",
                                        "text": " "
                                    }
                                ]
                            },
                            "statement": {
                                "kind": "Block",
                                "fullStart": 1370,
                                "fullEnd": 1552,
                                "start": 1370,
                                "end": 1551,
                                "fullWidth": 182,
                                "width": 181,
                                "openBraceToken": {
                                    "kind": "OpenBraceToken",
                                    "fullStart": 1370,
                                    "fullEnd": 1372,
                                    "start": 1370,
                                    "end": 1371,
                                    "fullWidth": 2,
                                    "width": 1,
                                    "text": "{",
                                    "value": "{",
                                    "valueText": "{",
                                    "hasTrailingTrivia": true,
                                    "hasTrailingNewLine": true,
                                    "trailingTrivia": [
                                        {
                                            "kind": "NewLineTrivia",
                                            "text": "\n"
                                        }
                                    ]
                                },
                                "statements": [
                                    {
                                        "kind": "ExpressionStatement",
                                        "fullStart": 1372,
                                        "fullEnd": 1549,
                                        "start": 1374,
                                        "end": 1548,
                                        "fullWidth": 177,
                                        "width": 174,
                                        "expression": {
                                            "kind": "InvocationExpression",
                                            "fullStart": 1372,
                                            "fullEnd": 1547,
                                            "start": 1374,
                                            "end": 1547,
                                            "fullWidth": 175,
                                            "width": 173,
                                            "expression": {
                                                "kind": "IdentifierName",
                                                "fullStart": 1372,
                                                "fullEnd": 1380,
                                                "start": 1374,
                                                "end": 1380,
                                                "fullWidth": 8,
                                                "width": 6,
                                                "text": "$ERROR",
                                                "value": "$ERROR",
                                                "valueText": "$ERROR",
                                                "hasLeadingTrivia": true,
                                                "leadingTrivia": [
                                                    {
                                                        "kind": "WhitespaceTrivia",
                                                        "text": "\t\t"
                                                    }
                                                ]
                                            },
                                            "argumentList": {
                                                "kind": "ArgumentList",
                                                "fullStart": 1380,
                                                "fullEnd": 1547,
                                                "start": 1380,
                                                "end": 1547,
                                                "fullWidth": 167,
                                                "width": 167,
                                                "openParenToken": {
                                                    "kind": "OpenParenToken",
                                                    "fullStart": 1380,
                                                    "fullEnd": 1381,
                                                    "start": 1380,
                                                    "end": 1381,
                                                    "fullWidth": 1,
                                                    "width": 1,
                                                    "text": "(",
                                                    "value": "(",
                                                    "valueText": "("
                                                },
                                                "arguments": [
                                                    {
                                                        "kind": "AddExpression",
                                                        "fullStart": 1381,
                                                        "fullEnd": 1546,
                                                        "start": 1381,
                                                        "end": 1546,
                                                        "fullWidth": 165,
                                                        "width": 165,
                                                        "left": {
                                                            "kind": "AddExpression",
                                                            "fullStart": 1381,
                                                            "fullEnd": 1527,
                                                            "start": 1381,
                                                            "end": 1526,
                                                            "fullWidth": 146,
                                                            "width": 145,
                                                            "left": {
                                                                "kind": "AddExpression",
                                                                "fullStart": 1381,
                                                                "fullEnd": 1512,
                                                                "start": 1381,
                                                                "end": 1511,
                                                                "fullWidth": 131,
                                                                "width": 130,
                                                                "left": {
                                                                    "kind": "AddExpression",
                                                                    "fullStart": 1381,
                                                                    "fullEnd": 1492,
                                                                    "start": 1381,
                                                                    "end": 1491,
                                                                    "fullWidth": 111,
                                                                    "width": 110,
                                                                    "left": {
                                                                        "kind": "AddExpression",
                                                                        "fullStart": 1381,
                                                                        "fullEnd": 1481,
                                                                        "start": 1381,
                                                                        "end": 1480,
                                                                        "fullWidth": 100,
                                                                        "width": 99,
                                                                        "left": {
                                                                            "kind": "StringLiteral",
                                                                            "fullStart": 1381,
                                                                            "fullEnd": 1473,
                                                                            "start": 1381,
                                                                            "end": 1472,
                                                                            "fullWidth": 92,
                                                                            "width": 91,
                                                                            "text": "'#4: __re = /(?:ab|cd)\\\\d?/g; __executed = __re.exec(\"aacd2233ab12nm444ab42\"); __executed['",
                                                                            "value": "#4: __re = /(?:ab|cd)\\d?/g; __executed = __re.exec(\"aacd2233ab12nm444ab42\"); __executed[",
                                                                            "valueText": "#4: __re = /(?:ab|cd)\\d?/g; __executed = __re.exec(\"aacd2233ab12nm444ab42\"); __executed[",
                                                                            "hasTrailingTrivia": true,
                                                                            "trailingTrivia": [
                                                                                {
                                                                                    "kind": "WhitespaceTrivia",
                                                                                    "text": " "
                                                                                }
                                                                            ]
                                                                        },
                                                                        "operatorToken": {
                                                                            "kind": "PlusToken",
                                                                            "fullStart": 1473,
                                                                            "fullEnd": 1475,
                                                                            "start": 1473,
                                                                            "end": 1474,
                                                                            "fullWidth": 2,
                                                                            "width": 1,
                                                                            "text": "+",
                                                                            "value": "+",
                                                                            "valueText": "+",
                                                                            "hasTrailingTrivia": true,
                                                                            "trailingTrivia": [
                                                                                {
                                                                                    "kind": "WhitespaceTrivia",
                                                                                    "text": " "
                                                                                }
                                                                            ]
                                                                        },
                                                                        "right": {
                                                                            "kind": "IdentifierName",
                                                                            "fullStart": 1475,
                                                                            "fullEnd": 1481,
                                                                            "start": 1475,
                                                                            "end": 1480,
                                                                            "fullWidth": 6,
                                                                            "width": 5,
                                                                            "text": "index",
                                                                            "value": "index",
                                                                            "valueText": "index",
                                                                            "hasTrailingTrivia": true,
                                                                            "trailingTrivia": [
                                                                                {
                                                                                    "kind": "WhitespaceTrivia",
                                                                                    "text": " "
                                                                                }
                                                                            ]
                                                                        }
                                                                    },
                                                                    "operatorToken": {
                                                                        "kind": "PlusToken",
                                                                        "fullStart": 1481,
                                                                        "fullEnd": 1483,
                                                                        "start": 1481,
                                                                        "end": 1482,
                                                                        "fullWidth": 2,
                                                                        "width": 1,
                                                                        "text": "+",
                                                                        "value": "+",
                                                                        "valueText": "+",
                                                                        "hasTrailingTrivia": true,
                                                                        "trailingTrivia": [
                                                                            {
                                                                                "kind": "WhitespaceTrivia",
                                                                                "text": " "
                                                                            }
                                                                        ]
                                                                    },
                                                                    "right": {
                                                                        "kind": "StringLiteral",
                                                                        "fullStart": 1483,
                                                                        "fullEnd": 1492,
                                                                        "start": 1483,
                                                                        "end": 1491,
                                                                        "fullWidth": 9,
                                                                        "width": 8,
                                                                        "text": "'] === '",
                                                                        "value": "] === ",
                                                                        "valueText": "] === ",
                                                                        "hasTrailingTrivia": true,
                                                                        "trailingTrivia": [
                                                                            {
                                                                                "kind": "WhitespaceTrivia",
                                                                                "text": " "
                                                                            }
                                                                        ]
                                                                    }
                                                                },
                                                                "operatorToken": {
                                                                    "kind": "PlusToken",
                                                                    "fullStart": 1492,
                                                                    "fullEnd": 1494,
                                                                    "start": 1492,
                                                                    "end": 1493,
                                                                    "fullWidth": 2,
                                                                    "width": 1,
                                                                    "text": "+",
                                                                    "value": "+",
                                                                    "valueText": "+",
                                                                    "hasTrailingTrivia": true,
                                                                    "trailingTrivia": [
                                                                        {
                                                                            "kind": "WhitespaceTrivia",
                                                                            "text": " "
                                                                        }
                                                                    ]
                                                                },
                                                                "right": {
                                                                    "kind": "ElementAccessExpression",
                                                                    "fullStart": 1494,
                                                                    "fullEnd": 1512,
                                                                    "start": 1494,
                                                                    "end": 1511,
                                                                    "fullWidth": 18,
                                                                    "width": 17,
                                                                    "expression": {
                                                                        "kind": "IdentifierName",
                                                                        "fullStart": 1494,
                                                                        "fullEnd": 1504,
                                                                        "start": 1494,
                                                                        "end": 1504,
                                                                        "fullWidth": 10,
                                                                        "width": 10,
                                                                        "text": "__expected",
                                                                        "value": "__expected",
                                                                        "valueText": "__expected"
                                                                    },
                                                                    "openBracketToken": {
                                                                        "kind": "OpenBracketToken",
                                                                        "fullStart": 1504,
                                                                        "fullEnd": 1505,
                                                                        "start": 1504,
                                                                        "end": 1505,
                                                                        "fullWidth": 1,
                                                                        "width": 1,
                                                                        "text": "[",
                                                                        "value": "[",
                                                                        "valueText": "["
                                                                    },
                                                                    "argumentExpression": {
                                                                        "kind": "IdentifierName",
                                                                        "fullStart": 1505,
                                                                        "fullEnd": 1510,
                                                                        "start": 1505,
                                                                        "end": 1510,
                                                                        "fullWidth": 5,
                                                                        "width": 5,
                                                                        "text": "index",
                                                                        "value": "index",
                                                                        "valueText": "index"
                                                                    },
                                                                    "closeBracketToken": {
                                                                        "kind": "CloseBracketToken",
                                                                        "fullStart": 1510,
                                                                        "fullEnd": 1512,
                                                                        "start": 1510,
                                                                        "end": 1511,
                                                                        "fullWidth": 2,
                                                                        "width": 1,
                                                                        "text": "]",
                                                                        "value": "]",
                                                                        "valueText": "]",
                                                                        "hasTrailingTrivia": true,
                                                                        "trailingTrivia": [
                                                                            {
                                                                                "kind": "WhitespaceTrivia",
                                                                                "text": " "
                                                                            }
                                                                        ]
                                                                    }
                                                                }
                                                            },
                                                            "operatorToken": {
                                                                "kind": "PlusToken",
                                                                "fullStart": 1512,
                                                                "fullEnd": 1514,
                                                                "start": 1512,
                                                                "end": 1513,
                                                                "fullWidth": 2,
                                                                "width": 1,
                                                                "text": "+",
                                                                "value": "+",
                                                                "valueText": "+",
                                                                "hasTrailingTrivia": true,
                                                                "trailingTrivia": [
                                                                    {
                                                                        "kind": "WhitespaceTrivia",
                                                                        "text": " "
                                                                    }
                                                                ]
                                                            },
                                                            "right": {
                                                                "kind": "StringLiteral",
                                                                "fullStart": 1514,
                                                                "fullEnd": 1527,
                                                                "start": 1514,
                                                                "end": 1526,
                                                                "fullWidth": 13,
                                                                "width": 12,
                                                                "text": "'. Actual: '",
                                                                "value": ". Actual: ",
                                                                "valueText": ". Actual: ",
                                                                "hasTrailingTrivia": true,
                                                                "trailingTrivia": [
                                                                    {
                                                                        "kind": "WhitespaceTrivia",
                                                                        "text": " "
                                                                    }
                                                                ]
                                                            }
                                                        },
                                                        "operatorToken": {
                                                            "kind": "PlusToken",
                                                            "fullStart": 1527,
                                                            "fullEnd": 1529,
                                                            "start": 1527,
                                                            "end": 1528,
                                                            "fullWidth": 2,
                                                            "width": 1,
                                                            "text": "+",
                                                            "value": "+",
                                                            "valueText": "+",
                                                            "hasTrailingTrivia": true,
                                                            "trailingTrivia": [
                                                                {
                                                                    "kind": "WhitespaceTrivia",
                                                                    "text": " "
                                                                }
                                                            ]
                                                        },
                                                        "right": {
                                                            "kind": "ElementAccessExpression",
                                                            "fullStart": 1529,
                                                            "fullEnd": 1546,
                                                            "start": 1529,
                                                            "end": 1546,
                                                            "fullWidth": 17,
                                                            "width": 17,
                                                            "expression": {
                                                                "kind": "IdentifierName",
                                                                "fullStart": 1529,
                                                                "fullEnd": 1539,
                                                                "start": 1529,
                                                                "end": 1539,
                                                                "fullWidth": 10,
                                                                "width": 10,
                                                                "text": "__executed",
                                                                "value": "__executed",
                                                                "valueText": "__executed"
                                                            },
                                                            "openBracketToken": {
                                                                "kind": "OpenBracketToken",
                                                                "fullStart": 1539,
                                                                "fullEnd": 1540,
                                                                "start": 1539,
                                                                "end": 1540,
                                                                "fullWidth": 1,
                                                                "width": 1,
                                                                "text": "[",
                                                                "value": "[",
                                                                "valueText": "["
                                                            },
                                                            "argumentExpression": {
                                                                "kind": "IdentifierName",
                                                                "fullStart": 1540,
                                                                "fullEnd": 1545,
                                                                "start": 1540,
                                                                "end": 1545,
                                                                "fullWidth": 5,
                                                                "width": 5,
                                                                "text": "index",
                                                                "value": "index",
                                                                "valueText": "index"
                                                            },
                                                            "closeBracketToken": {
                                                                "kind": "CloseBracketToken",
                                                                "fullStart": 1545,
                                                                "fullEnd": 1546,
                                                                "start": 1545,
                                                                "end": 1546,
                                                                "fullWidth": 1,
                                                                "width": 1,
                                                                "text": "]",
                                                                "value": "]",
                                                                "valueText": "]"
                                                            }
                                                        }
                                                    }
                                                ],
                                                "closeParenToken": {
                                                    "kind": "CloseParenToken",
                                                    "fullStart": 1546,
                                                    "fullEnd": 1547,
                                                    "start": 1546,
                                                    "end": 1547,
                                                    "fullWidth": 1,
                                                    "width": 1,
                                                    "text": ")",
                                                    "value": ")",
                                                    "valueText": ")"
                                                }
                                            }
                                        },
                                        "semicolonToken": {
                                            "kind": "SemicolonToken",
                                            "fullStart": 1547,
                                            "fullEnd": 1549,
                                            "start": 1547,
                                            "end": 1548,
                                            "fullWidth": 2,
                                            "width": 1,
                                            "text": ";",
                                            "value": ";",
                                            "valueText": ";",
                                            "hasTrailingTrivia": true,
                                            "hasTrailingNewLine": true,
                                            "trailingTrivia": [
                                                {
                                                    "kind": "NewLineTrivia",
                                                    "text": "\n"
                                                }
                                            ]
                                        }
                                    }
                                ],
                                "closeBraceToken": {
                                    "kind": "CloseBraceToken",
                                    "fullStart": 1549,
                                    "fullEnd": 1552,
                                    "start": 1550,
                                    "end": 1551,
                                    "fullWidth": 3,
                                    "width": 1,
                                    "text": "}",
                                    "value": "}",
                                    "valueText": "}",
                                    "hasLeadingTrivia": true,
                                    "hasTrailingTrivia": true,
                                    "hasTrailingNewLine": true,
                                    "leadingTrivia": [
                                        {
                                            "kind": "WhitespaceTrivia",
                                            "text": "\t"
                                        }
                                    ],
                                    "trailingTrivia": [
                                        {
                                            "kind": "NewLineTrivia",
                                            "text": "\n"
                                        }
                                    ]
                                }
                            }
                        }
                    ],
                    "closeBraceToken": {
                        "kind": "CloseBraceToken",
                        "fullStart": 1552,
                        "fullEnd": 1554,
                        "start": 1552,
                        "end": 1553,
                        "fullWidth": 2,
                        "width": 1,
                        "text": "}",
                        "value": "}",
                        "valueText": "}",
                        "hasTrailingTrivia": true,
                        "hasTrailingNewLine": true,
                        "trailingTrivia": [
                            {
                                "kind": "NewLineTrivia",
                                "text": "\n"
                            }
                        ]
                    }
                }
            },
            {
                "kind": "ExpressionStatement",
                "fullStart": 1554,
                "fullEnd": 1576,
                "start": 1555,
                "end": 1575,
                "fullWidth": 22,
                "width": 20,
                "expression": {
                    "kind": "AssignmentExpression",
                    "fullStart": 1554,
                    "fullEnd": 1574,
                    "start": 1555,
                    "end": 1574,
                    "fullWidth": 20,
                    "width": 19,
                    "left": {
                        "kind": "MemberAccessExpression",
                        "fullStart": 1554,
                        "fullEnd": 1570,
                        "start": 1555,
                        "end": 1569,
                        "fullWidth": 16,
                        "width": 14,
                        "expression": {
                            "kind": "IdentifierName",
                            "fullStart": 1554,
                            "fullEnd": 1559,
                            "start": 1555,
                            "end": 1559,
                            "fullWidth": 5,
                            "width": 4,
                            "text": "__re",
                            "value": "__re",
                            "valueText": "__re",
                            "hasLeadingTrivia": true,
                            "hasLeadingNewLine": true,
                            "leadingTrivia": [
                                {
                                    "kind": "NewLineTrivia",
                                    "text": "\n"
                                }
                            ]
                        },
                        "dotToken": {
                            "kind": "DotToken",
                            "fullStart": 1559,
                            "fullEnd": 1560,
                            "start": 1559,
                            "end": 1560,
                            "fullWidth": 1,
                            "width": 1,
                            "text": ".",
                            "value": ".",
                            "valueText": "."
                        },
                        "name": {
                            "kind": "IdentifierName",
                            "fullStart": 1560,
                            "fullEnd": 1570,
                            "start": 1560,
                            "end": 1569,
                            "fullWidth": 10,
                            "width": 9,
                            "text": "lastIndex",
                            "value": "lastIndex",
                            "valueText": "lastIndex",
                            "hasTrailingTrivia": true,
                            "trailingTrivia": [
                                {
                                    "kind": "WhitespaceTrivia",
                                    "text": " "
                                }
                            ]
                        }
                    },
                    "operatorToken": {
                        "kind": "EqualsToken",
                        "fullStart": 1570,
                        "fullEnd": 1572,
                        "start": 1570,
                        "end": 1571,
                        "fullWidth": 2,
                        "width": 1,
                        "text": "=",
                        "value": "=",
                        "valueText": "=",
                        "hasTrailingTrivia": true,
                        "trailingTrivia": [
                            {
                                "kind": "WhitespaceTrivia",
                                "text": " "
                            }
                        ]
                    },
                    "right": {
                        "kind": "NumericLiteral",
                        "fullStart": 1572,
                        "fullEnd": 1574,
                        "start": 1572,
                        "end": 1574,
                        "fullWidth": 2,
                        "width": 2,
                        "text": "12",
                        "value": 12,
                        "valueText": "12"
                    }
                },
                "semicolonToken": {
                    "kind": "SemicolonToken",
                    "fullStart": 1574,
                    "fullEnd": 1576,
                    "start": 1574,
                    "end": 1575,
                    "fullWidth": 2,
                    "width": 1,
                    "text": ";",
                    "value": ";",
                    "valueText": ";",
                    "hasTrailingTrivia": true,
                    "hasTrailingNewLine": true,
                    "trailingTrivia": [
                        {
                            "kind": "NewLineTrivia",
                            "text": "\n"
                        }
                    ]
                }
            },
            {
                "kind": "ExpressionStatement",
                "fullStart": 1576,
                "fullEnd": 1626,
                "start": 1577,
                "end": 1625,
                "fullWidth": 50,
                "width": 48,
                "expression": {
                    "kind": "AssignmentExpression",
                    "fullStart": 1576,
                    "fullEnd": 1624,
                    "start": 1577,
                    "end": 1624,
                    "fullWidth": 48,
                    "width": 47,
                    "left": {
                        "kind": "IdentifierName",
                        "fullStart": 1576,
                        "fullEnd": 1588,
                        "start": 1577,
                        "end": 1587,
                        "fullWidth": 12,
                        "width": 10,
                        "text": "__executed",
                        "value": "__executed",
                        "valueText": "__executed",
                        "hasLeadingTrivia": true,
                        "hasLeadingNewLine": true,
                        "hasTrailingTrivia": true,
                        "leadingTrivia": [
                            {
                                "kind": "NewLineTrivia",
                                "text": "\n"
                            }
                        ],
                        "trailingTrivia": [
                            {
                                "kind": "WhitespaceTrivia",
                                "text": " "
                            }
                        ]
                    },
                    "operatorToken": {
                        "kind": "EqualsToken",
                        "fullStart": 1588,
                        "fullEnd": 1590,
                        "start": 1588,
                        "end": 1589,
                        "fullWidth": 2,
                        "width": 1,
                        "text": "=",
                        "value": "=",
                        "valueText": "=",
                        "hasTrailingTrivia": true,
                        "trailingTrivia": [
                            {
                                "kind": "WhitespaceTrivia",
                                "text": " "
                            }
                        ]
                    },
                    "right": {
                        "kind": "InvocationExpression",
                        "fullStart": 1590,
                        "fullEnd": 1624,
                        "start": 1590,
                        "end": 1624,
                        "fullWidth": 34,
                        "width": 34,
                        "expression": {
                            "kind": "MemberAccessExpression",
                            "fullStart": 1590,
                            "fullEnd": 1599,
                            "start": 1590,
                            "end": 1599,
                            "fullWidth": 9,
                            "width": 9,
                            "expression": {
                                "kind": "IdentifierName",
                                "fullStart": 1590,
                                "fullEnd": 1594,
                                "start": 1590,
                                "end": 1594,
                                "fullWidth": 4,
                                "width": 4,
                                "text": "__re",
                                "value": "__re",
                                "valueText": "__re"
                            },
                            "dotToken": {
                                "kind": "DotToken",
                                "fullStart": 1594,
                                "fullEnd": 1595,
                                "start": 1594,
                                "end": 1595,
                                "fullWidth": 1,
                                "width": 1,
                                "text": ".",
                                "value": ".",
                                "valueText": "."
                            },
                            "name": {
                                "kind": "IdentifierName",
                                "fullStart": 1595,
                                "fullEnd": 1599,
                                "start": 1595,
                                "end": 1599,
                                "fullWidth": 4,
                                "width": 4,
                                "text": "exec",
                                "value": "exec",
                                "valueText": "exec"
                            }
                        },
                        "argumentList": {
                            "kind": "ArgumentList",
                            "fullStart": 1599,
                            "fullEnd": 1624,
                            "start": 1599,
                            "end": 1624,
                            "fullWidth": 25,
                            "width": 25,
                            "openParenToken": {
                                "kind": "OpenParenToken",
                                "fullStart": 1599,
                                "fullEnd": 1600,
                                "start": 1599,
                                "end": 1600,
                                "fullWidth": 1,
                                "width": 1,
                                "text": "(",
                                "value": "(",
                                "valueText": "("
                            },
                            "arguments": [
                                {
                                    "kind": "StringLiteral",
                                    "fullStart": 1600,
                                    "fullEnd": 1623,
                                    "start": 1600,
                                    "end": 1623,
                                    "fullWidth": 23,
                                    "width": 23,
                                    "text": "\"aacd2233ab12nm444ab42\"",
                                    "value": "aacd2233ab12nm444ab42",
                                    "valueText": "aacd2233ab12nm444ab42"
                                }
                            ],
                            "closeParenToken": {
                                "kind": "CloseParenToken",
                                "fullStart": 1623,
                                "fullEnd": 1624,
                                "start": 1623,
                                "end": 1624,
                                "fullWidth": 1,
                                "width": 1,
                                "text": ")",
                                "value": ")",
                                "valueText": ")"
                            }
                        }
                    }
                },
                "semicolonToken": {
                    "kind": "SemicolonToken",
                    "fullStart": 1624,
                    "fullEnd": 1626,
                    "start": 1624,
                    "end": 1625,
                    "fullWidth": 2,
                    "width": 1,
                    "text": ";",
                    "value": ";",
                    "valueText": ";",
                    "hasTrailingTrivia": true,
                    "hasTrailingNewLine": true,
                    "trailingTrivia": [
                        {
                            "kind": "NewLineTrivia",
                            "text": "\n"
                        }
                    ]
                }
            },
            {
                "kind": "ExpressionStatement",
                "fullStart": 1626,
                "fullEnd": 1649,
                "start": 1627,
                "end": 1648,
                "fullWidth": 23,
                "width": 21,
                "expression": {
                    "kind": "AssignmentExpression",
                    "fullStart": 1626,
                    "fullEnd": 1647,
                    "start": 1627,
                    "end": 1647,
                    "fullWidth": 21,
                    "width": 20,
                    "left": {
                        "kind": "IdentifierName",
                        "fullStart": 1626,
                        "fullEnd": 1638,
                        "start": 1627,
                        "end": 1637,
                        "fullWidth": 12,
                        "width": 10,
                        "text": "__expected",
                        "value": "__expected",
                        "valueText": "__expected",
                        "hasLeadingTrivia": true,
                        "hasLeadingNewLine": true,
                        "hasTrailingTrivia": true,
                        "leadingTrivia": [
                            {
                                "kind": "NewLineTrivia",
                                "text": "\n"
                            }
                        ],
                        "trailingTrivia": [
                            {
                                "kind": "WhitespaceTrivia",
                                "text": " "
                            }
                        ]
                    },
                    "operatorToken": {
                        "kind": "EqualsToken",
                        "fullStart": 1638,
                        "fullEnd": 1640,
                        "start": 1638,
                        "end": 1639,
                        "fullWidth": 2,
                        "width": 1,
                        "text": "=",
                        "value": "=",
                        "valueText": "=",
                        "hasTrailingTrivia": true,
                        "trailingTrivia": [
                            {
                                "kind": "WhitespaceTrivia",
                                "text": " "
                            }
                        ]
                    },
                    "right": {
                        "kind": "ArrayLiteralExpression",
                        "fullStart": 1640,
                        "fullEnd": 1647,
                        "start": 1640,
                        "end": 1647,
                        "fullWidth": 7,
                        "width": 7,
                        "openBracketToken": {
                            "kind": "OpenBracketToken",
                            "fullStart": 1640,
                            "fullEnd": 1641,
                            "start": 1640,
                            "end": 1641,
                            "fullWidth": 1,
                            "width": 1,
                            "text": "[",
                            "value": "[",
                            "valueText": "["
                        },
                        "expressions": [
                            {
                                "kind": "StringLiteral",
                                "fullStart": 1641,
                                "fullEnd": 1646,
                                "start": 1641,
                                "end": 1646,
                                "fullWidth": 5,
                                "width": 5,
                                "text": "\"ab4\"",
                                "value": "ab4",
                                "valueText": "ab4"
                            }
                        ],
                        "closeBracketToken": {
                            "kind": "CloseBracketToken",
                            "fullStart": 1646,
                            "fullEnd": 1647,
                            "start": 1646,
                            "end": 1647,
                            "fullWidth": 1,
                            "width": 1,
                            "text": "]",
                            "value": "]",
                            "valueText": "]"
                        }
                    }
                },
                "semicolonToken": {
                    "kind": "SemicolonToken",
                    "fullStart": 1647,
                    "fullEnd": 1649,
                    "start": 1647,
                    "end": 1648,
                    "fullWidth": 2,
                    "width": 1,
                    "text": ";",
                    "value": ";",
                    "valueText": ";",
                    "hasTrailingTrivia": true,
                    "hasTrailingNewLine": true,
                    "trailingTrivia": [
                        {
                            "kind": "NewLineTrivia",
                            "text": "\n"
                        }
                    ]
                }
            },
            {
                "kind": "ExpressionStatement",
                "fullStart": 1649,
                "fullEnd": 1672,
                "start": 1649,
                "end": 1671,
                "fullWidth": 23,
                "width": 22,
                "expression": {
                    "kind": "AssignmentExpression",
                    "fullStart": 1649,
                    "fullEnd": 1670,
                    "start": 1649,
                    "end": 1670,
                    "fullWidth": 21,
                    "width": 21,
                    "left": {
                        "kind": "MemberAccessExpression",
                        "fullStart": 1649,
                        "fullEnd": 1666,
                        "start": 1649,
                        "end": 1665,
                        "fullWidth": 17,
                        "width": 16,
                        "expression": {
                            "kind": "IdentifierName",
                            "fullStart": 1649,
                            "fullEnd": 1659,
                            "start": 1649,
                            "end": 1659,
                            "fullWidth": 10,
                            "width": 10,
                            "text": "__expected",
                            "value": "__expected",
                            "valueText": "__expected"
                        },
                        "dotToken": {
                            "kind": "DotToken",
                            "fullStart": 1659,
                            "fullEnd": 1660,
                            "start": 1659,
                            "end": 1660,
                            "fullWidth": 1,
                            "width": 1,
                            "text": ".",
                            "value": ".",
                            "valueText": "."
                        },
                        "name": {
                            "kind": "IdentifierName",
                            "fullStart": 1660,
                            "fullEnd": 1666,
                            "start": 1660,
                            "end": 1665,
                            "fullWidth": 6,
                            "width": 5,
                            "text": "index",
                            "value": "index",
                            "valueText": "index",
                            "hasTrailingTrivia": true,
                            "trailingTrivia": [
                                {
                                    "kind": "WhitespaceTrivia",
                                    "text": " "
                                }
                            ]
                        }
                    },
                    "operatorToken": {
                        "kind": "EqualsToken",
                        "fullStart": 1666,
                        "fullEnd": 1668,
                        "start": 1666,
                        "end": 1667,
                        "fullWidth": 2,
                        "width": 1,
                        "text": "=",
                        "value": "=",
                        "valueText": "=",
                        "hasTrailingTrivia": true,
                        "trailingTrivia": [
                            {
                                "kind": "WhitespaceTrivia",
                                "text": " "
                            }
                        ]
                    },
                    "right": {
                        "kind": "NumericLiteral",
                        "fullStart": 1668,
                        "fullEnd": 1670,
                        "start": 1668,
                        "end": 1670,
                        "fullWidth": 2,
                        "width": 2,
                        "text": "17",
                        "value": 17,
                        "valueText": "17"
                    }
                },
                "semicolonToken": {
                    "kind": "SemicolonToken",
                    "fullStart": 1670,
                    "fullEnd": 1672,
                    "start": 1670,
                    "end": 1671,
                    "fullWidth": 2,
                    "width": 1,
                    "text": ";",
                    "value": ";",
                    "valueText": ";",
                    "hasTrailingTrivia": true,
                    "hasTrailingNewLine": true,
                    "trailingTrivia": [
                        {
                            "kind": "NewLineTrivia",
                            "text": "\n"
                        }
                    ]
                }
            },
            {
                "kind": "ExpressionStatement",
                "fullStart": 1672,
                "fullEnd": 1716,
                "start": 1672,
                "end": 1715,
                "fullWidth": 44,
                "width": 43,
                "expression": {
                    "kind": "AssignmentExpression",
                    "fullStart": 1672,
                    "fullEnd": 1714,
                    "start": 1672,
                    "end": 1714,
                    "fullWidth": 42,
                    "width": 42,
                    "left": {
                        "kind": "MemberAccessExpression",
                        "fullStart": 1672,
                        "fullEnd": 1689,
                        "start": 1672,
                        "end": 1688,
                        "fullWidth": 17,
                        "width": 16,
                        "expression": {
                            "kind": "IdentifierName",
                            "fullStart": 1672,
                            "fullEnd": 1682,
                            "start": 1672,
                            "end": 1682,
                            "fullWidth": 10,
                            "width": 10,
                            "text": "__expected",
                            "value": "__expected",
                            "valueText": "__expected"
                        },
                        "dotToken": {
                            "kind": "DotToken",
                            "fullStart": 1682,
                            "fullEnd": 1683,
                            "start": 1682,
                            "end": 1683,
                            "fullWidth": 1,
                            "width": 1,
                            "text": ".",
                            "value": ".",
                            "valueText": "."
                        },
                        "name": {
                            "kind": "IdentifierName",
                            "fullStart": 1683,
                            "fullEnd": 1689,
                            "start": 1683,
                            "end": 1688,
                            "fullWidth": 6,
                            "width": 5,
                            "text": "input",
                            "value": "input",
                            "valueText": "input",
                            "hasTrailingTrivia": true,
                            "trailingTrivia": [
                                {
                                    "kind": "WhitespaceTrivia",
                                    "text": " "
                                }
                            ]
                        }
                    },
                    "operatorToken": {
                        "kind": "EqualsToken",
                        "fullStart": 1689,
                        "fullEnd": 1691,
                        "start": 1689,
                        "end": 1690,
                        "fullWidth": 2,
                        "width": 1,
                        "text": "=",
                        "value": "=",
                        "valueText": "=",
                        "hasTrailingTrivia": true,
                        "trailingTrivia": [
                            {
                                "kind": "WhitespaceTrivia",
                                "text": " "
                            }
                        ]
                    },
                    "right": {
                        "kind": "StringLiteral",
                        "fullStart": 1691,
                        "fullEnd": 1714,
                        "start": 1691,
                        "end": 1714,
                        "fullWidth": 23,
                        "width": 23,
                        "text": "\"aacd2233ab12nm444ab42\"",
                        "value": "aacd2233ab12nm444ab42",
                        "valueText": "aacd2233ab12nm444ab42"
                    }
                },
                "semicolonToken": {
                    "kind": "SemicolonToken",
                    "fullStart": 1714,
                    "fullEnd": 1716,
                    "start": 1714,
                    "end": 1715,
                    "fullWidth": 2,
                    "width": 1,
                    "text": ";",
                    "value": ";",
                    "valueText": ";",
                    "hasTrailingTrivia": true,
                    "hasTrailingNewLine": true,
                    "trailingTrivia": [
                        {
                            "kind": "NewLineTrivia",
                            "text": "\n"
                        }
                    ]
                }
            },
            {
                "kind": "IfStatement",
                "fullStart": 1716,
                "fullEnd": 1965,
                "start": 1727,
                "end": 1964,
                "fullWidth": 249,
                "width": 237,
                "ifKeyword": {
                    "kind": "IfKeyword",
                    "fullStart": 1716,
                    "fullEnd": 1730,
                    "start": 1727,
                    "end": 1729,
                    "fullWidth": 14,
                    "width": 2,
                    "text": "if",
                    "value": "if",
                    "valueText": "if",
                    "hasLeadingTrivia": true,
                    "hasLeadingComment": true,
                    "hasLeadingNewLine": true,
                    "hasTrailingTrivia": true,
                    "leadingTrivia": [
                        {
                            "kind": "NewLineTrivia",
                            "text": "\n"
                        },
                        {
                            "kind": "SingleLineCommentTrivia",
                            "text": "//CHECK#5"
                        },
                        {
                            "kind": "NewLineTrivia",
                            "text": "\n"
                        }
                    ],
                    "trailingTrivia": [
                        {
                            "kind": "WhitespaceTrivia",
                            "text": " "
                        }
                    ]
                },
                "openParenToken": {
                    "kind": "OpenParenToken",
                    "fullStart": 1730,
                    "fullEnd": 1731,
                    "start": 1730,
                    "end": 1731,
                    "fullWidth": 1,
                    "width": 1,
                    "text": "(",
                    "value": "(",
                    "valueText": "("
                },
                "condition": {
                    "kind": "NotEqualsExpression",
                    "fullStart": 1731,
                    "fullEnd": 1770,
                    "start": 1731,
                    "end": 1770,
                    "fullWidth": 39,
                    "width": 39,
                    "left": {
                        "kind": "MemberAccessExpression",
                        "fullStart": 1731,
                        "fullEnd": 1749,
                        "start": 1731,
                        "end": 1748,
                        "fullWidth": 18,
                        "width": 17,
                        "expression": {
                            "kind": "IdentifierName",
                            "fullStart": 1731,
                            "fullEnd": 1741,
                            "start": 1731,
                            "end": 1741,
                            "fullWidth": 10,
                            "width": 10,
                            "text": "__executed",
                            "value": "__executed",
                            "valueText": "__executed"
                        },
                        "dotToken": {
                            "kind": "DotToken",
                            "fullStart": 1741,
                            "fullEnd": 1742,
                            "start": 1741,
                            "end": 1742,
                            "fullWidth": 1,
                            "width": 1,
                            "text": ".",
                            "value": ".",
                            "valueText": "."
                        },
                        "name": {
                            "kind": "IdentifierName",
                            "fullStart": 1742,
                            "fullEnd": 1749,
                            "start": 1742,
                            "end": 1748,
                            "fullWidth": 7,
                            "width": 6,
                            "text": "length",
                            "value": "length",
                            "valueText": "length",
                            "hasTrailingTrivia": true,
                            "trailingTrivia": [
                                {
                                    "kind": "WhitespaceTrivia",
                                    "text": " "
                                }
                            ]
                        }
                    },
                    "operatorToken": {
                        "kind": "ExclamationEqualsEqualsToken",
                        "fullStart": 1749,
                        "fullEnd": 1753,
                        "start": 1749,
                        "end": 1752,
                        "fullWidth": 4,
                        "width": 3,
                        "text": "!==",
                        "value": "!==",
                        "valueText": "!==",
                        "hasTrailingTrivia": true,
                        "trailingTrivia": [
                            {
                                "kind": "WhitespaceTrivia",
                                "text": " "
                            }
                        ]
                    },
                    "right": {
                        "kind": "MemberAccessExpression",
                        "fullStart": 1753,
                        "fullEnd": 1770,
                        "start": 1753,
                        "end": 1770,
                        "fullWidth": 17,
                        "width": 17,
                        "expression": {
                            "kind": "IdentifierName",
                            "fullStart": 1753,
                            "fullEnd": 1763,
                            "start": 1753,
                            "end": 1763,
                            "fullWidth": 10,
                            "width": 10,
                            "text": "__expected",
                            "value": "__expected",
                            "valueText": "__expected"
                        },
                        "dotToken": {
                            "kind": "DotToken",
                            "fullStart": 1763,
                            "fullEnd": 1764,
                            "start": 1763,
                            "end": 1764,
                            "fullWidth": 1,
                            "width": 1,
                            "text": ".",
                            "value": ".",
                            "valueText": "."
                        },
                        "name": {
                            "kind": "IdentifierName",
                            "fullStart": 1764,
                            "fullEnd": 1770,
                            "start": 1764,
                            "end": 1770,
                            "fullWidth": 6,
                            "width": 6,
                            "text": "length",
                            "value": "length",
                            "valueText": "length"
                        }
                    }
                },
                "closeParenToken": {
                    "kind": "CloseParenToken",
                    "fullStart": 1770,
                    "fullEnd": 1772,
                    "start": 1770,
                    "end": 1771,
                    "fullWidth": 2,
                    "width": 1,
                    "text": ")",
                    "value": ")",
                    "valueText": ")",
                    "hasTrailingTrivia": true,
                    "trailingTrivia": [
                        {
                            "kind": "WhitespaceTrivia",
                            "text": " "
                        }
                    ]
                },
                "statement": {
                    "kind": "Block",
                    "fullStart": 1772,
                    "fullEnd": 1965,
                    "start": 1772,
                    "end": 1964,
                    "fullWidth": 193,
                    "width": 192,
                    "openBraceToken": {
                        "kind": "OpenBraceToken",
                        "fullStart": 1772,
                        "fullEnd": 1774,
                        "start": 1772,
                        "end": 1773,
                        "fullWidth": 2,
                        "width": 1,
                        "text": "{",
                        "value": "{",
                        "valueText": "{",
                        "hasTrailingTrivia": true,
                        "hasTrailingNewLine": true,
                        "trailingTrivia": [
                            {
                                "kind": "NewLineTrivia",
                                "text": "\n"
                            }
                        ]
                    },
                    "statements": [
                        {
                            "kind": "ExpressionStatement",
                            "fullStart": 1774,
                            "fullEnd": 1963,
                            "start": 1775,
                            "end": 1962,
                            "fullWidth": 189,
                            "width": 187,
                            "expression": {
                                "kind": "InvocationExpression",
                                "fullStart": 1774,
                                "fullEnd": 1961,
                                "start": 1775,
                                "end": 1961,
                                "fullWidth": 187,
                                "width": 186,
                                "expression": {
                                    "kind": "IdentifierName",
                                    "fullStart": 1774,
                                    "fullEnd": 1781,
                                    "start": 1775,
                                    "end": 1781,
                                    "fullWidth": 7,
                                    "width": 6,
                                    "text": "$ERROR",
                                    "value": "$ERROR",
                                    "valueText": "$ERROR",
                                    "hasLeadingTrivia": true,
                                    "leadingTrivia": [
                                        {
                                            "kind": "WhitespaceTrivia",
                                            "text": "\t"
                                        }
                                    ]
                                },
                                "argumentList": {
                                    "kind": "ArgumentList",
                                    "fullStart": 1781,
                                    "fullEnd": 1961,
                                    "start": 1781,
                                    "end": 1961,
                                    "fullWidth": 180,
                                    "width": 180,
                                    "openParenToken": {
                                        "kind": "OpenParenToken",
                                        "fullStart": 1781,
                                        "fullEnd": 1782,
                                        "start": 1781,
                                        "end": 1782,
                                        "fullWidth": 1,
                                        "width": 1,
                                        "text": "(",
                                        "value": "(",
                                        "valueText": "("
                                    },
                                    "arguments": [
                                        {
                                            "kind": "AddExpression",
                                            "fullStart": 1782,
                                            "fullEnd": 1960,
                                            "start": 1782,
                                            "end": 1960,
                                            "fullWidth": 178,
                                            "width": 178,
                                            "left": {
                                                "kind": "AddExpression",
                                                "fullStart": 1782,
                                                "fullEnd": 1941,
                                                "start": 1782,
                                                "end": 1940,
                                                "fullWidth": 159,
                                                "width": 158,
                                                "left": {
                                                    "kind": "AddExpression",
                                                    "fullStart": 1782,
                                                    "fullEnd": 1926,
                                                    "start": 1782,
                                                    "end": 1925,
                                                    "fullWidth": 144,
                                                    "width": 143,
                                                    "left": {
                                                        "kind": "StringLiteral",
                                                        "fullStart": 1782,
                                                        "fullEnd": 1906,
                                                        "start": 1782,
                                                        "end": 1905,
                                                        "fullWidth": 124,
                                                        "width": 123,
                                                        "text": "'#5: __re = /(?:ab|cd)\\\\d?/g; __re.lastIndex = 12; __executed = __re.exec(\"aacd2233ab12nm444ab42\"); __executed.length === '",
                                                        "value": "#5: __re = /(?:ab|cd)\\d?/g; __re.lastIndex = 12; __executed = __re.exec(\"aacd2233ab12nm444ab42\"); __executed.length === ",
                                                        "valueText": "#5: __re = /(?:ab|cd)\\d?/g; __re.lastIndex = 12; __executed = __re.exec(\"aacd2233ab12nm444ab42\"); __executed.length === ",
                                                        "hasTrailingTrivia": true,
                                                        "trailingTrivia": [
                                                            {
                                                                "kind": "WhitespaceTrivia",
                                                                "text": " "
                                                            }
                                                        ]
                                                    },
                                                    "operatorToken": {
                                                        "kind": "PlusToken",
                                                        "fullStart": 1906,
                                                        "fullEnd": 1908,
                                                        "start": 1906,
                                                        "end": 1907,
                                                        "fullWidth": 2,
                                                        "width": 1,
                                                        "text": "+",
                                                        "value": "+",
                                                        "valueText": "+",
                                                        "hasTrailingTrivia": true,
                                                        "trailingTrivia": [
                                                            {
                                                                "kind": "WhitespaceTrivia",
                                                                "text": " "
                                                            }
                                                        ]
                                                    },
                                                    "right": {
                                                        "kind": "MemberAccessExpression",
                                                        "fullStart": 1908,
                                                        "fullEnd": 1926,
                                                        "start": 1908,
                                                        "end": 1925,
                                                        "fullWidth": 18,
                                                        "width": 17,
                                                        "expression": {
                                                            "kind": "IdentifierName",
                                                            "fullStart": 1908,
                                                            "fullEnd": 1918,
                                                            "start": 1908,
                                                            "end": 1918,
                                                            "fullWidth": 10,
                                                            "width": 10,
                                                            "text": "__expected",
                                                            "value": "__expected",
                                                            "valueText": "__expected"
                                                        },
                                                        "dotToken": {
                                                            "kind": "DotToken",
                                                            "fullStart": 1918,
                                                            "fullEnd": 1919,
                                                            "start": 1918,
                                                            "end": 1919,
                                                            "fullWidth": 1,
                                                            "width": 1,
                                                            "text": ".",
                                                            "value": ".",
                                                            "valueText": "."
                                                        },
                                                        "name": {
                                                            "kind": "IdentifierName",
                                                            "fullStart": 1919,
                                                            "fullEnd": 1926,
                                                            "start": 1919,
                                                            "end": 1925,
                                                            "fullWidth": 7,
                                                            "width": 6,
                                                            "text": "length",
                                                            "value": "length",
                                                            "valueText": "length",
                                                            "hasTrailingTrivia": true,
                                                            "trailingTrivia": [
                                                                {
                                                                    "kind": "WhitespaceTrivia",
                                                                    "text": " "
                                                                }
                                                            ]
                                                        }
                                                    }
                                                },
                                                "operatorToken": {
                                                    "kind": "PlusToken",
                                                    "fullStart": 1926,
                                                    "fullEnd": 1928,
                                                    "start": 1926,
                                                    "end": 1927,
                                                    "fullWidth": 2,
                                                    "width": 1,
                                                    "text": "+",
                                                    "value": "+",
                                                    "valueText": "+",
                                                    "hasTrailingTrivia": true,
                                                    "trailingTrivia": [
                                                        {
                                                            "kind": "WhitespaceTrivia",
                                                            "text": " "
                                                        }
                                                    ]
                                                },
                                                "right": {
                                                    "kind": "StringLiteral",
                                                    "fullStart": 1928,
                                                    "fullEnd": 1941,
                                                    "start": 1928,
                                                    "end": 1940,
                                                    "fullWidth": 13,
                                                    "width": 12,
                                                    "text": "'. Actual: '",
                                                    "value": ". Actual: ",
                                                    "valueText": ". Actual: ",
                                                    "hasTrailingTrivia": true,
                                                    "trailingTrivia": [
                                                        {
                                                            "kind": "WhitespaceTrivia",
                                                            "text": " "
                                                        }
                                                    ]
                                                }
                                            },
                                            "operatorToken": {
                                                "kind": "PlusToken",
                                                "fullStart": 1941,
                                                "fullEnd": 1943,
                                                "start": 1941,
                                                "end": 1942,
                                                "fullWidth": 2,
                                                "width": 1,
                                                "text": "+",
                                                "value": "+",
                                                "valueText": "+",
                                                "hasTrailingTrivia": true,
                                                "trailingTrivia": [
                                                    {
                                                        "kind": "WhitespaceTrivia",
                                                        "text": " "
                                                    }
                                                ]
                                            },
                                            "right": {
                                                "kind": "MemberAccessExpression",
                                                "fullStart": 1943,
                                                "fullEnd": 1960,
                                                "start": 1943,
                                                "end": 1960,
                                                "fullWidth": 17,
                                                "width": 17,
                                                "expression": {
                                                    "kind": "IdentifierName",
                                                    "fullStart": 1943,
                                                    "fullEnd": 1953,
                                                    "start": 1943,
                                                    "end": 1953,
                                                    "fullWidth": 10,
                                                    "width": 10,
                                                    "text": "__executed",
                                                    "value": "__executed",
                                                    "valueText": "__executed"
                                                },
                                                "dotToken": {
                                                    "kind": "DotToken",
                                                    "fullStart": 1953,
                                                    "fullEnd": 1954,
                                                    "start": 1953,
                                                    "end": 1954,
                                                    "fullWidth": 1,
                                                    "width": 1,
                                                    "text": ".",
                                                    "value": ".",
                                                    "valueText": "."
                                                },
                                                "name": {
                                                    "kind": "IdentifierName",
                                                    "fullStart": 1954,
                                                    "fullEnd": 1960,
                                                    "start": 1954,
                                                    "end": 1960,
                                                    "fullWidth": 6,
                                                    "width": 6,
                                                    "text": "length",
                                                    "value": "length",
                                                    "valueText": "length"
                                                }
                                            }
                                        }
                                    ],
                                    "closeParenToken": {
                                        "kind": "CloseParenToken",
                                        "fullStart": 1960,
                                        "fullEnd": 1961,
                                        "start": 1960,
                                        "end": 1961,
                                        "fullWidth": 1,
                                        "width": 1,
                                        "text": ")",
                                        "value": ")",
                                        "valueText": ")"
                                    }
                                }
                            },
                            "semicolonToken": {
                                "kind": "SemicolonToken",
                                "fullStart": 1961,
                                "fullEnd": 1963,
                                "start": 1961,
                                "end": 1962,
                                "fullWidth": 2,
                                "width": 1,
                                "text": ";",
                                "value": ";",
                                "valueText": ";",
                                "hasTrailingTrivia": true,
                                "hasTrailingNewLine": true,
                                "trailingTrivia": [
                                    {
                                        "kind": "NewLineTrivia",
                                        "text": "\n"
                                    }
                                ]
                            }
                        }
                    ],
                    "closeBraceToken": {
                        "kind": "CloseBraceToken",
                        "fullStart": 1963,
                        "fullEnd": 1965,
                        "start": 1963,
                        "end": 1964,
                        "fullWidth": 2,
                        "width": 1,
                        "text": "}",
                        "value": "}",
                        "valueText": "}",
                        "hasTrailingTrivia": true,
                        "hasTrailingNewLine": true,
                        "trailingTrivia": [
                            {
                                "kind": "NewLineTrivia",
                                "text": "\n"
                            }
                        ]
                    }
                }
            },
            {
                "kind": "IfStatement",
                "fullStart": 1965,
                "fullEnd": 2209,
                "start": 1976,
                "end": 2208,
                "fullWidth": 244,
                "width": 232,
                "ifKeyword": {
                    "kind": "IfKeyword",
                    "fullStart": 1965,
                    "fullEnd": 1979,
                    "start": 1976,
                    "end": 1978,
                    "fullWidth": 14,
                    "width": 2,
                    "text": "if",
                    "value": "if",
                    "valueText": "if",
                    "hasLeadingTrivia": true,
                    "hasLeadingComment": true,
                    "hasLeadingNewLine": true,
                    "hasTrailingTrivia": true,
                    "leadingTrivia": [
                        {
                            "kind": "NewLineTrivia",
                            "text": "\n"
                        },
                        {
                            "kind": "SingleLineCommentTrivia",
                            "text": "//CHECK#6"
                        },
                        {
                            "kind": "NewLineTrivia",
                            "text": "\n"
                        }
                    ],
                    "trailingTrivia": [
                        {
                            "kind": "WhitespaceTrivia",
                            "text": " "
                        }
                    ]
                },
                "openParenToken": {
                    "kind": "OpenParenToken",
                    "fullStart": 1979,
                    "fullEnd": 1980,
                    "start": 1979,
                    "end": 1980,
                    "fullWidth": 1,
                    "width": 1,
                    "text": "(",
                    "value": "(",
                    "valueText": "("
                },
                "condition": {
                    "kind": "NotEqualsExpression",
                    "fullStart": 1980,
                    "fullEnd": 2017,
                    "start": 1980,
                    "end": 2017,
                    "fullWidth": 37,
                    "width": 37,
                    "left": {
                        "kind": "MemberAccessExpression",
                        "fullStart": 1980,
                        "fullEnd": 1997,
                        "start": 1980,
                        "end": 1996,
                        "fullWidth": 17,
                        "width": 16,
                        "expression": {
                            "kind": "IdentifierName",
                            "fullStart": 1980,
                            "fullEnd": 1990,
                            "start": 1980,
                            "end": 1990,
                            "fullWidth": 10,
                            "width": 10,
                            "text": "__executed",
                            "value": "__executed",
                            "valueText": "__executed"
                        },
                        "dotToken": {
                            "kind": "DotToken",
                            "fullStart": 1990,
                            "fullEnd": 1991,
                            "start": 1990,
                            "end": 1991,
                            "fullWidth": 1,
                            "width": 1,
                            "text": ".",
                            "value": ".",
                            "valueText": "."
                        },
                        "name": {
                            "kind": "IdentifierName",
                            "fullStart": 1991,
                            "fullEnd": 1997,
                            "start": 1991,
                            "end": 1996,
                            "fullWidth": 6,
                            "width": 5,
                            "text": "index",
                            "value": "index",
                            "valueText": "index",
                            "hasTrailingTrivia": true,
                            "trailingTrivia": [
                                {
                                    "kind": "WhitespaceTrivia",
                                    "text": " "
                                }
                            ]
                        }
                    },
                    "operatorToken": {
                        "kind": "ExclamationEqualsEqualsToken",
                        "fullStart": 1997,
                        "fullEnd": 2001,
                        "start": 1997,
                        "end": 2000,
                        "fullWidth": 4,
                        "width": 3,
                        "text": "!==",
                        "value": "!==",
                        "valueText": "!==",
                        "hasTrailingTrivia": true,
                        "trailingTrivia": [
                            {
                                "kind": "WhitespaceTrivia",
                                "text": " "
                            }
                        ]
                    },
                    "right": {
                        "kind": "MemberAccessExpression",
                        "fullStart": 2001,
                        "fullEnd": 2017,
                        "start": 2001,
                        "end": 2017,
                        "fullWidth": 16,
                        "width": 16,
                        "expression": {
                            "kind": "IdentifierName",
                            "fullStart": 2001,
                            "fullEnd": 2011,
                            "start": 2001,
                            "end": 2011,
                            "fullWidth": 10,
                            "width": 10,
                            "text": "__expected",
                            "value": "__expected",
                            "valueText": "__expected"
                        },
                        "dotToken": {
                            "kind": "DotToken",
                            "fullStart": 2011,
                            "fullEnd": 2012,
                            "start": 2011,
                            "end": 2012,
                            "fullWidth": 1,
                            "width": 1,
                            "text": ".",
                            "value": ".",
                            "valueText": "."
                        },
                        "name": {
                            "kind": "IdentifierName",
                            "fullStart": 2012,
                            "fullEnd": 2017,
                            "start": 2012,
                            "end": 2017,
                            "fullWidth": 5,
                            "width": 5,
                            "text": "index",
                            "value": "index",
                            "valueText": "index"
                        }
                    }
                },
                "closeParenToken": {
                    "kind": "CloseParenToken",
                    "fullStart": 2017,
                    "fullEnd": 2019,
                    "start": 2017,
                    "end": 2018,
                    "fullWidth": 2,
                    "width": 1,
                    "text": ")",
                    "value": ")",
                    "valueText": ")",
                    "hasTrailingTrivia": true,
                    "trailingTrivia": [
                        {
                            "kind": "WhitespaceTrivia",
                            "text": " "
                        }
                    ]
                },
                "statement": {
                    "kind": "Block",
                    "fullStart": 2019,
                    "fullEnd": 2209,
                    "start": 2019,
                    "end": 2208,
                    "fullWidth": 190,
                    "width": 189,
                    "openBraceToken": {
                        "kind": "OpenBraceToken",
                        "fullStart": 2019,
                        "fullEnd": 2021,
                        "start": 2019,
                        "end": 2020,
                        "fullWidth": 2,
                        "width": 1,
                        "text": "{",
                        "value": "{",
                        "valueText": "{",
                        "hasTrailingTrivia": true,
                        "hasTrailingNewLine": true,
                        "trailingTrivia": [
                            {
                                "kind": "NewLineTrivia",
                                "text": "\n"
                            }
                        ]
                    },
                    "statements": [
                        {
                            "kind": "ExpressionStatement",
                            "fullStart": 2021,
                            "fullEnd": 2207,
                            "start": 2022,
                            "end": 2206,
                            "fullWidth": 186,
                            "width": 184,
                            "expression": {
                                "kind": "InvocationExpression",
                                "fullStart": 2021,
                                "fullEnd": 2205,
                                "start": 2022,
                                "end": 2205,
                                "fullWidth": 184,
                                "width": 183,
                                "expression": {
                                    "kind": "IdentifierName",
                                    "fullStart": 2021,
                                    "fullEnd": 2028,
                                    "start": 2022,
                                    "end": 2028,
                                    "fullWidth": 7,
                                    "width": 6,
                                    "text": "$ERROR",
                                    "value": "$ERROR",
                                    "valueText": "$ERROR",
                                    "hasLeadingTrivia": true,
                                    "leadingTrivia": [
                                        {
                                            "kind": "WhitespaceTrivia",
                                            "text": "\t"
                                        }
                                    ]
                                },
                                "argumentList": {
                                    "kind": "ArgumentList",
                                    "fullStart": 2028,
                                    "fullEnd": 2205,
                                    "start": 2028,
                                    "end": 2205,
                                    "fullWidth": 177,
                                    "width": 177,
                                    "openParenToken": {
                                        "kind": "OpenParenToken",
                                        "fullStart": 2028,
                                        "fullEnd": 2029,
                                        "start": 2028,
                                        "end": 2029,
                                        "fullWidth": 1,
                                        "width": 1,
                                        "text": "(",
                                        "value": "(",
                                        "valueText": "("
                                    },
                                    "arguments": [
                                        {
                                            "kind": "AddExpression",
                                            "fullStart": 2029,
                                            "fullEnd": 2204,
                                            "start": 2029,
                                            "end": 2204,
                                            "fullWidth": 175,
                                            "width": 175,
                                            "left": {
                                                "kind": "AddExpression",
                                                "fullStart": 2029,
                                                "fullEnd": 2186,
                                                "start": 2029,
                                                "end": 2185,
                                                "fullWidth": 157,
                                                "width": 156,
                                                "left": {
                                                    "kind": "AddExpression",
                                                    "fullStart": 2029,
                                                    "fullEnd": 2171,
                                                    "start": 2029,
                                                    "end": 2170,
                                                    "fullWidth": 142,
                                                    "width": 141,
                                                    "left": {
                                                        "kind": "StringLiteral",
                                                        "fullStart": 2029,
                                                        "fullEnd": 2152,
                                                        "start": 2029,
                                                        "end": 2151,
                                                        "fullWidth": 123,
                                                        "width": 122,
                                                        "text": "'#6: __re = /(?:ab|cd)\\\\d?/g; __re.lastIndex = 12; __executed = __re.exec(\"aacd2233ab12nm444ab42\"); __executed.index === '",
                                                        "value": "#6: __re = /(?:ab|cd)\\d?/g; __re.lastIndex = 12; __executed = __re.exec(\"aacd2233ab12nm444ab42\"); __executed.index === ",
                                                        "valueText": "#6: __re = /(?:ab|cd)\\d?/g; __re.lastIndex = 12; __executed = __re.exec(\"aacd2233ab12nm444ab42\"); __executed.index === ",
                                                        "hasTrailingTrivia": true,
                                                        "trailingTrivia": [
                                                            {
                                                                "kind": "WhitespaceTrivia",
                                                                "text": " "
                                                            }
                                                        ]
                                                    },
                                                    "operatorToken": {
                                                        "kind": "PlusToken",
                                                        "fullStart": 2152,
                                                        "fullEnd": 2154,
                                                        "start": 2152,
                                                        "end": 2153,
                                                        "fullWidth": 2,
                                                        "width": 1,
                                                        "text": "+",
                                                        "value": "+",
                                                        "valueText": "+",
                                                        "hasTrailingTrivia": true,
                                                        "trailingTrivia": [
                                                            {
                                                                "kind": "WhitespaceTrivia",
                                                                "text": " "
                                                            }
                                                        ]
                                                    },
                                                    "right": {
                                                        "kind": "MemberAccessExpression",
                                                        "fullStart": 2154,
                                                        "fullEnd": 2171,
                                                        "start": 2154,
                                                        "end": 2170,
                                                        "fullWidth": 17,
                                                        "width": 16,
                                                        "expression": {
                                                            "kind": "IdentifierName",
                                                            "fullStart": 2154,
                                                            "fullEnd": 2164,
                                                            "start": 2154,
                                                            "end": 2164,
                                                            "fullWidth": 10,
                                                            "width": 10,
                                                            "text": "__expected",
                                                            "value": "__expected",
                                                            "valueText": "__expected"
                                                        },
                                                        "dotToken": {
                                                            "kind": "DotToken",
                                                            "fullStart": 2164,
                                                            "fullEnd": 2165,
                                                            "start": 2164,
                                                            "end": 2165,
                                                            "fullWidth": 1,
                                                            "width": 1,
                                                            "text": ".",
                                                            "value": ".",
                                                            "valueText": "."
                                                        },
                                                        "name": {
                                                            "kind": "IdentifierName",
                                                            "fullStart": 2165,
                                                            "fullEnd": 2171,
                                                            "start": 2165,
                                                            "end": 2170,
                                                            "fullWidth": 6,
                                                            "width": 5,
                                                            "text": "index",
                                                            "value": "index",
                                                            "valueText": "index",
                                                            "hasTrailingTrivia": true,
                                                            "trailingTrivia": [
                                                                {
                                                                    "kind": "WhitespaceTrivia",
                                                                    "text": " "
                                                                }
                                                            ]
                                                        }
                                                    }
                                                },
                                                "operatorToken": {
                                                    "kind": "PlusToken",
                                                    "fullStart": 2171,
                                                    "fullEnd": 2173,
                                                    "start": 2171,
                                                    "end": 2172,
                                                    "fullWidth": 2,
                                                    "width": 1,
                                                    "text": "+",
                                                    "value": "+",
                                                    "valueText": "+",
                                                    "hasTrailingTrivia": true,
                                                    "trailingTrivia": [
                                                        {
                                                            "kind": "WhitespaceTrivia",
                                                            "text": " "
                                                        }
                                                    ]
                                                },
                                                "right": {
                                                    "kind": "StringLiteral",
                                                    "fullStart": 2173,
                                                    "fullEnd": 2186,
                                                    "start": 2173,
                                                    "end": 2185,
                                                    "fullWidth": 13,
                                                    "width": 12,
                                                    "text": "'. Actual: '",
                                                    "value": ". Actual: ",
                                                    "valueText": ". Actual: ",
                                                    "hasTrailingTrivia": true,
                                                    "trailingTrivia": [
                                                        {
                                                            "kind": "WhitespaceTrivia",
                                                            "text": " "
                                                        }
                                                    ]
                                                }
                                            },
                                            "operatorToken": {
                                                "kind": "PlusToken",
                                                "fullStart": 2186,
                                                "fullEnd": 2188,
                                                "start": 2186,
                                                "end": 2187,
                                                "fullWidth": 2,
                                                "width": 1,
                                                "text": "+",
                                                "value": "+",
                                                "valueText": "+",
                                                "hasTrailingTrivia": true,
                                                "trailingTrivia": [
                                                    {
                                                        "kind": "WhitespaceTrivia",
                                                        "text": " "
                                                    }
                                                ]
                                            },
                                            "right": {
                                                "kind": "MemberAccessExpression",
                                                "fullStart": 2188,
                                                "fullEnd": 2204,
                                                "start": 2188,
                                                "end": 2204,
                                                "fullWidth": 16,
                                                "width": 16,
                                                "expression": {
                                                    "kind": "IdentifierName",
                                                    "fullStart": 2188,
                                                    "fullEnd": 2198,
                                                    "start": 2188,
                                                    "end": 2198,
                                                    "fullWidth": 10,
                                                    "width": 10,
                                                    "text": "__executed",
                                                    "value": "__executed",
                                                    "valueText": "__executed"
                                                },
                                                "dotToken": {
                                                    "kind": "DotToken",
                                                    "fullStart": 2198,
                                                    "fullEnd": 2199,
                                                    "start": 2198,
                                                    "end": 2199,
                                                    "fullWidth": 1,
                                                    "width": 1,
                                                    "text": ".",
                                                    "value": ".",
                                                    "valueText": "."
                                                },
                                                "name": {
                                                    "kind": "IdentifierName",
                                                    "fullStart": 2199,
                                                    "fullEnd": 2204,
                                                    "start": 2199,
                                                    "end": 2204,
                                                    "fullWidth": 5,
                                                    "width": 5,
                                                    "text": "index",
                                                    "value": "index",
                                                    "valueText": "index"
                                                }
                                            }
                                        }
                                    ],
                                    "closeParenToken": {
                                        "kind": "CloseParenToken",
                                        "fullStart": 2204,
                                        "fullEnd": 2205,
                                        "start": 2204,
                                        "end": 2205,
                                        "fullWidth": 1,
                                        "width": 1,
                                        "text": ")",
                                        "value": ")",
                                        "valueText": ")"
                                    }
                                }
                            },
                            "semicolonToken": {
                                "kind": "SemicolonToken",
                                "fullStart": 2205,
                                "fullEnd": 2207,
                                "start": 2205,
                                "end": 2206,
                                "fullWidth": 2,
                                "width": 1,
                                "text": ";",
                                "value": ";",
                                "valueText": ";",
                                "hasTrailingTrivia": true,
                                "hasTrailingNewLine": true,
                                "trailingTrivia": [
                                    {
                                        "kind": "NewLineTrivia",
                                        "text": "\n"
                                    }
                                ]
                            }
                        }
                    ],
                    "closeBraceToken": {
                        "kind": "CloseBraceToken",
                        "fullStart": 2207,
                        "fullEnd": 2209,
                        "start": 2207,
                        "end": 2208,
                        "fullWidth": 2,
                        "width": 1,
                        "text": "}",
                        "value": "}",
                        "valueText": "}",
                        "hasTrailingTrivia": true,
                        "hasTrailingNewLine": true,
                        "trailingTrivia": [
                            {
                                "kind": "NewLineTrivia",
                                "text": "\n"
                            }
                        ]
                    }
                }
            },
            {
                "kind": "IfStatement",
                "fullStart": 2209,
                "fullEnd": 2453,
                "start": 2220,
                "end": 2452,
                "fullWidth": 244,
                "width": 232,
                "ifKeyword": {
                    "kind": "IfKeyword",
                    "fullStart": 2209,
                    "fullEnd": 2223,
                    "start": 2220,
                    "end": 2222,
                    "fullWidth": 14,
                    "width": 2,
                    "text": "if",
                    "value": "if",
                    "valueText": "if",
                    "hasLeadingTrivia": true,
                    "hasLeadingComment": true,
                    "hasLeadingNewLine": true,
                    "hasTrailingTrivia": true,
                    "leadingTrivia": [
                        {
                            "kind": "NewLineTrivia",
                            "text": "\n"
                        },
                        {
                            "kind": "SingleLineCommentTrivia",
                            "text": "//CHECK#7"
                        },
                        {
                            "kind": "NewLineTrivia",
                            "text": "\n"
                        }
                    ],
                    "trailingTrivia": [
                        {
                            "kind": "WhitespaceTrivia",
                            "text": " "
                        }
                    ]
                },
                "openParenToken": {
                    "kind": "OpenParenToken",
                    "fullStart": 2223,
                    "fullEnd": 2224,
                    "start": 2223,
                    "end": 2224,
                    "fullWidth": 1,
                    "width": 1,
                    "text": "(",
                    "value": "(",
                    "valueText": "("
                },
                "condition": {
                    "kind": "NotEqualsExpression",
                    "fullStart": 2224,
                    "fullEnd": 2261,
                    "start": 2224,
                    "end": 2261,
                    "fullWidth": 37,
                    "width": 37,
                    "left": {
                        "kind": "MemberAccessExpression",
                        "fullStart": 2224,
                        "fullEnd": 2241,
                        "start": 2224,
                        "end": 2240,
                        "fullWidth": 17,
                        "width": 16,
                        "expression": {
                            "kind": "IdentifierName",
                            "fullStart": 2224,
                            "fullEnd": 2234,
                            "start": 2224,
                            "end": 2234,
                            "fullWidth": 10,
                            "width": 10,
                            "text": "__executed",
                            "value": "__executed",
                            "valueText": "__executed"
                        },
                        "dotToken": {
                            "kind": "DotToken",
                            "fullStart": 2234,
                            "fullEnd": 2235,
                            "start": 2234,
                            "end": 2235,
                            "fullWidth": 1,
                            "width": 1,
                            "text": ".",
                            "value": ".",
                            "valueText": "."
                        },
                        "name": {
                            "kind": "IdentifierName",
                            "fullStart": 2235,
                            "fullEnd": 2241,
                            "start": 2235,
                            "end": 2240,
                            "fullWidth": 6,
                            "width": 5,
                            "text": "input",
                            "value": "input",
                            "valueText": "input",
                            "hasTrailingTrivia": true,
                            "trailingTrivia": [
                                {
                                    "kind": "WhitespaceTrivia",
                                    "text": " "
                                }
                            ]
                        }
                    },
                    "operatorToken": {
                        "kind": "ExclamationEqualsEqualsToken",
                        "fullStart": 2241,
                        "fullEnd": 2245,
                        "start": 2241,
                        "end": 2244,
                        "fullWidth": 4,
                        "width": 3,
                        "text": "!==",
                        "value": "!==",
                        "valueText": "!==",
                        "hasTrailingTrivia": true,
                        "trailingTrivia": [
                            {
                                "kind": "WhitespaceTrivia",
                                "text": " "
                            }
                        ]
                    },
                    "right": {
                        "kind": "MemberAccessExpression",
                        "fullStart": 2245,
                        "fullEnd": 2261,
                        "start": 2245,
                        "end": 2261,
                        "fullWidth": 16,
                        "width": 16,
                        "expression": {
                            "kind": "IdentifierName",
                            "fullStart": 2245,
                            "fullEnd": 2255,
                            "start": 2245,
                            "end": 2255,
                            "fullWidth": 10,
                            "width": 10,
                            "text": "__expected",
                            "value": "__expected",
                            "valueText": "__expected"
                        },
                        "dotToken": {
                            "kind": "DotToken",
                            "fullStart": 2255,
                            "fullEnd": 2256,
                            "start": 2255,
                            "end": 2256,
                            "fullWidth": 1,
                            "width": 1,
                            "text": ".",
                            "value": ".",
                            "valueText": "."
                        },
                        "name": {
                            "kind": "IdentifierName",
                            "fullStart": 2256,
                            "fullEnd": 2261,
                            "start": 2256,
                            "end": 2261,
                            "fullWidth": 5,
                            "width": 5,
                            "text": "input",
                            "value": "input",
                            "valueText": "input"
                        }
                    }
                },
                "closeParenToken": {
                    "kind": "CloseParenToken",
                    "fullStart": 2261,
                    "fullEnd": 2263,
                    "start": 2261,
                    "end": 2262,
                    "fullWidth": 2,
                    "width": 1,
                    "text": ")",
                    "value": ")",
                    "valueText": ")",
                    "hasTrailingTrivia": true,
                    "trailingTrivia": [
                        {
                            "kind": "WhitespaceTrivia",
                            "text": " "
                        }
                    ]
                },
                "statement": {
                    "kind": "Block",
                    "fullStart": 2263,
                    "fullEnd": 2453,
                    "start": 2263,
                    "end": 2452,
                    "fullWidth": 190,
                    "width": 189,
                    "openBraceToken": {
                        "kind": "OpenBraceToken",
                        "fullStart": 2263,
                        "fullEnd": 2265,
                        "start": 2263,
                        "end": 2264,
                        "fullWidth": 2,
                        "width": 1,
                        "text": "{",
                        "value": "{",
                        "valueText": "{",
                        "hasTrailingTrivia": true,
                        "hasTrailingNewLine": true,
                        "trailingTrivia": [
                            {
                                "kind": "NewLineTrivia",
                                "text": "\n"
                            }
                        ]
                    },
                    "statements": [
                        {
                            "kind": "ExpressionStatement",
                            "fullStart": 2265,
                            "fullEnd": 2451,
                            "start": 2266,
                            "end": 2450,
                            "fullWidth": 186,
                            "width": 184,
                            "expression": {
                                "kind": "InvocationExpression",
                                "fullStart": 2265,
                                "fullEnd": 2449,
                                "start": 2266,
                                "end": 2449,
                                "fullWidth": 184,
                                "width": 183,
                                "expression": {
                                    "kind": "IdentifierName",
                                    "fullStart": 2265,
                                    "fullEnd": 2272,
                                    "start": 2266,
                                    "end": 2272,
                                    "fullWidth": 7,
                                    "width": 6,
                                    "text": "$ERROR",
                                    "value": "$ERROR",
                                    "valueText": "$ERROR",
                                    "hasLeadingTrivia": true,
                                    "leadingTrivia": [
                                        {
                                            "kind": "WhitespaceTrivia",
                                            "text": "\t"
                                        }
                                    ]
                                },
                                "argumentList": {
                                    "kind": "ArgumentList",
                                    "fullStart": 2272,
                                    "fullEnd": 2449,
                                    "start": 2272,
                                    "end": 2449,
                                    "fullWidth": 177,
                                    "width": 177,
                                    "openParenToken": {
                                        "kind": "OpenParenToken",
                                        "fullStart": 2272,
                                        "fullEnd": 2273,
                                        "start": 2272,
                                        "end": 2273,
                                        "fullWidth": 1,
                                        "width": 1,
                                        "text": "(",
                                        "value": "(",
                                        "valueText": "("
                                    },
                                    "arguments": [
                                        {
                                            "kind": "AddExpression",
                                            "fullStart": 2273,
                                            "fullEnd": 2448,
                                            "start": 2273,
                                            "end": 2448,
                                            "fullWidth": 175,
                                            "width": 175,
                                            "left": {
                                                "kind": "AddExpression",
                                                "fullStart": 2273,
                                                "fullEnd": 2430,
                                                "start": 2273,
                                                "end": 2429,
                                                "fullWidth": 157,
                                                "width": 156,
                                                "left": {
                                                    "kind": "AddExpression",
                                                    "fullStart": 2273,
                                                    "fullEnd": 2415,
                                                    "start": 2273,
                                                    "end": 2414,
                                                    "fullWidth": 142,
                                                    "width": 141,
                                                    "left": {
                                                        "kind": "StringLiteral",
                                                        "fullStart": 2273,
                                                        "fullEnd": 2396,
                                                        "start": 2273,
                                                        "end": 2395,
                                                        "fullWidth": 123,
                                                        "width": 122,
                                                        "text": "'#7: __re = /(?:ab|cd)\\\\d?/g; __re.lastIndex = 12; __executed = __re.exec(\"aacd2233ab12nm444ab42\"); __executed.input === '",
                                                        "value": "#7: __re = /(?:ab|cd)\\d?/g; __re.lastIndex = 12; __executed = __re.exec(\"aacd2233ab12nm444ab42\"); __executed.input === ",
                                                        "valueText": "#7: __re = /(?:ab|cd)\\d?/g; __re.lastIndex = 12; __executed = __re.exec(\"aacd2233ab12nm444ab42\"); __executed.input === ",
                                                        "hasTrailingTrivia": true,
                                                        "trailingTrivia": [
                                                            {
                                                                "kind": "WhitespaceTrivia",
                                                                "text": " "
                                                            }
                                                        ]
                                                    },
                                                    "operatorToken": {
                                                        "kind": "PlusToken",
                                                        "fullStart": 2396,
                                                        "fullEnd": 2398,
                                                        "start": 2396,
                                                        "end": 2397,
                                                        "fullWidth": 2,
                                                        "width": 1,
                                                        "text": "+",
                                                        "value": "+",
                                                        "valueText": "+",
                                                        "hasTrailingTrivia": true,
                                                        "trailingTrivia": [
                                                            {
                                                                "kind": "WhitespaceTrivia",
                                                                "text": " "
                                                            }
                                                        ]
                                                    },
                                                    "right": {
                                                        "kind": "MemberAccessExpression",
                                                        "fullStart": 2398,
                                                        "fullEnd": 2415,
                                                        "start": 2398,
                                                        "end": 2414,
                                                        "fullWidth": 17,
                                                        "width": 16,
                                                        "expression": {
                                                            "kind": "IdentifierName",
                                                            "fullStart": 2398,
                                                            "fullEnd": 2408,
                                                            "start": 2398,
                                                            "end": 2408,
                                                            "fullWidth": 10,
                                                            "width": 10,
                                                            "text": "__expected",
                                                            "value": "__expected",
                                                            "valueText": "__expected"
                                                        },
                                                        "dotToken": {
                                                            "kind": "DotToken",
                                                            "fullStart": 2408,
                                                            "fullEnd": 2409,
                                                            "start": 2408,
                                                            "end": 2409,
                                                            "fullWidth": 1,
                                                            "width": 1,
                                                            "text": ".",
                                                            "value": ".",
                                                            "valueText": "."
                                                        },
                                                        "name": {
                                                            "kind": "IdentifierName",
                                                            "fullStart": 2409,
                                                            "fullEnd": 2415,
                                                            "start": 2409,
                                                            "end": 2414,
                                                            "fullWidth": 6,
                                                            "width": 5,
                                                            "text": "input",
                                                            "value": "input",
                                                            "valueText": "input",
                                                            "hasTrailingTrivia": true,
                                                            "trailingTrivia": [
                                                                {
                                                                    "kind": "WhitespaceTrivia",
                                                                    "text": " "
                                                                }
                                                            ]
                                                        }
                                                    }
                                                },
                                                "operatorToken": {
                                                    "kind": "PlusToken",
                                                    "fullStart": 2415,
                                                    "fullEnd": 2417,
                                                    "start": 2415,
                                                    "end": 2416,
                                                    "fullWidth": 2,
                                                    "width": 1,
                                                    "text": "+",
                                                    "value": "+",
                                                    "valueText": "+",
                                                    "hasTrailingTrivia": true,
                                                    "trailingTrivia": [
                                                        {
                                                            "kind": "WhitespaceTrivia",
                                                            "text": " "
                                                        }
                                                    ]
                                                },
                                                "right": {
                                                    "kind": "StringLiteral",
                                                    "fullStart": 2417,
                                                    "fullEnd": 2430,
                                                    "start": 2417,
                                                    "end": 2429,
                                                    "fullWidth": 13,
                                                    "width": 12,
                                                    "text": "'. Actual: '",
                                                    "value": ". Actual: ",
                                                    "valueText": ". Actual: ",
                                                    "hasTrailingTrivia": true,
                                                    "trailingTrivia": [
                                                        {
                                                            "kind": "WhitespaceTrivia",
                                                            "text": " "
                                                        }
                                                    ]
                                                }
                                            },
                                            "operatorToken": {
                                                "kind": "PlusToken",
                                                "fullStart": 2430,
                                                "fullEnd": 2432,
                                                "start": 2430,
                                                "end": 2431,
                                                "fullWidth": 2,
                                                "width": 1,
                                                "text": "+",
                                                "value": "+",
                                                "valueText": "+",
                                                "hasTrailingTrivia": true,
                                                "trailingTrivia": [
                                                    {
                                                        "kind": "WhitespaceTrivia",
                                                        "text": " "
                                                    }
                                                ]
                                            },
                                            "right": {
                                                "kind": "MemberAccessExpression",
                                                "fullStart": 2432,
                                                "fullEnd": 2448,
                                                "start": 2432,
                                                "end": 2448,
                                                "fullWidth": 16,
                                                "width": 16,
                                                "expression": {
                                                    "kind": "IdentifierName",
                                                    "fullStart": 2432,
                                                    "fullEnd": 2442,
                                                    "start": 2432,
                                                    "end": 2442,
                                                    "fullWidth": 10,
                                                    "width": 10,
                                                    "text": "__executed",
                                                    "value": "__executed",
                                                    "valueText": "__executed"
                                                },
                                                "dotToken": {
                                                    "kind": "DotToken",
                                                    "fullStart": 2442,
                                                    "fullEnd": 2443,
                                                    "start": 2442,
                                                    "end": 2443,
                                                    "fullWidth": 1,
                                                    "width": 1,
                                                    "text": ".",
                                                    "value": ".",
                                                    "valueText": "."
                                                },
                                                "name": {
                                                    "kind": "IdentifierName",
                                                    "fullStart": 2443,
                                                    "fullEnd": 2448,
                                                    "start": 2443,
                                                    "end": 2448,
                                                    "fullWidth": 5,
                                                    "width": 5,
                                                    "text": "input",
                                                    "value": "input",
                                                    "valueText": "input"
                                                }
                                            }
                                        }
                                    ],
                                    "closeParenToken": {
                                        "kind": "CloseParenToken",
                                        "fullStart": 2448,
                                        "fullEnd": 2449,
                                        "start": 2448,
                                        "end": 2449,
                                        "fullWidth": 1,
                                        "width": 1,
                                        "text": ")",
                                        "value": ")",
                                        "valueText": ")"
                                    }
                                }
                            },
                            "semicolonToken": {
                                "kind": "SemicolonToken",
                                "fullStart": 2449,
                                "fullEnd": 2451,
                                "start": 2449,
                                "end": 2450,
                                "fullWidth": 2,
                                "width": 1,
                                "text": ";",
                                "value": ";",
                                "valueText": ";",
                                "hasTrailingTrivia": true,
                                "hasTrailingNewLine": true,
                                "trailingTrivia": [
                                    {
                                        "kind": "NewLineTrivia",
                                        "text": "\n"
                                    }
                                ]
                            }
                        }
                    ],
                    "closeBraceToken": {
                        "kind": "CloseBraceToken",
                        "fullStart": 2451,
                        "fullEnd": 2453,
                        "start": 2451,
                        "end": 2452,
                        "fullWidth": 2,
                        "width": 1,
                        "text": "}",
                        "value": "}",
                        "valueText": "}",
                        "hasTrailingTrivia": true,
                        "hasTrailingNewLine": true,
                        "trailingTrivia": [
                            {
                                "kind": "NewLineTrivia",
                                "text": "\n"
                            }
                        ]
                    }
                }
            },
            {
                "kind": "ForStatement",
                "fullStart": 2453,
                "fullEnd": 2768,
                "start": 2464,
                "end": 2767,
                "fullWidth": 315,
                "width": 303,
                "forKeyword": {
                    "kind": "ForKeyword",
                    "fullStart": 2453,
                    "fullEnd": 2467,
                    "start": 2464,
                    "end": 2467,
                    "fullWidth": 14,
                    "width": 3,
                    "text": "for",
                    "value": "for",
                    "valueText": "for",
                    "hasLeadingTrivia": true,
                    "hasLeadingComment": true,
                    "hasLeadingNewLine": true,
                    "leadingTrivia": [
                        {
                            "kind": "NewLineTrivia",
                            "text": "\n"
                        },
                        {
                            "kind": "SingleLineCommentTrivia",
                            "text": "//CHECK#8"
                        },
                        {
                            "kind": "NewLineTrivia",
                            "text": "\n"
                        }
                    ]
                },
                "openParenToken": {
                    "kind": "OpenParenToken",
                    "fullStart": 2467,
                    "fullEnd": 2468,
                    "start": 2467,
                    "end": 2468,
                    "fullWidth": 1,
                    "width": 1,
                    "text": "(",
                    "value": "(",
                    "valueText": "("
                },
                "variableDeclaration": {
                    "kind": "VariableDeclaration",
                    "fullStart": 2468,
                    "fullEnd": 2479,
                    "start": 2468,
                    "end": 2479,
                    "fullWidth": 11,
                    "width": 11,
                    "varKeyword": {
                        "kind": "VarKeyword",
                        "fullStart": 2468,
                        "fullEnd": 2472,
                        "start": 2468,
                        "end": 2471,
                        "fullWidth": 4,
                        "width": 3,
                        "text": "var",
                        "value": "var",
                        "valueText": "var",
                        "hasTrailingTrivia": true,
                        "trailingTrivia": [
                            {
                                "kind": "WhitespaceTrivia",
                                "text": " "
                            }
                        ]
                    },
                    "variableDeclarators": [
                        {
                            "kind": "VariableDeclarator",
                            "fullStart": 2472,
                            "fullEnd": 2479,
                            "start": 2472,
                            "end": 2479,
                            "fullWidth": 7,
<<<<<<< HEAD
                            "width": 7,
                            "identifier": {
=======
                            "propertyName": {
>>>>>>> 85e84683
                                "kind": "IdentifierName",
                                "fullStart": 2472,
                                "fullEnd": 2477,
                                "start": 2472,
                                "end": 2477,
                                "fullWidth": 5,
                                "width": 5,
                                "text": "index",
                                "value": "index",
                                "valueText": "index"
                            },
                            "equalsValueClause": {
                                "kind": "EqualsValueClause",
                                "fullStart": 2477,
                                "fullEnd": 2479,
                                "start": 2477,
                                "end": 2479,
                                "fullWidth": 2,
                                "width": 2,
                                "equalsToken": {
                                    "kind": "EqualsToken",
                                    "fullStart": 2477,
                                    "fullEnd": 2478,
                                    "start": 2477,
                                    "end": 2478,
                                    "fullWidth": 1,
                                    "width": 1,
                                    "text": "=",
                                    "value": "=",
                                    "valueText": "="
                                },
                                "value": {
                                    "kind": "NumericLiteral",
                                    "fullStart": 2478,
                                    "fullEnd": 2479,
                                    "start": 2478,
                                    "end": 2479,
                                    "fullWidth": 1,
                                    "width": 1,
                                    "text": "0",
                                    "value": 0,
                                    "valueText": "0"
                                }
                            }
                        }
                    ]
                },
                "firstSemicolonToken": {
                    "kind": "SemicolonToken",
                    "fullStart": 2479,
                    "fullEnd": 2481,
                    "start": 2479,
                    "end": 2480,
                    "fullWidth": 2,
                    "width": 1,
                    "text": ";",
                    "value": ";",
                    "valueText": ";",
                    "hasTrailingTrivia": true,
                    "trailingTrivia": [
                        {
                            "kind": "WhitespaceTrivia",
                            "text": " "
                        }
                    ]
                },
                "condition": {
                    "kind": "LessThanExpression",
                    "fullStart": 2481,
                    "fullEnd": 2504,
                    "start": 2481,
                    "end": 2504,
                    "fullWidth": 23,
                    "width": 23,
                    "left": {
                        "kind": "IdentifierName",
                        "fullStart": 2481,
                        "fullEnd": 2486,
                        "start": 2481,
                        "end": 2486,
                        "fullWidth": 5,
                        "width": 5,
                        "text": "index",
                        "value": "index",
                        "valueText": "index"
                    },
                    "operatorToken": {
                        "kind": "LessThanToken",
                        "fullStart": 2486,
                        "fullEnd": 2487,
                        "start": 2486,
                        "end": 2487,
                        "fullWidth": 1,
                        "width": 1,
                        "text": "<",
                        "value": "<",
                        "valueText": "<"
                    },
                    "right": {
                        "kind": "MemberAccessExpression",
                        "fullStart": 2487,
                        "fullEnd": 2504,
                        "start": 2487,
                        "end": 2504,
                        "fullWidth": 17,
                        "width": 17,
                        "expression": {
                            "kind": "IdentifierName",
                            "fullStart": 2487,
                            "fullEnd": 2497,
                            "start": 2487,
                            "end": 2497,
                            "fullWidth": 10,
                            "width": 10,
                            "text": "__expected",
                            "value": "__expected",
                            "valueText": "__expected"
                        },
                        "dotToken": {
                            "kind": "DotToken",
                            "fullStart": 2497,
                            "fullEnd": 2498,
                            "start": 2497,
                            "end": 2498,
                            "fullWidth": 1,
                            "width": 1,
                            "text": ".",
                            "value": ".",
                            "valueText": "."
                        },
                        "name": {
                            "kind": "IdentifierName",
                            "fullStart": 2498,
                            "fullEnd": 2504,
                            "start": 2498,
                            "end": 2504,
                            "fullWidth": 6,
                            "width": 6,
                            "text": "length",
                            "value": "length",
                            "valueText": "length"
                        }
                    }
                },
                "secondSemicolonToken": {
                    "kind": "SemicolonToken",
                    "fullStart": 2504,
                    "fullEnd": 2506,
                    "start": 2504,
                    "end": 2505,
                    "fullWidth": 2,
                    "width": 1,
                    "text": ";",
                    "value": ";",
                    "valueText": ";",
                    "hasTrailingTrivia": true,
                    "trailingTrivia": [
                        {
                            "kind": "WhitespaceTrivia",
                            "text": " "
                        }
                    ]
                },
                "incrementor": {
                    "kind": "PostIncrementExpression",
                    "fullStart": 2506,
                    "fullEnd": 2513,
                    "start": 2506,
                    "end": 2513,
                    "fullWidth": 7,
                    "width": 7,
                    "operand": {
                        "kind": "IdentifierName",
                        "fullStart": 2506,
                        "fullEnd": 2511,
                        "start": 2506,
                        "end": 2511,
                        "fullWidth": 5,
                        "width": 5,
                        "text": "index",
                        "value": "index",
                        "valueText": "index"
                    },
                    "operatorToken": {
                        "kind": "PlusPlusToken",
                        "fullStart": 2511,
                        "fullEnd": 2513,
                        "start": 2511,
                        "end": 2513,
                        "fullWidth": 2,
                        "width": 2,
                        "text": "++",
                        "value": "++",
                        "valueText": "++"
                    }
                },
                "closeParenToken": {
                    "kind": "CloseParenToken",
                    "fullStart": 2513,
                    "fullEnd": 2515,
                    "start": 2513,
                    "end": 2514,
                    "fullWidth": 2,
                    "width": 1,
                    "text": ")",
                    "value": ")",
                    "valueText": ")",
                    "hasTrailingTrivia": true,
                    "trailingTrivia": [
                        {
                            "kind": "WhitespaceTrivia",
                            "text": " "
                        }
                    ]
                },
                "statement": {
                    "kind": "Block",
                    "fullStart": 2515,
                    "fullEnd": 2768,
                    "start": 2515,
                    "end": 2767,
                    "fullWidth": 253,
                    "width": 252,
                    "openBraceToken": {
                        "kind": "OpenBraceToken",
                        "fullStart": 2515,
                        "fullEnd": 2517,
                        "start": 2515,
                        "end": 2516,
                        "fullWidth": 2,
                        "width": 1,
                        "text": "{",
                        "value": "{",
                        "valueText": "{",
                        "hasTrailingTrivia": true,
                        "hasTrailingNewLine": true,
                        "trailingTrivia": [
                            {
                                "kind": "NewLineTrivia",
                                "text": "\n"
                            }
                        ]
                    },
                    "statements": [
                        {
                            "kind": "IfStatement",
                            "fullStart": 2517,
                            "fullEnd": 2766,
                            "start": 2518,
                            "end": 2765,
                            "fullWidth": 249,
                            "width": 247,
                            "ifKeyword": {
                                "kind": "IfKeyword",
                                "fullStart": 2517,
                                "fullEnd": 2521,
                                "start": 2518,
                                "end": 2520,
                                "fullWidth": 4,
                                "width": 2,
                                "text": "if",
                                "value": "if",
                                "valueText": "if",
                                "hasLeadingTrivia": true,
                                "hasTrailingTrivia": true,
                                "leadingTrivia": [
                                    {
                                        "kind": "WhitespaceTrivia",
                                        "text": "\t"
                                    }
                                ],
                                "trailingTrivia": [
                                    {
                                        "kind": "WhitespaceTrivia",
                                        "text": " "
                                    }
                                ]
                            },
                            "openParenToken": {
                                "kind": "OpenParenToken",
                                "fullStart": 2521,
                                "fullEnd": 2522,
                                "start": 2521,
                                "end": 2522,
                                "fullWidth": 1,
                                "width": 1,
                                "text": "(",
                                "value": "(",
                                "valueText": "("
                            },
                            "condition": {
                                "kind": "NotEqualsExpression",
                                "fullStart": 2522,
                                "fullEnd": 2561,
                                "start": 2522,
                                "end": 2561,
                                "fullWidth": 39,
                                "width": 39,
                                "left": {
                                    "kind": "ElementAccessExpression",
                                    "fullStart": 2522,
                                    "fullEnd": 2540,
                                    "start": 2522,
                                    "end": 2539,
                                    "fullWidth": 18,
                                    "width": 17,
                                    "expression": {
                                        "kind": "IdentifierName",
                                        "fullStart": 2522,
                                        "fullEnd": 2532,
                                        "start": 2522,
                                        "end": 2532,
                                        "fullWidth": 10,
                                        "width": 10,
                                        "text": "__executed",
                                        "value": "__executed",
                                        "valueText": "__executed"
                                    },
                                    "openBracketToken": {
                                        "kind": "OpenBracketToken",
                                        "fullStart": 2532,
                                        "fullEnd": 2533,
                                        "start": 2532,
                                        "end": 2533,
                                        "fullWidth": 1,
                                        "width": 1,
                                        "text": "[",
                                        "value": "[",
                                        "valueText": "["
                                    },
                                    "argumentExpression": {
                                        "kind": "IdentifierName",
                                        "fullStart": 2533,
                                        "fullEnd": 2538,
                                        "start": 2533,
                                        "end": 2538,
                                        "fullWidth": 5,
                                        "width": 5,
                                        "text": "index",
                                        "value": "index",
                                        "valueText": "index"
                                    },
                                    "closeBracketToken": {
                                        "kind": "CloseBracketToken",
                                        "fullStart": 2538,
                                        "fullEnd": 2540,
                                        "start": 2538,
                                        "end": 2539,
                                        "fullWidth": 2,
                                        "width": 1,
                                        "text": "]",
                                        "value": "]",
                                        "valueText": "]",
                                        "hasTrailingTrivia": true,
                                        "trailingTrivia": [
                                            {
                                                "kind": "WhitespaceTrivia",
                                                "text": " "
                                            }
                                        ]
                                    }
                                },
                                "operatorToken": {
                                    "kind": "ExclamationEqualsEqualsToken",
                                    "fullStart": 2540,
                                    "fullEnd": 2544,
                                    "start": 2540,
                                    "end": 2543,
                                    "fullWidth": 4,
                                    "width": 3,
                                    "text": "!==",
                                    "value": "!==",
                                    "valueText": "!==",
                                    "hasTrailingTrivia": true,
                                    "trailingTrivia": [
                                        {
                                            "kind": "WhitespaceTrivia",
                                            "text": " "
                                        }
                                    ]
                                },
                                "right": {
                                    "kind": "ElementAccessExpression",
                                    "fullStart": 2544,
                                    "fullEnd": 2561,
                                    "start": 2544,
                                    "end": 2561,
                                    "fullWidth": 17,
                                    "width": 17,
                                    "expression": {
                                        "kind": "IdentifierName",
                                        "fullStart": 2544,
                                        "fullEnd": 2554,
                                        "start": 2544,
                                        "end": 2554,
                                        "fullWidth": 10,
                                        "width": 10,
                                        "text": "__expected",
                                        "value": "__expected",
                                        "valueText": "__expected"
                                    },
                                    "openBracketToken": {
                                        "kind": "OpenBracketToken",
                                        "fullStart": 2554,
                                        "fullEnd": 2555,
                                        "start": 2554,
                                        "end": 2555,
                                        "fullWidth": 1,
                                        "width": 1,
                                        "text": "[",
                                        "value": "[",
                                        "valueText": "["
                                    },
                                    "argumentExpression": {
                                        "kind": "IdentifierName",
                                        "fullStart": 2555,
                                        "fullEnd": 2560,
                                        "start": 2555,
                                        "end": 2560,
                                        "fullWidth": 5,
                                        "width": 5,
                                        "text": "index",
                                        "value": "index",
                                        "valueText": "index"
                                    },
                                    "closeBracketToken": {
                                        "kind": "CloseBracketToken",
                                        "fullStart": 2560,
                                        "fullEnd": 2561,
                                        "start": 2560,
                                        "end": 2561,
                                        "fullWidth": 1,
                                        "width": 1,
                                        "text": "]",
                                        "value": "]",
                                        "valueText": "]"
                                    }
                                }
                            },
                            "closeParenToken": {
                                "kind": "CloseParenToken",
                                "fullStart": 2561,
                                "fullEnd": 2563,
                                "start": 2561,
                                "end": 2562,
                                "fullWidth": 2,
                                "width": 1,
                                "text": ")",
                                "value": ")",
                                "valueText": ")",
                                "hasTrailingTrivia": true,
                                "trailingTrivia": [
                                    {
                                        "kind": "WhitespaceTrivia",
                                        "text": " "
                                    }
                                ]
                            },
                            "statement": {
                                "kind": "Block",
                                "fullStart": 2563,
                                "fullEnd": 2766,
                                "start": 2563,
                                "end": 2765,
                                "fullWidth": 203,
                                "width": 202,
                                "openBraceToken": {
                                    "kind": "OpenBraceToken",
                                    "fullStart": 2563,
                                    "fullEnd": 2565,
                                    "start": 2563,
                                    "end": 2564,
                                    "fullWidth": 2,
                                    "width": 1,
                                    "text": "{",
                                    "value": "{",
                                    "valueText": "{",
                                    "hasTrailingTrivia": true,
                                    "hasTrailingNewLine": true,
                                    "trailingTrivia": [
                                        {
                                            "kind": "NewLineTrivia",
                                            "text": "\n"
                                        }
                                    ]
                                },
                                "statements": [
                                    {
                                        "kind": "ExpressionStatement",
                                        "fullStart": 2565,
                                        "fullEnd": 2763,
                                        "start": 2567,
                                        "end": 2762,
                                        "fullWidth": 198,
                                        "width": 195,
                                        "expression": {
                                            "kind": "InvocationExpression",
                                            "fullStart": 2565,
                                            "fullEnd": 2761,
                                            "start": 2567,
                                            "end": 2761,
                                            "fullWidth": 196,
                                            "width": 194,
                                            "expression": {
                                                "kind": "IdentifierName",
                                                "fullStart": 2565,
                                                "fullEnd": 2573,
                                                "start": 2567,
                                                "end": 2573,
                                                "fullWidth": 8,
                                                "width": 6,
                                                "text": "$ERROR",
                                                "value": "$ERROR",
                                                "valueText": "$ERROR",
                                                "hasLeadingTrivia": true,
                                                "leadingTrivia": [
                                                    {
                                                        "kind": "WhitespaceTrivia",
                                                        "text": "\t\t"
                                                    }
                                                ]
                                            },
                                            "argumentList": {
                                                "kind": "ArgumentList",
                                                "fullStart": 2573,
                                                "fullEnd": 2761,
                                                "start": 2573,
                                                "end": 2761,
                                                "fullWidth": 188,
                                                "width": 188,
                                                "openParenToken": {
                                                    "kind": "OpenParenToken",
                                                    "fullStart": 2573,
                                                    "fullEnd": 2574,
                                                    "start": 2573,
                                                    "end": 2574,
                                                    "fullWidth": 1,
                                                    "width": 1,
                                                    "text": "(",
                                                    "value": "(",
                                                    "valueText": "("
                                                },
                                                "arguments": [
                                                    {
                                                        "kind": "AddExpression",
                                                        "fullStart": 2574,
                                                        "fullEnd": 2760,
                                                        "start": 2574,
                                                        "end": 2760,
                                                        "fullWidth": 186,
                                                        "width": 186,
                                                        "left": {
                                                            "kind": "AddExpression",
                                                            "fullStart": 2574,
                                                            "fullEnd": 2741,
                                                            "start": 2574,
                                                            "end": 2740,
                                                            "fullWidth": 167,
                                                            "width": 166,
                                                            "left": {
                                                                "kind": "AddExpression",
                                                                "fullStart": 2574,
                                                                "fullEnd": 2726,
                                                                "start": 2574,
                                                                "end": 2725,
                                                                "fullWidth": 152,
                                                                "width": 151,
                                                                "left": {
                                                                    "kind": "AddExpression",
                                                                    "fullStart": 2574,
                                                                    "fullEnd": 2706,
                                                                    "start": 2574,
                                                                    "end": 2705,
                                                                    "fullWidth": 132,
                                                                    "width": 131,
                                                                    "left": {
                                                                        "kind": "AddExpression",
                                                                        "fullStart": 2574,
                                                                        "fullEnd": 2695,
                                                                        "start": 2574,
                                                                        "end": 2694,
                                                                        "fullWidth": 121,
                                                                        "width": 120,
                                                                        "left": {
                                                                            "kind": "StringLiteral",
                                                                            "fullStart": 2574,
                                                                            "fullEnd": 2687,
                                                                            "start": 2574,
                                                                            "end": 2686,
                                                                            "fullWidth": 113,
                                                                            "width": 112,
                                                                            "text": "'#8: __re = /(?:ab|cd)\\\\d?/g; __re.lastIndex = 12; __executed = __re.exec(\"aacd2233ab12nm444ab42\"); __executed['",
                                                                            "value": "#8: __re = /(?:ab|cd)\\d?/g; __re.lastIndex = 12; __executed = __re.exec(\"aacd2233ab12nm444ab42\"); __executed[",
                                                                            "valueText": "#8: __re = /(?:ab|cd)\\d?/g; __re.lastIndex = 12; __executed = __re.exec(\"aacd2233ab12nm444ab42\"); __executed[",
                                                                            "hasTrailingTrivia": true,
                                                                            "trailingTrivia": [
                                                                                {
                                                                                    "kind": "WhitespaceTrivia",
                                                                                    "text": " "
                                                                                }
                                                                            ]
                                                                        },
                                                                        "operatorToken": {
                                                                            "kind": "PlusToken",
                                                                            "fullStart": 2687,
                                                                            "fullEnd": 2689,
                                                                            "start": 2687,
                                                                            "end": 2688,
                                                                            "fullWidth": 2,
                                                                            "width": 1,
                                                                            "text": "+",
                                                                            "value": "+",
                                                                            "valueText": "+",
                                                                            "hasTrailingTrivia": true,
                                                                            "trailingTrivia": [
                                                                                {
                                                                                    "kind": "WhitespaceTrivia",
                                                                                    "text": " "
                                                                                }
                                                                            ]
                                                                        },
                                                                        "right": {
                                                                            "kind": "IdentifierName",
                                                                            "fullStart": 2689,
                                                                            "fullEnd": 2695,
                                                                            "start": 2689,
                                                                            "end": 2694,
                                                                            "fullWidth": 6,
                                                                            "width": 5,
                                                                            "text": "index",
                                                                            "value": "index",
                                                                            "valueText": "index",
                                                                            "hasTrailingTrivia": true,
                                                                            "trailingTrivia": [
                                                                                {
                                                                                    "kind": "WhitespaceTrivia",
                                                                                    "text": " "
                                                                                }
                                                                            ]
                                                                        }
                                                                    },
                                                                    "operatorToken": {
                                                                        "kind": "PlusToken",
                                                                        "fullStart": 2695,
                                                                        "fullEnd": 2697,
                                                                        "start": 2695,
                                                                        "end": 2696,
                                                                        "fullWidth": 2,
                                                                        "width": 1,
                                                                        "text": "+",
                                                                        "value": "+",
                                                                        "valueText": "+",
                                                                        "hasTrailingTrivia": true,
                                                                        "trailingTrivia": [
                                                                            {
                                                                                "kind": "WhitespaceTrivia",
                                                                                "text": " "
                                                                            }
                                                                        ]
                                                                    },
                                                                    "right": {
                                                                        "kind": "StringLiteral",
                                                                        "fullStart": 2697,
                                                                        "fullEnd": 2706,
                                                                        "start": 2697,
                                                                        "end": 2705,
                                                                        "fullWidth": 9,
                                                                        "width": 8,
                                                                        "text": "'] === '",
                                                                        "value": "] === ",
                                                                        "valueText": "] === ",
                                                                        "hasTrailingTrivia": true,
                                                                        "trailingTrivia": [
                                                                            {
                                                                                "kind": "WhitespaceTrivia",
                                                                                "text": " "
                                                                            }
                                                                        ]
                                                                    }
                                                                },
                                                                "operatorToken": {
                                                                    "kind": "PlusToken",
                                                                    "fullStart": 2706,
                                                                    "fullEnd": 2708,
                                                                    "start": 2706,
                                                                    "end": 2707,
                                                                    "fullWidth": 2,
                                                                    "width": 1,
                                                                    "text": "+",
                                                                    "value": "+",
                                                                    "valueText": "+",
                                                                    "hasTrailingTrivia": true,
                                                                    "trailingTrivia": [
                                                                        {
                                                                            "kind": "WhitespaceTrivia",
                                                                            "text": " "
                                                                        }
                                                                    ]
                                                                },
                                                                "right": {
                                                                    "kind": "ElementAccessExpression",
                                                                    "fullStart": 2708,
                                                                    "fullEnd": 2726,
                                                                    "start": 2708,
                                                                    "end": 2725,
                                                                    "fullWidth": 18,
                                                                    "width": 17,
                                                                    "expression": {
                                                                        "kind": "IdentifierName",
                                                                        "fullStart": 2708,
                                                                        "fullEnd": 2718,
                                                                        "start": 2708,
                                                                        "end": 2718,
                                                                        "fullWidth": 10,
                                                                        "width": 10,
                                                                        "text": "__expected",
                                                                        "value": "__expected",
                                                                        "valueText": "__expected"
                                                                    },
                                                                    "openBracketToken": {
                                                                        "kind": "OpenBracketToken",
                                                                        "fullStart": 2718,
                                                                        "fullEnd": 2719,
                                                                        "start": 2718,
                                                                        "end": 2719,
                                                                        "fullWidth": 1,
                                                                        "width": 1,
                                                                        "text": "[",
                                                                        "value": "[",
                                                                        "valueText": "["
                                                                    },
                                                                    "argumentExpression": {
                                                                        "kind": "IdentifierName",
                                                                        "fullStart": 2719,
                                                                        "fullEnd": 2724,
                                                                        "start": 2719,
                                                                        "end": 2724,
                                                                        "fullWidth": 5,
                                                                        "width": 5,
                                                                        "text": "index",
                                                                        "value": "index",
                                                                        "valueText": "index"
                                                                    },
                                                                    "closeBracketToken": {
                                                                        "kind": "CloseBracketToken",
                                                                        "fullStart": 2724,
                                                                        "fullEnd": 2726,
                                                                        "start": 2724,
                                                                        "end": 2725,
                                                                        "fullWidth": 2,
                                                                        "width": 1,
                                                                        "text": "]",
                                                                        "value": "]",
                                                                        "valueText": "]",
                                                                        "hasTrailingTrivia": true,
                                                                        "trailingTrivia": [
                                                                            {
                                                                                "kind": "WhitespaceTrivia",
                                                                                "text": " "
                                                                            }
                                                                        ]
                                                                    }
                                                                }
                                                            },
                                                            "operatorToken": {
                                                                "kind": "PlusToken",
                                                                "fullStart": 2726,
                                                                "fullEnd": 2728,
                                                                "start": 2726,
                                                                "end": 2727,
                                                                "fullWidth": 2,
                                                                "width": 1,
                                                                "text": "+",
                                                                "value": "+",
                                                                "valueText": "+",
                                                                "hasTrailingTrivia": true,
                                                                "trailingTrivia": [
                                                                    {
                                                                        "kind": "WhitespaceTrivia",
                                                                        "text": " "
                                                                    }
                                                                ]
                                                            },
                                                            "right": {
                                                                "kind": "StringLiteral",
                                                                "fullStart": 2728,
                                                                "fullEnd": 2741,
                                                                "start": 2728,
                                                                "end": 2740,
                                                                "fullWidth": 13,
                                                                "width": 12,
                                                                "text": "'. Actual: '",
                                                                "value": ". Actual: ",
                                                                "valueText": ". Actual: ",
                                                                "hasTrailingTrivia": true,
                                                                "trailingTrivia": [
                                                                    {
                                                                        "kind": "WhitespaceTrivia",
                                                                        "text": " "
                                                                    }
                                                                ]
                                                            }
                                                        },
                                                        "operatorToken": {
                                                            "kind": "PlusToken",
                                                            "fullStart": 2741,
                                                            "fullEnd": 2743,
                                                            "start": 2741,
                                                            "end": 2742,
                                                            "fullWidth": 2,
                                                            "width": 1,
                                                            "text": "+",
                                                            "value": "+",
                                                            "valueText": "+",
                                                            "hasTrailingTrivia": true,
                                                            "trailingTrivia": [
                                                                {
                                                                    "kind": "WhitespaceTrivia",
                                                                    "text": " "
                                                                }
                                                            ]
                                                        },
                                                        "right": {
                                                            "kind": "ElementAccessExpression",
                                                            "fullStart": 2743,
                                                            "fullEnd": 2760,
                                                            "start": 2743,
                                                            "end": 2760,
                                                            "fullWidth": 17,
                                                            "width": 17,
                                                            "expression": {
                                                                "kind": "IdentifierName",
                                                                "fullStart": 2743,
                                                                "fullEnd": 2753,
                                                                "start": 2743,
                                                                "end": 2753,
                                                                "fullWidth": 10,
                                                                "width": 10,
                                                                "text": "__executed",
                                                                "value": "__executed",
                                                                "valueText": "__executed"
                                                            },
                                                            "openBracketToken": {
                                                                "kind": "OpenBracketToken",
                                                                "fullStart": 2753,
                                                                "fullEnd": 2754,
                                                                "start": 2753,
                                                                "end": 2754,
                                                                "fullWidth": 1,
                                                                "width": 1,
                                                                "text": "[",
                                                                "value": "[",
                                                                "valueText": "["
                                                            },
                                                            "argumentExpression": {
                                                                "kind": "IdentifierName",
                                                                "fullStart": 2754,
                                                                "fullEnd": 2759,
                                                                "start": 2754,
                                                                "end": 2759,
                                                                "fullWidth": 5,
                                                                "width": 5,
                                                                "text": "index",
                                                                "value": "index",
                                                                "valueText": "index"
                                                            },
                                                            "closeBracketToken": {
                                                                "kind": "CloseBracketToken",
                                                                "fullStart": 2759,
                                                                "fullEnd": 2760,
                                                                "start": 2759,
                                                                "end": 2760,
                                                                "fullWidth": 1,
                                                                "width": 1,
                                                                "text": "]",
                                                                "value": "]",
                                                                "valueText": "]"
                                                            }
                                                        }
                                                    }
                                                ],
                                                "closeParenToken": {
                                                    "kind": "CloseParenToken",
                                                    "fullStart": 2760,
                                                    "fullEnd": 2761,
                                                    "start": 2760,
                                                    "end": 2761,
                                                    "fullWidth": 1,
                                                    "width": 1,
                                                    "text": ")",
                                                    "value": ")",
                                                    "valueText": ")"
                                                }
                                            }
                                        },
                                        "semicolonToken": {
                                            "kind": "SemicolonToken",
                                            "fullStart": 2761,
                                            "fullEnd": 2763,
                                            "start": 2761,
                                            "end": 2762,
                                            "fullWidth": 2,
                                            "width": 1,
                                            "text": ";",
                                            "value": ";",
                                            "valueText": ";",
                                            "hasTrailingTrivia": true,
                                            "hasTrailingNewLine": true,
                                            "trailingTrivia": [
                                                {
                                                    "kind": "NewLineTrivia",
                                                    "text": "\n"
                                                }
                                            ]
                                        }
                                    }
                                ],
                                "closeBraceToken": {
                                    "kind": "CloseBraceToken",
                                    "fullStart": 2763,
                                    "fullEnd": 2766,
                                    "start": 2764,
                                    "end": 2765,
                                    "fullWidth": 3,
                                    "width": 1,
                                    "text": "}",
                                    "value": "}",
                                    "valueText": "}",
                                    "hasLeadingTrivia": true,
                                    "hasTrailingTrivia": true,
                                    "hasTrailingNewLine": true,
                                    "leadingTrivia": [
                                        {
                                            "kind": "WhitespaceTrivia",
                                            "text": "\t"
                                        }
                                    ],
                                    "trailingTrivia": [
                                        {
                                            "kind": "NewLineTrivia",
                                            "text": "\n"
                                        }
                                    ]
                                }
                            }
                        }
                    ],
                    "closeBraceToken": {
                        "kind": "CloseBraceToken",
                        "fullStart": 2766,
                        "fullEnd": 2768,
                        "start": 2766,
                        "end": 2767,
                        "fullWidth": 2,
                        "width": 1,
                        "text": "}",
                        "value": "}",
                        "valueText": "}",
                        "hasTrailingTrivia": true,
                        "hasTrailingNewLine": true,
                        "trailingTrivia": [
                            {
                                "kind": "NewLineTrivia",
                                "text": "\n"
                            }
                        ]
                    }
                }
            }
        ],
        "endOfFileToken": {
            "kind": "EndOfFileToken",
            "fullStart": 2768,
            "fullEnd": 2770,
            "start": 2770,
            "end": 2770,
            "fullWidth": 2,
            "width": 0,
            "text": "",
            "hasLeadingTrivia": true,
            "hasLeadingNewLine": true,
            "leadingTrivia": [
                {
                    "kind": "NewLineTrivia",
                    "text": "\n"
                },
                {
                    "kind": "NewLineTrivia",
                    "text": "\n"
                }
            ]
        }
    },
    "lineMap": {
        "lineStarts": [
            0,
            61,
            132,
            133,
            137,
            199,
            277,
            280,
            338,
            418,
            422,
            423,
            447,
            448,
            497,
            498,
            520,
            542,
            586,
            587,
            597,
            644,
            812,
            814,
            815,
            825,
            870,
            1035,
            1037,
            1038,
            1048,
            1093,
            1258,
            1260,
            1261,
            1271,
            1324,
            1372,
            1549,
            1552,
            1554,
            1555,
            1576,
            1577,
            1626,
            1627,
            1649,
            1672,
            1716,
            1717,
            1727,
            1774,
            1963,
            1965,
            1966,
            1976,
            2021,
            2207,
            2209,
            2210,
            2220,
            2265,
            2451,
            2453,
            2454,
            2464,
            2517,
            2565,
            2763,
            2766,
            2768,
            2769,
            2770
        ],
        "length": 2770
    }
}<|MERGE_RESOLUTION|>--- conflicted
+++ resolved
@@ -2472,12 +2472,8 @@
                             "start": 1279,
                             "end": 1286,
                             "fullWidth": 7,
-<<<<<<< HEAD
                             "width": 7,
-                            "identifier": {
-=======
                             "propertyName": {
->>>>>>> 85e84683
                                 "kind": "IdentifierName",
                                 "fullStart": 1279,
                                 "fullEnd": 1284,
@@ -5907,12 +5903,8 @@
                             "start": 2472,
                             "end": 2479,
                             "fullWidth": 7,
-<<<<<<< HEAD
                             "width": 7,
-                            "identifier": {
-=======
                             "propertyName": {
->>>>>>> 85e84683
                                 "kind": "IdentifierName",
                                 "fullStart": 2472,
                                 "fullEnd": 2477,
