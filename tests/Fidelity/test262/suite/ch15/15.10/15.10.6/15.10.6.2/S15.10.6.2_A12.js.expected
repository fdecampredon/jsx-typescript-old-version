{
    "isDeclaration": false,
    "languageVersion": "EcmaScript5",
    "parseOptions": {
        "allowAutomaticSemicolonInsertion": true
    },
    "sourceUnit": {
        "kind": "SourceUnit",
        "fullStart": 0,
        "fullEnd": 567,
        "start": 309,
        "end": 567,
        "fullWidth": 567,
        "width": 258,
        "isIncrementallyUnusable": true,
        "moduleElements": [
            {
                "kind": "ExpressionStatement",
                "fullStart": 0,
                "fullEnd": 332,
                "start": 309,
                "end": 331,
                "fullWidth": 332,
                "width": 22,
                "isIncrementallyUnusable": true,
                "expression": {
                    "kind": "InvocationExpression",
                    "fullStart": 0,
                    "fullEnd": 330,
                    "start": 309,
                    "end": 330,
                    "fullWidth": 330,
                    "width": 21,
                    "isIncrementallyUnusable": true,
                    "expression": {
                        "kind": "MemberAccessExpression",
                        "fullStart": 0,
                        "fullEnd": 321,
                        "start": 309,
                        "end": 321,
                        "fullWidth": 321,
                        "width": 12,
                        "isIncrementallyUnusable": true,
                        "expression": {
                            "kind": "ParenthesizedExpression",
                            "fullStart": 0,
                            "fullEnd": 316,
                            "start": 309,
                            "end": 316,
                            "fullWidth": 316,
                            "width": 7,
                            "isIncrementallyUnusable": true,
                            "openParenToken": {
                                "kind": "OpenParenToken",
                                "fullStart": 0,
                                "fullEnd": 310,
                                "start": 309,
                                "end": 310,
                                "fullWidth": 310,
                                "width": 1,
                                "text": "(",
                                "value": "(",
                                "valueText": "(",
                                "hasLeadingTrivia": true,
                                "hasLeadingComment": true,
                                "hasLeadingNewLine": true,
                                "leadingTrivia": [
                                    {
                                        "kind": "SingleLineCommentTrivia",
                                        "text": "// Copyright 2011 the Sputnik authors.  All rights reserved."
                                    },
                                    {
                                        "kind": "NewLineTrivia",
                                        "text": "\n"
                                    },
                                    {
                                        "kind": "SingleLineCommentTrivia",
                                        "text": "// This code is governed by the BSD license found in the LICENSE file."
                                    },
                                    {
                                        "kind": "NewLineTrivia",
                                        "text": "\n"
                                    },
                                    {
                                        "kind": "NewLineTrivia",
                                        "text": "\n"
                                    },
                                    {
                                        "kind": "MultiLineCommentTrivia",
                                        "text": "/**\n * regExp exec() acts like regExp.exec('undefined') (step 2)\n *\n * @path ch15/15.10/15.10.6/15.10.6.2/S15.10.6.2_A12.js\n * @description Checking RegExp.prototype.exec\n */"
                                    },
                                    {
                                        "kind": "NewLineTrivia",
                                        "text": "\n"
                                    },
                                    {
                                        "kind": "NewLineTrivia",
                                        "text": "\n"
                                    }
                                ]
                            },
                            "expression": {
                                "kind": "RegularExpressionLiteral",
                                "fullStart": 310,
                                "fullEnd": 315,
                                "start": 310,
                                "end": 315,
                                "fullWidth": 5,
                                "width": 5,
                                "text": "/foo/",
                                "value": {},
                                "valueText": "/foo/"
                            },
                            "closeParenToken": {
                                "kind": "CloseParenToken",
                                "fullStart": 315,
                                "fullEnd": 316,
                                "start": 315,
                                "end": 316,
                                "fullWidth": 1,
                                "width": 1,
                                "text": ")",
                                "value": ")",
                                "valueText": ")"
                            }
                        },
                        "dotToken": {
                            "kind": "DotToken",
                            "fullStart": 316,
                            "fullEnd": 317,
                            "start": 316,
                            "end": 317,
                            "fullWidth": 1,
                            "width": 1,
                            "text": ".",
                            "value": ".",
                            "valueText": "."
                        },
                        "name": {
                            "kind": "IdentifierName",
                            "fullStart": 317,
                            "fullEnd": 321,
                            "start": 317,
                            "end": 321,
                            "fullWidth": 4,
                            "width": 4,
                            "text": "test",
                            "value": "test",
                            "valueText": "test"
                        }
                    },
                    "argumentList": {
                        "kind": "ArgumentList",
                        "fullStart": 321,
                        "fullEnd": 330,
                        "start": 321,
                        "end": 330,
                        "fullWidth": 9,
                        "width": 9,
                        "openParenToken": {
                            "kind": "OpenParenToken",
                            "fullStart": 321,
                            "fullEnd": 322,
                            "start": 321,
                            "end": 322,
                            "fullWidth": 1,
                            "width": 1,
                            "text": "(",
                            "value": "(",
                            "valueText": "("
                        },
                        "arguments": [
                            {
                                "kind": "StringLiteral",
                                "fullStart": 322,
                                "fullEnd": 329,
                                "start": 322,
                                "end": 329,
                                "fullWidth": 7,
                                "width": 7,
                                "text": "'xfoox'",
                                "value": "xfoox",
                                "valueText": "xfoox"
                            }
                        ],
                        "closeParenToken": {
                            "kind": "CloseParenToken",
                            "fullStart": 329,
                            "fullEnd": 330,
                            "start": 329,
                            "end": 330,
                            "fullWidth": 1,
                            "width": 1,
                            "text": ")",
                            "value": ")",
                            "valueText": ")"
                        }
                    }
                },
                "semicolonToken": {
                    "kind": "SemicolonToken",
                    "fullStart": 330,
                    "fullEnd": 332,
                    "start": 330,
                    "end": 331,
                    "fullWidth": 2,
                    "width": 1,
                    "text": ";",
                    "value": ";",
                    "valueText": ";",
                    "hasTrailingTrivia": true,
                    "hasTrailingNewLine": true,
                    "trailingTrivia": [
                        {
                            "kind": "NewLineTrivia",
                            "text": "\n"
                        }
                    ]
                }
            },
            {
                "kind": "VariableStatement",
                "fullStart": 332,
                "fullEnd": 383,
                "start": 332,
                "end": 382,
                "fullWidth": 51,
                "width": 50,
                "modifiers": [],
                "variableDeclaration": {
                    "kind": "VariableDeclaration",
                    "fullStart": 332,
                    "fullEnd": 381,
                    "start": 332,
                    "end": 381,
                    "fullWidth": 49,
                    "width": 49,
                    "varKeyword": {
                        "kind": "VarKeyword",
                        "fullStart": 332,
                        "fullEnd": 336,
                        "start": 332,
                        "end": 335,
                        "fullWidth": 4,
                        "width": 3,
                        "text": "var",
                        "value": "var",
                        "valueText": "var",
                        "hasTrailingTrivia": true,
                        "trailingTrivia": [
                            {
                                "kind": "WhitespaceTrivia",
                                "text": " "
                            }
                        ]
                    },
                    "variableDeclarators": [
                        {
                            "kind": "VariableDeclarator",
                            "fullStart": 336,
                            "fullEnd": 381,
                            "start": 336,
                            "end": 381,
                            "fullWidth": 45,
<<<<<<< HEAD
                            "width": 45,
                            "identifier": {
=======
                            "propertyName": {
>>>>>>> 85e84683
                                "kind": "IdentifierName",
                                "fullStart": 336,
                                "fullEnd": 342,
                                "start": 336,
                                "end": 341,
                                "fullWidth": 6,
                                "width": 5,
                                "text": "match",
                                "value": "match",
                                "valueText": "match",
                                "hasTrailingTrivia": true,
                                "trailingTrivia": [
                                    {
                                        "kind": "WhitespaceTrivia",
                                        "text": " "
                                    }
                                ]
                            },
                            "equalsValueClause": {
                                "kind": "EqualsValueClause",
                                "fullStart": 342,
                                "fullEnd": 381,
                                "start": 342,
                                "end": 381,
                                "fullWidth": 39,
                                "width": 39,
                                "equalsToken": {
                                    "kind": "EqualsToken",
                                    "fullStart": 342,
                                    "fullEnd": 344,
                                    "start": 342,
                                    "end": 343,
                                    "fullWidth": 2,
                                    "width": 1,
                                    "text": "=",
                                    "value": "=",
                                    "valueText": "=",
                                    "hasTrailingTrivia": true,
                                    "trailingTrivia": [
                                        {
                                            "kind": "WhitespaceTrivia",
                                            "text": " "
                                        }
                                    ]
                                },
                                "value": {
                                    "kind": "ElementAccessExpression",
                                    "fullStart": 344,
                                    "fullEnd": 381,
                                    "start": 344,
                                    "end": 381,
                                    "fullWidth": 37,
                                    "width": 37,
                                    "expression": {
                                        "kind": "InvocationExpression",
                                        "fullStart": 344,
                                        "fullEnd": 378,
                                        "start": 344,
                                        "end": 378,
                                        "fullWidth": 34,
                                        "width": 34,
                                        "expression": {
                                            "kind": "MemberAccessExpression",
                                            "fullStart": 344,
                                            "fullEnd": 376,
                                            "start": 344,
                                            "end": 376,
                                            "fullWidth": 32,
                                            "width": 32,
                                            "expression": {
                                                "kind": "ObjectCreationExpression",
                                                "fullStart": 344,
                                                "fullEnd": 371,
                                                "start": 344,
                                                "end": 371,
                                                "fullWidth": 27,
                                                "width": 27,
                                                "newKeyword": {
                                                    "kind": "NewKeyword",
                                                    "fullStart": 344,
                                                    "fullEnd": 348,
                                                    "start": 344,
                                                    "end": 347,
                                                    "fullWidth": 4,
                                                    "width": 3,
                                                    "text": "new",
                                                    "value": "new",
                                                    "valueText": "new",
                                                    "hasTrailingTrivia": true,
                                                    "trailingTrivia": [
                                                        {
                                                            "kind": "WhitespaceTrivia",
                                                            "text": " "
                                                        }
                                                    ]
                                                },
                                                "expression": {
                                                    "kind": "IdentifierName",
                                                    "fullStart": 348,
                                                    "fullEnd": 354,
                                                    "start": 348,
                                                    "end": 354,
                                                    "fullWidth": 6,
                                                    "width": 6,
                                                    "text": "RegExp",
                                                    "value": "RegExp",
                                                    "valueText": "RegExp"
                                                },
                                                "argumentList": {
                                                    "kind": "ArgumentList",
                                                    "fullStart": 354,
                                                    "fullEnd": 371,
                                                    "start": 354,
                                                    "end": 371,
                                                    "fullWidth": 17,
                                                    "width": 17,
                                                    "openParenToken": {
                                                        "kind": "OpenParenToken",
                                                        "fullStart": 354,
                                                        "fullEnd": 355,
                                                        "start": 354,
                                                        "end": 355,
                                                        "fullWidth": 1,
                                                        "width": 1,
                                                        "text": "(",
                                                        "value": "(",
                                                        "valueText": "("
                                                    },
                                                    "arguments": [
                                                        {
                                                            "kind": "StringLiteral",
                                                            "fullStart": 355,
                                                            "fullEnd": 367,
                                                            "start": 355,
                                                            "end": 367,
                                                            "fullWidth": 12,
                                                            "width": 12,
                                                            "text": "'(.|\\r|\\n)*'",
                                                            "value": "(.|\r|\n)*",
                                                            "valueText": "(.|\r|\n)*"
                                                        },
                                                        {
                                                            "kind": "CommaToken",
                                                            "fullStart": 367,
                                                            "fullEnd": 368,
                                                            "start": 367,
                                                            "end": 368,
                                                            "fullWidth": 1,
                                                            "width": 1,
                                                            "text": ",",
                                                            "value": ",",
                                                            "valueText": ","
                                                        },
                                                        {
                                                            "kind": "StringLiteral",
                                                            "fullStart": 368,
                                                            "fullEnd": 370,
                                                            "start": 368,
                                                            "end": 370,
                                                            "fullWidth": 2,
                                                            "width": 2,
                                                            "text": "''",
                                                            "value": "",
                                                            "valueText": ""
                                                        }
                                                    ],
                                                    "closeParenToken": {
                                                        "kind": "CloseParenToken",
                                                        "fullStart": 370,
                                                        "fullEnd": 371,
                                                        "start": 370,
                                                        "end": 371,
                                                        "fullWidth": 1,
                                                        "width": 1,
                                                        "text": ")",
                                                        "value": ")",
                                                        "valueText": ")"
                                                    }
                                                }
                                            },
                                            "dotToken": {
                                                "kind": "DotToken",
                                                "fullStart": 371,
                                                "fullEnd": 372,
                                                "start": 371,
                                                "end": 372,
                                                "fullWidth": 1,
                                                "width": 1,
                                                "text": ".",
                                                "value": ".",
                                                "valueText": "."
                                            },
                                            "name": {
                                                "kind": "IdentifierName",
                                                "fullStart": 372,
                                                "fullEnd": 376,
                                                "start": 372,
                                                "end": 376,
                                                "fullWidth": 4,
                                                "width": 4,
                                                "text": "exec",
                                                "value": "exec",
                                                "valueText": "exec"
                                            }
                                        },
                                        "argumentList": {
                                            "kind": "ArgumentList",
                                            "fullStart": 376,
                                            "fullEnd": 378,
                                            "start": 376,
                                            "end": 378,
                                            "fullWidth": 2,
                                            "width": 2,
                                            "openParenToken": {
                                                "kind": "OpenParenToken",
                                                "fullStart": 376,
                                                "fullEnd": 377,
                                                "start": 376,
                                                "end": 377,
                                                "fullWidth": 1,
                                                "width": 1,
                                                "text": "(",
                                                "value": "(",
                                                "valueText": "("
                                            },
                                            "arguments": [],
                                            "closeParenToken": {
                                                "kind": "CloseParenToken",
                                                "fullStart": 377,
                                                "fullEnd": 378,
                                                "start": 377,
                                                "end": 378,
                                                "fullWidth": 1,
                                                "width": 1,
                                                "text": ")",
                                                "value": ")",
                                                "valueText": ")"
                                            }
                                        }
                                    },
                                    "openBracketToken": {
                                        "kind": "OpenBracketToken",
                                        "fullStart": 378,
                                        "fullEnd": 379,
                                        "start": 378,
                                        "end": 379,
                                        "fullWidth": 1,
                                        "width": 1,
                                        "text": "[",
                                        "value": "[",
                                        "valueText": "["
                                    },
                                    "argumentExpression": {
                                        "kind": "NumericLiteral",
                                        "fullStart": 379,
                                        "fullEnd": 380,
                                        "start": 379,
                                        "end": 380,
                                        "fullWidth": 1,
                                        "width": 1,
                                        "text": "0",
                                        "value": 0,
                                        "valueText": "0"
                                    },
                                    "closeBracketToken": {
                                        "kind": "CloseBracketToken",
                                        "fullStart": 380,
                                        "fullEnd": 381,
                                        "start": 380,
                                        "end": 381,
                                        "fullWidth": 1,
                                        "width": 1,
                                        "text": "]",
                                        "value": "]",
                                        "valueText": "]"
                                    }
                                }
                            }
                        }
                    ]
                },
                "semicolonToken": {
                    "kind": "SemicolonToken",
                    "fullStart": 381,
                    "fullEnd": 383,
                    "start": 381,
                    "end": 382,
                    "fullWidth": 2,
                    "width": 1,
                    "text": ";",
                    "value": ";",
                    "valueText": ";",
                    "hasTrailingTrivia": true,
                    "hasTrailingNewLine": true,
                    "trailingTrivia": [
                        {
                            "kind": "NewLineTrivia",
                            "text": "\n"
                        }
                    ]
                }
            },
            {
                "kind": "IfStatement",
                "fullStart": 383,
                "fullEnd": 461,
                "start": 383,
                "end": 460,
                "fullWidth": 78,
                "width": 77,
                "ifKeyword": {
                    "kind": "IfKeyword",
                    "fullStart": 383,
                    "fullEnd": 386,
                    "start": 383,
                    "end": 385,
                    "fullWidth": 3,
                    "width": 2,
                    "text": "if",
                    "value": "if",
                    "valueText": "if",
                    "hasTrailingTrivia": true,
                    "trailingTrivia": [
                        {
                            "kind": "WhitespaceTrivia",
                            "text": " "
                        }
                    ]
                },
                "openParenToken": {
                    "kind": "OpenParenToken",
                    "fullStart": 386,
                    "fullEnd": 387,
                    "start": 386,
                    "end": 387,
                    "fullWidth": 1,
                    "width": 1,
                    "text": "(",
                    "value": "(",
                    "valueText": "("
                },
                "condition": {
                    "kind": "EqualsExpression",
                    "fullStart": 387,
                    "fullEnd": 404,
                    "start": 387,
                    "end": 404,
                    "fullWidth": 17,
                    "width": 17,
                    "left": {
                        "kind": "IdentifierName",
                        "fullStart": 387,
                        "fullEnd": 393,
                        "start": 387,
                        "end": 392,
                        "fullWidth": 6,
                        "width": 5,
                        "text": "match",
                        "value": "match",
                        "valueText": "match",
                        "hasTrailingTrivia": true,
                        "trailingTrivia": [
                            {
                                "kind": "WhitespaceTrivia",
                                "text": " "
                            }
                        ]
                    },
                    "operatorToken": {
                        "kind": "EqualsEqualsEqualsToken",
                        "fullStart": 393,
                        "fullEnd": 397,
                        "start": 393,
                        "end": 396,
                        "fullWidth": 4,
                        "width": 3,
                        "text": "===",
                        "value": "===",
                        "valueText": "===",
                        "hasTrailingTrivia": true,
                        "trailingTrivia": [
                            {
                                "kind": "WhitespaceTrivia",
                                "text": " "
                            }
                        ]
                    },
                    "right": {
                        "kind": "StringLiteral",
                        "fullStart": 397,
                        "fullEnd": 404,
                        "start": 397,
                        "end": 404,
                        "fullWidth": 7,
                        "width": 7,
                        "text": "'xfoox'",
                        "value": "xfoox",
                        "valueText": "xfoox"
                    }
                },
                "closeParenToken": {
                    "kind": "CloseParenToken",
                    "fullStart": 404,
                    "fullEnd": 406,
                    "start": 404,
                    "end": 405,
                    "fullWidth": 2,
                    "width": 1,
                    "text": ")",
                    "value": ")",
                    "valueText": ")",
                    "hasTrailingTrivia": true,
                    "trailingTrivia": [
                        {
                            "kind": "WhitespaceTrivia",
                            "text": " "
                        }
                    ]
                },
                "statement": {
                    "kind": "Block",
                    "fullStart": 406,
                    "fullEnd": 461,
                    "start": 406,
                    "end": 460,
                    "fullWidth": 55,
                    "width": 54,
                    "openBraceToken": {
                        "kind": "OpenBraceToken",
                        "fullStart": 406,
                        "fullEnd": 408,
                        "start": 406,
                        "end": 407,
                        "fullWidth": 2,
                        "width": 1,
                        "text": "{",
                        "value": "{",
                        "valueText": "{",
                        "hasTrailingTrivia": true,
                        "hasTrailingNewLine": true,
                        "trailingTrivia": [
                            {
                                "kind": "NewLineTrivia",
                                "text": "\n"
                            }
                        ]
                    },
                    "statements": [
                        {
                            "kind": "ExpressionStatement",
                            "fullStart": 408,
                            "fullEnd": 459,
                            "start": 410,
                            "end": 458,
                            "fullWidth": 51,
                            "width": 48,
                            "expression": {
                                "kind": "InvocationExpression",
                                "fullStart": 408,
                                "fullEnd": 457,
                                "start": 410,
                                "end": 457,
                                "fullWidth": 49,
                                "width": 47,
                                "expression": {
                                    "kind": "IdentifierName",
                                    "fullStart": 408,
                                    "fullEnd": 415,
                                    "start": 410,
                                    "end": 415,
                                    "fullWidth": 7,
                                    "width": 5,
                                    "text": "$FAIL",
                                    "value": "$FAIL",
                                    "valueText": "$FAIL",
                                    "hasLeadingTrivia": true,
                                    "leadingTrivia": [
                                        {
                                            "kind": "WhitespaceTrivia",
                                            "text": "  "
                                        }
                                    ]
                                },
                                "argumentList": {
                                    "kind": "ArgumentList",
                                    "fullStart": 415,
                                    "fullEnd": 457,
                                    "start": 415,
                                    "end": 457,
                                    "fullWidth": 42,
                                    "width": 42,
                                    "openParenToken": {
                                        "kind": "OpenParenToken",
                                        "fullStart": 415,
                                        "fullEnd": 416,
                                        "start": 415,
                                        "end": 416,
                                        "fullWidth": 1,
                                        "width": 1,
                                        "text": "(",
                                        "value": "(",
                                        "valueText": "("
                                    },
                                    "arguments": [
                                        {
                                            "kind": "StringLiteral",
                                            "fullStart": 416,
                                            "fullEnd": 456,
                                            "start": 416,
                                            "end": 456,
                                            "fullWidth": 40,
                                            "width": 40,
                                            "text": "'#1: regExp.exec() leaks match globally'",
                                            "value": "#1: regExp.exec() leaks match globally",
                                            "valueText": "#1: regExp.exec() leaks match globally"
                                        }
                                    ],
                                    "closeParenToken": {
                                        "kind": "CloseParenToken",
                                        "fullStart": 456,
                                        "fullEnd": 457,
                                        "start": 456,
                                        "end": 457,
                                        "fullWidth": 1,
                                        "width": 1,
                                        "text": ")",
                                        "value": ")",
                                        "valueText": ")"
                                    }
                                }
                            },
                            "semicolonToken": {
                                "kind": "SemicolonToken",
                                "fullStart": 457,
                                "fullEnd": 459,
                                "start": 457,
                                "end": 458,
                                "fullWidth": 2,
                                "width": 1,
                                "text": ";",
                                "value": ";",
                                "valueText": ";",
                                "hasTrailingTrivia": true,
                                "hasTrailingNewLine": true,
                                "trailingTrivia": [
                                    {
                                        "kind": "NewLineTrivia",
                                        "text": "\n"
                                    }
                                ]
                            }
                        }
                    ],
                    "closeBraceToken": {
                        "kind": "CloseBraceToken",
                        "fullStart": 459,
                        "fullEnd": 461,
                        "start": 459,
                        "end": 460,
                        "fullWidth": 2,
                        "width": 1,
                        "text": "}",
                        "value": "}",
                        "valueText": "}",
                        "hasTrailingTrivia": true,
                        "hasTrailingNewLine": true,
                        "trailingTrivia": [
                            {
                                "kind": "NewLineTrivia",
                                "text": "\n"
                            }
                        ]
                    }
                }
            },
            {
                "kind": "IfStatement",
                "fullStart": 461,
                "fullEnd": 566,
                "start": 461,
                "end": 565,
                "fullWidth": 105,
                "width": 104,
                "ifKeyword": {
                    "kind": "IfKeyword",
                    "fullStart": 461,
                    "fullEnd": 464,
                    "start": 461,
                    "end": 463,
                    "fullWidth": 3,
                    "width": 2,
                    "text": "if",
                    "value": "if",
                    "valueText": "if",
                    "hasTrailingTrivia": true,
                    "trailingTrivia": [
                        {
                            "kind": "WhitespaceTrivia",
                            "text": " "
                        }
                    ]
                },
                "openParenToken": {
                    "kind": "OpenParenToken",
                    "fullStart": 464,
                    "fullEnd": 465,
                    "start": 464,
                    "end": 465,
                    "fullWidth": 1,
                    "width": 1,
                    "text": "(",
                    "value": "(",
                    "valueText": "("
                },
                "condition": {
                    "kind": "NotEqualsExpression",
                    "fullStart": 465,
                    "fullEnd": 486,
                    "start": 465,
                    "end": 486,
                    "fullWidth": 21,
                    "width": 21,
                    "left": {
                        "kind": "IdentifierName",
                        "fullStart": 465,
                        "fullEnd": 471,
                        "start": 465,
                        "end": 470,
                        "fullWidth": 6,
                        "width": 5,
                        "text": "match",
                        "value": "match",
                        "valueText": "match",
                        "hasTrailingTrivia": true,
                        "trailingTrivia": [
                            {
                                "kind": "WhitespaceTrivia",
                                "text": " "
                            }
                        ]
                    },
                    "operatorToken": {
                        "kind": "ExclamationEqualsEqualsToken",
                        "fullStart": 471,
                        "fullEnd": 475,
                        "start": 471,
                        "end": 474,
                        "fullWidth": 4,
                        "width": 3,
                        "text": "!==",
                        "value": "!==",
                        "valueText": "!==",
                        "hasTrailingTrivia": true,
                        "trailingTrivia": [
                            {
                                "kind": "WhitespaceTrivia",
                                "text": " "
                            }
                        ]
                    },
                    "right": {
                        "kind": "StringLiteral",
                        "fullStart": 475,
                        "fullEnd": 486,
                        "start": 475,
                        "end": 486,
                        "fullWidth": 11,
                        "width": 11,
                        "text": "'undefined'",
                        "value": "undefined",
                        "valueText": "undefined"
                    }
                },
                "closeParenToken": {
                    "kind": "CloseParenToken",
                    "fullStart": 486,
                    "fullEnd": 488,
                    "start": 486,
                    "end": 487,
                    "fullWidth": 2,
                    "width": 1,
                    "text": ")",
                    "value": ")",
                    "valueText": ")",
                    "hasTrailingTrivia": true,
                    "trailingTrivia": [
                        {
                            "kind": "WhitespaceTrivia",
                            "text": " "
                        }
                    ]
                },
                "statement": {
                    "kind": "Block",
                    "fullStart": 488,
                    "fullEnd": 566,
                    "start": 488,
                    "end": 565,
                    "fullWidth": 78,
                    "width": 77,
                    "openBraceToken": {
                        "kind": "OpenBraceToken",
                        "fullStart": 488,
                        "fullEnd": 490,
                        "start": 488,
                        "end": 489,
                        "fullWidth": 2,
                        "width": 1,
                        "text": "{",
                        "value": "{",
                        "valueText": "{",
                        "hasTrailingTrivia": true,
                        "hasTrailingNewLine": true,
                        "trailingTrivia": [
                            {
                                "kind": "NewLineTrivia",
                                "text": "\n"
                            }
                        ]
                    },
                    "statements": [
                        {
                            "kind": "ExpressionStatement",
                            "fullStart": 490,
                            "fullEnd": 564,
                            "start": 492,
                            "end": 563,
                            "fullWidth": 74,
                            "width": 71,
                            "expression": {
                                "kind": "InvocationExpression",
                                "fullStart": 490,
                                "fullEnd": 562,
                                "start": 492,
                                "end": 562,
                                "fullWidth": 72,
                                "width": 70,
                                "expression": {
                                    "kind": "IdentifierName",
                                    "fullStart": 490,
                                    "fullEnd": 497,
                                    "start": 492,
                                    "end": 497,
                                    "fullWidth": 7,
                                    "width": 5,
                                    "text": "$FAIL",
                                    "value": "$FAIL",
                                    "valueText": "$FAIL",
                                    "hasLeadingTrivia": true,
                                    "leadingTrivia": [
                                        {
                                            "kind": "WhitespaceTrivia",
                                            "text": "  "
                                        }
                                    ]
                                },
                                "argumentList": {
                                    "kind": "ArgumentList",
                                    "fullStart": 497,
                                    "fullEnd": 562,
                                    "start": 497,
                                    "end": 562,
                                    "fullWidth": 65,
                                    "width": 65,
                                    "openParenToken": {
                                        "kind": "OpenParenToken",
                                        "fullStart": 497,
                                        "fullEnd": 498,
                                        "start": 497,
                                        "end": 498,
                                        "fullWidth": 1,
                                        "width": 1,
                                        "text": "(",
                                        "value": "(",
                                        "valueText": "("
                                    },
                                    "arguments": [
                                        {
                                            "kind": "StringLiteral",
                                            "fullStart": 498,
                                            "fullEnd": 561,
                                            "start": 498,
                                            "end": 561,
                                            "fullWidth": 63,
                                            "width": 63,
                                            "text": "'#2: regExp.exec() must coerce absent first arg to \"undefined\"'",
                                            "value": "#2: regExp.exec() must coerce absent first arg to \"undefined\"",
                                            "valueText": "#2: regExp.exec() must coerce absent first arg to \"undefined\""
                                        }
                                    ],
                                    "closeParenToken": {
                                        "kind": "CloseParenToken",
                                        "fullStart": 561,
                                        "fullEnd": 562,
                                        "start": 561,
                                        "end": 562,
                                        "fullWidth": 1,
                                        "width": 1,
                                        "text": ")",
                                        "value": ")",
                                        "valueText": ")"
                                    }
                                }
                            },
                            "semicolonToken": {
                                "kind": "SemicolonToken",
                                "fullStart": 562,
                                "fullEnd": 564,
                                "start": 562,
                                "end": 563,
                                "fullWidth": 2,
                                "width": 1,
                                "text": ";",
                                "value": ";",
                                "valueText": ";",
                                "hasTrailingTrivia": true,
                                "hasTrailingNewLine": true,
                                "trailingTrivia": [
                                    {
                                        "kind": "NewLineTrivia",
                                        "text": "\n"
                                    }
                                ]
                            }
                        }
                    ],
                    "closeBraceToken": {
                        "kind": "CloseBraceToken",
                        "fullStart": 564,
                        "fullEnd": 566,
                        "start": 564,
                        "end": 565,
                        "fullWidth": 2,
                        "width": 1,
                        "text": "}",
                        "value": "}",
                        "valueText": "}",
                        "hasTrailingTrivia": true,
                        "hasTrailingNewLine": true,
                        "trailingTrivia": [
                            {
                                "kind": "NewLineTrivia",
                                "text": "\n"
                            }
                        ]
                    }
                }
            }
        ],
        "endOfFileToken": {
            "kind": "EndOfFileToken",
            "fullStart": 566,
            "fullEnd": 567,
            "start": 567,
            "end": 567,
            "fullWidth": 1,
            "width": 0,
            "text": "",
            "hasLeadingTrivia": true,
            "hasLeadingNewLine": true,
            "leadingTrivia": [
                {
                    "kind": "NewLineTrivia",
                    "text": "\n"
                }
            ]
        }
    },
    "lineMap": {
        "lineStarts": [
            0,
            61,
            132,
            133,
            137,
            198,
            201,
            257,
            304,
            308,
            309,
            332,
            383,
            408,
            459,
            461,
            490,
            564,
            566,
            567
        ],
        "length": 567
    }
}<|MERGE_RESOLUTION|>--- conflicted
+++ resolved
@@ -262,12 +262,8 @@
                             "start": 336,
                             "end": 381,
                             "fullWidth": 45,
-<<<<<<< HEAD
                             "width": 45,
-                            "identifier": {
-=======
                             "propertyName": {
->>>>>>> 85e84683
                                 "kind": "IdentifierName",
                                 "fullStart": 336,
                                 "fullEnd": 342,
