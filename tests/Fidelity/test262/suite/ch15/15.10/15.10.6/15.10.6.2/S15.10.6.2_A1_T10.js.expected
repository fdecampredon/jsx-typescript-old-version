{
    "isDeclaration": false,
    "languageVersion": "EcmaScript5",
    "parseOptions": {
        "allowAutomaticSemicolonInsertion": true
    },
    "sourceUnit": {
        "kind": "SourceUnit",
        "fullStart": 0,
        "fullEnd": 1533,
        "start": 480,
        "end": 1533,
        "fullWidth": 1533,
        "width": 1053,
        "isIncrementallyUnusable": true,
        "moduleElements": [
            {
                "kind": "ExpressionStatement",
                "fullStart": 0,
                "fullEnd": 512,
                "start": 480,
                "end": 511,
                "fullWidth": 512,
                "width": 31,
                "isIncrementallyUnusable": true,
                "expression": {
                    "kind": "AssignmentExpression",
                    "fullStart": 0,
                    "fullEnd": 510,
                    "start": 480,
                    "end": 510,
                    "fullWidth": 510,
                    "width": 30,
                    "isIncrementallyUnusable": true,
                    "left": {
                        "kind": "IdentifierName",
                        "fullStart": 0,
                        "fullEnd": 491,
                        "start": 480,
                        "end": 490,
                        "fullWidth": 491,
                        "width": 10,
                        "text": "__executed",
                        "value": "__executed",
                        "valueText": "__executed",
                        "hasLeadingTrivia": true,
                        "hasLeadingComment": true,
                        "hasLeadingNewLine": true,
                        "hasTrailingTrivia": true,
                        "leadingTrivia": [
                            {
                                "kind": "SingleLineCommentTrivia",
                                "text": "// Copyright 2009 the Sputnik authors.  All rights reserved."
                            },
                            {
                                "kind": "NewLineTrivia",
                                "text": "\n"
                            },
                            {
                                "kind": "SingleLineCommentTrivia",
                                "text": "// This code is governed by the BSD license found in the LICENSE file."
                            },
                            {
                                "kind": "NewLineTrivia",
                                "text": "\n"
                            },
                            {
                                "kind": "NewLineTrivia",
                                "text": "\n"
                            },
                            {
                                "kind": "MultiLineCommentTrivia",
                                "text": "/**\n * RegExp.prototype.exec(string) Performs a regular expression match of ToString(string) against the regular expression and\n * returns an Array object containing the results of the match, or null if the string did not match\n *\n * @path ch15/15.10/15.10.6/15.10.6.2/S15.10.6.2_A1_T10.js\n * @description String is 1.01 and RegExp is /1|12/\n */"
                            },
                            {
                                "kind": "NewLineTrivia",
                                "text": "\n"
                            },
                            {
                                "kind": "NewLineTrivia",
                                "text": "\n"
                            }
                        ],
                        "trailingTrivia": [
                            {
                                "kind": "WhitespaceTrivia",
                                "text": " "
                            }
                        ]
                    },
                    "operatorToken": {
                        "kind": "EqualsToken",
                        "fullStart": 491,
                        "fullEnd": 493,
                        "start": 491,
                        "end": 492,
                        "fullWidth": 2,
                        "width": 1,
                        "text": "=",
                        "value": "=",
                        "valueText": "=",
                        "hasTrailingTrivia": true,
                        "trailingTrivia": [
                            {
                                "kind": "WhitespaceTrivia",
                                "text": " "
                            }
                        ]
                    },
                    "right": {
                        "kind": "InvocationExpression",
                        "fullStart": 493,
                        "fullEnd": 510,
                        "start": 493,
                        "end": 510,
                        "fullWidth": 17,
                        "width": 17,
                        "isIncrementallyUnusable": true,
                        "expression": {
                            "kind": "MemberAccessExpression",
                            "fullStart": 493,
                            "fullEnd": 504,
                            "start": 493,
                            "end": 504,
                            "fullWidth": 11,
                            "width": 11,
                            "isIncrementallyUnusable": true,
                            "expression": {
                                "kind": "RegularExpressionLiteral",
                                "fullStart": 493,
                                "fullEnd": 499,
                                "start": 493,
                                "end": 499,
                                "fullWidth": 6,
                                "width": 6,
                                "text": "/1|12/",
                                "value": {},
                                "valueText": "/1|12/"
                            },
                            "dotToken": {
                                "kind": "DotToken",
                                "fullStart": 499,
                                "fullEnd": 500,
                                "start": 499,
                                "end": 500,
                                "fullWidth": 1,
                                "width": 1,
                                "text": ".",
                                "value": ".",
                                "valueText": "."
                            },
                            "name": {
                                "kind": "IdentifierName",
                                "fullStart": 500,
                                "fullEnd": 504,
                                "start": 500,
                                "end": 504,
                                "fullWidth": 4,
                                "width": 4,
                                "text": "exec",
                                "value": "exec",
                                "valueText": "exec"
                            }
                        },
                        "argumentList": {
                            "kind": "ArgumentList",
                            "fullStart": 504,
                            "fullEnd": 510,
                            "start": 504,
                            "end": 510,
                            "fullWidth": 6,
                            "width": 6,
                            "openParenToken": {
                                "kind": "OpenParenToken",
                                "fullStart": 504,
                                "fullEnd": 505,
                                "start": 504,
                                "end": 505,
                                "fullWidth": 1,
                                "width": 1,
                                "text": "(",
                                "value": "(",
                                "valueText": "("
                            },
                            "arguments": [
                                {
                                    "kind": "NumericLiteral",
                                    "fullStart": 505,
                                    "fullEnd": 509,
                                    "start": 505,
                                    "end": 509,
                                    "fullWidth": 4,
                                    "width": 4,
                                    "text": "1.01",
                                    "value": 1.01,
                                    "valueText": "1.01"
                                }
                            ],
                            "closeParenToken": {
                                "kind": "CloseParenToken",
                                "fullStart": 509,
                                "fullEnd": 510,
                                "start": 509,
                                "end": 510,
                                "fullWidth": 1,
                                "width": 1,
                                "text": ")",
                                "value": ")",
                                "valueText": ")"
                            }
                        }
                    }
                },
                "semicolonToken": {
                    "kind": "SemicolonToken",
                    "fullStart": 510,
                    "fullEnd": 512,
                    "start": 510,
                    "end": 511,
                    "fullWidth": 2,
                    "width": 1,
                    "text": ";",
                    "value": ";",
                    "valueText": ";",
                    "hasTrailingTrivia": true,
                    "hasTrailingNewLine": true,
                    "trailingTrivia": [
                        {
                            "kind": "NewLineTrivia",
                            "text": "\n"
                        }
                    ]
                }
            },
            {
                "kind": "ExpressionStatement",
                "fullStart": 512,
                "fullEnd": 533,
                "start": 513,
                "end": 532,
                "fullWidth": 21,
                "width": 19,
                "expression": {
                    "kind": "AssignmentExpression",
                    "fullStart": 512,
                    "fullEnd": 531,
                    "start": 513,
                    "end": 531,
                    "fullWidth": 19,
                    "width": 18,
                    "left": {
                        "kind": "IdentifierName",
                        "fullStart": 512,
                        "fullEnd": 524,
                        "start": 513,
                        "end": 523,
                        "fullWidth": 12,
                        "width": 10,
                        "text": "__expected",
                        "value": "__expected",
                        "valueText": "__expected",
                        "hasLeadingTrivia": true,
                        "hasLeadingNewLine": true,
                        "hasTrailingTrivia": true,
                        "leadingTrivia": [
                            {
                                "kind": "NewLineTrivia",
                                "text": "\n"
                            }
                        ],
                        "trailingTrivia": [
                            {
                                "kind": "WhitespaceTrivia",
                                "text": " "
                            }
                        ]
                    },
                    "operatorToken": {
                        "kind": "EqualsToken",
                        "fullStart": 524,
                        "fullEnd": 526,
                        "start": 524,
                        "end": 525,
                        "fullWidth": 2,
                        "width": 1,
                        "text": "=",
                        "value": "=",
                        "valueText": "=",
                        "hasTrailingTrivia": true,
                        "trailingTrivia": [
                            {
                                "kind": "WhitespaceTrivia",
                                "text": " "
                            }
                        ]
                    },
                    "right": {
                        "kind": "ArrayLiteralExpression",
                        "fullStart": 526,
                        "fullEnd": 531,
                        "start": 526,
                        "end": 531,
                        "fullWidth": 5,
                        "width": 5,
                        "openBracketToken": {
                            "kind": "OpenBracketToken",
                            "fullStart": 526,
                            "fullEnd": 527,
                            "start": 526,
                            "end": 527,
                            "fullWidth": 1,
                            "width": 1,
                            "text": "[",
                            "value": "[",
                            "valueText": "["
                        },
                        "expressions": [
                            {
                                "kind": "StringLiteral",
                                "fullStart": 527,
                                "fullEnd": 530,
                                "start": 527,
                                "end": 530,
                                "fullWidth": 3,
                                "width": 3,
                                "text": "\"1\"",
                                "value": "1",
                                "valueText": "1"
                            }
                        ],
                        "closeBracketToken": {
                            "kind": "CloseBracketToken",
                            "fullStart": 530,
                            "fullEnd": 531,
                            "start": 530,
                            "end": 531,
                            "fullWidth": 1,
                            "width": 1,
                            "text": "]",
                            "value": "]",
                            "valueText": "]"
                        }
                    }
                },
                "semicolonToken": {
                    "kind": "SemicolonToken",
                    "fullStart": 531,
                    "fullEnd": 533,
                    "start": 531,
                    "end": 532,
                    "fullWidth": 2,
                    "width": 1,
                    "text": ";",
                    "value": ";",
                    "valueText": ";",
                    "hasTrailingTrivia": true,
                    "hasTrailingNewLine": true,
                    "trailingTrivia": [
                        {
                            "kind": "NewLineTrivia",
                            "text": "\n"
                        }
                    ]
                }
            },
            {
                "kind": "ExpressionStatement",
                "fullStart": 533,
                "fullEnd": 553,
                "start": 533,
                "end": 552,
                "fullWidth": 20,
                "width": 19,
                "expression": {
                    "kind": "AssignmentExpression",
                    "fullStart": 533,
                    "fullEnd": 551,
                    "start": 533,
                    "end": 551,
                    "fullWidth": 18,
                    "width": 18,
                    "left": {
                        "kind": "MemberAccessExpression",
                        "fullStart": 533,
                        "fullEnd": 549,
                        "start": 533,
                        "end": 549,
                        "fullWidth": 16,
                        "width": 16,
                        "expression": {
                            "kind": "IdentifierName",
                            "fullStart": 533,
                            "fullEnd": 543,
                            "start": 533,
                            "end": 543,
                            "fullWidth": 10,
                            "width": 10,
                            "text": "__expected",
                            "value": "__expected",
                            "valueText": "__expected"
                        },
                        "dotToken": {
                            "kind": "DotToken",
                            "fullStart": 543,
                            "fullEnd": 544,
                            "start": 543,
                            "end": 544,
                            "fullWidth": 1,
                            "width": 1,
                            "text": ".",
                            "value": ".",
                            "valueText": "."
                        },
                        "name": {
                            "kind": "IdentifierName",
                            "fullStart": 544,
                            "fullEnd": 549,
                            "start": 544,
                            "end": 549,
                            "fullWidth": 5,
                            "width": 5,
                            "text": "index",
                            "value": "index",
                            "valueText": "index"
                        }
                    },
                    "operatorToken": {
                        "kind": "EqualsToken",
                        "fullStart": 549,
                        "fullEnd": 550,
                        "start": 549,
                        "end": 550,
                        "fullWidth": 1,
                        "width": 1,
                        "text": "=",
                        "value": "=",
                        "valueText": "="
                    },
                    "right": {
                        "kind": "NumericLiteral",
                        "fullStart": 550,
                        "fullEnd": 551,
                        "start": 550,
                        "end": 551,
                        "fullWidth": 1,
                        "width": 1,
                        "text": "0",
                        "value": 0,
                        "valueText": "0"
                    }
                },
                "semicolonToken": {
                    "kind": "SemicolonToken",
                    "fullStart": 551,
                    "fullEnd": 553,
                    "start": 551,
                    "end": 552,
                    "fullWidth": 2,
                    "width": 1,
                    "text": ";",
                    "value": ";",
                    "valueText": ";",
                    "hasTrailingTrivia": true,
                    "hasTrailingNewLine": true,
                    "trailingTrivia": [
                        {
                            "kind": "NewLineTrivia",
                            "text": "\n"
                        }
                    ]
                }
            },
            {
                "kind": "ExpressionStatement",
                "fullStart": 553,
                "fullEnd": 578,
                "start": 553,
                "end": 577,
                "fullWidth": 25,
                "width": 24,
                "expression": {
                    "kind": "AssignmentExpression",
                    "fullStart": 553,
                    "fullEnd": 576,
                    "start": 553,
                    "end": 576,
                    "fullWidth": 23,
                    "width": 23,
                    "left": {
                        "kind": "MemberAccessExpression",
                        "fullStart": 553,
                        "fullEnd": 569,
                        "start": 553,
                        "end": 569,
                        "fullWidth": 16,
                        "width": 16,
                        "expression": {
                            "kind": "IdentifierName",
                            "fullStart": 553,
                            "fullEnd": 563,
                            "start": 553,
                            "end": 563,
                            "fullWidth": 10,
                            "width": 10,
                            "text": "__expected",
                            "value": "__expected",
                            "valueText": "__expected"
                        },
                        "dotToken": {
                            "kind": "DotToken",
                            "fullStart": 563,
                            "fullEnd": 564,
                            "start": 563,
                            "end": 564,
                            "fullWidth": 1,
                            "width": 1,
                            "text": ".",
                            "value": ".",
                            "valueText": "."
                        },
                        "name": {
                            "kind": "IdentifierName",
                            "fullStart": 564,
                            "fullEnd": 569,
                            "start": 564,
                            "end": 569,
                            "fullWidth": 5,
                            "width": 5,
                            "text": "input",
                            "value": "input",
                            "valueText": "input"
                        }
                    },
                    "operatorToken": {
                        "kind": "EqualsToken",
                        "fullStart": 569,
                        "fullEnd": 570,
                        "start": 569,
                        "end": 570,
                        "fullWidth": 1,
                        "width": 1,
                        "text": "=",
                        "value": "=",
                        "valueText": "="
                    },
                    "right": {
                        "kind": "StringLiteral",
                        "fullStart": 570,
                        "fullEnd": 576,
                        "start": 570,
                        "end": 576,
                        "fullWidth": 6,
                        "width": 6,
                        "text": "\"1.01\"",
                        "value": "1.01",
                        "valueText": "1.01"
                    }
                },
                "semicolonToken": {
                    "kind": "SemicolonToken",
                    "fullStart": 576,
                    "fullEnd": 578,
                    "start": 576,
                    "end": 577,
                    "fullWidth": 2,
                    "width": 1,
                    "text": ";",
                    "value": ";",
                    "valueText": ";",
                    "hasTrailingTrivia": true,
                    "hasTrailingNewLine": true,
                    "trailingTrivia": [
                        {
                            "kind": "NewLineTrivia",
                            "text": "\n"
                        }
                    ]
                }
            },
            {
                "kind": "IfStatement",
                "fullStart": 578,
                "fullEnd": 724,
                "start": 589,
                "end": 723,
                "fullWidth": 146,
                "width": 134,
                "ifKeyword": {
                    "kind": "IfKeyword",
                    "fullStart": 578,
                    "fullEnd": 592,
                    "start": 589,
                    "end": 591,
                    "fullWidth": 14,
                    "width": 2,
                    "text": "if",
                    "value": "if",
                    "valueText": "if",
                    "hasLeadingTrivia": true,
                    "hasLeadingComment": true,
                    "hasLeadingNewLine": true,
                    "hasTrailingTrivia": true,
                    "leadingTrivia": [
                        {
                            "kind": "NewLineTrivia",
                            "text": "\n"
                        },
                        {
                            "kind": "SingleLineCommentTrivia",
                            "text": "//CHECK#0"
                        },
                        {
                            "kind": "NewLineTrivia",
                            "text": "\n"
                        }
                    ],
                    "trailingTrivia": [
                        {
                            "kind": "WhitespaceTrivia",
                            "text": " "
                        }
                    ]
                },
                "openParenToken": {
                    "kind": "OpenParenToken",
                    "fullStart": 592,
                    "fullEnd": 593,
                    "start": 592,
                    "end": 593,
                    "fullWidth": 1,
                    "width": 1,
                    "text": "(",
                    "value": "(",
                    "valueText": "("
                },
                "condition": {
                    "kind": "NotEqualsExpression",
                    "fullStart": 593,
                    "fullEnd": 631,
                    "start": 593,
                    "end": 631,
                    "fullWidth": 38,
                    "width": 38,
                    "left": {
                        "kind": "ParenthesizedExpression",
                        "fullStart": 593,
                        "fullEnd": 623,
                        "start": 593,
                        "end": 622,
                        "fullWidth": 30,
                        "width": 29,
                        "openParenToken": {
                            "kind": "OpenParenToken",
                            "fullStart": 593,
                            "fullEnd": 594,
                            "start": 593,
                            "end": 594,
                            "fullWidth": 1,
                            "width": 1,
                            "text": "(",
                            "value": "(",
                            "valueText": "("
                        },
                        "expression": {
                            "kind": "InstanceOfExpression",
                            "fullStart": 594,
                            "fullEnd": 621,
                            "start": 594,
                            "end": 621,
                            "fullWidth": 27,
                            "width": 27,
                            "left": {
                                "kind": "IdentifierName",
                                "fullStart": 594,
                                "fullEnd": 605,
                                "start": 594,
                                "end": 604,
                                "fullWidth": 11,
                                "width": 10,
                                "text": "__executed",
                                "value": "__executed",
                                "valueText": "__executed",
                                "hasTrailingTrivia": true,
                                "trailingTrivia": [
                                    {
                                        "kind": "WhitespaceTrivia",
                                        "text": " "
                                    }
                                ]
                            },
                            "operatorToken": {
                                "kind": "InstanceOfKeyword",
                                "fullStart": 605,
                                "fullEnd": 616,
                                "start": 605,
                                "end": 615,
                                "fullWidth": 11,
                                "width": 10,
                                "text": "instanceof",
                                "value": "instanceof",
                                "valueText": "instanceof",
                                "hasTrailingTrivia": true,
                                "trailingTrivia": [
                                    {
                                        "kind": "WhitespaceTrivia",
                                        "text": " "
                                    }
                                ]
                            },
                            "right": {
                                "kind": "IdentifierName",
                                "fullStart": 616,
                                "fullEnd": 621,
                                "start": 616,
                                "end": 621,
                                "fullWidth": 5,
                                "width": 5,
                                "text": "Array",
                                "value": "Array",
                                "valueText": "Array"
                            }
                        },
                        "closeParenToken": {
                            "kind": "CloseParenToken",
                            "fullStart": 621,
                            "fullEnd": 623,
                            "start": 621,
                            "end": 622,
                            "fullWidth": 2,
                            "width": 1,
                            "text": ")",
                            "value": ")",
                            "valueText": ")",
                            "hasTrailingTrivia": true,
                            "trailingTrivia": [
                                {
                                    "kind": "WhitespaceTrivia",
                                    "text": " "
                                }
                            ]
                        }
                    },
                    "operatorToken": {
                        "kind": "ExclamationEqualsEqualsToken",
                        "fullStart": 623,
                        "fullEnd": 627,
                        "start": 623,
                        "end": 626,
                        "fullWidth": 4,
                        "width": 3,
                        "text": "!==",
                        "value": "!==",
                        "valueText": "!==",
                        "hasTrailingTrivia": true,
                        "trailingTrivia": [
                            {
                                "kind": "WhitespaceTrivia",
                                "text": " "
                            }
                        ]
                    },
                    "right": {
                        "kind": "TrueKeyword",
                        "fullStart": 627,
                        "fullEnd": 631,
                        "start": 627,
                        "end": 631,
                        "fullWidth": 4,
                        "width": 4,
                        "text": "true",
                        "value": true,
                        "valueText": "true"
                    }
                },
                "closeParenToken": {
                    "kind": "CloseParenToken",
                    "fullStart": 631,
                    "fullEnd": 633,
                    "start": 631,
                    "end": 632,
                    "fullWidth": 2,
                    "width": 1,
                    "text": ")",
                    "value": ")",
                    "valueText": ")",
                    "hasTrailingTrivia": true,
                    "trailingTrivia": [
                        {
                            "kind": "WhitespaceTrivia",
                            "text": " "
                        }
                    ]
                },
                "statement": {
                    "kind": "Block",
                    "fullStart": 633,
                    "fullEnd": 724,
                    "start": 633,
                    "end": 723,
                    "fullWidth": 91,
                    "width": 90,
                    "openBraceToken": {
                        "kind": "OpenBraceToken",
                        "fullStart": 633,
                        "fullEnd": 635,
                        "start": 633,
                        "end": 634,
                        "fullWidth": 2,
                        "width": 1,
                        "text": "{",
                        "value": "{",
                        "valueText": "{",
                        "hasTrailingTrivia": true,
                        "hasTrailingNewLine": true,
                        "trailingTrivia": [
                            {
                                "kind": "NewLineTrivia",
                                "text": "\n"
                            }
                        ]
                    },
                    "statements": [
                        {
                            "kind": "ExpressionStatement",
                            "fullStart": 635,
                            "fullEnd": 722,
                            "start": 636,
                            "end": 721,
                            "fullWidth": 87,
                            "width": 85,
                            "expression": {
                                "kind": "InvocationExpression",
                                "fullStart": 635,
                                "fullEnd": 720,
                                "start": 636,
                                "end": 720,
                                "fullWidth": 85,
                                "width": 84,
                                "expression": {
                                    "kind": "IdentifierName",
                                    "fullStart": 635,
                                    "fullEnd": 642,
                                    "start": 636,
                                    "end": 642,
                                    "fullWidth": 7,
                                    "width": 6,
                                    "text": "$ERROR",
                                    "value": "$ERROR",
                                    "valueText": "$ERROR",
                                    "hasLeadingTrivia": true,
                                    "leadingTrivia": [
                                        {
                                            "kind": "WhitespaceTrivia",
                                            "text": "\t"
                                        }
                                    ]
                                },
                                "argumentList": {
                                    "kind": "ArgumentList",
                                    "fullStart": 642,
                                    "fullEnd": 720,
                                    "start": 642,
                                    "end": 720,
                                    "fullWidth": 78,
                                    "width": 78,
                                    "openParenToken": {
                                        "kind": "OpenParenToken",
                                        "fullStart": 642,
                                        "fullEnd": 643,
                                        "start": 642,
                                        "end": 643,
                                        "fullWidth": 1,
                                        "width": 1,
                                        "text": "(",
                                        "value": "(",
                                        "valueText": "("
                                    },
                                    "arguments": [
                                        {
                                            "kind": "StringLiteral",
                                            "fullStart": 643,
                                            "fullEnd": 719,
                                            "start": 643,
                                            "end": 719,
                                            "fullWidth": 76,
                                            "width": 76,
                                            "text": "'#0: __executed = /1|12/.exec(1.01); (__executed instanceof Array) === true'",
                                            "value": "#0: __executed = /1|12/.exec(1.01); (__executed instanceof Array) === true",
                                            "valueText": "#0: __executed = /1|12/.exec(1.01); (__executed instanceof Array) === true"
                                        }
                                    ],
                                    "closeParenToken": {
                                        "kind": "CloseParenToken",
                                        "fullStart": 719,
                                        "fullEnd": 720,
                                        "start": 719,
                                        "end": 720,
                                        "fullWidth": 1,
                                        "width": 1,
                                        "text": ")",
                                        "value": ")",
                                        "valueText": ")"
                                    }
                                }
                            },
                            "semicolonToken": {
                                "kind": "SemicolonToken",
                                "fullStart": 720,
                                "fullEnd": 722,
                                "start": 720,
                                "end": 721,
                                "fullWidth": 2,
                                "width": 1,
                                "text": ";",
                                "value": ";",
                                "valueText": ";",
                                "hasTrailingTrivia": true,
                                "hasTrailingNewLine": true,
                                "trailingTrivia": [
                                    {
                                        "kind": "NewLineTrivia",
                                        "text": "\n"
                                    }
                                ]
                            }
                        }
                    ],
                    "closeBraceToken": {
                        "kind": "CloseBraceToken",
                        "fullStart": 722,
                        "fullEnd": 724,
                        "start": 722,
                        "end": 723,
                        "fullWidth": 2,
                        "width": 1,
                        "text": "}",
                        "value": "}",
                        "valueText": "}",
                        "hasTrailingTrivia": true,
                        "hasTrailingNewLine": true,
                        "trailingTrivia": [
                            {
                                "kind": "NewLineTrivia",
                                "text": "\n"
                            }
                        ]
                    }
                }
            },
            {
                "kind": "IfStatement",
                "fullStart": 724,
                "fullEnd": 911,
                "start": 735,
                "end": 910,
                "fullWidth": 187,
                "width": 175,
                "ifKeyword": {
                    "kind": "IfKeyword",
                    "fullStart": 724,
                    "fullEnd": 738,
                    "start": 735,
                    "end": 737,
                    "fullWidth": 14,
                    "width": 2,
                    "text": "if",
                    "value": "if",
                    "valueText": "if",
                    "hasLeadingTrivia": true,
                    "hasLeadingComment": true,
                    "hasLeadingNewLine": true,
                    "hasTrailingTrivia": true,
                    "leadingTrivia": [
                        {
                            "kind": "NewLineTrivia",
                            "text": "\n"
                        },
                        {
                            "kind": "SingleLineCommentTrivia",
                            "text": "//CHECK#1"
                        },
                        {
                            "kind": "NewLineTrivia",
                            "text": "\n"
                        }
                    ],
                    "trailingTrivia": [
                        {
                            "kind": "WhitespaceTrivia",
                            "text": " "
                        }
                    ]
                },
                "openParenToken": {
                    "kind": "OpenParenToken",
                    "fullStart": 738,
                    "fullEnd": 739,
                    "start": 738,
                    "end": 739,
                    "fullWidth": 1,
                    "width": 1,
                    "text": "(",
                    "value": "(",
                    "valueText": "("
                },
                "condition": {
                    "kind": "NotEqualsExpression",
                    "fullStart": 739,
                    "fullEnd": 778,
                    "start": 739,
                    "end": 778,
                    "fullWidth": 39,
                    "width": 39,
                    "left": {
                        "kind": "MemberAccessExpression",
                        "fullStart": 739,
                        "fullEnd": 757,
                        "start": 739,
                        "end": 756,
                        "fullWidth": 18,
                        "width": 17,
                        "expression": {
                            "kind": "IdentifierName",
                            "fullStart": 739,
                            "fullEnd": 749,
                            "start": 739,
                            "end": 749,
                            "fullWidth": 10,
                            "width": 10,
                            "text": "__executed",
                            "value": "__executed",
                            "valueText": "__executed"
                        },
                        "dotToken": {
                            "kind": "DotToken",
                            "fullStart": 749,
                            "fullEnd": 750,
                            "start": 749,
                            "end": 750,
                            "fullWidth": 1,
                            "width": 1,
                            "text": ".",
                            "value": ".",
                            "valueText": "."
                        },
                        "name": {
                            "kind": "IdentifierName",
                            "fullStart": 750,
                            "fullEnd": 757,
                            "start": 750,
                            "end": 756,
                            "fullWidth": 7,
                            "width": 6,
                            "text": "length",
                            "value": "length",
                            "valueText": "length",
                            "hasTrailingTrivia": true,
                            "trailingTrivia": [
                                {
                                    "kind": "WhitespaceTrivia",
                                    "text": " "
                                }
                            ]
                        }
                    },
                    "operatorToken": {
                        "kind": "ExclamationEqualsEqualsToken",
                        "fullStart": 757,
                        "fullEnd": 761,
                        "start": 757,
                        "end": 760,
                        "fullWidth": 4,
                        "width": 3,
                        "text": "!==",
                        "value": "!==",
                        "valueText": "!==",
                        "hasTrailingTrivia": true,
                        "trailingTrivia": [
                            {
                                "kind": "WhitespaceTrivia",
                                "text": " "
                            }
                        ]
                    },
                    "right": {
                        "kind": "MemberAccessExpression",
                        "fullStart": 761,
                        "fullEnd": 778,
                        "start": 761,
                        "end": 778,
                        "fullWidth": 17,
                        "width": 17,
                        "expression": {
                            "kind": "IdentifierName",
                            "fullStart": 761,
                            "fullEnd": 771,
                            "start": 761,
                            "end": 771,
                            "fullWidth": 10,
                            "width": 10,
                            "text": "__expected",
                            "value": "__expected",
                            "valueText": "__expected"
                        },
                        "dotToken": {
                            "kind": "DotToken",
                            "fullStart": 771,
                            "fullEnd": 772,
                            "start": 771,
                            "end": 772,
                            "fullWidth": 1,
                            "width": 1,
                            "text": ".",
                            "value": ".",
                            "valueText": "."
                        },
                        "name": {
                            "kind": "IdentifierName",
                            "fullStart": 772,
                            "fullEnd": 778,
                            "start": 772,
                            "end": 778,
                            "fullWidth": 6,
                            "width": 6,
                            "text": "length",
                            "value": "length",
                            "valueText": "length"
                        }
                    }
                },
                "closeParenToken": {
                    "kind": "CloseParenToken",
                    "fullStart": 778,
                    "fullEnd": 780,
                    "start": 778,
                    "end": 779,
                    "fullWidth": 2,
                    "width": 1,
                    "text": ")",
                    "value": ")",
                    "valueText": ")",
                    "hasTrailingTrivia": true,
                    "trailingTrivia": [
                        {
                            "kind": "WhitespaceTrivia",
                            "text": " "
                        }
                    ]
                },
                "statement": {
                    "kind": "Block",
                    "fullStart": 780,
                    "fullEnd": 911,
                    "start": 780,
                    "end": 910,
                    "fullWidth": 131,
                    "width": 130,
                    "openBraceToken": {
                        "kind": "OpenBraceToken",
                        "fullStart": 780,
                        "fullEnd": 782,
                        "start": 780,
                        "end": 781,
                        "fullWidth": 2,
                        "width": 1,
                        "text": "{",
                        "value": "{",
                        "valueText": "{",
                        "hasTrailingTrivia": true,
                        "hasTrailingNewLine": true,
                        "trailingTrivia": [
                            {
                                "kind": "NewLineTrivia",
                                "text": "\n"
                            }
                        ]
                    },
                    "statements": [
                        {
                            "kind": "ExpressionStatement",
                            "fullStart": 782,
                            "fullEnd": 909,
                            "start": 784,
                            "end": 908,
                            "fullWidth": 127,
                            "width": 124,
                            "expression": {
                                "kind": "InvocationExpression",
                                "fullStart": 782,
                                "fullEnd": 907,
                                "start": 784,
                                "end": 907,
                                "fullWidth": 125,
                                "width": 123,
                                "expression": {
                                    "kind": "IdentifierName",
                                    "fullStart": 782,
                                    "fullEnd": 790,
                                    "start": 784,
                                    "end": 790,
                                    "fullWidth": 8,
                                    "width": 6,
                                    "text": "$ERROR",
                                    "value": "$ERROR",
                                    "valueText": "$ERROR",
                                    "hasLeadingTrivia": true,
                                    "leadingTrivia": [
                                        {
                                            "kind": "WhitespaceTrivia",
                                            "text": "  "
                                        }
                                    ]
                                },
                                "argumentList": {
                                    "kind": "ArgumentList",
                                    "fullStart": 790,
                                    "fullEnd": 907,
                                    "start": 790,
                                    "end": 907,
                                    "fullWidth": 117,
                                    "width": 117,
                                    "openParenToken": {
                                        "kind": "OpenParenToken",
                                        "fullStart": 790,
                                        "fullEnd": 791,
                                        "start": 790,
                                        "end": 791,
                                        "fullWidth": 1,
                                        "width": 1,
                                        "text": "(",
                                        "value": "(",
                                        "valueText": "("
                                    },
                                    "arguments": [
                                        {
                                            "kind": "AddExpression",
                                            "fullStart": 791,
                                            "fullEnd": 906,
                                            "start": 791,
                                            "end": 906,
                                            "fullWidth": 115,
                                            "width": 115,
                                            "left": {
                                                "kind": "AddExpression",
                                                "fullStart": 791,
                                                "fullEnd": 887,
                                                "start": 791,
                                                "end": 886,
                                                "fullWidth": 96,
                                                "width": 95,
                                                "left": {
                                                    "kind": "AddExpression",
                                                    "fullStart": 791,
                                                    "fullEnd": 872,
                                                    "start": 791,
                                                    "end": 871,
                                                    "fullWidth": 81,
                                                    "width": 80,
                                                    "left": {
                                                        "kind": "StringLiteral",
                                                        "fullStart": 791,
                                                        "fullEnd": 852,
                                                        "start": 791,
                                                        "end": 851,
                                                        "fullWidth": 61,
                                                        "width": 60,
                                                        "text": "'#1: __executed = /1|12/.exec(1.01); __executed.length === '",
                                                        "value": "#1: __executed = /1|12/.exec(1.01); __executed.length === ",
                                                        "valueText": "#1: __executed = /1|12/.exec(1.01); __executed.length === ",
                                                        "hasTrailingTrivia": true,
                                                        "trailingTrivia": [
                                                            {
                                                                "kind": "WhitespaceTrivia",
                                                                "text": " "
                                                            }
                                                        ]
                                                    },
                                                    "operatorToken": {
                                                        "kind": "PlusToken",
                                                        "fullStart": 852,
                                                        "fullEnd": 854,
                                                        "start": 852,
                                                        "end": 853,
                                                        "fullWidth": 2,
                                                        "width": 1,
                                                        "text": "+",
                                                        "value": "+",
                                                        "valueText": "+",
                                                        "hasTrailingTrivia": true,
                                                        "trailingTrivia": [
                                                            {
                                                                "kind": "WhitespaceTrivia",
                                                                "text": " "
                                                            }
                                                        ]
                                                    },
                                                    "right": {
                                                        "kind": "MemberAccessExpression",
                                                        "fullStart": 854,
                                                        "fullEnd": 872,
                                                        "start": 854,
                                                        "end": 871,
                                                        "fullWidth": 18,
                                                        "width": 17,
                                                        "expression": {
                                                            "kind": "IdentifierName",
                                                            "fullStart": 854,
                                                            "fullEnd": 864,
                                                            "start": 854,
                                                            "end": 864,
                                                            "fullWidth": 10,
                                                            "width": 10,
                                                            "text": "__expected",
                                                            "value": "__expected",
                                                            "valueText": "__expected"
                                                        },
                                                        "dotToken": {
                                                            "kind": "DotToken",
                                                            "fullStart": 864,
                                                            "fullEnd": 865,
                                                            "start": 864,
                                                            "end": 865,
                                                            "fullWidth": 1,
                                                            "width": 1,
                                                            "text": ".",
                                                            "value": ".",
                                                            "valueText": "."
                                                        },
                                                        "name": {
                                                            "kind": "IdentifierName",
                                                            "fullStart": 865,
                                                            "fullEnd": 872,
                                                            "start": 865,
                                                            "end": 871,
                                                            "fullWidth": 7,
                                                            "width": 6,
                                                            "text": "length",
                                                            "value": "length",
                                                            "valueText": "length",
                                                            "hasTrailingTrivia": true,
                                                            "trailingTrivia": [
                                                                {
                                                                    "kind": "WhitespaceTrivia",
                                                                    "text": " "
                                                                }
                                                            ]
                                                        }
                                                    }
                                                },
                                                "operatorToken": {
                                                    "kind": "PlusToken",
                                                    "fullStart": 872,
                                                    "fullEnd": 874,
                                                    "start": 872,
                                                    "end": 873,
                                                    "fullWidth": 2,
                                                    "width": 1,
                                                    "text": "+",
                                                    "value": "+",
                                                    "valueText": "+",
                                                    "hasTrailingTrivia": true,
                                                    "trailingTrivia": [
                                                        {
                                                            "kind": "WhitespaceTrivia",
                                                            "text": " "
                                                        }
                                                    ]
                                                },
                                                "right": {
                                                    "kind": "StringLiteral",
                                                    "fullStart": 874,
                                                    "fullEnd": 887,
                                                    "start": 874,
                                                    "end": 886,
                                                    "fullWidth": 13,
                                                    "width": 12,
                                                    "text": "'. Actual: '",
                                                    "value": ". Actual: ",
                                                    "valueText": ". Actual: ",
                                                    "hasTrailingTrivia": true,
                                                    "trailingTrivia": [
                                                        {
                                                            "kind": "WhitespaceTrivia",
                                                            "text": " "
                                                        }
                                                    ]
                                                }
                                            },
                                            "operatorToken": {
                                                "kind": "PlusToken",
                                                "fullStart": 887,
                                                "fullEnd": 889,
                                                "start": 887,
                                                "end": 888,
                                                "fullWidth": 2,
                                                "width": 1,
                                                "text": "+",
                                                "value": "+",
                                                "valueText": "+",
                                                "hasTrailingTrivia": true,
                                                "trailingTrivia": [
                                                    {
                                                        "kind": "WhitespaceTrivia",
                                                        "text": " "
                                                    }
                                                ]
                                            },
                                            "right": {
                                                "kind": "MemberAccessExpression",
                                                "fullStart": 889,
                                                "fullEnd": 906,
                                                "start": 889,
                                                "end": 906,
                                                "fullWidth": 17,
                                                "width": 17,
                                                "expression": {
                                                    "kind": "IdentifierName",
                                                    "fullStart": 889,
                                                    "fullEnd": 899,
                                                    "start": 889,
                                                    "end": 899,
                                                    "fullWidth": 10,
                                                    "width": 10,
                                                    "text": "__executed",
                                                    "value": "__executed",
                                                    "valueText": "__executed"
                                                },
                                                "dotToken": {
                                                    "kind": "DotToken",
                                                    "fullStart": 899,
                                                    "fullEnd": 900,
                                                    "start": 899,
                                                    "end": 900,
                                                    "fullWidth": 1,
                                                    "width": 1,
                                                    "text": ".",
                                                    "value": ".",
                                                    "valueText": "."
                                                },
                                                "name": {
                                                    "kind": "IdentifierName",
                                                    "fullStart": 900,
                                                    "fullEnd": 906,
                                                    "start": 900,
                                                    "end": 906,
                                                    "fullWidth": 6,
                                                    "width": 6,
                                                    "text": "length",
                                                    "value": "length",
                                                    "valueText": "length"
                                                }
                                            }
                                        }
                                    ],
                                    "closeParenToken": {
                                        "kind": "CloseParenToken",
                                        "fullStart": 906,
                                        "fullEnd": 907,
                                        "start": 906,
                                        "end": 907,
                                        "fullWidth": 1,
                                        "width": 1,
                                        "text": ")",
                                        "value": ")",
                                        "valueText": ")"
                                    }
                                }
                            },
                            "semicolonToken": {
                                "kind": "SemicolonToken",
                                "fullStart": 907,
                                "fullEnd": 909,
                                "start": 907,
                                "end": 908,
                                "fullWidth": 2,
                                "width": 1,
                                "text": ";",
                                "value": ";",
                                "valueText": ";",
                                "hasTrailingTrivia": true,
                                "hasTrailingNewLine": true,
                                "trailingTrivia": [
                                    {
                                        "kind": "NewLineTrivia",
                                        "text": "\n"
                                    }
                                ]
                            }
                        }
                    ],
                    "closeBraceToken": {
                        "kind": "CloseBraceToken",
                        "fullStart": 909,
                        "fullEnd": 911,
                        "start": 909,
                        "end": 910,
                        "fullWidth": 2,
                        "width": 1,
                        "text": "}",
                        "value": "}",
                        "valueText": "}",
                        "hasTrailingTrivia": true,
                        "hasTrailingNewLine": true,
                        "trailingTrivia": [
                            {
                                "kind": "NewLineTrivia",
                                "text": "\n"
                            }
                        ]
                    }
                }
            },
            {
                "kind": "IfStatement",
                "fullStart": 911,
                "fullEnd": 1093,
                "start": 922,
                "end": 1092,
                "fullWidth": 182,
                "width": 170,
                "ifKeyword": {
                    "kind": "IfKeyword",
                    "fullStart": 911,
                    "fullEnd": 925,
                    "start": 922,
                    "end": 924,
                    "fullWidth": 14,
                    "width": 2,
                    "text": "if",
                    "value": "if",
                    "valueText": "if",
                    "hasLeadingTrivia": true,
                    "hasLeadingComment": true,
                    "hasLeadingNewLine": true,
                    "hasTrailingTrivia": true,
                    "leadingTrivia": [
                        {
                            "kind": "NewLineTrivia",
                            "text": "\n"
                        },
                        {
                            "kind": "SingleLineCommentTrivia",
                            "text": "//CHECK#2"
                        },
                        {
                            "kind": "NewLineTrivia",
                            "text": "\n"
                        }
                    ],
                    "trailingTrivia": [
                        {
                            "kind": "WhitespaceTrivia",
                            "text": " "
                        }
                    ]
                },
                "openParenToken": {
                    "kind": "OpenParenToken",
                    "fullStart": 925,
                    "fullEnd": 926,
                    "start": 925,
                    "end": 926,
                    "fullWidth": 1,
                    "width": 1,
                    "text": "(",
                    "value": "(",
                    "valueText": "("
                },
                "condition": {
                    "kind": "NotEqualsExpression",
                    "fullStart": 926,
                    "fullEnd": 963,
                    "start": 926,
                    "end": 963,
                    "fullWidth": 37,
                    "width": 37,
                    "left": {
                        "kind": "MemberAccessExpression",
                        "fullStart": 926,
                        "fullEnd": 943,
                        "start": 926,
                        "end": 942,
                        "fullWidth": 17,
                        "width": 16,
                        "expression": {
                            "kind": "IdentifierName",
                            "fullStart": 926,
                            "fullEnd": 936,
                            "start": 926,
                            "end": 936,
                            "fullWidth": 10,
                            "width": 10,
                            "text": "__executed",
                            "value": "__executed",
                            "valueText": "__executed"
                        },
                        "dotToken": {
                            "kind": "DotToken",
                            "fullStart": 936,
                            "fullEnd": 937,
                            "start": 936,
                            "end": 937,
                            "fullWidth": 1,
                            "width": 1,
                            "text": ".",
                            "value": ".",
                            "valueText": "."
                        },
                        "name": {
                            "kind": "IdentifierName",
                            "fullStart": 937,
                            "fullEnd": 943,
                            "start": 937,
                            "end": 942,
                            "fullWidth": 6,
                            "width": 5,
                            "text": "index",
                            "value": "index",
                            "valueText": "index",
                            "hasTrailingTrivia": true,
                            "trailingTrivia": [
                                {
                                    "kind": "WhitespaceTrivia",
                                    "text": " "
                                }
                            ]
                        }
                    },
                    "operatorToken": {
                        "kind": "ExclamationEqualsEqualsToken",
                        "fullStart": 943,
                        "fullEnd": 947,
                        "start": 943,
                        "end": 946,
                        "fullWidth": 4,
                        "width": 3,
                        "text": "!==",
                        "value": "!==",
                        "valueText": "!==",
                        "hasTrailingTrivia": true,
                        "trailingTrivia": [
                            {
                                "kind": "WhitespaceTrivia",
                                "text": " "
                            }
                        ]
                    },
                    "right": {
                        "kind": "MemberAccessExpression",
                        "fullStart": 947,
                        "fullEnd": 963,
                        "start": 947,
                        "end": 963,
                        "fullWidth": 16,
                        "width": 16,
                        "expression": {
                            "kind": "IdentifierName",
                            "fullStart": 947,
                            "fullEnd": 957,
                            "start": 947,
                            "end": 957,
                            "fullWidth": 10,
                            "width": 10,
                            "text": "__expected",
                            "value": "__expected",
                            "valueText": "__expected"
                        },
                        "dotToken": {
                            "kind": "DotToken",
                            "fullStart": 957,
                            "fullEnd": 958,
                            "start": 957,
                            "end": 958,
                            "fullWidth": 1,
                            "width": 1,
                            "text": ".",
                            "value": ".",
                            "valueText": "."
                        },
                        "name": {
                            "kind": "IdentifierName",
                            "fullStart": 958,
                            "fullEnd": 963,
                            "start": 958,
                            "end": 963,
                            "fullWidth": 5,
                            "width": 5,
                            "text": "index",
                            "value": "index",
                            "valueText": "index"
                        }
                    }
                },
                "closeParenToken": {
                    "kind": "CloseParenToken",
                    "fullStart": 963,
                    "fullEnd": 965,
                    "start": 963,
                    "end": 964,
                    "fullWidth": 2,
                    "width": 1,
                    "text": ")",
                    "value": ")",
                    "valueText": ")",
                    "hasTrailingTrivia": true,
                    "trailingTrivia": [
                        {
                            "kind": "WhitespaceTrivia",
                            "text": " "
                        }
                    ]
                },
                "statement": {
                    "kind": "Block",
                    "fullStart": 965,
                    "fullEnd": 1093,
                    "start": 965,
                    "end": 1092,
                    "fullWidth": 128,
                    "width": 127,
                    "openBraceToken": {
                        "kind": "OpenBraceToken",
                        "fullStart": 965,
                        "fullEnd": 967,
                        "start": 965,
                        "end": 966,
                        "fullWidth": 2,
                        "width": 1,
                        "text": "{",
                        "value": "{",
                        "valueText": "{",
                        "hasTrailingTrivia": true,
                        "hasTrailingNewLine": true,
                        "trailingTrivia": [
                            {
                                "kind": "NewLineTrivia",
                                "text": "\n"
                            }
                        ]
                    },
                    "statements": [
                        {
                            "kind": "ExpressionStatement",
                            "fullStart": 967,
                            "fullEnd": 1091,
                            "start": 969,
                            "end": 1090,
                            "fullWidth": 124,
                            "width": 121,
                            "expression": {
                                "kind": "InvocationExpression",
                                "fullStart": 967,
                                "fullEnd": 1089,
                                "start": 969,
                                "end": 1089,
                                "fullWidth": 122,
                                "width": 120,
                                "expression": {
                                    "kind": "IdentifierName",
                                    "fullStart": 967,
                                    "fullEnd": 975,
                                    "start": 969,
                                    "end": 975,
                                    "fullWidth": 8,
                                    "width": 6,
                                    "text": "$ERROR",
                                    "value": "$ERROR",
                                    "valueText": "$ERROR",
                                    "hasLeadingTrivia": true,
                                    "leadingTrivia": [
                                        {
                                            "kind": "WhitespaceTrivia",
                                            "text": "  "
                                        }
                                    ]
                                },
                                "argumentList": {
                                    "kind": "ArgumentList",
                                    "fullStart": 975,
                                    "fullEnd": 1089,
                                    "start": 975,
                                    "end": 1089,
                                    "fullWidth": 114,
                                    "width": 114,
                                    "openParenToken": {
                                        "kind": "OpenParenToken",
                                        "fullStart": 975,
                                        "fullEnd": 976,
                                        "start": 975,
                                        "end": 976,
                                        "fullWidth": 1,
                                        "width": 1,
                                        "text": "(",
                                        "value": "(",
                                        "valueText": "("
                                    },
                                    "arguments": [
                                        {
                                            "kind": "AddExpression",
                                            "fullStart": 976,
                                            "fullEnd": 1088,
                                            "start": 976,
                                            "end": 1088,
                                            "fullWidth": 112,
                                            "width": 112,
                                            "left": {
                                                "kind": "AddExpression",
                                                "fullStart": 976,
                                                "fullEnd": 1070,
                                                "start": 976,
                                                "end": 1069,
                                                "fullWidth": 94,
                                                "width": 93,
                                                "left": {
                                                    "kind": "AddExpression",
                                                    "fullStart": 976,
                                                    "fullEnd": 1055,
                                                    "start": 976,
                                                    "end": 1054,
                                                    "fullWidth": 79,
                                                    "width": 78,
                                                    "left": {
                                                        "kind": "StringLiteral",
                                                        "fullStart": 976,
                                                        "fullEnd": 1036,
                                                        "start": 976,
                                                        "end": 1035,
                                                        "fullWidth": 60,
                                                        "width": 59,
                                                        "text": "'#2: __executed = /1|12/.exec(1.01); __executed.index === '",
                                                        "value": "#2: __executed = /1|12/.exec(1.01); __executed.index === ",
                                                        "valueText": "#2: __executed = /1|12/.exec(1.01); __executed.index === ",
                                                        "hasTrailingTrivia": true,
                                                        "trailingTrivia": [
                                                            {
                                                                "kind": "WhitespaceTrivia",
                                                                "text": " "
                                                            }
                                                        ]
                                                    },
                                                    "operatorToken": {
                                                        "kind": "PlusToken",
                                                        "fullStart": 1036,
                                                        "fullEnd": 1038,
                                                        "start": 1036,
                                                        "end": 1037,
                                                        "fullWidth": 2,
                                                        "width": 1,
                                                        "text": "+",
                                                        "value": "+",
                                                        "valueText": "+",
                                                        "hasTrailingTrivia": true,
                                                        "trailingTrivia": [
                                                            {
                                                                "kind": "WhitespaceTrivia",
                                                                "text": " "
                                                            }
                                                        ]
                                                    },
                                                    "right": {
                                                        "kind": "MemberAccessExpression",
                                                        "fullStart": 1038,
                                                        "fullEnd": 1055,
                                                        "start": 1038,
                                                        "end": 1054,
                                                        "fullWidth": 17,
                                                        "width": 16,
                                                        "expression": {
                                                            "kind": "IdentifierName",
                                                            "fullStart": 1038,
                                                            "fullEnd": 1048,
                                                            "start": 1038,
                                                            "end": 1048,
                                                            "fullWidth": 10,
                                                            "width": 10,
                                                            "text": "__expected",
                                                            "value": "__expected",
                                                            "valueText": "__expected"
                                                        },
                                                        "dotToken": {
                                                            "kind": "DotToken",
                                                            "fullStart": 1048,
                                                            "fullEnd": 1049,
                                                            "start": 1048,
                                                            "end": 1049,
                                                            "fullWidth": 1,
                                                            "width": 1,
                                                            "text": ".",
                                                            "value": ".",
                                                            "valueText": "."
                                                        },
                                                        "name": {
                                                            "kind": "IdentifierName",
                                                            "fullStart": 1049,
                                                            "fullEnd": 1055,
                                                            "start": 1049,
                                                            "end": 1054,
                                                            "fullWidth": 6,
                                                            "width": 5,
                                                            "text": "index",
                                                            "value": "index",
                                                            "valueText": "index",
                                                            "hasTrailingTrivia": true,
                                                            "trailingTrivia": [
                                                                {
                                                                    "kind": "WhitespaceTrivia",
                                                                    "text": " "
                                                                }
                                                            ]
                                                        }
                                                    }
                                                },
                                                "operatorToken": {
                                                    "kind": "PlusToken",
                                                    "fullStart": 1055,
                                                    "fullEnd": 1057,
                                                    "start": 1055,
                                                    "end": 1056,
                                                    "fullWidth": 2,
                                                    "width": 1,
                                                    "text": "+",
                                                    "value": "+",
                                                    "valueText": "+",
                                                    "hasTrailingTrivia": true,
                                                    "trailingTrivia": [
                                                        {
                                                            "kind": "WhitespaceTrivia",
                                                            "text": " "
                                                        }
                                                    ]
                                                },
                                                "right": {
                                                    "kind": "StringLiteral",
                                                    "fullStart": 1057,
                                                    "fullEnd": 1070,
                                                    "start": 1057,
                                                    "end": 1069,
                                                    "fullWidth": 13,
                                                    "width": 12,
                                                    "text": "'. Actual: '",
                                                    "value": ". Actual: ",
                                                    "valueText": ". Actual: ",
                                                    "hasTrailingTrivia": true,
                                                    "trailingTrivia": [
                                                        {
                                                            "kind": "WhitespaceTrivia",
                                                            "text": " "
                                                        }
                                                    ]
                                                }
                                            },
                                            "operatorToken": {
                                                "kind": "PlusToken",
                                                "fullStart": 1070,
                                                "fullEnd": 1072,
                                                "start": 1070,
                                                "end": 1071,
                                                "fullWidth": 2,
                                                "width": 1,
                                                "text": "+",
                                                "value": "+",
                                                "valueText": "+",
                                                "hasTrailingTrivia": true,
                                                "trailingTrivia": [
                                                    {
                                                        "kind": "WhitespaceTrivia",
                                                        "text": " "
                                                    }
                                                ]
                                            },
                                            "right": {
                                                "kind": "MemberAccessExpression",
                                                "fullStart": 1072,
                                                "fullEnd": 1088,
                                                "start": 1072,
                                                "end": 1088,
                                                "fullWidth": 16,
                                                "width": 16,
                                                "expression": {
                                                    "kind": "IdentifierName",
                                                    "fullStart": 1072,
                                                    "fullEnd": 1082,
                                                    "start": 1072,
                                                    "end": 1082,
                                                    "fullWidth": 10,
                                                    "width": 10,
                                                    "text": "__executed",
                                                    "value": "__executed",
                                                    "valueText": "__executed"
                                                },
                                                "dotToken": {
                                                    "kind": "DotToken",
                                                    "fullStart": 1082,
                                                    "fullEnd": 1083,
                                                    "start": 1082,
                                                    "end": 1083,
                                                    "fullWidth": 1,
                                                    "width": 1,
                                                    "text": ".",
                                                    "value": ".",
                                                    "valueText": "."
                                                },
                                                "name": {
                                                    "kind": "IdentifierName",
                                                    "fullStart": 1083,
                                                    "fullEnd": 1088,
                                                    "start": 1083,
                                                    "end": 1088,
                                                    "fullWidth": 5,
                                                    "width": 5,
                                                    "text": "index",
                                                    "value": "index",
                                                    "valueText": "index"
                                                }
                                            }
                                        }
                                    ],
                                    "closeParenToken": {
                                        "kind": "CloseParenToken",
                                        "fullStart": 1088,
                                        "fullEnd": 1089,
                                        "start": 1088,
                                        "end": 1089,
                                        "fullWidth": 1,
                                        "width": 1,
                                        "text": ")",
                                        "value": ")",
                                        "valueText": ")"
                                    }
                                }
                            },
                            "semicolonToken": {
                                "kind": "SemicolonToken",
                                "fullStart": 1089,
                                "fullEnd": 1091,
                                "start": 1089,
                                "end": 1090,
                                "fullWidth": 2,
                                "width": 1,
                                "text": ";",
                                "value": ";",
                                "valueText": ";",
                                "hasTrailingTrivia": true,
                                "hasTrailingNewLine": true,
                                "trailingTrivia": [
                                    {
                                        "kind": "NewLineTrivia",
                                        "text": "\n"
                                    }
                                ]
                            }
                        }
                    ],
                    "closeBraceToken": {
                        "kind": "CloseBraceToken",
                        "fullStart": 1091,
                        "fullEnd": 1093,
                        "start": 1091,
                        "end": 1092,
                        "fullWidth": 2,
                        "width": 1,
                        "text": "}",
                        "value": "}",
                        "valueText": "}",
                        "hasTrailingTrivia": true,
                        "hasTrailingNewLine": true,
                        "trailingTrivia": [
                            {
                                "kind": "NewLineTrivia",
                                "text": "\n"
                            }
                        ]
                    }
                }
            },
            {
                "kind": "IfStatement",
                "fullStart": 1093,
                "fullEnd": 1275,
                "start": 1104,
                "end": 1274,
                "fullWidth": 182,
                "width": 170,
                "ifKeyword": {
                    "kind": "IfKeyword",
                    "fullStart": 1093,
                    "fullEnd": 1107,
                    "start": 1104,
                    "end": 1106,
                    "fullWidth": 14,
                    "width": 2,
                    "text": "if",
                    "value": "if",
                    "valueText": "if",
                    "hasLeadingTrivia": true,
                    "hasLeadingComment": true,
                    "hasLeadingNewLine": true,
                    "hasTrailingTrivia": true,
                    "leadingTrivia": [
                        {
                            "kind": "NewLineTrivia",
                            "text": "\n"
                        },
                        {
                            "kind": "SingleLineCommentTrivia",
                            "text": "//CHECK#3"
                        },
                        {
                            "kind": "NewLineTrivia",
                            "text": "\n"
                        }
                    ],
                    "trailingTrivia": [
                        {
                            "kind": "WhitespaceTrivia",
                            "text": " "
                        }
                    ]
                },
                "openParenToken": {
                    "kind": "OpenParenToken",
                    "fullStart": 1107,
                    "fullEnd": 1108,
                    "start": 1107,
                    "end": 1108,
                    "fullWidth": 1,
                    "width": 1,
                    "text": "(",
                    "value": "(",
                    "valueText": "("
                },
                "condition": {
                    "kind": "NotEqualsExpression",
                    "fullStart": 1108,
                    "fullEnd": 1145,
                    "start": 1108,
                    "end": 1145,
                    "fullWidth": 37,
                    "width": 37,
                    "left": {
                        "kind": "MemberAccessExpression",
                        "fullStart": 1108,
                        "fullEnd": 1125,
                        "start": 1108,
                        "end": 1124,
                        "fullWidth": 17,
                        "width": 16,
                        "expression": {
                            "kind": "IdentifierName",
                            "fullStart": 1108,
                            "fullEnd": 1118,
                            "start": 1108,
                            "end": 1118,
                            "fullWidth": 10,
                            "width": 10,
                            "text": "__executed",
                            "value": "__executed",
                            "valueText": "__executed"
                        },
                        "dotToken": {
                            "kind": "DotToken",
                            "fullStart": 1118,
                            "fullEnd": 1119,
                            "start": 1118,
                            "end": 1119,
                            "fullWidth": 1,
                            "width": 1,
                            "text": ".",
                            "value": ".",
                            "valueText": "."
                        },
                        "name": {
                            "kind": "IdentifierName",
                            "fullStart": 1119,
                            "fullEnd": 1125,
                            "start": 1119,
                            "end": 1124,
                            "fullWidth": 6,
                            "width": 5,
                            "text": "input",
                            "value": "input",
                            "valueText": "input",
                            "hasTrailingTrivia": true,
                            "trailingTrivia": [
                                {
                                    "kind": "WhitespaceTrivia",
                                    "text": " "
                                }
                            ]
                        }
                    },
                    "operatorToken": {
                        "kind": "ExclamationEqualsEqualsToken",
                        "fullStart": 1125,
                        "fullEnd": 1129,
                        "start": 1125,
                        "end": 1128,
                        "fullWidth": 4,
                        "width": 3,
                        "text": "!==",
                        "value": "!==",
                        "valueText": "!==",
                        "hasTrailingTrivia": true,
                        "trailingTrivia": [
                            {
                                "kind": "WhitespaceTrivia",
                                "text": " "
                            }
                        ]
                    },
                    "right": {
                        "kind": "MemberAccessExpression",
                        "fullStart": 1129,
                        "fullEnd": 1145,
                        "start": 1129,
                        "end": 1145,
                        "fullWidth": 16,
                        "width": 16,
                        "expression": {
                            "kind": "IdentifierName",
                            "fullStart": 1129,
                            "fullEnd": 1139,
                            "start": 1129,
                            "end": 1139,
                            "fullWidth": 10,
                            "width": 10,
                            "text": "__expected",
                            "value": "__expected",
                            "valueText": "__expected"
                        },
                        "dotToken": {
                            "kind": "DotToken",
                            "fullStart": 1139,
                            "fullEnd": 1140,
                            "start": 1139,
                            "end": 1140,
                            "fullWidth": 1,
                            "width": 1,
                            "text": ".",
                            "value": ".",
                            "valueText": "."
                        },
                        "name": {
                            "kind": "IdentifierName",
                            "fullStart": 1140,
                            "fullEnd": 1145,
                            "start": 1140,
                            "end": 1145,
                            "fullWidth": 5,
                            "width": 5,
                            "text": "input",
                            "value": "input",
                            "valueText": "input"
                        }
                    }
                },
                "closeParenToken": {
                    "kind": "CloseParenToken",
                    "fullStart": 1145,
                    "fullEnd": 1147,
                    "start": 1145,
                    "end": 1146,
                    "fullWidth": 2,
                    "width": 1,
                    "text": ")",
                    "value": ")",
                    "valueText": ")",
                    "hasTrailingTrivia": true,
                    "trailingTrivia": [
                        {
                            "kind": "WhitespaceTrivia",
                            "text": " "
                        }
                    ]
                },
                "statement": {
                    "kind": "Block",
                    "fullStart": 1147,
                    "fullEnd": 1275,
                    "start": 1147,
                    "end": 1274,
                    "fullWidth": 128,
                    "width": 127,
                    "openBraceToken": {
                        "kind": "OpenBraceToken",
                        "fullStart": 1147,
                        "fullEnd": 1149,
                        "start": 1147,
                        "end": 1148,
                        "fullWidth": 2,
                        "width": 1,
                        "text": "{",
                        "value": "{",
                        "valueText": "{",
                        "hasTrailingTrivia": true,
                        "hasTrailingNewLine": true,
                        "trailingTrivia": [
                            {
                                "kind": "NewLineTrivia",
                                "text": "\n"
                            }
                        ]
                    },
                    "statements": [
                        {
                            "kind": "ExpressionStatement",
                            "fullStart": 1149,
                            "fullEnd": 1273,
                            "start": 1151,
                            "end": 1272,
                            "fullWidth": 124,
                            "width": 121,
                            "expression": {
                                "kind": "InvocationExpression",
                                "fullStart": 1149,
                                "fullEnd": 1271,
                                "start": 1151,
                                "end": 1271,
                                "fullWidth": 122,
                                "width": 120,
                                "expression": {
                                    "kind": "IdentifierName",
                                    "fullStart": 1149,
                                    "fullEnd": 1157,
                                    "start": 1151,
                                    "end": 1157,
                                    "fullWidth": 8,
                                    "width": 6,
                                    "text": "$ERROR",
                                    "value": "$ERROR",
                                    "valueText": "$ERROR",
                                    "hasLeadingTrivia": true,
                                    "leadingTrivia": [
                                        {
                                            "kind": "WhitespaceTrivia",
                                            "text": "  "
                                        }
                                    ]
                                },
                                "argumentList": {
                                    "kind": "ArgumentList",
                                    "fullStart": 1157,
                                    "fullEnd": 1271,
                                    "start": 1157,
                                    "end": 1271,
                                    "fullWidth": 114,
                                    "width": 114,
                                    "openParenToken": {
                                        "kind": "OpenParenToken",
                                        "fullStart": 1157,
                                        "fullEnd": 1158,
                                        "start": 1157,
                                        "end": 1158,
                                        "fullWidth": 1,
                                        "width": 1,
                                        "text": "(",
                                        "value": "(",
                                        "valueText": "("
                                    },
                                    "arguments": [
                                        {
                                            "kind": "AddExpression",
                                            "fullStart": 1158,
                                            "fullEnd": 1270,
                                            "start": 1158,
                                            "end": 1270,
                                            "fullWidth": 112,
                                            "width": 112,
                                            "left": {
                                                "kind": "AddExpression",
                                                "fullStart": 1158,
                                                "fullEnd": 1252,
                                                "start": 1158,
                                                "end": 1251,
                                                "fullWidth": 94,
                                                "width": 93,
                                                "left": {
                                                    "kind": "AddExpression",
                                                    "fullStart": 1158,
                                                    "fullEnd": 1237,
                                                    "start": 1158,
                                                    "end": 1236,
                                                    "fullWidth": 79,
                                                    "width": 78,
                                                    "left": {
                                                        "kind": "StringLiteral",
                                                        "fullStart": 1158,
                                                        "fullEnd": 1218,
                                                        "start": 1158,
                                                        "end": 1217,
                                                        "fullWidth": 60,
                                                        "width": 59,
                                                        "text": "'#3: __executed = /1|12/.exec(1.01); __executed.input === '",
                                                        "value": "#3: __executed = /1|12/.exec(1.01); __executed.input === ",
                                                        "valueText": "#3: __executed = /1|12/.exec(1.01); __executed.input === ",
                                                        "hasTrailingTrivia": true,
                                                        "trailingTrivia": [
                                                            {
                                                                "kind": "WhitespaceTrivia",
                                                                "text": " "
                                                            }
                                                        ]
                                                    },
                                                    "operatorToken": {
                                                        "kind": "PlusToken",
                                                        "fullStart": 1218,
                                                        "fullEnd": 1220,
                                                        "start": 1218,
                                                        "end": 1219,
                                                        "fullWidth": 2,
                                                        "width": 1,
                                                        "text": "+",
                                                        "value": "+",
                                                        "valueText": "+",
                                                        "hasTrailingTrivia": true,
                                                        "trailingTrivia": [
                                                            {
                                                                "kind": "WhitespaceTrivia",
                                                                "text": " "
                                                            }
                                                        ]
                                                    },
                                                    "right": {
                                                        "kind": "MemberAccessExpression",
                                                        "fullStart": 1220,
                                                        "fullEnd": 1237,
                                                        "start": 1220,
                                                        "end": 1236,
                                                        "fullWidth": 17,
                                                        "width": 16,
                                                        "expression": {
                                                            "kind": "IdentifierName",
                                                            "fullStart": 1220,
                                                            "fullEnd": 1230,
                                                            "start": 1220,
                                                            "end": 1230,
                                                            "fullWidth": 10,
                                                            "width": 10,
                                                            "text": "__expected",
                                                            "value": "__expected",
                                                            "valueText": "__expected"
                                                        },
                                                        "dotToken": {
                                                            "kind": "DotToken",
                                                            "fullStart": 1230,
                                                            "fullEnd": 1231,
                                                            "start": 1230,
                                                            "end": 1231,
                                                            "fullWidth": 1,
                                                            "width": 1,
                                                            "text": ".",
                                                            "value": ".",
                                                            "valueText": "."
                                                        },
                                                        "name": {
                                                            "kind": "IdentifierName",
                                                            "fullStart": 1231,
                                                            "fullEnd": 1237,
                                                            "start": 1231,
                                                            "end": 1236,
                                                            "fullWidth": 6,
                                                            "width": 5,
                                                            "text": "input",
                                                            "value": "input",
                                                            "valueText": "input",
                                                            "hasTrailingTrivia": true,
                                                            "trailingTrivia": [
                                                                {
                                                                    "kind": "WhitespaceTrivia",
                                                                    "text": " "
                                                                }
                                                            ]
                                                        }
                                                    }
                                                },
                                                "operatorToken": {
                                                    "kind": "PlusToken",
                                                    "fullStart": 1237,
                                                    "fullEnd": 1239,
                                                    "start": 1237,
                                                    "end": 1238,
                                                    "fullWidth": 2,
                                                    "width": 1,
                                                    "text": "+",
                                                    "value": "+",
                                                    "valueText": "+",
                                                    "hasTrailingTrivia": true,
                                                    "trailingTrivia": [
                                                        {
                                                            "kind": "WhitespaceTrivia",
                                                            "text": " "
                                                        }
                                                    ]
                                                },
                                                "right": {
                                                    "kind": "StringLiteral",
                                                    "fullStart": 1239,
                                                    "fullEnd": 1252,
                                                    "start": 1239,
                                                    "end": 1251,
                                                    "fullWidth": 13,
                                                    "width": 12,
                                                    "text": "'. Actual: '",
                                                    "value": ". Actual: ",
                                                    "valueText": ". Actual: ",
                                                    "hasTrailingTrivia": true,
                                                    "trailingTrivia": [
                                                        {
                                                            "kind": "WhitespaceTrivia",
                                                            "text": " "
                                                        }
                                                    ]
                                                }
                                            },
                                            "operatorToken": {
                                                "kind": "PlusToken",
                                                "fullStart": 1252,
                                                "fullEnd": 1254,
                                                "start": 1252,
                                                "end": 1253,
                                                "fullWidth": 2,
                                                "width": 1,
                                                "text": "+",
                                                "value": "+",
                                                "valueText": "+",
                                                "hasTrailingTrivia": true,
                                                "trailingTrivia": [
                                                    {
                                                        "kind": "WhitespaceTrivia",
                                                        "text": " "
                                                    }
                                                ]
                                            },
                                            "right": {
                                                "kind": "MemberAccessExpression",
                                                "fullStart": 1254,
                                                "fullEnd": 1270,
                                                "start": 1254,
                                                "end": 1270,
                                                "fullWidth": 16,
                                                "width": 16,
                                                "expression": {
                                                    "kind": "IdentifierName",
                                                    "fullStart": 1254,
                                                    "fullEnd": 1264,
                                                    "start": 1254,
                                                    "end": 1264,
                                                    "fullWidth": 10,
                                                    "width": 10,
                                                    "text": "__executed",
                                                    "value": "__executed",
                                                    "valueText": "__executed"
                                                },
                                                "dotToken": {
                                                    "kind": "DotToken",
                                                    "fullStart": 1264,
                                                    "fullEnd": 1265,
                                                    "start": 1264,
                                                    "end": 1265,
                                                    "fullWidth": 1,
                                                    "width": 1,
                                                    "text": ".",
                                                    "value": ".",
                                                    "valueText": "."
                                                },
                                                "name": {
                                                    "kind": "IdentifierName",
                                                    "fullStart": 1265,
                                                    "fullEnd": 1270,
                                                    "start": 1265,
                                                    "end": 1270,
                                                    "fullWidth": 5,
                                                    "width": 5,
                                                    "text": "input",
                                                    "value": "input",
                                                    "valueText": "input"
                                                }
                                            }
                                        }
                                    ],
                                    "closeParenToken": {
                                        "kind": "CloseParenToken",
                                        "fullStart": 1270,
                                        "fullEnd": 1271,
                                        "start": 1270,
                                        "end": 1271,
                                        "fullWidth": 1,
                                        "width": 1,
                                        "text": ")",
                                        "value": ")",
                                        "valueText": ")"
                                    }
                                }
                            },
                            "semicolonToken": {
                                "kind": "SemicolonToken",
                                "fullStart": 1271,
                                "fullEnd": 1273,
                                "start": 1271,
                                "end": 1272,
                                "fullWidth": 2,
                                "width": 1,
                                "text": ";",
                                "value": ";",
                                "valueText": ";",
                                "hasTrailingTrivia": true,
                                "hasTrailingNewLine": true,
                                "trailingTrivia": [
                                    {
                                        "kind": "NewLineTrivia",
                                        "text": "\n"
                                    }
                                ]
                            }
                        }
                    ],
                    "closeBraceToken": {
                        "kind": "CloseBraceToken",
                        "fullStart": 1273,
                        "fullEnd": 1275,
                        "start": 1273,
                        "end": 1274,
                        "fullWidth": 2,
                        "width": 1,
                        "text": "}",
                        "value": "}",
                        "valueText": "}",
                        "hasTrailingTrivia": true,
                        "hasTrailingNewLine": true,
                        "trailingTrivia": [
                            {
                                "kind": "NewLineTrivia",
                                "text": "\n"
                            }
                        ]
                    }
                }
            },
            {
                "kind": "ForStatement",
                "fullStart": 1275,
                "fullEnd": 1531,
                "start": 1286,
                "end": 1530,
                "fullWidth": 256,
                "width": 244,
                "forKeyword": {
                    "kind": "ForKeyword",
                    "fullStart": 1275,
                    "fullEnd": 1289,
                    "start": 1286,
                    "end": 1289,
                    "fullWidth": 14,
                    "width": 3,
                    "text": "for",
                    "value": "for",
                    "valueText": "for",
                    "hasLeadingTrivia": true,
                    "hasLeadingComment": true,
                    "hasLeadingNewLine": true,
                    "leadingTrivia": [
                        {
                            "kind": "NewLineTrivia",
                            "text": "\n"
                        },
                        {
                            "kind": "SingleLineCommentTrivia",
                            "text": "//CHECK#4"
                        },
                        {
                            "kind": "NewLineTrivia",
                            "text": "\n"
                        }
                    ]
                },
                "openParenToken": {
                    "kind": "OpenParenToken",
                    "fullStart": 1289,
                    "fullEnd": 1290,
                    "start": 1289,
                    "end": 1290,
                    "fullWidth": 1,
                    "width": 1,
                    "text": "(",
                    "value": "(",
                    "valueText": "("
                },
                "variableDeclaration": {
                    "kind": "VariableDeclaration",
                    "fullStart": 1290,
                    "fullEnd": 1301,
                    "start": 1290,
                    "end": 1301,
                    "fullWidth": 11,
                    "width": 11,
                    "varKeyword": {
                        "kind": "VarKeyword",
                        "fullStart": 1290,
                        "fullEnd": 1294,
                        "start": 1290,
                        "end": 1293,
                        "fullWidth": 4,
                        "width": 3,
                        "text": "var",
                        "value": "var",
                        "valueText": "var",
                        "hasTrailingTrivia": true,
                        "trailingTrivia": [
                            {
                                "kind": "WhitespaceTrivia",
                                "text": " "
                            }
                        ]
                    },
                    "variableDeclarators": [
                        {
                            "kind": "VariableDeclarator",
                            "fullStart": 1294,
                            "fullEnd": 1301,
                            "start": 1294,
                            "end": 1301,
                            "fullWidth": 7,
<<<<<<< HEAD
                            "width": 7,
                            "identifier": {
=======
                            "propertyName": {
>>>>>>> 85e84683
                                "kind": "IdentifierName",
                                "fullStart": 1294,
                                "fullEnd": 1299,
                                "start": 1294,
                                "end": 1299,
                                "fullWidth": 5,
                                "width": 5,
                                "text": "index",
                                "value": "index",
                                "valueText": "index"
                            },
                            "equalsValueClause": {
                                "kind": "EqualsValueClause",
                                "fullStart": 1299,
                                "fullEnd": 1301,
                                "start": 1299,
                                "end": 1301,
                                "fullWidth": 2,
                                "width": 2,
                                "equalsToken": {
                                    "kind": "EqualsToken",
                                    "fullStart": 1299,
                                    "fullEnd": 1300,
                                    "start": 1299,
                                    "end": 1300,
                                    "fullWidth": 1,
                                    "width": 1,
                                    "text": "=",
                                    "value": "=",
                                    "valueText": "="
                                },
                                "value": {
                                    "kind": "NumericLiteral",
                                    "fullStart": 1300,
                                    "fullEnd": 1301,
                                    "start": 1300,
                                    "end": 1301,
                                    "fullWidth": 1,
                                    "width": 1,
                                    "text": "0",
                                    "value": 0,
                                    "valueText": "0"
                                }
                            }
                        }
                    ]
                },
                "firstSemicolonToken": {
                    "kind": "SemicolonToken",
                    "fullStart": 1301,
                    "fullEnd": 1303,
                    "start": 1301,
                    "end": 1302,
                    "fullWidth": 2,
                    "width": 1,
                    "text": ";",
                    "value": ";",
                    "valueText": ";",
                    "hasTrailingTrivia": true,
                    "trailingTrivia": [
                        {
                            "kind": "WhitespaceTrivia",
                            "text": " "
                        }
                    ]
                },
                "condition": {
                    "kind": "LessThanExpression",
                    "fullStart": 1303,
                    "fullEnd": 1326,
                    "start": 1303,
                    "end": 1326,
                    "fullWidth": 23,
                    "width": 23,
                    "left": {
                        "kind": "IdentifierName",
                        "fullStart": 1303,
                        "fullEnd": 1308,
                        "start": 1303,
                        "end": 1308,
                        "fullWidth": 5,
                        "width": 5,
                        "text": "index",
                        "value": "index",
                        "valueText": "index"
                    },
                    "operatorToken": {
                        "kind": "LessThanToken",
                        "fullStart": 1308,
                        "fullEnd": 1309,
                        "start": 1308,
                        "end": 1309,
                        "fullWidth": 1,
                        "width": 1,
                        "text": "<",
                        "value": "<",
                        "valueText": "<"
                    },
                    "right": {
                        "kind": "MemberAccessExpression",
                        "fullStart": 1309,
                        "fullEnd": 1326,
                        "start": 1309,
                        "end": 1326,
                        "fullWidth": 17,
                        "width": 17,
                        "expression": {
                            "kind": "IdentifierName",
                            "fullStart": 1309,
                            "fullEnd": 1319,
                            "start": 1309,
                            "end": 1319,
                            "fullWidth": 10,
                            "width": 10,
                            "text": "__expected",
                            "value": "__expected",
                            "valueText": "__expected"
                        },
                        "dotToken": {
                            "kind": "DotToken",
                            "fullStart": 1319,
                            "fullEnd": 1320,
                            "start": 1319,
                            "end": 1320,
                            "fullWidth": 1,
                            "width": 1,
                            "text": ".",
                            "value": ".",
                            "valueText": "."
                        },
                        "name": {
                            "kind": "IdentifierName",
                            "fullStart": 1320,
                            "fullEnd": 1326,
                            "start": 1320,
                            "end": 1326,
                            "fullWidth": 6,
                            "width": 6,
                            "text": "length",
                            "value": "length",
                            "valueText": "length"
                        }
                    }
                },
                "secondSemicolonToken": {
                    "kind": "SemicolonToken",
                    "fullStart": 1326,
                    "fullEnd": 1328,
                    "start": 1326,
                    "end": 1327,
                    "fullWidth": 2,
                    "width": 1,
                    "text": ";",
                    "value": ";",
                    "valueText": ";",
                    "hasTrailingTrivia": true,
                    "trailingTrivia": [
                        {
                            "kind": "WhitespaceTrivia",
                            "text": " "
                        }
                    ]
                },
                "incrementor": {
                    "kind": "PostIncrementExpression",
                    "fullStart": 1328,
                    "fullEnd": 1335,
                    "start": 1328,
                    "end": 1335,
                    "fullWidth": 7,
                    "width": 7,
                    "operand": {
                        "kind": "IdentifierName",
                        "fullStart": 1328,
                        "fullEnd": 1333,
                        "start": 1328,
                        "end": 1333,
                        "fullWidth": 5,
                        "width": 5,
                        "text": "index",
                        "value": "index",
                        "valueText": "index"
                    },
                    "operatorToken": {
                        "kind": "PlusPlusToken",
                        "fullStart": 1333,
                        "fullEnd": 1335,
                        "start": 1333,
                        "end": 1335,
                        "fullWidth": 2,
                        "width": 2,
                        "text": "++",
                        "value": "++",
                        "valueText": "++"
                    }
                },
                "closeParenToken": {
                    "kind": "CloseParenToken",
                    "fullStart": 1335,
                    "fullEnd": 1337,
                    "start": 1335,
                    "end": 1336,
                    "fullWidth": 2,
                    "width": 1,
                    "text": ")",
                    "value": ")",
                    "valueText": ")",
                    "hasTrailingTrivia": true,
                    "trailingTrivia": [
                        {
                            "kind": "WhitespaceTrivia",
                            "text": " "
                        }
                    ]
                },
                "statement": {
                    "kind": "Block",
                    "fullStart": 1337,
                    "fullEnd": 1531,
                    "start": 1337,
                    "end": 1530,
                    "fullWidth": 194,
                    "width": 193,
                    "openBraceToken": {
                        "kind": "OpenBraceToken",
                        "fullStart": 1337,
                        "fullEnd": 1339,
                        "start": 1337,
                        "end": 1338,
                        "fullWidth": 2,
                        "width": 1,
                        "text": "{",
                        "value": "{",
                        "valueText": "{",
                        "hasTrailingTrivia": true,
                        "hasTrailingNewLine": true,
                        "trailingTrivia": [
                            {
                                "kind": "NewLineTrivia",
                                "text": "\n"
                            }
                        ]
                    },
                    "statements": [
                        {
                            "kind": "IfStatement",
                            "fullStart": 1339,
                            "fullEnd": 1529,
                            "start": 1341,
                            "end": 1528,
                            "fullWidth": 190,
                            "width": 187,
                            "ifKeyword": {
                                "kind": "IfKeyword",
                                "fullStart": 1339,
                                "fullEnd": 1344,
                                "start": 1341,
                                "end": 1343,
                                "fullWidth": 5,
                                "width": 2,
                                "text": "if",
                                "value": "if",
                                "valueText": "if",
                                "hasLeadingTrivia": true,
                                "hasTrailingTrivia": true,
                                "leadingTrivia": [
                                    {
                                        "kind": "WhitespaceTrivia",
                                        "text": "  "
                                    }
                                ],
                                "trailingTrivia": [
                                    {
                                        "kind": "WhitespaceTrivia",
                                        "text": " "
                                    }
                                ]
                            },
                            "openParenToken": {
                                "kind": "OpenParenToken",
                                "fullStart": 1344,
                                "fullEnd": 1345,
                                "start": 1344,
                                "end": 1345,
                                "fullWidth": 1,
                                "width": 1,
                                "text": "(",
                                "value": "(",
                                "valueText": "("
                            },
                            "condition": {
                                "kind": "NotEqualsExpression",
                                "fullStart": 1345,
                                "fullEnd": 1384,
                                "start": 1345,
                                "end": 1384,
                                "fullWidth": 39,
                                "width": 39,
                                "left": {
                                    "kind": "ElementAccessExpression",
                                    "fullStart": 1345,
                                    "fullEnd": 1363,
                                    "start": 1345,
                                    "end": 1362,
                                    "fullWidth": 18,
                                    "width": 17,
                                    "expression": {
                                        "kind": "IdentifierName",
                                        "fullStart": 1345,
                                        "fullEnd": 1355,
                                        "start": 1345,
                                        "end": 1355,
                                        "fullWidth": 10,
                                        "width": 10,
                                        "text": "__executed",
                                        "value": "__executed",
                                        "valueText": "__executed"
                                    },
                                    "openBracketToken": {
                                        "kind": "OpenBracketToken",
                                        "fullStart": 1355,
                                        "fullEnd": 1356,
                                        "start": 1355,
                                        "end": 1356,
                                        "fullWidth": 1,
                                        "width": 1,
                                        "text": "[",
                                        "value": "[",
                                        "valueText": "["
                                    },
                                    "argumentExpression": {
                                        "kind": "IdentifierName",
                                        "fullStart": 1356,
                                        "fullEnd": 1361,
                                        "start": 1356,
                                        "end": 1361,
                                        "fullWidth": 5,
                                        "width": 5,
                                        "text": "index",
                                        "value": "index",
                                        "valueText": "index"
                                    },
                                    "closeBracketToken": {
                                        "kind": "CloseBracketToken",
                                        "fullStart": 1361,
                                        "fullEnd": 1363,
                                        "start": 1361,
                                        "end": 1362,
                                        "fullWidth": 2,
                                        "width": 1,
                                        "text": "]",
                                        "value": "]",
                                        "valueText": "]",
                                        "hasTrailingTrivia": true,
                                        "trailingTrivia": [
                                            {
                                                "kind": "WhitespaceTrivia",
                                                "text": " "
                                            }
                                        ]
                                    }
                                },
                                "operatorToken": {
                                    "kind": "ExclamationEqualsEqualsToken",
                                    "fullStart": 1363,
                                    "fullEnd": 1367,
                                    "start": 1363,
                                    "end": 1366,
                                    "fullWidth": 4,
                                    "width": 3,
                                    "text": "!==",
                                    "value": "!==",
                                    "valueText": "!==",
                                    "hasTrailingTrivia": true,
                                    "trailingTrivia": [
                                        {
                                            "kind": "WhitespaceTrivia",
                                            "text": " "
                                        }
                                    ]
                                },
                                "right": {
                                    "kind": "ElementAccessExpression",
                                    "fullStart": 1367,
                                    "fullEnd": 1384,
                                    "start": 1367,
                                    "end": 1384,
                                    "fullWidth": 17,
                                    "width": 17,
                                    "expression": {
                                        "kind": "IdentifierName",
                                        "fullStart": 1367,
                                        "fullEnd": 1377,
                                        "start": 1367,
                                        "end": 1377,
                                        "fullWidth": 10,
                                        "width": 10,
                                        "text": "__expected",
                                        "value": "__expected",
                                        "valueText": "__expected"
                                    },
                                    "openBracketToken": {
                                        "kind": "OpenBracketToken",
                                        "fullStart": 1377,
                                        "fullEnd": 1378,
                                        "start": 1377,
                                        "end": 1378,
                                        "fullWidth": 1,
                                        "width": 1,
                                        "text": "[",
                                        "value": "[",
                                        "valueText": "["
                                    },
                                    "argumentExpression": {
                                        "kind": "IdentifierName",
                                        "fullStart": 1378,
                                        "fullEnd": 1383,
                                        "start": 1378,
                                        "end": 1383,
                                        "fullWidth": 5,
                                        "width": 5,
                                        "text": "index",
                                        "value": "index",
                                        "valueText": "index"
                                    },
                                    "closeBracketToken": {
                                        "kind": "CloseBracketToken",
                                        "fullStart": 1383,
                                        "fullEnd": 1384,
                                        "start": 1383,
                                        "end": 1384,
                                        "fullWidth": 1,
                                        "width": 1,
                                        "text": "]",
                                        "value": "]",
                                        "valueText": "]"
                                    }
                                }
                            },
                            "closeParenToken": {
                                "kind": "CloseParenToken",
                                "fullStart": 1384,
                                "fullEnd": 1386,
                                "start": 1384,
                                "end": 1385,
                                "fullWidth": 2,
                                "width": 1,
                                "text": ")",
                                "value": ")",
                                "valueText": ")",
                                "hasTrailingTrivia": true,
                                "trailingTrivia": [
                                    {
                                        "kind": "WhitespaceTrivia",
                                        "text": " "
                                    }
                                ]
                            },
                            "statement": {
                                "kind": "Block",
                                "fullStart": 1386,
                                "fullEnd": 1529,
                                "start": 1386,
                                "end": 1528,
                                "fullWidth": 143,
                                "width": 142,
                                "openBraceToken": {
                                    "kind": "OpenBraceToken",
                                    "fullStart": 1386,
                                    "fullEnd": 1388,
                                    "start": 1386,
                                    "end": 1387,
                                    "fullWidth": 2,
                                    "width": 1,
                                    "text": "{",
                                    "value": "{",
                                    "valueText": "{",
                                    "hasTrailingTrivia": true,
                                    "hasTrailingNewLine": true,
                                    "trailingTrivia": [
                                        {
                                            "kind": "NewLineTrivia",
                                            "text": "\n"
                                        }
                                    ]
                                },
                                "statements": [
                                    {
                                        "kind": "ExpressionStatement",
                                        "fullStart": 1388,
                                        "fullEnd": 1525,
                                        "start": 1392,
                                        "end": 1524,
                                        "fullWidth": 137,
                                        "width": 132,
                                        "expression": {
                                            "kind": "InvocationExpression",
                                            "fullStart": 1388,
                                            "fullEnd": 1523,
                                            "start": 1392,
                                            "end": 1523,
                                            "fullWidth": 135,
                                            "width": 131,
                                            "expression": {
                                                "kind": "IdentifierName",
                                                "fullStart": 1388,
                                                "fullEnd": 1398,
                                                "start": 1392,
                                                "end": 1398,
                                                "fullWidth": 10,
                                                "width": 6,
                                                "text": "$ERROR",
                                                "value": "$ERROR",
                                                "valueText": "$ERROR",
                                                "hasLeadingTrivia": true,
                                                "leadingTrivia": [
                                                    {
                                                        "kind": "WhitespaceTrivia",
                                                        "text": "    "
                                                    }
                                                ]
                                            },
                                            "argumentList": {
                                                "kind": "ArgumentList",
                                                "fullStart": 1398,
                                                "fullEnd": 1523,
                                                "start": 1398,
                                                "end": 1523,
                                                "fullWidth": 125,
                                                "width": 125,
                                                "openParenToken": {
                                                    "kind": "OpenParenToken",
                                                    "fullStart": 1398,
                                                    "fullEnd": 1399,
                                                    "start": 1398,
                                                    "end": 1399,
                                                    "fullWidth": 1,
                                                    "width": 1,
                                                    "text": "(",
                                                    "value": "(",
                                                    "valueText": "("
                                                },
                                                "arguments": [
                                                    {
                                                        "kind": "AddExpression",
                                                        "fullStart": 1399,
                                                        "fullEnd": 1522,
                                                        "start": 1399,
                                                        "end": 1522,
                                                        "fullWidth": 123,
                                                        "width": 123,
                                                        "left": {
                                                            "kind": "AddExpression",
                                                            "fullStart": 1399,
                                                            "fullEnd": 1503,
                                                            "start": 1399,
                                                            "end": 1502,
                                                            "fullWidth": 104,
                                                            "width": 103,
                                                            "left": {
                                                                "kind": "AddExpression",
                                                                "fullStart": 1399,
                                                                "fullEnd": 1488,
                                                                "start": 1399,
                                                                "end": 1487,
                                                                "fullWidth": 89,
                                                                "width": 88,
                                                                "left": {
                                                                    "kind": "AddExpression",
                                                                    "fullStart": 1399,
                                                                    "fullEnd": 1468,
                                                                    "start": 1399,
                                                                    "end": 1467,
                                                                    "fullWidth": 69,
                                                                    "width": 68,
                                                                    "left": {
                                                                        "kind": "AddExpression",
                                                                        "fullStart": 1399,
                                                                        "fullEnd": 1457,
                                                                        "start": 1399,
                                                                        "end": 1456,
                                                                        "fullWidth": 58,
                                                                        "width": 57,
                                                                        "left": {
                                                                            "kind": "StringLiteral",
                                                                            "fullStart": 1399,
                                                                            "fullEnd": 1449,
                                                                            "start": 1399,
                                                                            "end": 1448,
                                                                            "fullWidth": 50,
                                                                            "width": 49,
                                                                            "text": "'#4: __executed = /1|12/.exec(1.01); __executed['",
                                                                            "value": "#4: __executed = /1|12/.exec(1.01); __executed[",
                                                                            "valueText": "#4: __executed = /1|12/.exec(1.01); __executed[",
                                                                            "hasTrailingTrivia": true,
                                                                            "trailingTrivia": [
                                                                                {
                                                                                    "kind": "WhitespaceTrivia",
                                                                                    "text": " "
                                                                                }
                                                                            ]
                                                                        },
                                                                        "operatorToken": {
                                                                            "kind": "PlusToken",
                                                                            "fullStart": 1449,
                                                                            "fullEnd": 1451,
                                                                            "start": 1449,
                                                                            "end": 1450,
                                                                            "fullWidth": 2,
                                                                            "width": 1,
                                                                            "text": "+",
                                                                            "value": "+",
                                                                            "valueText": "+",
                                                                            "hasTrailingTrivia": true,
                                                                            "trailingTrivia": [
                                                                                {
                                                                                    "kind": "WhitespaceTrivia",
                                                                                    "text": " "
                                                                                }
                                                                            ]
                                                                        },
                                                                        "right": {
                                                                            "kind": "IdentifierName",
                                                                            "fullStart": 1451,
                                                                            "fullEnd": 1457,
                                                                            "start": 1451,
                                                                            "end": 1456,
                                                                            "fullWidth": 6,
                                                                            "width": 5,
                                                                            "text": "index",
                                                                            "value": "index",
                                                                            "valueText": "index",
                                                                            "hasTrailingTrivia": true,
                                                                            "trailingTrivia": [
                                                                                {
                                                                                    "kind": "WhitespaceTrivia",
                                                                                    "text": " "
                                                                                }
                                                                            ]
                                                                        }
                                                                    },
                                                                    "operatorToken": {
                                                                        "kind": "PlusToken",
                                                                        "fullStart": 1457,
                                                                        "fullEnd": 1459,
                                                                        "start": 1457,
                                                                        "end": 1458,
                                                                        "fullWidth": 2,
                                                                        "width": 1,
                                                                        "text": "+",
                                                                        "value": "+",
                                                                        "valueText": "+",
                                                                        "hasTrailingTrivia": true,
                                                                        "trailingTrivia": [
                                                                            {
                                                                                "kind": "WhitespaceTrivia",
                                                                                "text": " "
                                                                            }
                                                                        ]
                                                                    },
                                                                    "right": {
                                                                        "kind": "StringLiteral",
                                                                        "fullStart": 1459,
                                                                        "fullEnd": 1468,
                                                                        "start": 1459,
                                                                        "end": 1467,
                                                                        "fullWidth": 9,
                                                                        "width": 8,
                                                                        "text": "'] === '",
                                                                        "value": "] === ",
                                                                        "valueText": "] === ",
                                                                        "hasTrailingTrivia": true,
                                                                        "trailingTrivia": [
                                                                            {
                                                                                "kind": "WhitespaceTrivia",
                                                                                "text": " "
                                                                            }
                                                                        ]
                                                                    }
                                                                },
                                                                "operatorToken": {
                                                                    "kind": "PlusToken",
                                                                    "fullStart": 1468,
                                                                    "fullEnd": 1470,
                                                                    "start": 1468,
                                                                    "end": 1469,
                                                                    "fullWidth": 2,
                                                                    "width": 1,
                                                                    "text": "+",
                                                                    "value": "+",
                                                                    "valueText": "+",
                                                                    "hasTrailingTrivia": true,
                                                                    "trailingTrivia": [
                                                                        {
                                                                            "kind": "WhitespaceTrivia",
                                                                            "text": " "
                                                                        }
                                                                    ]
                                                                },
                                                                "right": {
                                                                    "kind": "ElementAccessExpression",
                                                                    "fullStart": 1470,
                                                                    "fullEnd": 1488,
                                                                    "start": 1470,
                                                                    "end": 1487,
                                                                    "fullWidth": 18,
                                                                    "width": 17,
                                                                    "expression": {
                                                                        "kind": "IdentifierName",
                                                                        "fullStart": 1470,
                                                                        "fullEnd": 1480,
                                                                        "start": 1470,
                                                                        "end": 1480,
                                                                        "fullWidth": 10,
                                                                        "width": 10,
                                                                        "text": "__expected",
                                                                        "value": "__expected",
                                                                        "valueText": "__expected"
                                                                    },
                                                                    "openBracketToken": {
                                                                        "kind": "OpenBracketToken",
                                                                        "fullStart": 1480,
                                                                        "fullEnd": 1481,
                                                                        "start": 1480,
                                                                        "end": 1481,
                                                                        "fullWidth": 1,
                                                                        "width": 1,
                                                                        "text": "[",
                                                                        "value": "[",
                                                                        "valueText": "["
                                                                    },
                                                                    "argumentExpression": {
                                                                        "kind": "IdentifierName",
                                                                        "fullStart": 1481,
                                                                        "fullEnd": 1486,
                                                                        "start": 1481,
                                                                        "end": 1486,
                                                                        "fullWidth": 5,
                                                                        "width": 5,
                                                                        "text": "index",
                                                                        "value": "index",
                                                                        "valueText": "index"
                                                                    },
                                                                    "closeBracketToken": {
                                                                        "kind": "CloseBracketToken",
                                                                        "fullStart": 1486,
                                                                        "fullEnd": 1488,
                                                                        "start": 1486,
                                                                        "end": 1487,
                                                                        "fullWidth": 2,
                                                                        "width": 1,
                                                                        "text": "]",
                                                                        "value": "]",
                                                                        "valueText": "]",
                                                                        "hasTrailingTrivia": true,
                                                                        "trailingTrivia": [
                                                                            {
                                                                                "kind": "WhitespaceTrivia",
                                                                                "text": " "
                                                                            }
                                                                        ]
                                                                    }
                                                                }
                                                            },
                                                            "operatorToken": {
                                                                "kind": "PlusToken",
                                                                "fullStart": 1488,
                                                                "fullEnd": 1490,
                                                                "start": 1488,
                                                                "end": 1489,
                                                                "fullWidth": 2,
                                                                "width": 1,
                                                                "text": "+",
                                                                "value": "+",
                                                                "valueText": "+",
                                                                "hasTrailingTrivia": true,
                                                                "trailingTrivia": [
                                                                    {
                                                                        "kind": "WhitespaceTrivia",
                                                                        "text": " "
                                                                    }
                                                                ]
                                                            },
                                                            "right": {
                                                                "kind": "StringLiteral",
                                                                "fullStart": 1490,
                                                                "fullEnd": 1503,
                                                                "start": 1490,
                                                                "end": 1502,
                                                                "fullWidth": 13,
                                                                "width": 12,
                                                                "text": "'. Actual: '",
                                                                "value": ". Actual: ",
                                                                "valueText": ". Actual: ",
                                                                "hasTrailingTrivia": true,
                                                                "trailingTrivia": [
                                                                    {
                                                                        "kind": "WhitespaceTrivia",
                                                                        "text": " "
                                                                    }
                                                                ]
                                                            }
                                                        },
                                                        "operatorToken": {
                                                            "kind": "PlusToken",
                                                            "fullStart": 1503,
                                                            "fullEnd": 1505,
                                                            "start": 1503,
                                                            "end": 1504,
                                                            "fullWidth": 2,
                                                            "width": 1,
                                                            "text": "+",
                                                            "value": "+",
                                                            "valueText": "+",
                                                            "hasTrailingTrivia": true,
                                                            "trailingTrivia": [
                                                                {
                                                                    "kind": "WhitespaceTrivia",
                                                                    "text": " "
                                                                }
                                                            ]
                                                        },
                                                        "right": {
                                                            "kind": "ElementAccessExpression",
                                                            "fullStart": 1505,
                                                            "fullEnd": 1522,
                                                            "start": 1505,
                                                            "end": 1522,
                                                            "fullWidth": 17,
                                                            "width": 17,
                                                            "expression": {
                                                                "kind": "IdentifierName",
                                                                "fullStart": 1505,
                                                                "fullEnd": 1515,
                                                                "start": 1505,
                                                                "end": 1515,
                                                                "fullWidth": 10,
                                                                "width": 10,
                                                                "text": "__executed",
                                                                "value": "__executed",
                                                                "valueText": "__executed"
                                                            },
                                                            "openBracketToken": {
                                                                "kind": "OpenBracketToken",
                                                                "fullStart": 1515,
                                                                "fullEnd": 1516,
                                                                "start": 1515,
                                                                "end": 1516,
                                                                "fullWidth": 1,
                                                                "width": 1,
                                                                "text": "[",
                                                                "value": "[",
                                                                "valueText": "["
                                                            },
                                                            "argumentExpression": {
                                                                "kind": "IdentifierName",
                                                                "fullStart": 1516,
                                                                "fullEnd": 1521,
                                                                "start": 1516,
                                                                "end": 1521,
                                                                "fullWidth": 5,
                                                                "width": 5,
                                                                "text": "index",
                                                                "value": "index",
                                                                "valueText": "index"
                                                            },
                                                            "closeBracketToken": {
                                                                "kind": "CloseBracketToken",
                                                                "fullStart": 1521,
                                                                "fullEnd": 1522,
                                                                "start": 1521,
                                                                "end": 1522,
                                                                "fullWidth": 1,
                                                                "width": 1,
                                                                "text": "]",
                                                                "value": "]",
                                                                "valueText": "]"
                                                            }
                                                        }
                                                    }
                                                ],
                                                "closeParenToken": {
                                                    "kind": "CloseParenToken",
                                                    "fullStart": 1522,
                                                    "fullEnd": 1523,
                                                    "start": 1522,
                                                    "end": 1523,
                                                    "fullWidth": 1,
                                                    "width": 1,
                                                    "text": ")",
                                                    "value": ")",
                                                    "valueText": ")"
                                                }
                                            }
                                        },
                                        "semicolonToken": {
                                            "kind": "SemicolonToken",
                                            "fullStart": 1523,
                                            "fullEnd": 1525,
                                            "start": 1523,
                                            "end": 1524,
                                            "fullWidth": 2,
                                            "width": 1,
                                            "text": ";",
                                            "value": ";",
                                            "valueText": ";",
                                            "hasTrailingTrivia": true,
                                            "hasTrailingNewLine": true,
                                            "trailingTrivia": [
                                                {
                                                    "kind": "NewLineTrivia",
                                                    "text": "\n"
                                                }
                                            ]
                                        }
                                    }
                                ],
                                "closeBraceToken": {
                                    "kind": "CloseBraceToken",
                                    "fullStart": 1525,
                                    "fullEnd": 1529,
                                    "start": 1527,
                                    "end": 1528,
                                    "fullWidth": 4,
                                    "width": 1,
                                    "text": "}",
                                    "value": "}",
                                    "valueText": "}",
                                    "hasLeadingTrivia": true,
                                    "hasTrailingTrivia": true,
                                    "hasTrailingNewLine": true,
                                    "leadingTrivia": [
                                        {
                                            "kind": "WhitespaceTrivia",
                                            "text": "  "
                                        }
                                    ],
                                    "trailingTrivia": [
                                        {
                                            "kind": "NewLineTrivia",
                                            "text": "\n"
                                        }
                                    ]
                                }
                            }
                        }
                    ],
                    "closeBraceToken": {
                        "kind": "CloseBraceToken",
                        "fullStart": 1529,
                        "fullEnd": 1531,
                        "start": 1529,
                        "end": 1530,
                        "fullWidth": 2,
                        "width": 1,
                        "text": "}",
                        "value": "}",
                        "valueText": "}",
                        "hasTrailingTrivia": true,
                        "hasTrailingNewLine": true,
                        "trailingTrivia": [
                            {
                                "kind": "NewLineTrivia",
                                "text": "\n"
                            }
                        ]
                    }
                }
            }
        ],
        "endOfFileToken": {
            "kind": "EndOfFileToken",
            "fullStart": 1531,
            "fullEnd": 1533,
            "start": 1533,
            "end": 1533,
            "fullWidth": 2,
            "width": 0,
            "text": "",
            "hasLeadingTrivia": true,
            "hasLeadingNewLine": true,
            "leadingTrivia": [
                {
                    "kind": "NewLineTrivia",
                    "text": "\n"
                },
                {
                    "kind": "NewLineTrivia",
                    "text": "\n"
                }
            ]
        }
    },
    "lineMap": {
        "lineStarts": [
            0,
            61,
            132,
            133,
            137,
            261,
            361,
            364,
            423,
            475,
            479,
            480,
            512,
            513,
            533,
            553,
            578,
            579,
            589,
            635,
            722,
            724,
            725,
            735,
            782,
            909,
            911,
            912,
            922,
            967,
            1091,
            1093,
            1094,
            1104,
            1149,
            1273,
            1275,
            1276,
            1286,
            1339,
            1388,
            1525,
            1529,
            1531,
            1532,
            1533
        ],
        "length": 1533
    }
}<|MERGE_RESOLUTION|>--- conflicted
+++ resolved
@@ -2720,12 +2720,8 @@
                             "start": 1294,
                             "end": 1301,
                             "fullWidth": 7,
-<<<<<<< HEAD
                             "width": 7,
-                            "identifier": {
-=======
                             "propertyName": {
->>>>>>> 85e84683
                                 "kind": "IdentifierName",
                                 "fullStart": 1294,
                                 "fullEnd": 1299,
