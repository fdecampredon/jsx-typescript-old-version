--- conflicted
+++ resolved
@@ -2016,12 +2016,8 @@
                             "start": 965,
                             "end": 972,
                             "fullWidth": 7,
-<<<<<<< HEAD
                             "width": 7,
-                            "identifier": {
-=======
                             "propertyName": {
->>>>>>> 85e84683
                                 "kind": "IdentifierName",
                                 "fullStart": 965,
                                 "fullEnd": 970,
