{
    "isDeclaration": false,
    "languageVersion": "EcmaScript5",
    "parseOptions": {
        "allowAutomaticSemicolonInsertion": true
    },
    "sourceUnit": {
        "kind": "SourceUnit",
        "fullStart": 0,
        "fullEnd": 883,
        "start": 345,
        "end": 883,
        "fullWidth": 883,
        "width": 538,
        "moduleElements": [
            {
                "kind": "VariableStatement",
                "fullStart": 0,
                "fullEnd": 370,
                "start": 345,
                "end": 369,
                "fullWidth": 370,
                "width": 24,
                "modifiers": [],
                "variableDeclaration": {
                    "kind": "VariableDeclaration",
                    "fullStart": 0,
                    "fullEnd": 368,
                    "start": 345,
                    "end": 368,
                    "fullWidth": 368,
                    "width": 23,
                    "varKeyword": {
                        "kind": "VarKeyword",
                        "fullStart": 0,
                        "fullEnd": 349,
                        "start": 345,
                        "end": 348,
                        "fullWidth": 349,
                        "width": 3,
                        "text": "var",
                        "value": "var",
                        "valueText": "var",
                        "hasLeadingTrivia": true,
                        "hasLeadingComment": true,
                        "hasLeadingNewLine": true,
                        "hasTrailingTrivia": true,
                        "leadingTrivia": [
                            {
                                "kind": "SingleLineCommentTrivia",
                                "text": "// Copyright 2009 the Sputnik authors.  All rights reserved."
                            },
                            {
                                "kind": "NewLineTrivia",
                                "text": "\n"
                            },
                            {
                                "kind": "SingleLineCommentTrivia",
                                "text": "// This code is governed by the BSD license found in the LICENSE file."
                            },
                            {
                                "kind": "NewLineTrivia",
                                "text": "\n"
                            },
                            {
                                "kind": "NewLineTrivia",
                                "text": "\n"
                            },
                            {
                                "kind": "MultiLineCommentTrivia",
                                "text": "/**\n * The [[Value]] property of the newly constructed object\n * is set to ToBoolean(value)\n *\n * @path ch15/15.6/15.6.2/S15.6.2.1_A3.js\n * @description Checking value of the newly created object\n */"
                            },
                            {
                                "kind": "NewLineTrivia",
                                "text": "\n"
                            },
                            {
                                "kind": "NewLineTrivia",
                                "text": "\n"
                            },
                            {
                                "kind": "SingleLineCommentTrivia",
                                "text": "// CHECK#1"
                            },
                            {
                                "kind": "NewLineTrivia",
                                "text": "\n"
                            }
                        ],
                        "trailingTrivia": [
                            {
                                "kind": "WhitespaceTrivia",
                                "text": " "
                            }
                        ]
                    },
                    "variableDeclarators": [
                        {
                            "kind": "VariableDeclarator",
                            "fullStart": 349,
                            "fullEnd": 368,
                            "start": 349,
                            "end": 368,
                            "fullWidth": 19,
<<<<<<< HEAD
                            "width": 19,
                            "identifier": {
=======
                            "propertyName": {
>>>>>>> 85e84683
                                "kind": "IdentifierName",
                                "fullStart": 349,
                                "fullEnd": 352,
                                "start": 349,
                                "end": 351,
                                "fullWidth": 3,
                                "width": 2,
                                "text": "x1",
                                "value": "x1",
                                "valueText": "x1",
                                "hasTrailingTrivia": true,
                                "trailingTrivia": [
                                    {
                                        "kind": "WhitespaceTrivia",
                                        "text": " "
                                    }
                                ]
                            },
                            "equalsValueClause": {
                                "kind": "EqualsValueClause",
                                "fullStart": 352,
                                "fullEnd": 368,
                                "start": 352,
                                "end": 368,
                                "fullWidth": 16,
                                "width": 16,
                                "equalsToken": {
                                    "kind": "EqualsToken",
                                    "fullStart": 352,
                                    "fullEnd": 354,
                                    "start": 352,
                                    "end": 353,
                                    "fullWidth": 2,
                                    "width": 1,
                                    "text": "=",
                                    "value": "=",
                                    "valueText": "=",
                                    "hasTrailingTrivia": true,
                                    "trailingTrivia": [
                                        {
                                            "kind": "WhitespaceTrivia",
                                            "text": " "
                                        }
                                    ]
                                },
                                "value": {
                                    "kind": "ObjectCreationExpression",
                                    "fullStart": 354,
                                    "fullEnd": 368,
                                    "start": 354,
                                    "end": 368,
                                    "fullWidth": 14,
                                    "width": 14,
                                    "newKeyword": {
                                        "kind": "NewKeyword",
                                        "fullStart": 354,
                                        "fullEnd": 358,
                                        "start": 354,
                                        "end": 357,
                                        "fullWidth": 4,
                                        "width": 3,
                                        "text": "new",
                                        "value": "new",
                                        "valueText": "new",
                                        "hasTrailingTrivia": true,
                                        "trailingTrivia": [
                                            {
                                                "kind": "WhitespaceTrivia",
                                                "text": " "
                                            }
                                        ]
                                    },
                                    "expression": {
                                        "kind": "IdentifierName",
                                        "fullStart": 358,
                                        "fullEnd": 365,
                                        "start": 358,
                                        "end": 365,
                                        "fullWidth": 7,
                                        "width": 7,
                                        "text": "Boolean",
                                        "value": "Boolean",
                                        "valueText": "Boolean"
                                    },
                                    "argumentList": {
                                        "kind": "ArgumentList",
                                        "fullStart": 365,
                                        "fullEnd": 368,
                                        "start": 365,
                                        "end": 368,
                                        "fullWidth": 3,
                                        "width": 3,
                                        "openParenToken": {
                                            "kind": "OpenParenToken",
                                            "fullStart": 365,
                                            "fullEnd": 366,
                                            "start": 365,
                                            "end": 366,
                                            "fullWidth": 1,
                                            "width": 1,
                                            "text": "(",
                                            "value": "(",
                                            "valueText": "("
                                        },
                                        "arguments": [
                                            {
                                                "kind": "NumericLiteral",
                                                "fullStart": 366,
                                                "fullEnd": 367,
                                                "start": 366,
                                                "end": 367,
                                                "fullWidth": 1,
                                                "width": 1,
                                                "text": "1",
                                                "value": 1,
                                                "valueText": "1"
                                            }
                                        ],
                                        "closeParenToken": {
                                            "kind": "CloseParenToken",
                                            "fullStart": 367,
                                            "fullEnd": 368,
                                            "start": 367,
                                            "end": 368,
                                            "fullWidth": 1,
                                            "width": 1,
                                            "text": ")",
                                            "value": ")",
                                            "valueText": ")"
                                        }
                                    }
                                }
                            }
                        }
                    ]
                },
                "semicolonToken": {
                    "kind": "SemicolonToken",
                    "fullStart": 368,
                    "fullEnd": 370,
                    "start": 368,
                    "end": 369,
                    "fullWidth": 2,
                    "width": 1,
                    "text": ";",
                    "value": ";",
                    "valueText": ";",
                    "hasTrailingTrivia": true,
                    "hasTrailingNewLine": true,
                    "trailingTrivia": [
                        {
                            "kind": "NewLineTrivia",
                            "text": "\n"
                        }
                    ]
                }
            },
            {
                "kind": "IfStatement",
                "fullStart": 370,
                "fullEnd": 465,
                "start": 370,
                "end": 464,
                "fullWidth": 95,
                "width": 94,
                "ifKeyword": {
                    "kind": "IfKeyword",
                    "fullStart": 370,
                    "fullEnd": 373,
                    "start": 370,
                    "end": 372,
                    "fullWidth": 3,
                    "width": 2,
                    "text": "if",
                    "value": "if",
                    "valueText": "if",
                    "hasTrailingTrivia": true,
                    "trailingTrivia": [
                        {
                            "kind": "WhitespaceTrivia",
                            "text": " "
                        }
                    ]
                },
                "openParenToken": {
                    "kind": "OpenParenToken",
                    "fullStart": 373,
                    "fullEnd": 374,
                    "start": 373,
                    "end": 374,
                    "fullWidth": 1,
                    "width": 1,
                    "text": "(",
                    "value": "(",
                    "valueText": "("
                },
                "condition": {
                    "kind": "NotEqualsExpression",
                    "fullStart": 374,
                    "fullEnd": 395,
                    "start": 374,
                    "end": 395,
                    "fullWidth": 21,
                    "width": 21,
                    "left": {
                        "kind": "InvocationExpression",
                        "fullStart": 374,
                        "fullEnd": 387,
                        "start": 374,
                        "end": 386,
                        "fullWidth": 13,
                        "width": 12,
                        "expression": {
                            "kind": "MemberAccessExpression",
                            "fullStart": 374,
                            "fullEnd": 384,
                            "start": 374,
                            "end": 384,
                            "fullWidth": 10,
                            "width": 10,
                            "expression": {
                                "kind": "IdentifierName",
                                "fullStart": 374,
                                "fullEnd": 376,
                                "start": 374,
                                "end": 376,
                                "fullWidth": 2,
                                "width": 2,
                                "text": "x1",
                                "value": "x1",
                                "valueText": "x1"
                            },
                            "dotToken": {
                                "kind": "DotToken",
                                "fullStart": 376,
                                "fullEnd": 377,
                                "start": 376,
                                "end": 377,
                                "fullWidth": 1,
                                "width": 1,
                                "text": ".",
                                "value": ".",
                                "valueText": "."
                            },
                            "name": {
                                "kind": "IdentifierName",
                                "fullStart": 377,
                                "fullEnd": 384,
                                "start": 377,
                                "end": 384,
                                "fullWidth": 7,
                                "width": 7,
                                "text": "valueOf",
                                "value": "valueOf",
                                "valueText": "valueOf"
                            }
                        },
                        "argumentList": {
                            "kind": "ArgumentList",
                            "fullStart": 384,
                            "fullEnd": 387,
                            "start": 384,
                            "end": 386,
                            "fullWidth": 3,
                            "width": 2,
                            "openParenToken": {
                                "kind": "OpenParenToken",
                                "fullStart": 384,
                                "fullEnd": 385,
                                "start": 384,
                                "end": 385,
                                "fullWidth": 1,
                                "width": 1,
                                "text": "(",
                                "value": "(",
                                "valueText": "("
                            },
                            "arguments": [],
                            "closeParenToken": {
                                "kind": "CloseParenToken",
                                "fullStart": 385,
                                "fullEnd": 387,
                                "start": 385,
                                "end": 386,
                                "fullWidth": 2,
                                "width": 1,
                                "text": ")",
                                "value": ")",
                                "valueText": ")",
                                "hasTrailingTrivia": true,
                                "trailingTrivia": [
                                    {
                                        "kind": "WhitespaceTrivia",
                                        "text": " "
                                    }
                                ]
                            }
                        }
                    },
                    "operatorToken": {
                        "kind": "ExclamationEqualsEqualsToken",
                        "fullStart": 387,
                        "fullEnd": 391,
                        "start": 387,
                        "end": 390,
                        "fullWidth": 4,
                        "width": 3,
                        "text": "!==",
                        "value": "!==",
                        "valueText": "!==",
                        "hasTrailingTrivia": true,
                        "trailingTrivia": [
                            {
                                "kind": "WhitespaceTrivia",
                                "text": " "
                            }
                        ]
                    },
                    "right": {
                        "kind": "TrueKeyword",
                        "fullStart": 391,
                        "fullEnd": 395,
                        "start": 391,
                        "end": 395,
                        "fullWidth": 4,
                        "width": 4,
                        "text": "true",
                        "value": true,
                        "valueText": "true"
                    }
                },
                "closeParenToken": {
                    "kind": "CloseParenToken",
                    "fullStart": 395,
                    "fullEnd": 397,
                    "start": 395,
                    "end": 396,
                    "fullWidth": 2,
                    "width": 1,
                    "text": ")",
                    "value": ")",
                    "valueText": ")",
                    "hasTrailingTrivia": true,
                    "trailingTrivia": [
                        {
                            "kind": "WhitespaceTrivia",
                            "text": " "
                        }
                    ]
                },
                "statement": {
                    "kind": "Block",
                    "fullStart": 397,
                    "fullEnd": 465,
                    "start": 397,
                    "end": 464,
                    "fullWidth": 68,
                    "width": 67,
                    "openBraceToken": {
                        "kind": "OpenBraceToken",
                        "fullStart": 397,
                        "fullEnd": 399,
                        "start": 397,
                        "end": 398,
                        "fullWidth": 2,
                        "width": 1,
                        "text": "{",
                        "value": "{",
                        "valueText": "{",
                        "hasTrailingTrivia": true,
                        "hasTrailingNewLine": true,
                        "trailingTrivia": [
                            {
                                "kind": "NewLineTrivia",
                                "text": "\n"
                            }
                        ]
                    },
                    "statements": [
                        {
                            "kind": "ExpressionStatement",
                            "fullStart": 399,
                            "fullEnd": 463,
                            "start": 401,
                            "end": 462,
                            "fullWidth": 64,
                            "width": 61,
                            "expression": {
                                "kind": "InvocationExpression",
                                "fullStart": 399,
                                "fullEnd": 461,
                                "start": 401,
                                "end": 461,
                                "fullWidth": 62,
                                "width": 60,
                                "expression": {
                                    "kind": "IdentifierName",
                                    "fullStart": 399,
                                    "fullEnd": 407,
                                    "start": 401,
                                    "end": 407,
                                    "fullWidth": 8,
                                    "width": 6,
                                    "text": "$ERROR",
                                    "value": "$ERROR",
                                    "valueText": "$ERROR",
                                    "hasLeadingTrivia": true,
                                    "leadingTrivia": [
                                        {
                                            "kind": "WhitespaceTrivia",
                                            "text": "  "
                                        }
                                    ]
                                },
                                "argumentList": {
                                    "kind": "ArgumentList",
                                    "fullStart": 407,
                                    "fullEnd": 461,
                                    "start": 407,
                                    "end": 461,
                                    "fullWidth": 54,
                                    "width": 54,
                                    "openParenToken": {
                                        "kind": "OpenParenToken",
                                        "fullStart": 407,
                                        "fullEnd": 408,
                                        "start": 407,
                                        "end": 408,
                                        "fullWidth": 1,
                                        "width": 1,
                                        "text": "(",
                                        "value": "(",
                                        "valueText": "("
                                    },
                                    "arguments": [
                                        {
                                            "kind": "StringLiteral",
                                            "fullStart": 408,
                                            "fullEnd": 460,
                                            "start": 408,
                                            "end": 460,
                                            "fullWidth": 52,
                                            "width": 52,
                                            "text": "'#1: var x1 = new Boolean(1); x1.valueOf() === true'",
                                            "value": "#1: var x1 = new Boolean(1); x1.valueOf() === true",
                                            "valueText": "#1: var x1 = new Boolean(1); x1.valueOf() === true"
                                        }
                                    ],
                                    "closeParenToken": {
                                        "kind": "CloseParenToken",
                                        "fullStart": 460,
                                        "fullEnd": 461,
                                        "start": 460,
                                        "end": 461,
                                        "fullWidth": 1,
                                        "width": 1,
                                        "text": ")",
                                        "value": ")",
                                        "valueText": ")"
                                    }
                                }
                            },
                            "semicolonToken": {
                                "kind": "SemicolonToken",
                                "fullStart": 461,
                                "fullEnd": 463,
                                "start": 461,
                                "end": 462,
                                "fullWidth": 2,
                                "width": 1,
                                "text": ";",
                                "value": ";",
                                "valueText": ";",
                                "hasTrailingTrivia": true,
                                "hasTrailingNewLine": true,
                                "trailingTrivia": [
                                    {
                                        "kind": "NewLineTrivia",
                                        "text": "\n"
                                    }
                                ]
                            }
                        }
                    ],
                    "closeBraceToken": {
                        "kind": "CloseBraceToken",
                        "fullStart": 463,
                        "fullEnd": 465,
                        "start": 463,
                        "end": 464,
                        "fullWidth": 2,
                        "width": 1,
                        "text": "}",
                        "value": "}",
                        "valueText": "}",
                        "hasTrailingTrivia": true,
                        "hasTrailingNewLine": true,
                        "trailingTrivia": [
                            {
                                "kind": "NewLineTrivia",
                                "text": "\n"
                            }
                        ]
                    }
                }
            },
            {
                "kind": "VariableStatement",
                "fullStart": 465,
                "fullEnd": 500,
                "start": 476,
                "end": 499,
                "fullWidth": 35,
                "width": 23,
                "modifiers": [],
                "variableDeclaration": {
                    "kind": "VariableDeclaration",
                    "fullStart": 465,
                    "fullEnd": 498,
                    "start": 476,
                    "end": 498,
                    "fullWidth": 33,
                    "width": 22,
                    "varKeyword": {
                        "kind": "VarKeyword",
                        "fullStart": 465,
                        "fullEnd": 480,
                        "start": 476,
                        "end": 479,
                        "fullWidth": 15,
                        "width": 3,
                        "text": "var",
                        "value": "var",
                        "valueText": "var",
                        "hasLeadingTrivia": true,
                        "hasLeadingComment": true,
                        "hasLeadingNewLine": true,
                        "hasTrailingTrivia": true,
                        "leadingTrivia": [
                            {
                                "kind": "NewLineTrivia",
                                "text": "\n"
                            },
                            {
                                "kind": "SingleLineCommentTrivia",
                                "text": "//CHECK#2"
                            },
                            {
                                "kind": "NewLineTrivia",
                                "text": "\n"
                            }
                        ],
                        "trailingTrivia": [
                            {
                                "kind": "WhitespaceTrivia",
                                "text": " "
                            }
                        ]
                    },
                    "variableDeclarators": [
                        {
                            "kind": "VariableDeclarator",
                            "fullStart": 480,
                            "fullEnd": 498,
                            "start": 480,
                            "end": 498,
                            "fullWidth": 18,
<<<<<<< HEAD
                            "width": 18,
                            "identifier": {
=======
                            "propertyName": {
>>>>>>> 85e84683
                                "kind": "IdentifierName",
                                "fullStart": 480,
                                "fullEnd": 483,
                                "start": 480,
                                "end": 482,
                                "fullWidth": 3,
                                "width": 2,
                                "text": "x2",
                                "value": "x2",
                                "valueText": "x2",
                                "hasTrailingTrivia": true,
                                "trailingTrivia": [
                                    {
                                        "kind": "WhitespaceTrivia",
                                        "text": " "
                                    }
                                ]
                            },
                            "equalsValueClause": {
                                "kind": "EqualsValueClause",
                                "fullStart": 483,
                                "fullEnd": 498,
                                "start": 483,
                                "end": 498,
                                "fullWidth": 15,
                                "width": 15,
                                "equalsToken": {
                                    "kind": "EqualsToken",
                                    "fullStart": 483,
                                    "fullEnd": 485,
                                    "start": 483,
                                    "end": 484,
                                    "fullWidth": 2,
                                    "width": 1,
                                    "text": "=",
                                    "value": "=",
                                    "valueText": "=",
                                    "hasTrailingTrivia": true,
                                    "trailingTrivia": [
                                        {
                                            "kind": "WhitespaceTrivia",
                                            "text": " "
                                        }
                                    ]
                                },
                                "value": {
                                    "kind": "ObjectCreationExpression",
                                    "fullStart": 485,
                                    "fullEnd": 498,
                                    "start": 485,
                                    "end": 498,
                                    "fullWidth": 13,
                                    "width": 13,
                                    "newKeyword": {
                                        "kind": "NewKeyword",
                                        "fullStart": 485,
                                        "fullEnd": 489,
                                        "start": 485,
                                        "end": 488,
                                        "fullWidth": 4,
                                        "width": 3,
                                        "text": "new",
                                        "value": "new",
                                        "valueText": "new",
                                        "hasTrailingTrivia": true,
                                        "trailingTrivia": [
                                            {
                                                "kind": "WhitespaceTrivia",
                                                "text": " "
                                            }
                                        ]
                                    },
                                    "expression": {
                                        "kind": "IdentifierName",
                                        "fullStart": 489,
                                        "fullEnd": 496,
                                        "start": 489,
                                        "end": 496,
                                        "fullWidth": 7,
                                        "width": 7,
                                        "text": "Boolean",
                                        "value": "Boolean",
                                        "valueText": "Boolean"
                                    },
                                    "argumentList": {
                                        "kind": "ArgumentList",
                                        "fullStart": 496,
                                        "fullEnd": 498,
                                        "start": 496,
                                        "end": 498,
                                        "fullWidth": 2,
                                        "width": 2,
                                        "openParenToken": {
                                            "kind": "OpenParenToken",
                                            "fullStart": 496,
                                            "fullEnd": 497,
                                            "start": 496,
                                            "end": 497,
                                            "fullWidth": 1,
                                            "width": 1,
                                            "text": "(",
                                            "value": "(",
                                            "valueText": "("
                                        },
                                        "arguments": [],
                                        "closeParenToken": {
                                            "kind": "CloseParenToken",
                                            "fullStart": 497,
                                            "fullEnd": 498,
                                            "start": 497,
                                            "end": 498,
                                            "fullWidth": 1,
                                            "width": 1,
                                            "text": ")",
                                            "value": ")",
                                            "valueText": ")"
                                        }
                                    }
                                }
                            }
                        }
                    ]
                },
                "semicolonToken": {
                    "kind": "SemicolonToken",
                    "fullStart": 498,
                    "fullEnd": 500,
                    "start": 498,
                    "end": 499,
                    "fullWidth": 2,
                    "width": 1,
                    "text": ";",
                    "value": ";",
                    "valueText": ";",
                    "hasTrailingTrivia": true,
                    "hasTrailingNewLine": true,
                    "trailingTrivia": [
                        {
                            "kind": "NewLineTrivia",
                            "text": "\n"
                        }
                    ]
                }
            },
            {
                "kind": "IfStatement",
                "fullStart": 500,
                "fullEnd": 596,
                "start": 500,
                "end": 595,
                "fullWidth": 96,
                "width": 95,
                "ifKeyword": {
                    "kind": "IfKeyword",
                    "fullStart": 500,
                    "fullEnd": 503,
                    "start": 500,
                    "end": 502,
                    "fullWidth": 3,
                    "width": 2,
                    "text": "if",
                    "value": "if",
                    "valueText": "if",
                    "hasTrailingTrivia": true,
                    "trailingTrivia": [
                        {
                            "kind": "WhitespaceTrivia",
                            "text": " "
                        }
                    ]
                },
                "openParenToken": {
                    "kind": "OpenParenToken",
                    "fullStart": 503,
                    "fullEnd": 504,
                    "start": 503,
                    "end": 504,
                    "fullWidth": 1,
                    "width": 1,
                    "text": "(",
                    "value": "(",
                    "valueText": "("
                },
                "condition": {
                    "kind": "NotEqualsExpression",
                    "fullStart": 504,
                    "fullEnd": 526,
                    "start": 504,
                    "end": 526,
                    "fullWidth": 22,
                    "width": 22,
                    "left": {
                        "kind": "InvocationExpression",
                        "fullStart": 504,
                        "fullEnd": 517,
                        "start": 504,
                        "end": 516,
                        "fullWidth": 13,
                        "width": 12,
                        "expression": {
                            "kind": "MemberAccessExpression",
                            "fullStart": 504,
                            "fullEnd": 514,
                            "start": 504,
                            "end": 514,
                            "fullWidth": 10,
                            "width": 10,
                            "expression": {
                                "kind": "IdentifierName",
                                "fullStart": 504,
                                "fullEnd": 506,
                                "start": 504,
                                "end": 506,
                                "fullWidth": 2,
                                "width": 2,
                                "text": "x2",
                                "value": "x2",
                                "valueText": "x2"
                            },
                            "dotToken": {
                                "kind": "DotToken",
                                "fullStart": 506,
                                "fullEnd": 507,
                                "start": 506,
                                "end": 507,
                                "fullWidth": 1,
                                "width": 1,
                                "text": ".",
                                "value": ".",
                                "valueText": "."
                            },
                            "name": {
                                "kind": "IdentifierName",
                                "fullStart": 507,
                                "fullEnd": 514,
                                "start": 507,
                                "end": 514,
                                "fullWidth": 7,
                                "width": 7,
                                "text": "valueOf",
                                "value": "valueOf",
                                "valueText": "valueOf"
                            }
                        },
                        "argumentList": {
                            "kind": "ArgumentList",
                            "fullStart": 514,
                            "fullEnd": 517,
                            "start": 514,
                            "end": 516,
                            "fullWidth": 3,
                            "width": 2,
                            "openParenToken": {
                                "kind": "OpenParenToken",
                                "fullStart": 514,
                                "fullEnd": 515,
                                "start": 514,
                                "end": 515,
                                "fullWidth": 1,
                                "width": 1,
                                "text": "(",
                                "value": "(",
                                "valueText": "("
                            },
                            "arguments": [],
                            "closeParenToken": {
                                "kind": "CloseParenToken",
                                "fullStart": 515,
                                "fullEnd": 517,
                                "start": 515,
                                "end": 516,
                                "fullWidth": 2,
                                "width": 1,
                                "text": ")",
                                "value": ")",
                                "valueText": ")",
                                "hasTrailingTrivia": true,
                                "trailingTrivia": [
                                    {
                                        "kind": "WhitespaceTrivia",
                                        "text": " "
                                    }
                                ]
                            }
                        }
                    },
                    "operatorToken": {
                        "kind": "ExclamationEqualsEqualsToken",
                        "fullStart": 517,
                        "fullEnd": 521,
                        "start": 517,
                        "end": 520,
                        "fullWidth": 4,
                        "width": 3,
                        "text": "!==",
                        "value": "!==",
                        "valueText": "!==",
                        "hasTrailingTrivia": true,
                        "trailingTrivia": [
                            {
                                "kind": "WhitespaceTrivia",
                                "text": " "
                            }
                        ]
                    },
                    "right": {
                        "kind": "FalseKeyword",
                        "fullStart": 521,
                        "fullEnd": 526,
                        "start": 521,
                        "end": 526,
                        "fullWidth": 5,
                        "width": 5,
                        "text": "false",
                        "value": false,
                        "valueText": "false"
                    }
                },
                "closeParenToken": {
                    "kind": "CloseParenToken",
                    "fullStart": 526,
                    "fullEnd": 528,
                    "start": 526,
                    "end": 527,
                    "fullWidth": 2,
                    "width": 1,
                    "text": ")",
                    "value": ")",
                    "valueText": ")",
                    "hasTrailingTrivia": true,
                    "trailingTrivia": [
                        {
                            "kind": "WhitespaceTrivia",
                            "text": " "
                        }
                    ]
                },
                "statement": {
                    "kind": "Block",
                    "fullStart": 528,
                    "fullEnd": 596,
                    "start": 528,
                    "end": 595,
                    "fullWidth": 68,
                    "width": 67,
                    "openBraceToken": {
                        "kind": "OpenBraceToken",
                        "fullStart": 528,
                        "fullEnd": 530,
                        "start": 528,
                        "end": 529,
                        "fullWidth": 2,
                        "width": 1,
                        "text": "{",
                        "value": "{",
                        "valueText": "{",
                        "hasTrailingTrivia": true,
                        "hasTrailingNewLine": true,
                        "trailingTrivia": [
                            {
                                "kind": "NewLineTrivia",
                                "text": "\n"
                            }
                        ]
                    },
                    "statements": [
                        {
                            "kind": "ExpressionStatement",
                            "fullStart": 530,
                            "fullEnd": 594,
                            "start": 532,
                            "end": 593,
                            "fullWidth": 64,
                            "width": 61,
                            "expression": {
                                "kind": "InvocationExpression",
                                "fullStart": 530,
                                "fullEnd": 592,
                                "start": 532,
                                "end": 592,
                                "fullWidth": 62,
                                "width": 60,
                                "expression": {
                                    "kind": "IdentifierName",
                                    "fullStart": 530,
                                    "fullEnd": 538,
                                    "start": 532,
                                    "end": 538,
                                    "fullWidth": 8,
                                    "width": 6,
                                    "text": "$ERROR",
                                    "value": "$ERROR",
                                    "valueText": "$ERROR",
                                    "hasLeadingTrivia": true,
                                    "leadingTrivia": [
                                        {
                                            "kind": "WhitespaceTrivia",
                                            "text": "  "
                                        }
                                    ]
                                },
                                "argumentList": {
                                    "kind": "ArgumentList",
                                    "fullStart": 538,
                                    "fullEnd": 592,
                                    "start": 538,
                                    "end": 592,
                                    "fullWidth": 54,
                                    "width": 54,
                                    "openParenToken": {
                                        "kind": "OpenParenToken",
                                        "fullStart": 538,
                                        "fullEnd": 539,
                                        "start": 538,
                                        "end": 539,
                                        "fullWidth": 1,
                                        "width": 1,
                                        "text": "(",
                                        "value": "(",
                                        "valueText": "("
                                    },
                                    "arguments": [
                                        {
                                            "kind": "StringLiteral",
                                            "fullStart": 539,
                                            "fullEnd": 591,
                                            "start": 539,
                                            "end": 591,
                                            "fullWidth": 52,
                                            "width": 52,
                                            "text": "'#2: var x2 = new Boolean(); x2.valueOf() === false'",
                                            "value": "#2: var x2 = new Boolean(); x2.valueOf() === false",
                                            "valueText": "#2: var x2 = new Boolean(); x2.valueOf() === false"
                                        }
                                    ],
                                    "closeParenToken": {
                                        "kind": "CloseParenToken",
                                        "fullStart": 591,
                                        "fullEnd": 592,
                                        "start": 591,
                                        "end": 592,
                                        "fullWidth": 1,
                                        "width": 1,
                                        "text": ")",
                                        "value": ")",
                                        "valueText": ")"
                                    }
                                }
                            },
                            "semicolonToken": {
                                "kind": "SemicolonToken",
                                "fullStart": 592,
                                "fullEnd": 594,
                                "start": 592,
                                "end": 593,
                                "fullWidth": 2,
                                "width": 1,
                                "text": ";",
                                "value": ";",
                                "valueText": ";",
                                "hasTrailingTrivia": true,
                                "hasTrailingNewLine": true,
                                "trailingTrivia": [
                                    {
                                        "kind": "NewLineTrivia",
                                        "text": "\n"
                                    }
                                ]
                            }
                        }
                    ],
                    "closeBraceToken": {
                        "kind": "CloseBraceToken",
                        "fullStart": 594,
                        "fullEnd": 596,
                        "start": 594,
                        "end": 595,
                        "fullWidth": 2,
                        "width": 1,
                        "text": "}",
                        "value": "}",
                        "valueText": "}",
                        "hasTrailingTrivia": true,
                        "hasTrailingNewLine": true,
                        "trailingTrivia": [
                            {
                                "kind": "NewLineTrivia",
                                "text": "\n"
                            }
                        ]
                    }
                }
            },
            {
                "kind": "VariableStatement",
                "fullStart": 596,
                "fullEnd": 632,
                "start": 607,
                "end": 631,
                "fullWidth": 36,
                "width": 24,
                "modifiers": [],
                "variableDeclaration": {
                    "kind": "VariableDeclaration",
                    "fullStart": 596,
                    "fullEnd": 630,
                    "start": 607,
                    "end": 630,
                    "fullWidth": 34,
                    "width": 23,
                    "varKeyword": {
                        "kind": "VarKeyword",
                        "fullStart": 596,
                        "fullEnd": 611,
                        "start": 607,
                        "end": 610,
                        "fullWidth": 15,
                        "width": 3,
                        "text": "var",
                        "value": "var",
                        "valueText": "var",
                        "hasLeadingTrivia": true,
                        "hasLeadingComment": true,
                        "hasLeadingNewLine": true,
                        "hasTrailingTrivia": true,
                        "leadingTrivia": [
                            {
                                "kind": "NewLineTrivia",
                                "text": "\n"
                            },
                            {
                                "kind": "SingleLineCommentTrivia",
                                "text": "//CHECK#3"
                            },
                            {
                                "kind": "NewLineTrivia",
                                "text": "\n"
                            }
                        ],
                        "trailingTrivia": [
                            {
                                "kind": "WhitespaceTrivia",
                                "text": " "
                            }
                        ]
                    },
                    "variableDeclarators": [
                        {
                            "kind": "VariableDeclarator",
                            "fullStart": 611,
                            "fullEnd": 630,
                            "start": 611,
                            "end": 630,
                            "fullWidth": 19,
<<<<<<< HEAD
                            "width": 19,
                            "identifier": {
=======
                            "propertyName": {
>>>>>>> 85e84683
                                "kind": "IdentifierName",
                                "fullStart": 611,
                                "fullEnd": 614,
                                "start": 611,
                                "end": 613,
                                "fullWidth": 3,
                                "width": 2,
                                "text": "x2",
                                "value": "x2",
                                "valueText": "x2",
                                "hasTrailingTrivia": true,
                                "trailingTrivia": [
                                    {
                                        "kind": "WhitespaceTrivia",
                                        "text": " "
                                    }
                                ]
                            },
                            "equalsValueClause": {
                                "kind": "EqualsValueClause",
                                "fullStart": 614,
                                "fullEnd": 630,
                                "start": 614,
                                "end": 630,
                                "fullWidth": 16,
                                "width": 16,
                                "equalsToken": {
                                    "kind": "EqualsToken",
                                    "fullStart": 614,
                                    "fullEnd": 616,
                                    "start": 614,
                                    "end": 615,
                                    "fullWidth": 2,
                                    "width": 1,
                                    "text": "=",
                                    "value": "=",
                                    "valueText": "=",
                                    "hasTrailingTrivia": true,
                                    "trailingTrivia": [
                                        {
                                            "kind": "WhitespaceTrivia",
                                            "text": " "
                                        }
                                    ]
                                },
                                "value": {
                                    "kind": "ObjectCreationExpression",
                                    "fullStart": 616,
                                    "fullEnd": 630,
                                    "start": 616,
                                    "end": 630,
                                    "fullWidth": 14,
                                    "width": 14,
                                    "newKeyword": {
                                        "kind": "NewKeyword",
                                        "fullStart": 616,
                                        "fullEnd": 620,
                                        "start": 616,
                                        "end": 619,
                                        "fullWidth": 4,
                                        "width": 3,
                                        "text": "new",
                                        "value": "new",
                                        "valueText": "new",
                                        "hasTrailingTrivia": true,
                                        "trailingTrivia": [
                                            {
                                                "kind": "WhitespaceTrivia",
                                                "text": " "
                                            }
                                        ]
                                    },
                                    "expression": {
                                        "kind": "IdentifierName",
                                        "fullStart": 620,
                                        "fullEnd": 627,
                                        "start": 620,
                                        "end": 627,
                                        "fullWidth": 7,
                                        "width": 7,
                                        "text": "Boolean",
                                        "value": "Boolean",
                                        "valueText": "Boolean"
                                    },
                                    "argumentList": {
                                        "kind": "ArgumentList",
                                        "fullStart": 627,
                                        "fullEnd": 630,
                                        "start": 627,
                                        "end": 630,
                                        "fullWidth": 3,
                                        "width": 3,
                                        "openParenToken": {
                                            "kind": "OpenParenToken",
                                            "fullStart": 627,
                                            "fullEnd": 628,
                                            "start": 627,
                                            "end": 628,
                                            "fullWidth": 1,
                                            "width": 1,
                                            "text": "(",
                                            "value": "(",
                                            "valueText": "("
                                        },
                                        "arguments": [
                                            {
                                                "kind": "NumericLiteral",
                                                "fullStart": 628,
                                                "fullEnd": 629,
                                                "start": 628,
                                                "end": 629,
                                                "fullWidth": 1,
                                                "width": 1,
                                                "text": "0",
                                                "value": 0,
                                                "valueText": "0"
                                            }
                                        ],
                                        "closeParenToken": {
                                            "kind": "CloseParenToken",
                                            "fullStart": 629,
                                            "fullEnd": 630,
                                            "start": 629,
                                            "end": 630,
                                            "fullWidth": 1,
                                            "width": 1,
                                            "text": ")",
                                            "value": ")",
                                            "valueText": ")"
                                        }
                                    }
                                }
                            }
                        }
                    ]
                },
                "semicolonToken": {
                    "kind": "SemicolonToken",
                    "fullStart": 630,
                    "fullEnd": 632,
                    "start": 630,
                    "end": 631,
                    "fullWidth": 2,
                    "width": 1,
                    "text": ";",
                    "value": ";",
                    "valueText": ";",
                    "hasTrailingTrivia": true,
                    "hasTrailingNewLine": true,
                    "trailingTrivia": [
                        {
                            "kind": "NewLineTrivia",
                            "text": "\n"
                        }
                    ]
                }
            },
            {
                "kind": "IfStatement",
                "fullStart": 632,
                "fullEnd": 729,
                "start": 632,
                "end": 728,
                "fullWidth": 97,
                "width": 96,
                "ifKeyword": {
                    "kind": "IfKeyword",
                    "fullStart": 632,
                    "fullEnd": 635,
                    "start": 632,
                    "end": 634,
                    "fullWidth": 3,
                    "width": 2,
                    "text": "if",
                    "value": "if",
                    "valueText": "if",
                    "hasTrailingTrivia": true,
                    "trailingTrivia": [
                        {
                            "kind": "WhitespaceTrivia",
                            "text": " "
                        }
                    ]
                },
                "openParenToken": {
                    "kind": "OpenParenToken",
                    "fullStart": 635,
                    "fullEnd": 636,
                    "start": 635,
                    "end": 636,
                    "fullWidth": 1,
                    "width": 1,
                    "text": "(",
                    "value": "(",
                    "valueText": "("
                },
                "condition": {
                    "kind": "NotEqualsExpression",
                    "fullStart": 636,
                    "fullEnd": 658,
                    "start": 636,
                    "end": 658,
                    "fullWidth": 22,
                    "width": 22,
                    "left": {
                        "kind": "InvocationExpression",
                        "fullStart": 636,
                        "fullEnd": 649,
                        "start": 636,
                        "end": 648,
                        "fullWidth": 13,
                        "width": 12,
                        "expression": {
                            "kind": "MemberAccessExpression",
                            "fullStart": 636,
                            "fullEnd": 646,
                            "start": 636,
                            "end": 646,
                            "fullWidth": 10,
                            "width": 10,
                            "expression": {
                                "kind": "IdentifierName",
                                "fullStart": 636,
                                "fullEnd": 638,
                                "start": 636,
                                "end": 638,
                                "fullWidth": 2,
                                "width": 2,
                                "text": "x2",
                                "value": "x2",
                                "valueText": "x2"
                            },
                            "dotToken": {
                                "kind": "DotToken",
                                "fullStart": 638,
                                "fullEnd": 639,
                                "start": 638,
                                "end": 639,
                                "fullWidth": 1,
                                "width": 1,
                                "text": ".",
                                "value": ".",
                                "valueText": "."
                            },
                            "name": {
                                "kind": "IdentifierName",
                                "fullStart": 639,
                                "fullEnd": 646,
                                "start": 639,
                                "end": 646,
                                "fullWidth": 7,
                                "width": 7,
                                "text": "valueOf",
                                "value": "valueOf",
                                "valueText": "valueOf"
                            }
                        },
                        "argumentList": {
                            "kind": "ArgumentList",
                            "fullStart": 646,
                            "fullEnd": 649,
                            "start": 646,
                            "end": 648,
                            "fullWidth": 3,
                            "width": 2,
                            "openParenToken": {
                                "kind": "OpenParenToken",
                                "fullStart": 646,
                                "fullEnd": 647,
                                "start": 646,
                                "end": 647,
                                "fullWidth": 1,
                                "width": 1,
                                "text": "(",
                                "value": "(",
                                "valueText": "("
                            },
                            "arguments": [],
                            "closeParenToken": {
                                "kind": "CloseParenToken",
                                "fullStart": 647,
                                "fullEnd": 649,
                                "start": 647,
                                "end": 648,
                                "fullWidth": 2,
                                "width": 1,
                                "text": ")",
                                "value": ")",
                                "valueText": ")",
                                "hasTrailingTrivia": true,
                                "trailingTrivia": [
                                    {
                                        "kind": "WhitespaceTrivia",
                                        "text": " "
                                    }
                                ]
                            }
                        }
                    },
                    "operatorToken": {
                        "kind": "ExclamationEqualsEqualsToken",
                        "fullStart": 649,
                        "fullEnd": 653,
                        "start": 649,
                        "end": 652,
                        "fullWidth": 4,
                        "width": 3,
                        "text": "!==",
                        "value": "!==",
                        "valueText": "!==",
                        "hasTrailingTrivia": true,
                        "trailingTrivia": [
                            {
                                "kind": "WhitespaceTrivia",
                                "text": " "
                            }
                        ]
                    },
                    "right": {
                        "kind": "FalseKeyword",
                        "fullStart": 653,
                        "fullEnd": 658,
                        "start": 653,
                        "end": 658,
                        "fullWidth": 5,
                        "width": 5,
                        "text": "false",
                        "value": false,
                        "valueText": "false"
                    }
                },
                "closeParenToken": {
                    "kind": "CloseParenToken",
                    "fullStart": 658,
                    "fullEnd": 660,
                    "start": 658,
                    "end": 659,
                    "fullWidth": 2,
                    "width": 1,
                    "text": ")",
                    "value": ")",
                    "valueText": ")",
                    "hasTrailingTrivia": true,
                    "trailingTrivia": [
                        {
                            "kind": "WhitespaceTrivia",
                            "text": " "
                        }
                    ]
                },
                "statement": {
                    "kind": "Block",
                    "fullStart": 660,
                    "fullEnd": 729,
                    "start": 660,
                    "end": 728,
                    "fullWidth": 69,
                    "width": 68,
                    "openBraceToken": {
                        "kind": "OpenBraceToken",
                        "fullStart": 660,
                        "fullEnd": 662,
                        "start": 660,
                        "end": 661,
                        "fullWidth": 2,
                        "width": 1,
                        "text": "{",
                        "value": "{",
                        "valueText": "{",
                        "hasTrailingTrivia": true,
                        "hasTrailingNewLine": true,
                        "trailingTrivia": [
                            {
                                "kind": "NewLineTrivia",
                                "text": "\n"
                            }
                        ]
                    },
                    "statements": [
                        {
                            "kind": "ExpressionStatement",
                            "fullStart": 662,
                            "fullEnd": 727,
                            "start": 664,
                            "end": 726,
                            "fullWidth": 65,
                            "width": 62,
                            "expression": {
                                "kind": "InvocationExpression",
                                "fullStart": 662,
                                "fullEnd": 725,
                                "start": 664,
                                "end": 725,
                                "fullWidth": 63,
                                "width": 61,
                                "expression": {
                                    "kind": "IdentifierName",
                                    "fullStart": 662,
                                    "fullEnd": 670,
                                    "start": 664,
                                    "end": 670,
                                    "fullWidth": 8,
                                    "width": 6,
                                    "text": "$ERROR",
                                    "value": "$ERROR",
                                    "valueText": "$ERROR",
                                    "hasLeadingTrivia": true,
                                    "leadingTrivia": [
                                        {
                                            "kind": "WhitespaceTrivia",
                                            "text": "  "
                                        }
                                    ]
                                },
                                "argumentList": {
                                    "kind": "ArgumentList",
                                    "fullStart": 670,
                                    "fullEnd": 725,
                                    "start": 670,
                                    "end": 725,
                                    "fullWidth": 55,
                                    "width": 55,
                                    "openParenToken": {
                                        "kind": "OpenParenToken",
                                        "fullStart": 670,
                                        "fullEnd": 671,
                                        "start": 670,
                                        "end": 671,
                                        "fullWidth": 1,
                                        "width": 1,
                                        "text": "(",
                                        "value": "(",
                                        "valueText": "("
                                    },
                                    "arguments": [
                                        {
                                            "kind": "StringLiteral",
                                            "fullStart": 671,
                                            "fullEnd": 724,
                                            "start": 671,
                                            "end": 724,
                                            "fullWidth": 53,
                                            "width": 53,
                                            "text": "'#3: var x2 = new Boolean(0); x2.valueOf() === false'",
                                            "value": "#3: var x2 = new Boolean(0); x2.valueOf() === false",
                                            "valueText": "#3: var x2 = new Boolean(0); x2.valueOf() === false"
                                        }
                                    ],
                                    "closeParenToken": {
                                        "kind": "CloseParenToken",
                                        "fullStart": 724,
                                        "fullEnd": 725,
                                        "start": 724,
                                        "end": 725,
                                        "fullWidth": 1,
                                        "width": 1,
                                        "text": ")",
                                        "value": ")",
                                        "valueText": ")"
                                    }
                                }
                            },
                            "semicolonToken": {
                                "kind": "SemicolonToken",
                                "fullStart": 725,
                                "fullEnd": 727,
                                "start": 725,
                                "end": 726,
                                "fullWidth": 2,
                                "width": 1,
                                "text": ";",
                                "value": ";",
                                "valueText": ";",
                                "hasTrailingTrivia": true,
                                "hasTrailingNewLine": true,
                                "trailingTrivia": [
                                    {
                                        "kind": "NewLineTrivia",
                                        "text": "\n"
                                    }
                                ]
                            }
                        }
                    ],
                    "closeBraceToken": {
                        "kind": "CloseBraceToken",
                        "fullStart": 727,
                        "fullEnd": 729,
                        "start": 727,
                        "end": 728,
                        "fullWidth": 2,
                        "width": 1,
                        "text": "}",
                        "value": "}",
                        "valueText": "}",
                        "hasTrailingTrivia": true,
                        "hasTrailingNewLine": true,
                        "trailingTrivia": [
                            {
                                "kind": "NewLineTrivia",
                                "text": "\n"
                            }
                        ]
                    }
                }
            },
            {
                "kind": "VariableStatement",
                "fullStart": 729,
                "fullEnd": 776,
                "start": 740,
                "end": 775,
                "fullWidth": 47,
                "width": 35,
                "modifiers": [],
                "variableDeclaration": {
                    "kind": "VariableDeclaration",
                    "fullStart": 729,
                    "fullEnd": 774,
                    "start": 740,
                    "end": 774,
                    "fullWidth": 45,
                    "width": 34,
                    "varKeyword": {
                        "kind": "VarKeyword",
                        "fullStart": 729,
                        "fullEnd": 744,
                        "start": 740,
                        "end": 743,
                        "fullWidth": 15,
                        "width": 3,
                        "text": "var",
                        "value": "var",
                        "valueText": "var",
                        "hasLeadingTrivia": true,
                        "hasLeadingComment": true,
                        "hasLeadingNewLine": true,
                        "hasTrailingTrivia": true,
                        "leadingTrivia": [
                            {
                                "kind": "NewLineTrivia",
                                "text": "\n"
                            },
                            {
                                "kind": "SingleLineCommentTrivia",
                                "text": "//CHECK#4"
                            },
                            {
                                "kind": "NewLineTrivia",
                                "text": "\n"
                            }
                        ],
                        "trailingTrivia": [
                            {
                                "kind": "WhitespaceTrivia",
                                "text": " "
                            }
                        ]
                    },
                    "variableDeclarators": [
                        {
                            "kind": "VariableDeclarator",
                            "fullStart": 744,
                            "fullEnd": 774,
                            "start": 744,
                            "end": 774,
                            "fullWidth": 30,
<<<<<<< HEAD
                            "width": 30,
                            "identifier": {
=======
                            "propertyName": {
>>>>>>> 85e84683
                                "kind": "IdentifierName",
                                "fullStart": 744,
                                "fullEnd": 747,
                                "start": 744,
                                "end": 746,
                                "fullWidth": 3,
                                "width": 2,
                                "text": "x2",
                                "value": "x2",
                                "valueText": "x2",
                                "hasTrailingTrivia": true,
                                "trailingTrivia": [
                                    {
                                        "kind": "WhitespaceTrivia",
                                        "text": " "
                                    }
                                ]
                            },
                            "equalsValueClause": {
                                "kind": "EqualsValueClause",
                                "fullStart": 747,
                                "fullEnd": 774,
                                "start": 747,
                                "end": 774,
                                "fullWidth": 27,
                                "width": 27,
                                "equalsToken": {
                                    "kind": "EqualsToken",
                                    "fullStart": 747,
                                    "fullEnd": 749,
                                    "start": 747,
                                    "end": 748,
                                    "fullWidth": 2,
                                    "width": 1,
                                    "text": "=",
                                    "value": "=",
                                    "valueText": "=",
                                    "hasTrailingTrivia": true,
                                    "trailingTrivia": [
                                        {
                                            "kind": "WhitespaceTrivia",
                                            "text": " "
                                        }
                                    ]
                                },
                                "value": {
                                    "kind": "ObjectCreationExpression",
                                    "fullStart": 749,
                                    "fullEnd": 774,
                                    "start": 749,
                                    "end": 774,
                                    "fullWidth": 25,
                                    "width": 25,
                                    "newKeyword": {
                                        "kind": "NewKeyword",
                                        "fullStart": 749,
                                        "fullEnd": 753,
                                        "start": 749,
                                        "end": 752,
                                        "fullWidth": 4,
                                        "width": 3,
                                        "text": "new",
                                        "value": "new",
                                        "valueText": "new",
                                        "hasTrailingTrivia": true,
                                        "trailingTrivia": [
                                            {
                                                "kind": "WhitespaceTrivia",
                                                "text": " "
                                            }
                                        ]
                                    },
                                    "expression": {
                                        "kind": "IdentifierName",
                                        "fullStart": 753,
                                        "fullEnd": 760,
                                        "start": 753,
                                        "end": 760,
                                        "fullWidth": 7,
                                        "width": 7,
                                        "text": "Boolean",
                                        "value": "Boolean",
                                        "valueText": "Boolean"
                                    },
                                    "argumentList": {
                                        "kind": "ArgumentList",
                                        "fullStart": 760,
                                        "fullEnd": 774,
                                        "start": 760,
                                        "end": 774,
                                        "fullWidth": 14,
                                        "width": 14,
                                        "openParenToken": {
                                            "kind": "OpenParenToken",
                                            "fullStart": 760,
                                            "fullEnd": 761,
                                            "start": 760,
                                            "end": 761,
                                            "fullWidth": 1,
                                            "width": 1,
                                            "text": "(",
                                            "value": "(",
                                            "valueText": "("
                                        },
                                        "arguments": [
                                            {
                                                "kind": "ObjectCreationExpression",
                                                "fullStart": 761,
                                                "fullEnd": 773,
                                                "start": 761,
                                                "end": 773,
                                                "fullWidth": 12,
                                                "width": 12,
                                                "newKeyword": {
                                                    "kind": "NewKeyword",
                                                    "fullStart": 761,
                                                    "fullEnd": 765,
                                                    "start": 761,
                                                    "end": 764,
                                                    "fullWidth": 4,
                                                    "width": 3,
                                                    "text": "new",
                                                    "value": "new",
                                                    "valueText": "new",
                                                    "hasTrailingTrivia": true,
                                                    "trailingTrivia": [
                                                        {
                                                            "kind": "WhitespaceTrivia",
                                                            "text": " "
                                                        }
                                                    ]
                                                },
                                                "expression": {
                                                    "kind": "IdentifierName",
                                                    "fullStart": 765,
                                                    "fullEnd": 771,
                                                    "start": 765,
                                                    "end": 771,
                                                    "fullWidth": 6,
                                                    "width": 6,
                                                    "text": "Object",
                                                    "value": "Object",
                                                    "valueText": "Object"
                                                },
                                                "argumentList": {
                                                    "kind": "ArgumentList",
                                                    "fullStart": 771,
                                                    "fullEnd": 773,
                                                    "start": 771,
                                                    "end": 773,
                                                    "fullWidth": 2,
                                                    "width": 2,
                                                    "openParenToken": {
                                                        "kind": "OpenParenToken",
                                                        "fullStart": 771,
                                                        "fullEnd": 772,
                                                        "start": 771,
                                                        "end": 772,
                                                        "fullWidth": 1,
                                                        "width": 1,
                                                        "text": "(",
                                                        "value": "(",
                                                        "valueText": "("
                                                    },
                                                    "arguments": [],
                                                    "closeParenToken": {
                                                        "kind": "CloseParenToken",
                                                        "fullStart": 772,
                                                        "fullEnd": 773,
                                                        "start": 772,
                                                        "end": 773,
                                                        "fullWidth": 1,
                                                        "width": 1,
                                                        "text": ")",
                                                        "value": ")",
                                                        "valueText": ")"
                                                    }
                                                }
                                            }
                                        ],
                                        "closeParenToken": {
                                            "kind": "CloseParenToken",
                                            "fullStart": 773,
                                            "fullEnd": 774,
                                            "start": 773,
                                            "end": 774,
                                            "fullWidth": 1,
                                            "width": 1,
                                            "text": ")",
                                            "value": ")",
                                            "valueText": ")"
                                        }
                                    }
                                }
                            }
                        }
                    ]
                },
                "semicolonToken": {
                    "kind": "SemicolonToken",
                    "fullStart": 774,
                    "fullEnd": 776,
                    "start": 774,
                    "end": 775,
                    "fullWidth": 2,
                    "width": 1,
                    "text": ";",
                    "value": ";",
                    "valueText": ";",
                    "hasTrailingTrivia": true,
                    "hasTrailingNewLine": true,
                    "trailingTrivia": [
                        {
                            "kind": "NewLineTrivia",
                            "text": "\n"
                        }
                    ]
                }
            },
            {
                "kind": "IfStatement",
                "fullStart": 776,
                "fullEnd": 882,
                "start": 776,
                "end": 881,
                "fullWidth": 106,
                "width": 105,
                "ifKeyword": {
                    "kind": "IfKeyword",
                    "fullStart": 776,
                    "fullEnd": 779,
                    "start": 776,
                    "end": 778,
                    "fullWidth": 3,
                    "width": 2,
                    "text": "if",
                    "value": "if",
                    "valueText": "if",
                    "hasTrailingTrivia": true,
                    "trailingTrivia": [
                        {
                            "kind": "WhitespaceTrivia",
                            "text": " "
                        }
                    ]
                },
                "openParenToken": {
                    "kind": "OpenParenToken",
                    "fullStart": 779,
                    "fullEnd": 780,
                    "start": 779,
                    "end": 780,
                    "fullWidth": 1,
                    "width": 1,
                    "text": "(",
                    "value": "(",
                    "valueText": "("
                },
                "condition": {
                    "kind": "NotEqualsExpression",
                    "fullStart": 780,
                    "fullEnd": 801,
                    "start": 780,
                    "end": 801,
                    "fullWidth": 21,
                    "width": 21,
                    "left": {
                        "kind": "InvocationExpression",
                        "fullStart": 780,
                        "fullEnd": 793,
                        "start": 780,
                        "end": 792,
                        "fullWidth": 13,
                        "width": 12,
                        "expression": {
                            "kind": "MemberAccessExpression",
                            "fullStart": 780,
                            "fullEnd": 790,
                            "start": 780,
                            "end": 790,
                            "fullWidth": 10,
                            "width": 10,
                            "expression": {
                                "kind": "IdentifierName",
                                "fullStart": 780,
                                "fullEnd": 782,
                                "start": 780,
                                "end": 782,
                                "fullWidth": 2,
                                "width": 2,
                                "text": "x2",
                                "value": "x2",
                                "valueText": "x2"
                            },
                            "dotToken": {
                                "kind": "DotToken",
                                "fullStart": 782,
                                "fullEnd": 783,
                                "start": 782,
                                "end": 783,
                                "fullWidth": 1,
                                "width": 1,
                                "text": ".",
                                "value": ".",
                                "valueText": "."
                            },
                            "name": {
                                "kind": "IdentifierName",
                                "fullStart": 783,
                                "fullEnd": 790,
                                "start": 783,
                                "end": 790,
                                "fullWidth": 7,
                                "width": 7,
                                "text": "valueOf",
                                "value": "valueOf",
                                "valueText": "valueOf"
                            }
                        },
                        "argumentList": {
                            "kind": "ArgumentList",
                            "fullStart": 790,
                            "fullEnd": 793,
                            "start": 790,
                            "end": 792,
                            "fullWidth": 3,
                            "width": 2,
                            "openParenToken": {
                                "kind": "OpenParenToken",
                                "fullStart": 790,
                                "fullEnd": 791,
                                "start": 790,
                                "end": 791,
                                "fullWidth": 1,
                                "width": 1,
                                "text": "(",
                                "value": "(",
                                "valueText": "("
                            },
                            "arguments": [],
                            "closeParenToken": {
                                "kind": "CloseParenToken",
                                "fullStart": 791,
                                "fullEnd": 793,
                                "start": 791,
                                "end": 792,
                                "fullWidth": 2,
                                "width": 1,
                                "text": ")",
                                "value": ")",
                                "valueText": ")",
                                "hasTrailingTrivia": true,
                                "trailingTrivia": [
                                    {
                                        "kind": "WhitespaceTrivia",
                                        "text": " "
                                    }
                                ]
                            }
                        }
                    },
                    "operatorToken": {
                        "kind": "ExclamationEqualsEqualsToken",
                        "fullStart": 793,
                        "fullEnd": 797,
                        "start": 793,
                        "end": 796,
                        "fullWidth": 4,
                        "width": 3,
                        "text": "!==",
                        "value": "!==",
                        "valueText": "!==",
                        "hasTrailingTrivia": true,
                        "trailingTrivia": [
                            {
                                "kind": "WhitespaceTrivia",
                                "text": " "
                            }
                        ]
                    },
                    "right": {
                        "kind": "TrueKeyword",
                        "fullStart": 797,
                        "fullEnd": 801,
                        "start": 797,
                        "end": 801,
                        "fullWidth": 4,
                        "width": 4,
                        "text": "true",
                        "value": true,
                        "valueText": "true"
                    }
                },
                "closeParenToken": {
                    "kind": "CloseParenToken",
                    "fullStart": 801,
                    "fullEnd": 803,
                    "start": 801,
                    "end": 802,
                    "fullWidth": 2,
                    "width": 1,
                    "text": ")",
                    "value": ")",
                    "valueText": ")",
                    "hasTrailingTrivia": true,
                    "trailingTrivia": [
                        {
                            "kind": "WhitespaceTrivia",
                            "text": " "
                        }
                    ]
                },
                "statement": {
                    "kind": "Block",
                    "fullStart": 803,
                    "fullEnd": 882,
                    "start": 803,
                    "end": 881,
                    "fullWidth": 79,
                    "width": 78,
                    "openBraceToken": {
                        "kind": "OpenBraceToken",
                        "fullStart": 803,
                        "fullEnd": 805,
                        "start": 803,
                        "end": 804,
                        "fullWidth": 2,
                        "width": 1,
                        "text": "{",
                        "value": "{",
                        "valueText": "{",
                        "hasTrailingTrivia": true,
                        "hasTrailingNewLine": true,
                        "trailingTrivia": [
                            {
                                "kind": "NewLineTrivia",
                                "text": "\n"
                            }
                        ]
                    },
                    "statements": [
                        {
                            "kind": "ExpressionStatement",
                            "fullStart": 805,
                            "fullEnd": 880,
                            "start": 807,
                            "end": 879,
                            "fullWidth": 75,
                            "width": 72,
                            "expression": {
                                "kind": "InvocationExpression",
                                "fullStart": 805,
                                "fullEnd": 878,
                                "start": 807,
                                "end": 878,
                                "fullWidth": 73,
                                "width": 71,
                                "expression": {
                                    "kind": "IdentifierName",
                                    "fullStart": 805,
                                    "fullEnd": 813,
                                    "start": 807,
                                    "end": 813,
                                    "fullWidth": 8,
                                    "width": 6,
                                    "text": "$ERROR",
                                    "value": "$ERROR",
                                    "valueText": "$ERROR",
                                    "hasLeadingTrivia": true,
                                    "leadingTrivia": [
                                        {
                                            "kind": "WhitespaceTrivia",
                                            "text": "  "
                                        }
                                    ]
                                },
                                "argumentList": {
                                    "kind": "ArgumentList",
                                    "fullStart": 813,
                                    "fullEnd": 878,
                                    "start": 813,
                                    "end": 878,
                                    "fullWidth": 65,
                                    "width": 65,
                                    "openParenToken": {
                                        "kind": "OpenParenToken",
                                        "fullStart": 813,
                                        "fullEnd": 814,
                                        "start": 813,
                                        "end": 814,
                                        "fullWidth": 1,
                                        "width": 1,
                                        "text": "(",
                                        "value": "(",
                                        "valueText": "("
                                    },
                                    "arguments": [
                                        {
                                            "kind": "StringLiteral",
                                            "fullStart": 814,
                                            "fullEnd": 877,
                                            "start": 814,
                                            "end": 877,
                                            "fullWidth": 63,
                                            "width": 63,
                                            "text": "'#4: var x2 = new Boolean(new Object()); x2.valueOf() === true'",
                                            "value": "#4: var x2 = new Boolean(new Object()); x2.valueOf() === true",
                                            "valueText": "#4: var x2 = new Boolean(new Object()); x2.valueOf() === true"
                                        }
                                    ],
                                    "closeParenToken": {
                                        "kind": "CloseParenToken",
                                        "fullStart": 877,
                                        "fullEnd": 878,
                                        "start": 877,
                                        "end": 878,
                                        "fullWidth": 1,
                                        "width": 1,
                                        "text": ")",
                                        "value": ")",
                                        "valueText": ")"
                                    }
                                }
                            },
                            "semicolonToken": {
                                "kind": "SemicolonToken",
                                "fullStart": 878,
                                "fullEnd": 880,
                                "start": 878,
                                "end": 879,
                                "fullWidth": 2,
                                "width": 1,
                                "text": ";",
                                "value": ";",
                                "valueText": ";",
                                "hasTrailingTrivia": true,
                                "hasTrailingNewLine": true,
                                "trailingTrivia": [
                                    {
                                        "kind": "NewLineTrivia",
                                        "text": "\n"
                                    }
                                ]
                            }
                        }
                    ],
                    "closeBraceToken": {
                        "kind": "CloseBraceToken",
                        "fullStart": 880,
                        "fullEnd": 882,
                        "start": 880,
                        "end": 881,
                        "fullWidth": 2,
                        "width": 1,
                        "text": "}",
                        "value": "}",
                        "valueText": "}",
                        "hasTrailingTrivia": true,
                        "hasTrailingNewLine": true,
                        "trailingTrivia": [
                            {
                                "kind": "NewLineTrivia",
                                "text": "\n"
                            }
                        ]
                    }
                }
            }
        ],
        "endOfFileToken": {
            "kind": "EndOfFileToken",
            "fullStart": 882,
            "fullEnd": 883,
            "start": 883,
            "end": 883,
            "fullWidth": 1,
            "width": 0,
            "text": "",
            "hasLeadingTrivia": true,
            "hasLeadingNewLine": true,
            "leadingTrivia": [
                {
                    "kind": "NewLineTrivia",
                    "text": "\n"
                }
            ]
        }
    },
    "lineMap": {
        "lineStarts": [
            0,
            61,
            132,
            133,
            137,
            195,
            225,
            228,
            270,
            329,
            333,
            334,
            345,
            370,
            399,
            463,
            465,
            466,
            476,
            500,
            530,
            594,
            596,
            597,
            607,
            632,
            662,
            727,
            729,
            730,
            740,
            776,
            805,
            880,
            882,
            883
        ],
        "length": 883
    }
}<|MERGE_RESOLUTION|>--- conflicted
+++ resolved
@@ -102,12 +102,8 @@
                             "start": 349,
                             "end": 368,
                             "fullWidth": 19,
-<<<<<<< HEAD
                             "width": 19,
-                            "identifier": {
-=======
                             "propertyName": {
->>>>>>> 85e84683
                                 "kind": "IdentifierName",
                                 "fullStart": 349,
                                 "fullEnd": 352,
@@ -675,12 +671,8 @@
                             "start": 480,
                             "end": 498,
                             "fullWidth": 18,
-<<<<<<< HEAD
                             "width": 18,
-                            "identifier": {
-=======
                             "propertyName": {
->>>>>>> 85e84683
                                 "kind": "IdentifierName",
                                 "fullStart": 480,
                                 "fullEnd": 483,
@@ -1235,12 +1227,8 @@
                             "start": 611,
                             "end": 630,
                             "fullWidth": 19,
-<<<<<<< HEAD
                             "width": 19,
-                            "identifier": {
-=======
                             "propertyName": {
->>>>>>> 85e84683
                                 "kind": "IdentifierName",
                                 "fullStart": 611,
                                 "fullEnd": 614,
@@ -1808,12 +1796,8 @@
                             "start": 744,
                             "end": 774,
                             "fullWidth": 30,
-<<<<<<< HEAD
                             "width": 30,
-                            "identifier": {
-=======
                             "propertyName": {
->>>>>>> 85e84683
                                 "kind": "IdentifierName",
                                 "fullStart": 744,
                                 "fullEnd": 747,
