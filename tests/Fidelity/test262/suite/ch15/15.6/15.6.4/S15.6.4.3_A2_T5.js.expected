{
    "isDeclaration": false,
    "languageVersion": "EcmaScript5",
    "parseOptions": {
        "allowAutomaticSemicolonInsertion": true
    },
    "sourceUnit": {
        "kind": "SourceUnit",
        "fullStart": 0,
        "fullEnd": 1137,
        "start": 454,
        "end": 1137,
        "fullWidth": 1137,
        "width": 683,
        "moduleElements": [
            {
                "kind": "TryStatement",
                "fullStart": 0,
                "fullEnd": 787,
                "start": 454,
                "end": 786,
                "fullWidth": 787,
                "width": 332,
                "tryKeyword": {
                    "kind": "TryKeyword",
                    "fullStart": 0,
                    "fullEnd": 457,
                    "start": 454,
                    "end": 457,
                    "fullWidth": 457,
                    "width": 3,
                    "text": "try",
                    "value": "try",
                    "valueText": "try",
                    "hasLeadingTrivia": true,
                    "hasLeadingComment": true,
                    "hasLeadingNewLine": true,
                    "leadingTrivia": [
                        {
                            "kind": "SingleLineCommentTrivia",
                            "text": "// Copyright 2009 the Sputnik authors.  All rights reserved."
                        },
                        {
                            "kind": "NewLineTrivia",
                            "text": "\n"
                        },
                        {
                            "kind": "SingleLineCommentTrivia",
                            "text": "// This code is governed by the BSD license found in the LICENSE file."
                        },
                        {
                            "kind": "NewLineTrivia",
                            "text": "\n"
                        },
                        {
                            "kind": "NewLineTrivia",
                            "text": "\n"
                        },
                        {
                            "kind": "MultiLineCommentTrivia",
                            "text": "/**\n * The valueOf function is not generic, it cannot be transferred\n * to other kinds of objects for use as a method and there is should be\n * a TypeError exception if its this value is not a Boolean object\n *\n * @path ch15/15.6/15.6.4/S15.6.4.3_A2_T5.js\n * @description transferring to the other objects\n */"
                        },
                        {
                            "kind": "NewLineTrivia",
                            "text": "\n"
                        },
                        {
                            "kind": "NewLineTrivia",
                            "text": "\n"
                        },
                        {
                            "kind": "SingleLineCommentTrivia",
                            "text": "//CHECK#1"
                        },
                        {
                            "kind": "NewLineTrivia",
                            "text": "\n"
                        }
                    ]
                },
                "block": {
                    "kind": "Block",
                    "fullStart": 457,
                    "fullEnd": 638,
                    "start": 457,
                    "end": 637,
                    "fullWidth": 181,
                    "width": 180,
                    "openBraceToken": {
                        "kind": "OpenBraceToken",
                        "fullStart": 457,
                        "fullEnd": 459,
                        "start": 457,
                        "end": 458,
                        "fullWidth": 2,
                        "width": 1,
                        "text": "{",
                        "value": "{",
                        "valueText": "{",
                        "hasTrailingTrivia": true,
                        "hasTrailingNewLine": true,
                        "trailingTrivia": [
                            {
                                "kind": "NewLineTrivia",
                                "text": "\n"
                            }
                        ]
                    },
                    "statements": [
                        {
                            "kind": "VariableStatement",
                            "fullStart": 459,
                            "fullEnd": 478,
                            "start": 461,
                            "end": 477,
                            "fullWidth": 19,
                            "width": 16,
                            "modifiers": [],
                            "variableDeclaration": {
                                "kind": "VariableDeclaration",
                                "fullStart": 459,
                                "fullEnd": 476,
                                "start": 461,
                                "end": 476,
                                "fullWidth": 17,
                                "width": 15,
                                "varKeyword": {
                                    "kind": "VarKeyword",
                                    "fullStart": 459,
                                    "fullEnd": 465,
                                    "start": 461,
                                    "end": 464,
                                    "fullWidth": 6,
                                    "width": 3,
                                    "text": "var",
                                    "value": "var",
                                    "valueText": "var",
                                    "hasLeadingTrivia": true,
                                    "hasTrailingTrivia": true,
                                    "leadingTrivia": [
                                        {
                                            "kind": "WhitespaceTrivia",
                                            "text": "  "
                                        }
                                    ],
                                    "trailingTrivia": [
                                        {
                                            "kind": "WhitespaceTrivia",
                                            "text": " "
                                        }
                                    ]
                                },
                                "variableDeclarators": [
                                    {
                                        "kind": "VariableDeclarator",
                                        "fullStart": 465,
                                        "fullEnd": 476,
                                        "start": 465,
                                        "end": 476,
                                        "fullWidth": 11,
<<<<<<< HEAD
                                        "width": 11,
                                        "identifier": {
=======
                                        "propertyName": {
>>>>>>> 85e84683
                                            "kind": "IdentifierName",
                                            "fullStart": 465,
                                            "fullEnd": 468,
                                            "start": 465,
                                            "end": 467,
                                            "fullWidth": 3,
                                            "width": 2,
                                            "text": "s1",
                                            "value": "s1",
                                            "valueText": "s1",
                                            "hasTrailingTrivia": true,
                                            "trailingTrivia": [
                                                {
                                                    "kind": "WhitespaceTrivia",
                                                    "text": " "
                                                }
                                            ]
                                        },
                                        "equalsValueClause": {
                                            "kind": "EqualsValueClause",
                                            "fullStart": 468,
                                            "fullEnd": 476,
                                            "start": 468,
                                            "end": 476,
                                            "fullWidth": 8,
                                            "width": 8,
                                            "equalsToken": {
                                                "kind": "EqualsToken",
                                                "fullStart": 468,
                                                "fullEnd": 470,
                                                "start": 468,
                                                "end": 469,
                                                "fullWidth": 2,
                                                "width": 1,
                                                "text": "=",
                                                "value": "=",
                                                "valueText": "=",
                                                "hasTrailingTrivia": true,
                                                "trailingTrivia": [
                                                    {
                                                        "kind": "WhitespaceTrivia",
                                                        "text": " "
                                                    }
                                                ]
                                            },
                                            "value": {
                                                "kind": "ObjectLiteralExpression",
                                                "fullStart": 470,
                                                "fullEnd": 476,
                                                "start": 470,
                                                "end": 476,
                                                "fullWidth": 6,
                                                "width": 6,
                                                "openBraceToken": {
                                                    "kind": "OpenBraceToken",
                                                    "fullStart": 470,
                                                    "fullEnd": 471,
                                                    "start": 470,
                                                    "end": 471,
                                                    "fullWidth": 1,
                                                    "width": 1,
                                                    "text": "{",
                                                    "value": "{",
                                                    "valueText": "{"
                                                },
                                                "propertyAssignments": [
                                                    {
                                                        "kind": "SimplePropertyAssignment",
                                                        "fullStart": 471,
                                                        "fullEnd": 475,
                                                        "start": 471,
                                                        "end": 475,
                                                        "fullWidth": 4,
                                                        "width": 4,
                                                        "propertyName": {
                                                            "kind": "IdentifierName",
                                                            "fullStart": 471,
                                                            "fullEnd": 472,
                                                            "start": 471,
                                                            "end": 472,
                                                            "fullWidth": 1,
                                                            "width": 1,
                                                            "text": "x",
                                                            "value": "x",
                                                            "valueText": "x"
                                                        },
                                                        "colonToken": {
                                                            "kind": "ColonToken",
                                                            "fullStart": 472,
                                                            "fullEnd": 474,
                                                            "start": 472,
                                                            "end": 473,
                                                            "fullWidth": 2,
                                                            "width": 1,
                                                            "text": ":",
                                                            "value": ":",
                                                            "valueText": ":",
                                                            "hasTrailingTrivia": true,
                                                            "trailingTrivia": [
                                                                {
                                                                    "kind": "WhitespaceTrivia",
                                                                    "text": " "
                                                                }
                                                            ]
                                                        },
                                                        "expression": {
                                                            "kind": "NumericLiteral",
                                                            "fullStart": 474,
                                                            "fullEnd": 475,
                                                            "start": 474,
                                                            "end": 475,
                                                            "fullWidth": 1,
                                                            "width": 1,
                                                            "text": "1",
                                                            "value": 1,
                                                            "valueText": "1"
                                                        }
                                                    }
                                                ],
                                                "closeBraceToken": {
                                                    "kind": "CloseBraceToken",
                                                    "fullStart": 475,
                                                    "fullEnd": 476,
                                                    "start": 475,
                                                    "end": 476,
                                                    "fullWidth": 1,
                                                    "width": 1,
                                                    "text": "}",
                                                    "value": "}",
                                                    "valueText": "}"
                                                }
                                            }
                                        }
                                    }
                                ]
                            },
                            "semicolonToken": {
                                "kind": "SemicolonToken",
                                "fullStart": 476,
                                "fullEnd": 478,
                                "start": 476,
                                "end": 477,
                                "fullWidth": 2,
                                "width": 1,
                                "text": ";",
                                "value": ";",
                                "valueText": ";",
                                "hasTrailingTrivia": true,
                                "hasTrailingNewLine": true,
                                "trailingTrivia": [
                                    {
                                        "kind": "NewLineTrivia",
                                        "text": "\n"
                                    }
                                ]
                            }
                        },
                        {
                            "kind": "ExpressionStatement",
                            "fullStart": 478,
                            "fullEnd": 520,
                            "start": 480,
                            "end": 519,
                            "fullWidth": 42,
                            "width": 39,
                            "expression": {
                                "kind": "AssignmentExpression",
                                "fullStart": 478,
                                "fullEnd": 518,
                                "start": 480,
                                "end": 518,
                                "fullWidth": 40,
                                "width": 38,
                                "left": {
                                    "kind": "MemberAccessExpression",
                                    "fullStart": 478,
                                    "fullEnd": 491,
                                    "start": 480,
                                    "end": 490,
                                    "fullWidth": 13,
                                    "width": 10,
                                    "expression": {
                                        "kind": "IdentifierName",
                                        "fullStart": 478,
                                        "fullEnd": 482,
                                        "start": 480,
                                        "end": 482,
                                        "fullWidth": 4,
                                        "width": 2,
                                        "text": "s1",
                                        "value": "s1",
                                        "valueText": "s1",
                                        "hasLeadingTrivia": true,
                                        "leadingTrivia": [
                                            {
                                                "kind": "WhitespaceTrivia",
                                                "text": "  "
                                            }
                                        ]
                                    },
                                    "dotToken": {
                                        "kind": "DotToken",
                                        "fullStart": 482,
                                        "fullEnd": 483,
                                        "start": 482,
                                        "end": 483,
                                        "fullWidth": 1,
                                        "width": 1,
                                        "text": ".",
                                        "value": ".",
                                        "valueText": "."
                                    },
                                    "name": {
                                        "kind": "IdentifierName",
                                        "fullStart": 483,
                                        "fullEnd": 491,
                                        "start": 483,
                                        "end": 490,
                                        "fullWidth": 8,
                                        "width": 7,
                                        "text": "valueOf",
                                        "value": "valueOf",
                                        "valueText": "valueOf",
                                        "hasTrailingTrivia": true,
                                        "trailingTrivia": [
                                            {
                                                "kind": "WhitespaceTrivia",
                                                "text": " "
                                            }
                                        ]
                                    }
                                },
                                "operatorToken": {
                                    "kind": "EqualsToken",
                                    "fullStart": 491,
                                    "fullEnd": 493,
                                    "start": 491,
                                    "end": 492,
                                    "fullWidth": 2,
                                    "width": 1,
                                    "text": "=",
                                    "value": "=",
                                    "valueText": "=",
                                    "hasTrailingTrivia": true,
                                    "trailingTrivia": [
                                        {
                                            "kind": "WhitespaceTrivia",
                                            "text": " "
                                        }
                                    ]
                                },
                                "right": {
                                    "kind": "MemberAccessExpression",
                                    "fullStart": 493,
                                    "fullEnd": 518,
                                    "start": 493,
                                    "end": 518,
                                    "fullWidth": 25,
                                    "width": 25,
                                    "expression": {
                                        "kind": "MemberAccessExpression",
                                        "fullStart": 493,
                                        "fullEnd": 510,
                                        "start": 493,
                                        "end": 510,
                                        "fullWidth": 17,
                                        "width": 17,
                                        "expression": {
                                            "kind": "IdentifierName",
                                            "fullStart": 493,
                                            "fullEnd": 500,
                                            "start": 493,
                                            "end": 500,
                                            "fullWidth": 7,
                                            "width": 7,
                                            "text": "Boolean",
                                            "value": "Boolean",
                                            "valueText": "Boolean"
                                        },
                                        "dotToken": {
                                            "kind": "DotToken",
                                            "fullStart": 500,
                                            "fullEnd": 501,
                                            "start": 500,
                                            "end": 501,
                                            "fullWidth": 1,
                                            "width": 1,
                                            "text": ".",
                                            "value": ".",
                                            "valueText": "."
                                        },
                                        "name": {
                                            "kind": "IdentifierName",
                                            "fullStart": 501,
                                            "fullEnd": 510,
                                            "start": 501,
                                            "end": 510,
                                            "fullWidth": 9,
                                            "width": 9,
                                            "text": "prototype",
                                            "value": "prototype",
                                            "valueText": "prototype"
                                        }
                                    },
                                    "dotToken": {
                                        "kind": "DotToken",
                                        "fullStart": 510,
                                        "fullEnd": 511,
                                        "start": 510,
                                        "end": 511,
                                        "fullWidth": 1,
                                        "width": 1,
                                        "text": ".",
                                        "value": ".",
                                        "valueText": "."
                                    },
                                    "name": {
                                        "kind": "IdentifierName",
                                        "fullStart": 511,
                                        "fullEnd": 518,
                                        "start": 511,
                                        "end": 518,
                                        "fullWidth": 7,
                                        "width": 7,
                                        "text": "valueOf",
                                        "value": "valueOf",
                                        "valueText": "valueOf"
                                    }
                                }
                            },
                            "semicolonToken": {
                                "kind": "SemicolonToken",
                                "fullStart": 518,
                                "fullEnd": 520,
                                "start": 518,
                                "end": 519,
                                "fullWidth": 2,
                                "width": 1,
                                "text": ";",
                                "value": ";",
                                "valueText": ";",
                                "hasTrailingTrivia": true,
                                "hasTrailingNewLine": true,
                                "trailingTrivia": [
                                    {
                                        "kind": "NewLineTrivia",
                                        "text": "\n"
                                    }
                                ]
                            }
                        },
                        {
                            "kind": "VariableStatement",
                            "fullStart": 520,
                            "fullEnd": 546,
                            "start": 522,
                            "end": 544,
                            "fullWidth": 26,
                            "width": 22,
                            "modifiers": [],
                            "variableDeclaration": {
                                "kind": "VariableDeclaration",
                                "fullStart": 520,
                                "fullEnd": 543,
                                "start": 522,
                                "end": 543,
                                "fullWidth": 23,
                                "width": 21,
                                "varKeyword": {
                                    "kind": "VarKeyword",
                                    "fullStart": 520,
                                    "fullEnd": 526,
                                    "start": 522,
                                    "end": 525,
                                    "fullWidth": 6,
                                    "width": 3,
                                    "text": "var",
                                    "value": "var",
                                    "valueText": "var",
                                    "hasLeadingTrivia": true,
                                    "hasTrailingTrivia": true,
                                    "leadingTrivia": [
                                        {
                                            "kind": "WhitespaceTrivia",
                                            "text": "  "
                                        }
                                    ],
                                    "trailingTrivia": [
                                        {
                                            "kind": "WhitespaceTrivia",
                                            "text": " "
                                        }
                                    ]
                                },
                                "variableDeclarators": [
                                    {
                                        "kind": "VariableDeclarator",
                                        "fullStart": 526,
                                        "fullEnd": 543,
                                        "start": 526,
                                        "end": 543,
                                        "fullWidth": 17,
<<<<<<< HEAD
                                        "width": 17,
                                        "identifier": {
=======
                                        "propertyName": {
>>>>>>> 85e84683
                                            "kind": "IdentifierName",
                                            "fullStart": 526,
                                            "fullEnd": 529,
                                            "start": 526,
                                            "end": 528,
                                            "fullWidth": 3,
                                            "width": 2,
                                            "text": "v1",
                                            "value": "v1",
                                            "valueText": "v1",
                                            "hasTrailingTrivia": true,
                                            "trailingTrivia": [
                                                {
                                                    "kind": "WhitespaceTrivia",
                                                    "text": " "
                                                }
                                            ]
                                        },
                                        "equalsValueClause": {
                                            "kind": "EqualsValueClause",
                                            "fullStart": 529,
                                            "fullEnd": 543,
                                            "start": 529,
                                            "end": 543,
                                            "fullWidth": 14,
                                            "width": 14,
                                            "equalsToken": {
                                                "kind": "EqualsToken",
                                                "fullStart": 529,
                                                "fullEnd": 531,
                                                "start": 529,
                                                "end": 530,
                                                "fullWidth": 2,
                                                "width": 1,
                                                "text": "=",
                                                "value": "=",
                                                "valueText": "=",
                                                "hasTrailingTrivia": true,
                                                "trailingTrivia": [
                                                    {
                                                        "kind": "WhitespaceTrivia",
                                                        "text": " "
                                                    }
                                                ]
                                            },
                                            "value": {
                                                "kind": "InvocationExpression",
                                                "fullStart": 531,
                                                "fullEnd": 543,
                                                "start": 531,
                                                "end": 543,
                                                "fullWidth": 12,
                                                "width": 12,
                                                "expression": {
                                                    "kind": "MemberAccessExpression",
                                                    "fullStart": 531,
                                                    "fullEnd": 541,
                                                    "start": 531,
                                                    "end": 541,
                                                    "fullWidth": 10,
                                                    "width": 10,
                                                    "expression": {
                                                        "kind": "IdentifierName",
                                                        "fullStart": 531,
                                                        "fullEnd": 533,
                                                        "start": 531,
                                                        "end": 533,
                                                        "fullWidth": 2,
                                                        "width": 2,
                                                        "text": "s1",
                                                        "value": "s1",
                                                        "valueText": "s1"
                                                    },
                                                    "dotToken": {
                                                        "kind": "DotToken",
                                                        "fullStart": 533,
                                                        "fullEnd": 534,
                                                        "start": 533,
                                                        "end": 534,
                                                        "fullWidth": 1,
                                                        "width": 1,
                                                        "text": ".",
                                                        "value": ".",
                                                        "valueText": "."
                                                    },
                                                    "name": {
                                                        "kind": "IdentifierName",
                                                        "fullStart": 534,
                                                        "fullEnd": 541,
                                                        "start": 534,
                                                        "end": 541,
                                                        "fullWidth": 7,
                                                        "width": 7,
                                                        "text": "valueOf",
                                                        "value": "valueOf",
                                                        "valueText": "valueOf"
                                                    }
                                                },
                                                "argumentList": {
                                                    "kind": "ArgumentList",
                                                    "fullStart": 541,
                                                    "fullEnd": 543,
                                                    "start": 541,
                                                    "end": 543,
                                                    "fullWidth": 2,
                                                    "width": 2,
                                                    "openParenToken": {
                                                        "kind": "OpenParenToken",
                                                        "fullStart": 541,
                                                        "fullEnd": 542,
                                                        "start": 541,
                                                        "end": 542,
                                                        "fullWidth": 1,
                                                        "width": 1,
                                                        "text": "(",
                                                        "value": "(",
                                                        "valueText": "("
                                                    },
                                                    "arguments": [],
                                                    "closeParenToken": {
                                                        "kind": "CloseParenToken",
                                                        "fullStart": 542,
                                                        "fullEnd": 543,
                                                        "start": 542,
                                                        "end": 543,
                                                        "fullWidth": 1,
                                                        "width": 1,
                                                        "text": ")",
                                                        "value": ")",
                                                        "valueText": ")"
                                                    }
                                                }
                                            }
                                        }
                                    }
                                ]
                            },
                            "semicolonToken": {
                                "kind": "SemicolonToken",
                                "fullStart": 543,
                                "fullEnd": 546,
                                "start": 543,
                                "end": 544,
                                "fullWidth": 3,
                                "width": 1,
                                "text": ";",
                                "value": ";",
                                "valueText": ";",
                                "hasTrailingTrivia": true,
                                "hasTrailingNewLine": true,
                                "trailingTrivia": [
                                    {
                                        "kind": "WhitespaceTrivia",
                                        "text": " "
                                    },
                                    {
                                        "kind": "NewLineTrivia",
                                        "text": "\n"
                                    }
                                ]
                            }
                        },
                        {
                            "kind": "ExpressionStatement",
                            "fullStart": 546,
                            "fullEnd": 636,
                            "start": 548,
                            "end": 635,
                            "fullWidth": 90,
                            "width": 87,
                            "expression": {
                                "kind": "InvocationExpression",
                                "fullStart": 546,
                                "fullEnd": 634,
                                "start": 548,
                                "end": 634,
                                "fullWidth": 88,
                                "width": 86,
                                "expression": {
                                    "kind": "IdentifierName",
                                    "fullStart": 546,
                                    "fullEnd": 554,
                                    "start": 548,
                                    "end": 554,
                                    "fullWidth": 8,
                                    "width": 6,
                                    "text": "$ERROR",
                                    "value": "$ERROR",
                                    "valueText": "$ERROR",
                                    "hasLeadingTrivia": true,
                                    "leadingTrivia": [
                                        {
                                            "kind": "WhitespaceTrivia",
                                            "text": "  "
                                        }
                                    ]
                                },
                                "argumentList": {
                                    "kind": "ArgumentList",
                                    "fullStart": 554,
                                    "fullEnd": 634,
                                    "start": 554,
                                    "end": 634,
                                    "fullWidth": 80,
                                    "width": 80,
                                    "openParenToken": {
                                        "kind": "OpenParenToken",
                                        "fullStart": 554,
                                        "fullEnd": 555,
                                        "start": 554,
                                        "end": 555,
                                        "fullWidth": 1,
                                        "width": 1,
                                        "text": "(",
                                        "value": "(",
                                        "valueText": "("
                                    },
                                    "arguments": [
                                        {
                                            "kind": "StringLiteral",
                                            "fullStart": 555,
                                            "fullEnd": 633,
                                            "start": 555,
                                            "end": 633,
                                            "fullWidth": 78,
                                            "width": 78,
                                            "text": "'#1: Boolean.prototype.valueOf on not a Boolean object should throw TypeError'",
                                            "value": "#1: Boolean.prototype.valueOf on not a Boolean object should throw TypeError",
                                            "valueText": "#1: Boolean.prototype.valueOf on not a Boolean object should throw TypeError"
                                        }
                                    ],
                                    "closeParenToken": {
                                        "kind": "CloseParenToken",
                                        "fullStart": 633,
                                        "fullEnd": 634,
                                        "start": 633,
                                        "end": 634,
                                        "fullWidth": 1,
                                        "width": 1,
                                        "text": ")",
                                        "value": ")",
                                        "valueText": ")"
                                    }
                                }
                            },
                            "semicolonToken": {
                                "kind": "SemicolonToken",
                                "fullStart": 634,
                                "fullEnd": 636,
                                "start": 634,
                                "end": 635,
                                "fullWidth": 2,
                                "width": 1,
                                "text": ";",
                                "value": ";",
                                "valueText": ";",
                                "hasTrailingTrivia": true,
                                "hasTrailingNewLine": true,
                                "trailingTrivia": [
                                    {
                                        "kind": "NewLineTrivia",
                                        "text": "\n"
                                    }
                                ]
                            }
                        }
                    ],
                    "closeBraceToken": {
                        "kind": "CloseBraceToken",
                        "fullStart": 636,
                        "fullEnd": 638,
                        "start": 636,
                        "end": 637,
                        "fullWidth": 2,
                        "width": 1,
                        "text": "}",
                        "value": "}",
                        "valueText": "}",
                        "hasTrailingTrivia": true,
                        "hasTrailingNewLine": true,
                        "trailingTrivia": [
                            {
                                "kind": "NewLineTrivia",
                                "text": "\n"
                            }
                        ]
                    }
                },
                "catchClause": {
                    "kind": "CatchClause",
                    "fullStart": 638,
                    "fullEnd": 787,
                    "start": 638,
                    "end": 786,
                    "fullWidth": 149,
                    "width": 148,
                    "catchKeyword": {
                        "kind": "CatchKeyword",
                        "fullStart": 638,
                        "fullEnd": 643,
                        "start": 638,
                        "end": 643,
                        "fullWidth": 5,
                        "width": 5,
                        "text": "catch",
                        "value": "catch",
                        "valueText": "catch"
                    },
                    "openParenToken": {
                        "kind": "OpenParenToken",
                        "fullStart": 643,
                        "fullEnd": 644,
                        "start": 643,
                        "end": 644,
                        "fullWidth": 1,
                        "width": 1,
                        "text": "(",
                        "value": "(",
                        "valueText": "("
                    },
                    "identifier": {
                        "kind": "IdentifierName",
                        "fullStart": 644,
                        "fullEnd": 645,
                        "start": 644,
                        "end": 645,
                        "fullWidth": 1,
                        "width": 1,
                        "text": "e",
                        "value": "e",
                        "valueText": "e"
                    },
                    "closeParenToken": {
                        "kind": "CloseParenToken",
                        "fullStart": 645,
                        "fullEnd": 646,
                        "start": 645,
                        "end": 646,
                        "fullWidth": 1,
                        "width": 1,
                        "text": ")",
                        "value": ")",
                        "valueText": ")"
                    },
                    "block": {
                        "kind": "Block",
                        "fullStart": 646,
                        "fullEnd": 787,
                        "start": 646,
                        "end": 786,
                        "fullWidth": 141,
                        "width": 140,
                        "openBraceToken": {
                            "kind": "OpenBraceToken",
                            "fullStart": 646,
                            "fullEnd": 648,
                            "start": 646,
                            "end": 647,
                            "fullWidth": 2,
                            "width": 1,
                            "text": "{",
                            "value": "{",
                            "valueText": "{",
                            "hasTrailingTrivia": true,
                            "hasTrailingNewLine": true,
                            "trailingTrivia": [
                                {
                                    "kind": "NewLineTrivia",
                                    "text": "\n"
                                }
                            ]
                        },
                        "statements": [
                            {
                                "kind": "IfStatement",
                                "fullStart": 648,
                                "fullEnd": 785,
                                "start": 650,
                                "end": 784,
                                "fullWidth": 137,
                                "width": 134,
                                "ifKeyword": {
                                    "kind": "IfKeyword",
                                    "fullStart": 648,
                                    "fullEnd": 652,
                                    "start": 650,
                                    "end": 652,
                                    "fullWidth": 4,
                                    "width": 2,
                                    "text": "if",
                                    "value": "if",
                                    "valueText": "if",
                                    "hasLeadingTrivia": true,
                                    "leadingTrivia": [
                                        {
                                            "kind": "WhitespaceTrivia",
                                            "text": "  "
                                        }
                                    ]
                                },
                                "openParenToken": {
                                    "kind": "OpenParenToken",
                                    "fullStart": 652,
                                    "fullEnd": 653,
                                    "start": 652,
                                    "end": 653,
                                    "fullWidth": 1,
                                    "width": 1,
                                    "text": "(",
                                    "value": "(",
                                    "valueText": "("
                                },
                                "condition": {
                                    "kind": "LogicalNotExpression",
                                    "fullStart": 653,
                                    "fullEnd": 678,
                                    "start": 653,
                                    "end": 678,
                                    "fullWidth": 25,
                                    "width": 25,
                                    "operatorToken": {
                                        "kind": "ExclamationToken",
                                        "fullStart": 653,
                                        "fullEnd": 654,
                                        "start": 653,
                                        "end": 654,
                                        "fullWidth": 1,
                                        "width": 1,
                                        "text": "!",
                                        "value": "!",
                                        "valueText": "!"
                                    },
                                    "operand": {
                                        "kind": "ParenthesizedExpression",
                                        "fullStart": 654,
                                        "fullEnd": 678,
                                        "start": 654,
                                        "end": 678,
                                        "fullWidth": 24,
                                        "width": 24,
                                        "openParenToken": {
                                            "kind": "OpenParenToken",
                                            "fullStart": 654,
                                            "fullEnd": 655,
                                            "start": 654,
                                            "end": 655,
                                            "fullWidth": 1,
                                            "width": 1,
                                            "text": "(",
                                            "value": "(",
                                            "valueText": "("
                                        },
                                        "expression": {
                                            "kind": "InstanceOfExpression",
                                            "fullStart": 655,
                                            "fullEnd": 677,
                                            "start": 655,
                                            "end": 677,
                                            "fullWidth": 22,
                                            "width": 22,
                                            "left": {
                                                "kind": "IdentifierName",
                                                "fullStart": 655,
                                                "fullEnd": 657,
                                                "start": 655,
                                                "end": 656,
                                                "fullWidth": 2,
                                                "width": 1,
                                                "text": "e",
                                                "value": "e",
                                                "valueText": "e",
                                                "hasTrailingTrivia": true,
                                                "trailingTrivia": [
                                                    {
                                                        "kind": "WhitespaceTrivia",
                                                        "text": " "
                                                    }
                                                ]
                                            },
                                            "operatorToken": {
                                                "kind": "InstanceOfKeyword",
                                                "fullStart": 657,
                                                "fullEnd": 668,
                                                "start": 657,
                                                "end": 667,
                                                "fullWidth": 11,
                                                "width": 10,
                                                "text": "instanceof",
                                                "value": "instanceof",
                                                "valueText": "instanceof",
                                                "hasTrailingTrivia": true,
                                                "trailingTrivia": [
                                                    {
                                                        "kind": "WhitespaceTrivia",
                                                        "text": " "
                                                    }
                                                ]
                                            },
                                            "right": {
                                                "kind": "IdentifierName",
                                                "fullStart": 668,
                                                "fullEnd": 677,
                                                "start": 668,
                                                "end": 677,
                                                "fullWidth": 9,
                                                "width": 9,
                                                "text": "TypeError",
                                                "value": "TypeError",
                                                "valueText": "TypeError"
                                            }
                                        },
                                        "closeParenToken": {
                                            "kind": "CloseParenToken",
                                            "fullStart": 677,
                                            "fullEnd": 678,
                                            "start": 677,
                                            "end": 678,
                                            "fullWidth": 1,
                                            "width": 1,
                                            "text": ")",
                                            "value": ")",
                                            "valueText": ")"
                                        }
                                    }
                                },
                                "closeParenToken": {
                                    "kind": "CloseParenToken",
                                    "fullStart": 678,
                                    "fullEnd": 679,
                                    "start": 678,
                                    "end": 679,
                                    "fullWidth": 1,
                                    "width": 1,
                                    "text": ")",
                                    "value": ")",
                                    "valueText": ")"
                                },
                                "statement": {
                                    "kind": "Block",
                                    "fullStart": 679,
                                    "fullEnd": 785,
                                    "start": 679,
                                    "end": 784,
                                    "fullWidth": 106,
                                    "width": 105,
                                    "openBraceToken": {
                                        "kind": "OpenBraceToken",
                                        "fullStart": 679,
                                        "fullEnd": 681,
                                        "start": 679,
                                        "end": 680,
                                        "fullWidth": 2,
                                        "width": 1,
                                        "text": "{",
                                        "value": "{",
                                        "valueText": "{",
                                        "hasTrailingTrivia": true,
                                        "hasTrailingNewLine": true,
                                        "trailingTrivia": [
                                            {
                                                "kind": "NewLineTrivia",
                                                "text": "\n"
                                            }
                                        ]
                                    },
                                    "statements": [
                                        {
                                            "kind": "ExpressionStatement",
                                            "fullStart": 681,
                                            "fullEnd": 781,
                                            "start": 685,
                                            "end": 780,
                                            "fullWidth": 100,
                                            "width": 95,
                                            "expression": {
                                                "kind": "InvocationExpression",
                                                "fullStart": 681,
                                                "fullEnd": 779,
                                                "start": 685,
                                                "end": 779,
                                                "fullWidth": 98,
                                                "width": 94,
                                                "expression": {
                                                    "kind": "IdentifierName",
                                                    "fullStart": 681,
                                                    "fullEnd": 691,
                                                    "start": 685,
                                                    "end": 691,
                                                    "fullWidth": 10,
                                                    "width": 6,
                                                    "text": "$ERROR",
                                                    "value": "$ERROR",
                                                    "valueText": "$ERROR",
                                                    "hasLeadingTrivia": true,
                                                    "leadingTrivia": [
                                                        {
                                                            "kind": "WhitespaceTrivia",
                                                            "text": "    "
                                                        }
                                                    ]
                                                },
                                                "argumentList": {
                                                    "kind": "ArgumentList",
                                                    "fullStart": 691,
                                                    "fullEnd": 779,
                                                    "start": 691,
                                                    "end": 779,
                                                    "fullWidth": 88,
                                                    "width": 88,
                                                    "openParenToken": {
                                                        "kind": "OpenParenToken",
                                                        "fullStart": 691,
                                                        "fullEnd": 692,
                                                        "start": 691,
                                                        "end": 692,
                                                        "fullWidth": 1,
                                                        "width": 1,
                                                        "text": "(",
                                                        "value": "(",
                                                        "valueText": "("
                                                    },
                                                    "arguments": [
                                                        {
                                                            "kind": "AddExpression",
                                                            "fullStart": 692,
                                                            "fullEnd": 778,
                                                            "start": 692,
                                                            "end": 778,
                                                            "fullWidth": 86,
                                                            "width": 86,
                                                            "left": {
                                                                "kind": "StringLiteral",
                                                                "fullStart": 692,
                                                                "fullEnd": 776,
                                                                "start": 692,
                                                                "end": 776,
                                                                "fullWidth": 84,
                                                                "width": 84,
                                                                "text": "'#1: Boolean.prototype.valueOf on not a Boolean object should throw TypeError, not '",
                                                                "value": "#1: Boolean.prototype.valueOf on not a Boolean object should throw TypeError, not ",
                                                                "valueText": "#1: Boolean.prototype.valueOf on not a Boolean object should throw TypeError, not "
                                                            },
                                                            "operatorToken": {
                                                                "kind": "PlusToken",
                                                                "fullStart": 776,
                                                                "fullEnd": 777,
                                                                "start": 776,
                                                                "end": 777,
                                                                "fullWidth": 1,
                                                                "width": 1,
                                                                "text": "+",
                                                                "value": "+",
                                                                "valueText": "+"
                                                            },
                                                            "right": {
                                                                "kind": "IdentifierName",
                                                                "fullStart": 777,
                                                                "fullEnd": 778,
                                                                "start": 777,
                                                                "end": 778,
                                                                "fullWidth": 1,
                                                                "width": 1,
                                                                "text": "e",
                                                                "value": "e",
                                                                "valueText": "e"
                                                            }
                                                        }
                                                    ],
                                                    "closeParenToken": {
                                                        "kind": "CloseParenToken",
                                                        "fullStart": 778,
                                                        "fullEnd": 779,
                                                        "start": 778,
                                                        "end": 779,
                                                        "fullWidth": 1,
                                                        "width": 1,
                                                        "text": ")",
                                                        "value": ")",
                                                        "valueText": ")"
                                                    }
                                                }
                                            },
                                            "semicolonToken": {
                                                "kind": "SemicolonToken",
                                                "fullStart": 779,
                                                "fullEnd": 781,
                                                "start": 779,
                                                "end": 780,
                                                "fullWidth": 2,
                                                "width": 1,
                                                "text": ";",
                                                "value": ";",
                                                "valueText": ";",
                                                "hasTrailingTrivia": true,
                                                "hasTrailingNewLine": true,
                                                "trailingTrivia": [
                                                    {
                                                        "kind": "NewLineTrivia",
                                                        "text": "\n"
                                                    }
                                                ]
                                            }
                                        }
                                    ],
                                    "closeBraceToken": {
                                        "kind": "CloseBraceToken",
                                        "fullStart": 781,
                                        "fullEnd": 785,
                                        "start": 783,
                                        "end": 784,
                                        "fullWidth": 4,
                                        "width": 1,
                                        "text": "}",
                                        "value": "}",
                                        "valueText": "}",
                                        "hasLeadingTrivia": true,
                                        "hasTrailingTrivia": true,
                                        "hasTrailingNewLine": true,
                                        "leadingTrivia": [
                                            {
                                                "kind": "WhitespaceTrivia",
                                                "text": "  "
                                            }
                                        ],
                                        "trailingTrivia": [
                                            {
                                                "kind": "NewLineTrivia",
                                                "text": "\n"
                                            }
                                        ]
                                    }
                                }
                            }
                        ],
                        "closeBraceToken": {
                            "kind": "CloseBraceToken",
                            "fullStart": 785,
                            "fullEnd": 787,
                            "start": 785,
                            "end": 786,
                            "fullWidth": 2,
                            "width": 1,
                            "text": "}",
                            "value": "}",
                            "valueText": "}",
                            "hasTrailingTrivia": true,
                            "hasTrailingNewLine": true,
                            "trailingTrivia": [
                                {
                                    "kind": "NewLineTrivia",
                                    "text": "\n"
                                }
                            ]
                        }
                    }
                }
            },
            {
                "kind": "TryStatement",
                "fullStart": 787,
                "fullEnd": 1135,
                "start": 798,
                "end": 1134,
                "fullWidth": 348,
                "width": 336,
                "tryKeyword": {
                    "kind": "TryKeyword",
                    "fullStart": 787,
                    "fullEnd": 801,
                    "start": 798,
                    "end": 801,
                    "fullWidth": 14,
                    "width": 3,
                    "text": "try",
                    "value": "try",
                    "valueText": "try",
                    "hasLeadingTrivia": true,
                    "hasLeadingComment": true,
                    "hasLeadingNewLine": true,
                    "leadingTrivia": [
                        {
                            "kind": "NewLineTrivia",
                            "text": "\n"
                        },
                        {
                            "kind": "SingleLineCommentTrivia",
                            "text": "//CHECK#1"
                        },
                        {
                            "kind": "NewLineTrivia",
                            "text": "\n"
                        }
                    ]
                },
                "block": {
                    "kind": "Block",
                    "fullStart": 801,
                    "fullEnd": 986,
                    "start": 801,
                    "end": 985,
                    "fullWidth": 185,
                    "width": 184,
                    "openBraceToken": {
                        "kind": "OpenBraceToken",
                        "fullStart": 801,
                        "fullEnd": 803,
                        "start": 801,
                        "end": 802,
                        "fullWidth": 2,
                        "width": 1,
                        "text": "{",
                        "value": "{",
                        "valueText": "{",
                        "hasTrailingTrivia": true,
                        "hasTrailingNewLine": true,
                        "trailingTrivia": [
                            {
                                "kind": "NewLineTrivia",
                                "text": "\n"
                            }
                        ]
                    },
                    "statements": [
                        {
                            "kind": "VariableStatement",
                            "fullStart": 803,
                            "fullEnd": 822,
                            "start": 805,
                            "end": 821,
                            "fullWidth": 19,
                            "width": 16,
                            "modifiers": [],
                            "variableDeclaration": {
                                "kind": "VariableDeclaration",
                                "fullStart": 803,
                                "fullEnd": 820,
                                "start": 805,
                                "end": 820,
                                "fullWidth": 17,
                                "width": 15,
                                "varKeyword": {
                                    "kind": "VarKeyword",
                                    "fullStart": 803,
                                    "fullEnd": 809,
                                    "start": 805,
                                    "end": 808,
                                    "fullWidth": 6,
                                    "width": 3,
                                    "text": "var",
                                    "value": "var",
                                    "valueText": "var",
                                    "hasLeadingTrivia": true,
                                    "hasTrailingTrivia": true,
                                    "leadingTrivia": [
                                        {
                                            "kind": "WhitespaceTrivia",
                                            "text": "  "
                                        }
                                    ],
                                    "trailingTrivia": [
                                        {
                                            "kind": "WhitespaceTrivia",
                                            "text": " "
                                        }
                                    ]
                                },
                                "variableDeclarators": [
                                    {
                                        "kind": "VariableDeclarator",
                                        "fullStart": 809,
                                        "fullEnd": 820,
                                        "start": 809,
                                        "end": 820,
                                        "fullWidth": 11,
<<<<<<< HEAD
                                        "width": 11,
                                        "identifier": {
=======
                                        "propertyName": {
>>>>>>> 85e84683
                                            "kind": "IdentifierName",
                                            "fullStart": 809,
                                            "fullEnd": 812,
                                            "start": 809,
                                            "end": 811,
                                            "fullWidth": 3,
                                            "width": 2,
                                            "text": "s2",
                                            "value": "s2",
                                            "valueText": "s2",
                                            "hasTrailingTrivia": true,
                                            "trailingTrivia": [
                                                {
                                                    "kind": "WhitespaceTrivia",
                                                    "text": " "
                                                }
                                            ]
                                        },
                                        "equalsValueClause": {
                                            "kind": "EqualsValueClause",
                                            "fullStart": 812,
                                            "fullEnd": 820,
                                            "start": 812,
                                            "end": 820,
                                            "fullWidth": 8,
                                            "width": 8,
                                            "equalsToken": {
                                                "kind": "EqualsToken",
                                                "fullStart": 812,
                                                "fullEnd": 814,
                                                "start": 812,
                                                "end": 813,
                                                "fullWidth": 2,
                                                "width": 1,
                                                "text": "=",
                                                "value": "=",
                                                "valueText": "=",
                                                "hasTrailingTrivia": true,
                                                "trailingTrivia": [
                                                    {
                                                        "kind": "WhitespaceTrivia",
                                                        "text": " "
                                                    }
                                                ]
                                            },
                                            "value": {
                                                "kind": "ObjectLiteralExpression",
                                                "fullStart": 814,
                                                "fullEnd": 820,
                                                "start": 814,
                                                "end": 820,
                                                "fullWidth": 6,
                                                "width": 6,
                                                "openBraceToken": {
                                                    "kind": "OpenBraceToken",
                                                    "fullStart": 814,
                                                    "fullEnd": 815,
                                                    "start": 814,
                                                    "end": 815,
                                                    "fullWidth": 1,
                                                    "width": 1,
                                                    "text": "{",
                                                    "value": "{",
                                                    "valueText": "{"
                                                },
                                                "propertyAssignments": [
                                                    {
                                                        "kind": "SimplePropertyAssignment",
                                                        "fullStart": 815,
                                                        "fullEnd": 819,
                                                        "start": 815,
                                                        "end": 819,
                                                        "fullWidth": 4,
                                                        "width": 4,
                                                        "propertyName": {
                                                            "kind": "IdentifierName",
                                                            "fullStart": 815,
                                                            "fullEnd": 816,
                                                            "start": 815,
                                                            "end": 816,
                                                            "fullWidth": 1,
                                                            "width": 1,
                                                            "text": "x",
                                                            "value": "x",
                                                            "valueText": "x"
                                                        },
                                                        "colonToken": {
                                                            "kind": "ColonToken",
                                                            "fullStart": 816,
                                                            "fullEnd": 818,
                                                            "start": 816,
                                                            "end": 817,
                                                            "fullWidth": 2,
                                                            "width": 1,
                                                            "text": ":",
                                                            "value": ":",
                                                            "valueText": ":",
                                                            "hasTrailingTrivia": true,
                                                            "trailingTrivia": [
                                                                {
                                                                    "kind": "WhitespaceTrivia",
                                                                    "text": " "
                                                                }
                                                            ]
                                                        },
                                                        "expression": {
                                                            "kind": "NumericLiteral",
                                                            "fullStart": 818,
                                                            "fullEnd": 819,
                                                            "start": 818,
                                                            "end": 819,
                                                            "fullWidth": 1,
                                                            "width": 1,
                                                            "text": "1",
                                                            "value": 1,
                                                            "valueText": "1"
                                                        }
                                                    }
                                                ],
                                                "closeBraceToken": {
                                                    "kind": "CloseBraceToken",
                                                    "fullStart": 819,
                                                    "fullEnd": 820,
                                                    "start": 819,
                                                    "end": 820,
                                                    "fullWidth": 1,
                                                    "width": 1,
                                                    "text": "}",
                                                    "value": "}",
                                                    "valueText": "}"
                                                }
                                            }
                                        }
                                    }
                                ]
                            },
                            "semicolonToken": {
                                "kind": "SemicolonToken",
                                "fullStart": 820,
                                "fullEnd": 822,
                                "start": 820,
                                "end": 821,
                                "fullWidth": 2,
                                "width": 1,
                                "text": ";",
                                "value": ";",
                                "valueText": ";",
                                "hasTrailingTrivia": true,
                                "hasTrailingNewLine": true,
                                "trailingTrivia": [
                                    {
                                        "kind": "NewLineTrivia",
                                        "text": "\n"
                                    }
                                ]
                            }
                        },
                        {
                            "kind": "ExpressionStatement",
                            "fullStart": 822,
                            "fullEnd": 866,
                            "start": 824,
                            "end": 865,
                            "fullWidth": 44,
                            "width": 41,
                            "expression": {
                                "kind": "AssignmentExpression",
                                "fullStart": 822,
                                "fullEnd": 864,
                                "start": 824,
                                "end": 864,
                                "fullWidth": 42,
                                "width": 40,
                                "left": {
                                    "kind": "MemberAccessExpression",
                                    "fullStart": 822,
                                    "fullEnd": 837,
                                    "start": 824,
                                    "end": 836,
                                    "fullWidth": 15,
                                    "width": 12,
                                    "expression": {
                                        "kind": "IdentifierName",
                                        "fullStart": 822,
                                        "fullEnd": 826,
                                        "start": 824,
                                        "end": 826,
                                        "fullWidth": 4,
                                        "width": 2,
                                        "text": "s2",
                                        "value": "s2",
                                        "valueText": "s2",
                                        "hasLeadingTrivia": true,
                                        "leadingTrivia": [
                                            {
                                                "kind": "WhitespaceTrivia",
                                                "text": "  "
                                            }
                                        ]
                                    },
                                    "dotToken": {
                                        "kind": "DotToken",
                                        "fullStart": 826,
                                        "fullEnd": 827,
                                        "start": 826,
                                        "end": 827,
                                        "fullWidth": 1,
                                        "width": 1,
                                        "text": ".",
                                        "value": ".",
                                        "valueText": "."
                                    },
                                    "name": {
                                        "kind": "IdentifierName",
                                        "fullStart": 827,
                                        "fullEnd": 837,
                                        "start": 827,
                                        "end": 836,
                                        "fullWidth": 10,
                                        "width": 9,
                                        "text": "myValueOf",
                                        "value": "myValueOf",
                                        "valueText": "myValueOf",
                                        "hasTrailingTrivia": true,
                                        "trailingTrivia": [
                                            {
                                                "kind": "WhitespaceTrivia",
                                                "text": " "
                                            }
                                        ]
                                    }
                                },
                                "operatorToken": {
                                    "kind": "EqualsToken",
                                    "fullStart": 837,
                                    "fullEnd": 839,
                                    "start": 837,
                                    "end": 838,
                                    "fullWidth": 2,
                                    "width": 1,
                                    "text": "=",
                                    "value": "=",
                                    "valueText": "=",
                                    "hasTrailingTrivia": true,
                                    "trailingTrivia": [
                                        {
                                            "kind": "WhitespaceTrivia",
                                            "text": " "
                                        }
                                    ]
                                },
                                "right": {
                                    "kind": "MemberAccessExpression",
                                    "fullStart": 839,
                                    "fullEnd": 864,
                                    "start": 839,
                                    "end": 864,
                                    "fullWidth": 25,
                                    "width": 25,
                                    "expression": {
                                        "kind": "MemberAccessExpression",
                                        "fullStart": 839,
                                        "fullEnd": 856,
                                        "start": 839,
                                        "end": 856,
                                        "fullWidth": 17,
                                        "width": 17,
                                        "expression": {
                                            "kind": "IdentifierName",
                                            "fullStart": 839,
                                            "fullEnd": 846,
                                            "start": 839,
                                            "end": 846,
                                            "fullWidth": 7,
                                            "width": 7,
                                            "text": "Boolean",
                                            "value": "Boolean",
                                            "valueText": "Boolean"
                                        },
                                        "dotToken": {
                                            "kind": "DotToken",
                                            "fullStart": 846,
                                            "fullEnd": 847,
                                            "start": 846,
                                            "end": 847,
                                            "fullWidth": 1,
                                            "width": 1,
                                            "text": ".",
                                            "value": ".",
                                            "valueText": "."
                                        },
                                        "name": {
                                            "kind": "IdentifierName",
                                            "fullStart": 847,
                                            "fullEnd": 856,
                                            "start": 847,
                                            "end": 856,
                                            "fullWidth": 9,
                                            "width": 9,
                                            "text": "prototype",
                                            "value": "prototype",
                                            "valueText": "prototype"
                                        }
                                    },
                                    "dotToken": {
                                        "kind": "DotToken",
                                        "fullStart": 856,
                                        "fullEnd": 857,
                                        "start": 856,
                                        "end": 857,
                                        "fullWidth": 1,
                                        "width": 1,
                                        "text": ".",
                                        "value": ".",
                                        "valueText": "."
                                    },
                                    "name": {
                                        "kind": "IdentifierName",
                                        "fullStart": 857,
                                        "fullEnd": 864,
                                        "start": 857,
                                        "end": 864,
                                        "fullWidth": 7,
                                        "width": 7,
                                        "text": "valueOf",
                                        "value": "valueOf",
                                        "valueText": "valueOf"
                                    }
                                }
                            },
                            "semicolonToken": {
                                "kind": "SemicolonToken",
                                "fullStart": 864,
                                "fullEnd": 866,
                                "start": 864,
                                "end": 865,
                                "fullWidth": 2,
                                "width": 1,
                                "text": ";",
                                "value": ";",
                                "valueText": ";",
                                "hasTrailingTrivia": true,
                                "hasTrailingNewLine": true,
                                "trailingTrivia": [
                                    {
                                        "kind": "NewLineTrivia",
                                        "text": "\n"
                                    }
                                ]
                            }
                        },
                        {
                            "kind": "VariableStatement",
                            "fullStart": 866,
                            "fullEnd": 894,
                            "start": 868,
                            "end": 892,
                            "fullWidth": 28,
                            "width": 24,
                            "modifiers": [],
                            "variableDeclaration": {
                                "kind": "VariableDeclaration",
                                "fullStart": 866,
                                "fullEnd": 891,
                                "start": 868,
                                "end": 891,
                                "fullWidth": 25,
                                "width": 23,
                                "varKeyword": {
                                    "kind": "VarKeyword",
                                    "fullStart": 866,
                                    "fullEnd": 872,
                                    "start": 868,
                                    "end": 871,
                                    "fullWidth": 6,
                                    "width": 3,
                                    "text": "var",
                                    "value": "var",
                                    "valueText": "var",
                                    "hasLeadingTrivia": true,
                                    "hasTrailingTrivia": true,
                                    "leadingTrivia": [
                                        {
                                            "kind": "WhitespaceTrivia",
                                            "text": "  "
                                        }
                                    ],
                                    "trailingTrivia": [
                                        {
                                            "kind": "WhitespaceTrivia",
                                            "text": " "
                                        }
                                    ]
                                },
                                "variableDeclarators": [
                                    {
                                        "kind": "VariableDeclarator",
                                        "fullStart": 872,
                                        "fullEnd": 891,
                                        "start": 872,
                                        "end": 891,
                                        "fullWidth": 19,
<<<<<<< HEAD
                                        "width": 19,
                                        "identifier": {
=======
                                        "propertyName": {
>>>>>>> 85e84683
                                            "kind": "IdentifierName",
                                            "fullStart": 872,
                                            "fullEnd": 875,
                                            "start": 872,
                                            "end": 874,
                                            "fullWidth": 3,
                                            "width": 2,
                                            "text": "v2",
                                            "value": "v2",
                                            "valueText": "v2",
                                            "hasTrailingTrivia": true,
                                            "trailingTrivia": [
                                                {
                                                    "kind": "WhitespaceTrivia",
                                                    "text": " "
                                                }
                                            ]
                                        },
                                        "equalsValueClause": {
                                            "kind": "EqualsValueClause",
                                            "fullStart": 875,
                                            "fullEnd": 891,
                                            "start": 875,
                                            "end": 891,
                                            "fullWidth": 16,
                                            "width": 16,
                                            "equalsToken": {
                                                "kind": "EqualsToken",
                                                "fullStart": 875,
                                                "fullEnd": 877,
                                                "start": 875,
                                                "end": 876,
                                                "fullWidth": 2,
                                                "width": 1,
                                                "text": "=",
                                                "value": "=",
                                                "valueText": "=",
                                                "hasTrailingTrivia": true,
                                                "trailingTrivia": [
                                                    {
                                                        "kind": "WhitespaceTrivia",
                                                        "text": " "
                                                    }
                                                ]
                                            },
                                            "value": {
                                                "kind": "InvocationExpression",
                                                "fullStart": 877,
                                                "fullEnd": 891,
                                                "start": 877,
                                                "end": 891,
                                                "fullWidth": 14,
                                                "width": 14,
                                                "expression": {
                                                    "kind": "MemberAccessExpression",
                                                    "fullStart": 877,
                                                    "fullEnd": 889,
                                                    "start": 877,
                                                    "end": 889,
                                                    "fullWidth": 12,
                                                    "width": 12,
                                                    "expression": {
                                                        "kind": "IdentifierName",
                                                        "fullStart": 877,
                                                        "fullEnd": 879,
                                                        "start": 877,
                                                        "end": 879,
                                                        "fullWidth": 2,
                                                        "width": 2,
                                                        "text": "s2",
                                                        "value": "s2",
                                                        "valueText": "s2"
                                                    },
                                                    "dotToken": {
                                                        "kind": "DotToken",
                                                        "fullStart": 879,
                                                        "fullEnd": 880,
                                                        "start": 879,
                                                        "end": 880,
                                                        "fullWidth": 1,
                                                        "width": 1,
                                                        "text": ".",
                                                        "value": ".",
                                                        "valueText": "."
                                                    },
                                                    "name": {
                                                        "kind": "IdentifierName",
                                                        "fullStart": 880,
                                                        "fullEnd": 889,
                                                        "start": 880,
                                                        "end": 889,
                                                        "fullWidth": 9,
                                                        "width": 9,
                                                        "text": "myValueOf",
                                                        "value": "myValueOf",
                                                        "valueText": "myValueOf"
                                                    }
                                                },
                                                "argumentList": {
                                                    "kind": "ArgumentList",
                                                    "fullStart": 889,
                                                    "fullEnd": 891,
                                                    "start": 889,
                                                    "end": 891,
                                                    "fullWidth": 2,
                                                    "width": 2,
                                                    "openParenToken": {
                                                        "kind": "OpenParenToken",
                                                        "fullStart": 889,
                                                        "fullEnd": 890,
                                                        "start": 889,
                                                        "end": 890,
                                                        "fullWidth": 1,
                                                        "width": 1,
                                                        "text": "(",
                                                        "value": "(",
                                                        "valueText": "("
                                                    },
                                                    "arguments": [],
                                                    "closeParenToken": {
                                                        "kind": "CloseParenToken",
                                                        "fullStart": 890,
                                                        "fullEnd": 891,
                                                        "start": 890,
                                                        "end": 891,
                                                        "fullWidth": 1,
                                                        "width": 1,
                                                        "text": ")",
                                                        "value": ")",
                                                        "valueText": ")"
                                                    }
                                                }
                                            }
                                        }
                                    }
                                ]
                            },
                            "semicolonToken": {
                                "kind": "SemicolonToken",
                                "fullStart": 891,
                                "fullEnd": 894,
                                "start": 891,
                                "end": 892,
                                "fullWidth": 3,
                                "width": 1,
                                "text": ";",
                                "value": ";",
                                "valueText": ";",
                                "hasTrailingTrivia": true,
                                "hasTrailingNewLine": true,
                                "trailingTrivia": [
                                    {
                                        "kind": "WhitespaceTrivia",
                                        "text": " "
                                    },
                                    {
                                        "kind": "NewLineTrivia",
                                        "text": "\n"
                                    }
                                ]
                            }
                        },
                        {
                            "kind": "ExpressionStatement",
                            "fullStart": 894,
                            "fullEnd": 984,
                            "start": 896,
                            "end": 983,
                            "fullWidth": 90,
                            "width": 87,
                            "expression": {
                                "kind": "InvocationExpression",
                                "fullStart": 894,
                                "fullEnd": 982,
                                "start": 896,
                                "end": 982,
                                "fullWidth": 88,
                                "width": 86,
                                "expression": {
                                    "kind": "IdentifierName",
                                    "fullStart": 894,
                                    "fullEnd": 902,
                                    "start": 896,
                                    "end": 902,
                                    "fullWidth": 8,
                                    "width": 6,
                                    "text": "$ERROR",
                                    "value": "$ERROR",
                                    "valueText": "$ERROR",
                                    "hasLeadingTrivia": true,
                                    "leadingTrivia": [
                                        {
                                            "kind": "WhitespaceTrivia",
                                            "text": "  "
                                        }
                                    ]
                                },
                                "argumentList": {
                                    "kind": "ArgumentList",
                                    "fullStart": 902,
                                    "fullEnd": 982,
                                    "start": 902,
                                    "end": 982,
                                    "fullWidth": 80,
                                    "width": 80,
                                    "openParenToken": {
                                        "kind": "OpenParenToken",
                                        "fullStart": 902,
                                        "fullEnd": 903,
                                        "start": 902,
                                        "end": 903,
                                        "fullWidth": 1,
                                        "width": 1,
                                        "text": "(",
                                        "value": "(",
                                        "valueText": "("
                                    },
                                    "arguments": [
                                        {
                                            "kind": "StringLiteral",
                                            "fullStart": 903,
                                            "fullEnd": 981,
                                            "start": 903,
                                            "end": 981,
                                            "fullWidth": 78,
                                            "width": 78,
                                            "text": "'#2: Boolean.prototype.valueOf on not a Boolean object should throw TypeError'",
                                            "value": "#2: Boolean.prototype.valueOf on not a Boolean object should throw TypeError",
                                            "valueText": "#2: Boolean.prototype.valueOf on not a Boolean object should throw TypeError"
                                        }
                                    ],
                                    "closeParenToken": {
                                        "kind": "CloseParenToken",
                                        "fullStart": 981,
                                        "fullEnd": 982,
                                        "start": 981,
                                        "end": 982,
                                        "fullWidth": 1,
                                        "width": 1,
                                        "text": ")",
                                        "value": ")",
                                        "valueText": ")"
                                    }
                                }
                            },
                            "semicolonToken": {
                                "kind": "SemicolonToken",
                                "fullStart": 982,
                                "fullEnd": 984,
                                "start": 982,
                                "end": 983,
                                "fullWidth": 2,
                                "width": 1,
                                "text": ";",
                                "value": ";",
                                "valueText": ";",
                                "hasTrailingTrivia": true,
                                "hasTrailingNewLine": true,
                                "trailingTrivia": [
                                    {
                                        "kind": "NewLineTrivia",
                                        "text": "\n"
                                    }
                                ]
                            }
                        }
                    ],
                    "closeBraceToken": {
                        "kind": "CloseBraceToken",
                        "fullStart": 984,
                        "fullEnd": 986,
                        "start": 984,
                        "end": 985,
                        "fullWidth": 2,
                        "width": 1,
                        "text": "}",
                        "value": "}",
                        "valueText": "}",
                        "hasTrailingTrivia": true,
                        "hasTrailingNewLine": true,
                        "trailingTrivia": [
                            {
                                "kind": "NewLineTrivia",
                                "text": "\n"
                            }
                        ]
                    }
                },
                "catchClause": {
                    "kind": "CatchClause",
                    "fullStart": 986,
                    "fullEnd": 1135,
                    "start": 986,
                    "end": 1134,
                    "fullWidth": 149,
                    "width": 148,
                    "catchKeyword": {
                        "kind": "CatchKeyword",
                        "fullStart": 986,
                        "fullEnd": 991,
                        "start": 986,
                        "end": 991,
                        "fullWidth": 5,
                        "width": 5,
                        "text": "catch",
                        "value": "catch",
                        "valueText": "catch"
                    },
                    "openParenToken": {
                        "kind": "OpenParenToken",
                        "fullStart": 991,
                        "fullEnd": 992,
                        "start": 991,
                        "end": 992,
                        "fullWidth": 1,
                        "width": 1,
                        "text": "(",
                        "value": "(",
                        "valueText": "("
                    },
                    "identifier": {
                        "kind": "IdentifierName",
                        "fullStart": 992,
                        "fullEnd": 993,
                        "start": 992,
                        "end": 993,
                        "fullWidth": 1,
                        "width": 1,
                        "text": "e",
                        "value": "e",
                        "valueText": "e"
                    },
                    "closeParenToken": {
                        "kind": "CloseParenToken",
                        "fullStart": 993,
                        "fullEnd": 994,
                        "start": 993,
                        "end": 994,
                        "fullWidth": 1,
                        "width": 1,
                        "text": ")",
                        "value": ")",
                        "valueText": ")"
                    },
                    "block": {
                        "kind": "Block",
                        "fullStart": 994,
                        "fullEnd": 1135,
                        "start": 994,
                        "end": 1134,
                        "fullWidth": 141,
                        "width": 140,
                        "openBraceToken": {
                            "kind": "OpenBraceToken",
                            "fullStart": 994,
                            "fullEnd": 996,
                            "start": 994,
                            "end": 995,
                            "fullWidth": 2,
                            "width": 1,
                            "text": "{",
                            "value": "{",
                            "valueText": "{",
                            "hasTrailingTrivia": true,
                            "hasTrailingNewLine": true,
                            "trailingTrivia": [
                                {
                                    "kind": "NewLineTrivia",
                                    "text": "\n"
                                }
                            ]
                        },
                        "statements": [
                            {
                                "kind": "IfStatement",
                                "fullStart": 996,
                                "fullEnd": 1133,
                                "start": 998,
                                "end": 1132,
                                "fullWidth": 137,
                                "width": 134,
                                "ifKeyword": {
                                    "kind": "IfKeyword",
                                    "fullStart": 996,
                                    "fullEnd": 1000,
                                    "start": 998,
                                    "end": 1000,
                                    "fullWidth": 4,
                                    "width": 2,
                                    "text": "if",
                                    "value": "if",
                                    "valueText": "if",
                                    "hasLeadingTrivia": true,
                                    "leadingTrivia": [
                                        {
                                            "kind": "WhitespaceTrivia",
                                            "text": "  "
                                        }
                                    ]
                                },
                                "openParenToken": {
                                    "kind": "OpenParenToken",
                                    "fullStart": 1000,
                                    "fullEnd": 1001,
                                    "start": 1000,
                                    "end": 1001,
                                    "fullWidth": 1,
                                    "width": 1,
                                    "text": "(",
                                    "value": "(",
                                    "valueText": "("
                                },
                                "condition": {
                                    "kind": "LogicalNotExpression",
                                    "fullStart": 1001,
                                    "fullEnd": 1026,
                                    "start": 1001,
                                    "end": 1026,
                                    "fullWidth": 25,
                                    "width": 25,
                                    "operatorToken": {
                                        "kind": "ExclamationToken",
                                        "fullStart": 1001,
                                        "fullEnd": 1002,
                                        "start": 1001,
                                        "end": 1002,
                                        "fullWidth": 1,
                                        "width": 1,
                                        "text": "!",
                                        "value": "!",
                                        "valueText": "!"
                                    },
                                    "operand": {
                                        "kind": "ParenthesizedExpression",
                                        "fullStart": 1002,
                                        "fullEnd": 1026,
                                        "start": 1002,
                                        "end": 1026,
                                        "fullWidth": 24,
                                        "width": 24,
                                        "openParenToken": {
                                            "kind": "OpenParenToken",
                                            "fullStart": 1002,
                                            "fullEnd": 1003,
                                            "start": 1002,
                                            "end": 1003,
                                            "fullWidth": 1,
                                            "width": 1,
                                            "text": "(",
                                            "value": "(",
                                            "valueText": "("
                                        },
                                        "expression": {
                                            "kind": "InstanceOfExpression",
                                            "fullStart": 1003,
                                            "fullEnd": 1025,
                                            "start": 1003,
                                            "end": 1025,
                                            "fullWidth": 22,
                                            "width": 22,
                                            "left": {
                                                "kind": "IdentifierName",
                                                "fullStart": 1003,
                                                "fullEnd": 1005,
                                                "start": 1003,
                                                "end": 1004,
                                                "fullWidth": 2,
                                                "width": 1,
                                                "text": "e",
                                                "value": "e",
                                                "valueText": "e",
                                                "hasTrailingTrivia": true,
                                                "trailingTrivia": [
                                                    {
                                                        "kind": "WhitespaceTrivia",
                                                        "text": " "
                                                    }
                                                ]
                                            },
                                            "operatorToken": {
                                                "kind": "InstanceOfKeyword",
                                                "fullStart": 1005,
                                                "fullEnd": 1016,
                                                "start": 1005,
                                                "end": 1015,
                                                "fullWidth": 11,
                                                "width": 10,
                                                "text": "instanceof",
                                                "value": "instanceof",
                                                "valueText": "instanceof",
                                                "hasTrailingTrivia": true,
                                                "trailingTrivia": [
                                                    {
                                                        "kind": "WhitespaceTrivia",
                                                        "text": " "
                                                    }
                                                ]
                                            },
                                            "right": {
                                                "kind": "IdentifierName",
                                                "fullStart": 1016,
                                                "fullEnd": 1025,
                                                "start": 1016,
                                                "end": 1025,
                                                "fullWidth": 9,
                                                "width": 9,
                                                "text": "TypeError",
                                                "value": "TypeError",
                                                "valueText": "TypeError"
                                            }
                                        },
                                        "closeParenToken": {
                                            "kind": "CloseParenToken",
                                            "fullStart": 1025,
                                            "fullEnd": 1026,
                                            "start": 1025,
                                            "end": 1026,
                                            "fullWidth": 1,
                                            "width": 1,
                                            "text": ")",
                                            "value": ")",
                                            "valueText": ")"
                                        }
                                    }
                                },
                                "closeParenToken": {
                                    "kind": "CloseParenToken",
                                    "fullStart": 1026,
                                    "fullEnd": 1027,
                                    "start": 1026,
                                    "end": 1027,
                                    "fullWidth": 1,
                                    "width": 1,
                                    "text": ")",
                                    "value": ")",
                                    "valueText": ")"
                                },
                                "statement": {
                                    "kind": "Block",
                                    "fullStart": 1027,
                                    "fullEnd": 1133,
                                    "start": 1027,
                                    "end": 1132,
                                    "fullWidth": 106,
                                    "width": 105,
                                    "openBraceToken": {
                                        "kind": "OpenBraceToken",
                                        "fullStart": 1027,
                                        "fullEnd": 1029,
                                        "start": 1027,
                                        "end": 1028,
                                        "fullWidth": 2,
                                        "width": 1,
                                        "text": "{",
                                        "value": "{",
                                        "valueText": "{",
                                        "hasTrailingTrivia": true,
                                        "hasTrailingNewLine": true,
                                        "trailingTrivia": [
                                            {
                                                "kind": "NewLineTrivia",
                                                "text": "\n"
                                            }
                                        ]
                                    },
                                    "statements": [
                                        {
                                            "kind": "ExpressionStatement",
                                            "fullStart": 1029,
                                            "fullEnd": 1129,
                                            "start": 1033,
                                            "end": 1128,
                                            "fullWidth": 100,
                                            "width": 95,
                                            "expression": {
                                                "kind": "InvocationExpression",
                                                "fullStart": 1029,
                                                "fullEnd": 1127,
                                                "start": 1033,
                                                "end": 1127,
                                                "fullWidth": 98,
                                                "width": 94,
                                                "expression": {
                                                    "kind": "IdentifierName",
                                                    "fullStart": 1029,
                                                    "fullEnd": 1039,
                                                    "start": 1033,
                                                    "end": 1039,
                                                    "fullWidth": 10,
                                                    "width": 6,
                                                    "text": "$ERROR",
                                                    "value": "$ERROR",
                                                    "valueText": "$ERROR",
                                                    "hasLeadingTrivia": true,
                                                    "leadingTrivia": [
                                                        {
                                                            "kind": "WhitespaceTrivia",
                                                            "text": "    "
                                                        }
                                                    ]
                                                },
                                                "argumentList": {
                                                    "kind": "ArgumentList",
                                                    "fullStart": 1039,
                                                    "fullEnd": 1127,
                                                    "start": 1039,
                                                    "end": 1127,
                                                    "fullWidth": 88,
                                                    "width": 88,
                                                    "openParenToken": {
                                                        "kind": "OpenParenToken",
                                                        "fullStart": 1039,
                                                        "fullEnd": 1040,
                                                        "start": 1039,
                                                        "end": 1040,
                                                        "fullWidth": 1,
                                                        "width": 1,
                                                        "text": "(",
                                                        "value": "(",
                                                        "valueText": "("
                                                    },
                                                    "arguments": [
                                                        {
                                                            "kind": "AddExpression",
                                                            "fullStart": 1040,
                                                            "fullEnd": 1126,
                                                            "start": 1040,
                                                            "end": 1126,
                                                            "fullWidth": 86,
                                                            "width": 86,
                                                            "left": {
                                                                "kind": "StringLiteral",
                                                                "fullStart": 1040,
                                                                "fullEnd": 1124,
                                                                "start": 1040,
                                                                "end": 1124,
                                                                "fullWidth": 84,
                                                                "width": 84,
                                                                "text": "'#2: Boolean.prototype.valueOf on not a Boolean object should throw TypeError, not '",
                                                                "value": "#2: Boolean.prototype.valueOf on not a Boolean object should throw TypeError, not ",
                                                                "valueText": "#2: Boolean.prototype.valueOf on not a Boolean object should throw TypeError, not "
                                                            },
                                                            "operatorToken": {
                                                                "kind": "PlusToken",
                                                                "fullStart": 1124,
                                                                "fullEnd": 1125,
                                                                "start": 1124,
                                                                "end": 1125,
                                                                "fullWidth": 1,
                                                                "width": 1,
                                                                "text": "+",
                                                                "value": "+",
                                                                "valueText": "+"
                                                            },
                                                            "right": {
                                                                "kind": "IdentifierName",
                                                                "fullStart": 1125,
                                                                "fullEnd": 1126,
                                                                "start": 1125,
                                                                "end": 1126,
                                                                "fullWidth": 1,
                                                                "width": 1,
                                                                "text": "e",
                                                                "value": "e",
                                                                "valueText": "e"
                                                            }
                                                        }
                                                    ],
                                                    "closeParenToken": {
                                                        "kind": "CloseParenToken",
                                                        "fullStart": 1126,
                                                        "fullEnd": 1127,
                                                        "start": 1126,
                                                        "end": 1127,
                                                        "fullWidth": 1,
                                                        "width": 1,
                                                        "text": ")",
                                                        "value": ")",
                                                        "valueText": ")"
                                                    }
                                                }
                                            },
                                            "semicolonToken": {
                                                "kind": "SemicolonToken",
                                                "fullStart": 1127,
                                                "fullEnd": 1129,
                                                "start": 1127,
                                                "end": 1128,
                                                "fullWidth": 2,
                                                "width": 1,
                                                "text": ";",
                                                "value": ";",
                                                "valueText": ";",
                                                "hasTrailingTrivia": true,
                                                "hasTrailingNewLine": true,
                                                "trailingTrivia": [
                                                    {
                                                        "kind": "NewLineTrivia",
                                                        "text": "\n"
                                                    }
                                                ]
                                            }
                                        }
                                    ],
                                    "closeBraceToken": {
                                        "kind": "CloseBraceToken",
                                        "fullStart": 1129,
                                        "fullEnd": 1133,
                                        "start": 1131,
                                        "end": 1132,
                                        "fullWidth": 4,
                                        "width": 1,
                                        "text": "}",
                                        "value": "}",
                                        "valueText": "}",
                                        "hasLeadingTrivia": true,
                                        "hasTrailingTrivia": true,
                                        "hasTrailingNewLine": true,
                                        "leadingTrivia": [
                                            {
                                                "kind": "WhitespaceTrivia",
                                                "text": "  "
                                            }
                                        ],
                                        "trailingTrivia": [
                                            {
                                                "kind": "NewLineTrivia",
                                                "text": "\n"
                                            }
                                        ]
                                    }
                                }
                            }
                        ],
                        "closeBraceToken": {
                            "kind": "CloseBraceToken",
                            "fullStart": 1133,
                            "fullEnd": 1135,
                            "start": 1133,
                            "end": 1134,
                            "fullWidth": 2,
                            "width": 1,
                            "text": "}",
                            "value": "}",
                            "valueText": "}",
                            "hasTrailingTrivia": true,
                            "hasTrailingNewLine": true,
                            "trailingTrivia": [
                                {
                                    "kind": "NewLineTrivia",
                                    "text": "\n"
                                }
                            ]
                        }
                    }
                }
            }
        ],
        "endOfFileToken": {
            "kind": "EndOfFileToken",
            "fullStart": 1135,
            "fullEnd": 1137,
            "start": 1137,
            "end": 1137,
            "fullWidth": 2,
            "width": 0,
            "text": "",
            "hasLeadingTrivia": true,
            "hasLeadingNewLine": true,
            "leadingTrivia": [
                {
                    "kind": "NewLineTrivia",
                    "text": "\n"
                },
                {
                    "kind": "NewLineTrivia",
                    "text": "\n"
                }
            ]
        }
    },
    "lineMap": {
        "lineStarts": [
            0,
            61,
            132,
            133,
            137,
            202,
            274,
            341,
            344,
            389,
            439,
            443,
            444,
            454,
            459,
            478,
            520,
            546,
            636,
            638,
            648,
            681,
            781,
            785,
            787,
            788,
            798,
            803,
            822,
            866,
            894,
            984,
            986,
            996,
            1029,
            1129,
            1133,
            1135,
            1136,
            1137
        ],
        "length": 1137
    }
}<|MERGE_RESOLUTION|>--- conflicted
+++ resolved
@@ -158,12 +158,8 @@
                                         "start": 465,
                                         "end": 476,
                                         "fullWidth": 11,
-<<<<<<< HEAD
                                         "width": 11,
-                                        "identifier": {
-=======
                                         "propertyName": {
->>>>>>> 85e84683
                                             "kind": "IdentifierName",
                                             "fullStart": 465,
                                             "fullEnd": 468,
@@ -566,12 +562,8 @@
                                         "start": 526,
                                         "end": 543,
                                         "fullWidth": 17,
-<<<<<<< HEAD
                                         "width": 17,
-                                        "identifier": {
-=======
                                         "propertyName": {
->>>>>>> 85e84683
                                             "kind": "IdentifierName",
                                             "fullStart": 526,
                                             "fullEnd": 529,
@@ -1446,12 +1438,8 @@
                                         "start": 809,
                                         "end": 820,
                                         "fullWidth": 11,
-<<<<<<< HEAD
                                         "width": 11,
-                                        "identifier": {
-=======
                                         "propertyName": {
->>>>>>> 85e84683
                                             "kind": "IdentifierName",
                                             "fullStart": 809,
                                             "fullEnd": 812,
@@ -1854,12 +1842,8 @@
                                         "start": 872,
                                         "end": 891,
                                         "fullWidth": 19,
-<<<<<<< HEAD
                                         "width": 19,
-                                        "identifier": {
-=======
                                         "propertyName": {
->>>>>>> 85e84683
                                             "kind": "IdentifierName",
                                             "fullStart": 872,
                                             "fullEnd": 875,
