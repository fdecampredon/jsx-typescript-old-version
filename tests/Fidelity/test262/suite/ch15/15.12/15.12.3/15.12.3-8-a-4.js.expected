--- conflicted
+++ resolved
@@ -245,12 +245,8 @@
                                         "start": 580,
                                         "end": 636,
                                         "fullWidth": 56,
-<<<<<<< HEAD
                                         "width": 56,
-                                        "identifier": {
-=======
                                         "propertyName": {
->>>>>>> 85e84683
                                             "kind": "IdentifierName",
                                             "fullStart": 580,
                                             "fullEnd": 584,
