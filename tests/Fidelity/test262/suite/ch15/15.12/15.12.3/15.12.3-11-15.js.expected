{
    "isDeclaration": false,
    "languageVersion": "EcmaScript5",
    "parseOptions": {
        "allowAutomaticSemicolonInsertion": true
    },
    "sourceUnit": {
        "kind": "SourceUnit",
        "fullStart": 0,
        "fullEnd": 677,
        "start": 548,
        "end": 677,
        "fullWidth": 677,
        "width": 129,
        "isIncrementallyUnusable": true,
        "moduleElements": [
            {
                "kind": "FunctionDeclaration",
                "fullStart": 0,
                "fullEnd": 653,
                "start": 548,
                "end": 651,
                "fullWidth": 653,
                "width": 103,
                "isIncrementallyUnusable": true,
                "modifiers": [],
                "functionKeyword": {
                    "kind": "FunctionKeyword",
                    "fullStart": 0,
                    "fullEnd": 557,
                    "start": 548,
                    "end": 556,
                    "fullWidth": 557,
                    "width": 8,
                    "text": "function",
                    "value": "function",
                    "valueText": "function",
                    "hasLeadingTrivia": true,
                    "hasLeadingComment": true,
                    "hasLeadingNewLine": true,
                    "hasTrailingTrivia": true,
                    "leadingTrivia": [
                        {
                            "kind": "SingleLineCommentTrivia",
                            "text": "/// Copyright (c) 2012 Ecma International.  All rights reserved. "
                        },
                        {
                            "kind": "NewLineTrivia",
                            "text": "\r\n"
                        },
                        {
                            "kind": "SingleLineCommentTrivia",
                            "text": "/// Ecma International makes this code available under the terms and conditions set"
                        },
                        {
                            "kind": "NewLineTrivia",
                            "text": "\r\n"
                        },
                        {
                            "kind": "SingleLineCommentTrivia",
                            "text": "/// forth on http://hg.ecmascript.org/tests/test262/raw-file/tip/LICENSE (the "
                        },
                        {
                            "kind": "NewLineTrivia",
                            "text": "\r\n"
                        },
                        {
                            "kind": "SingleLineCommentTrivia",
                            "text": "/// \"Use Terms\").   Any redistribution of this code must retain the above "
                        },
                        {
                            "kind": "NewLineTrivia",
                            "text": "\r\n"
                        },
                        {
                            "kind": "SingleLineCommentTrivia",
                            "text": "/// copyright and this notice and otherwise comply with the Use Terms."
                        },
                        {
                            "kind": "NewLineTrivia",
                            "text": "\r\n"
                        },
                        {
                            "kind": "MultiLineCommentTrivia",
                            "text": "/**\r\n * @path ch15/15.12/15.12.3/15.12.3-11-15.js\r\n * @description Applying JSON.stringify with a replacer function to a function returns the replacer value.\r\n */"
                        },
                        {
                            "kind": "NewLineTrivia",
                            "text": "\r\n"
                        },
                        {
                            "kind": "NewLineTrivia",
                            "text": "\r\n"
                        },
                        {
                            "kind": "NewLineTrivia",
                            "text": "\r\n"
                        }
                    ],
                    "trailingTrivia": [
                        {
                            "kind": "WhitespaceTrivia",
                            "text": " "
                        }
                    ]
                },
                "identifier": {
                    "kind": "IdentifierName",
                    "fullStart": 557,
                    "fullEnd": 565,
                    "start": 557,
                    "end": 565,
                    "fullWidth": 8,
                    "width": 8,
                    "text": "testcase",
                    "value": "testcase",
                    "valueText": "testcase"
                },
                "callSignature": {
                    "kind": "CallSignature",
                    "fullStart": 565,
                    "fullEnd": 568,
                    "start": 565,
                    "end": 567,
                    "fullWidth": 3,
                    "width": 2,
                    "parameterList": {
                        "kind": "ParameterList",
                        "fullStart": 565,
                        "fullEnd": 568,
                        "start": 565,
                        "end": 567,
                        "fullWidth": 3,
                        "width": 2,
                        "openParenToken": {
                            "kind": "OpenParenToken",
                            "fullStart": 565,
                            "fullEnd": 566,
                            "start": 565,
                            "end": 566,
                            "fullWidth": 1,
                            "width": 1,
                            "text": "(",
                            "value": "(",
                            "valueText": "("
                        },
                        "parameters": [],
                        "closeParenToken": {
                            "kind": "CloseParenToken",
                            "fullStart": 566,
                            "fullEnd": 568,
                            "start": 566,
                            "end": 567,
                            "fullWidth": 2,
                            "width": 1,
                            "text": ")",
                            "value": ")",
                            "valueText": ")",
                            "hasTrailingTrivia": true,
                            "trailingTrivia": [
                                {
                                    "kind": "WhitespaceTrivia",
                                    "text": " "
                                }
                            ]
                        }
                    }
                },
                "block": {
                    "kind": "Block",
                    "fullStart": 568,
                    "fullEnd": 653,
                    "start": 568,
                    "end": 651,
                    "fullWidth": 85,
                    "width": 83,
                    "isIncrementallyUnusable": true,
                    "openBraceToken": {
                        "kind": "OpenBraceToken",
                        "fullStart": 568,
                        "fullEnd": 571,
                        "start": 568,
                        "end": 569,
                        "fullWidth": 3,
                        "width": 1,
                        "text": "{",
                        "value": "{",
                        "valueText": "{",
                        "hasTrailingTrivia": true,
                        "hasTrailingNewLine": true,
                        "trailingTrivia": [
                            {
                                "kind": "NewLineTrivia",
                                "text": "\r\n"
                            }
                        ]
                    },
                    "statements": [
                        {
                            "kind": "ReturnStatement",
                            "fullStart": 571,
                            "fullEnd": 648,
                            "start": 573,
                            "end": 646,
                            "fullWidth": 77,
                            "width": 73,
                            "isIncrementallyUnusable": true,
                            "returnKeyword": {
                                "kind": "ReturnKeyword",
                                "fullStart": 571,
                                "fullEnd": 580,
                                "start": 573,
                                "end": 579,
                                "fullWidth": 9,
                                "width": 6,
                                "text": "return",
                                "value": "return",
                                "valueText": "return",
                                "hasLeadingTrivia": true,
                                "hasTrailingTrivia": true,
                                "leadingTrivia": [
                                    {
                                        "kind": "WhitespaceTrivia",
                                        "text": "  "
                                    }
                                ],
                                "trailingTrivia": [
                                    {
                                        "kind": "WhitespaceTrivia",
                                        "text": " "
                                    }
                                ]
                            },
                            "expression": {
                                "kind": "EqualsExpression",
                                "fullStart": 580,
                                "fullEnd": 645,
                                "start": 580,
                                "end": 645,
                                "fullWidth": 65,
                                "width": 65,
                                "isIncrementallyUnusable": true,
                                "left": {
                                    "kind": "InvocationExpression",
                                    "fullStart": 580,
                                    "fullEnd": 637,
                                    "start": 580,
                                    "end": 636,
                                    "fullWidth": 57,
                                    "width": 56,
                                    "isIncrementallyUnusable": true,
                                    "expression": {
                                        "kind": "MemberAccessExpression",
                                        "fullStart": 580,
                                        "fullEnd": 594,
                                        "start": 580,
                                        "end": 594,
                                        "fullWidth": 14,
                                        "width": 14,
                                        "expression": {
                                            "kind": "IdentifierName",
                                            "fullStart": 580,
                                            "fullEnd": 584,
                                            "start": 580,
                                            "end": 584,
                                            "fullWidth": 4,
                                            "width": 4,
                                            "text": "JSON",
                                            "value": "JSON",
                                            "valueText": "JSON"
                                        },
                                        "dotToken": {
                                            "kind": "DotToken",
                                            "fullStart": 584,
                                            "fullEnd": 585,
                                            "start": 584,
                                            "end": 585,
                                            "fullWidth": 1,
                                            "width": 1,
                                            "text": ".",
                                            "value": ".",
                                            "valueText": "."
                                        },
                                        "name": {
                                            "kind": "IdentifierName",
                                            "fullStart": 585,
                                            "fullEnd": 594,
                                            "start": 585,
                                            "end": 594,
                                            "fullWidth": 9,
                                            "width": 9,
                                            "text": "stringify",
                                            "value": "stringify",
                                            "valueText": "stringify"
                                        }
                                    },
                                    "argumentList": {
                                        "kind": "ArgumentList",
                                        "fullStart": 594,
                                        "fullEnd": 637,
                                        "start": 594,
                                        "end": 636,
                                        "fullWidth": 43,
                                        "width": 42,
                                        "isIncrementallyUnusable": true,
                                        "openParenToken": {
                                            "kind": "OpenParenToken",
                                            "fullStart": 594,
                                            "fullEnd": 595,
                                            "start": 594,
                                            "end": 595,
                                            "fullWidth": 1,
                                            "width": 1,
                                            "text": "(",
                                            "value": "(",
                                            "valueText": "("
                                        },
                                        "arguments": [
                                            {
                                                "kind": "FunctionExpression",
                                                "fullStart": 595,
                                                "fullEnd": 608,
                                                "start": 595,
                                                "end": 608,
                                                "fullWidth": 13,
                                                "width": 13,
                                                "functionKeyword": {
                                                    "kind": "FunctionKeyword",
                                                    "fullStart": 595,
                                                    "fullEnd": 603,
                                                    "start": 595,
                                                    "end": 603,
                                                    "fullWidth": 8,
                                                    "width": 8,
                                                    "text": "function",
                                                    "value": "function",
                                                    "valueText": "function"
                                                },
                                                "callSignature": {
                                                    "kind": "CallSignature",
                                                    "fullStart": 603,
                                                    "fullEnd": 606,
                                                    "start": 603,
                                                    "end": 605,
                                                    "fullWidth": 3,
                                                    "width": 2,
                                                    "parameterList": {
                                                        "kind": "ParameterList",
                                                        "fullStart": 603,
                                                        "fullEnd": 606,
                                                        "start": 603,
                                                        "end": 605,
                                                        "fullWidth": 3,
                                                        "width": 2,
                                                        "openParenToken": {
                                                            "kind": "OpenParenToken",
                                                            "fullStart": 603,
                                                            "fullEnd": 604,
                                                            "start": 603,
                                                            "end": 604,
                                                            "fullWidth": 1,
                                                            "width": 1,
                                                            "text": "(",
                                                            "value": "(",
                                                            "valueText": "("
                                                        },
                                                        "parameters": [],
                                                        "closeParenToken": {
                                                            "kind": "CloseParenToken",
                                                            "fullStart": 604,
                                                            "fullEnd": 606,
                                                            "start": 604,
                                                            "end": 605,
                                                            "fullWidth": 2,
                                                            "width": 1,
                                                            "text": ")",
                                                            "value": ")",
                                                            "valueText": ")",
                                                            "hasTrailingTrivia": true,
                                                            "trailingTrivia": [
                                                                {
                                                                    "kind": "WhitespaceTrivia",
                                                                    "text": " "
                                                                }
                                                            ]
                                                        }
                                                    }
                                                },
                                                "block": {
                                                    "kind": "Block",
                                                    "fullStart": 606,
                                                    "fullEnd": 608,
                                                    "start": 606,
                                                    "end": 608,
                                                    "fullWidth": 2,
                                                    "width": 2,
                                                    "openBraceToken": {
                                                        "kind": "OpenBraceToken",
                                                        "fullStart": 606,
                                                        "fullEnd": 607,
                                                        "start": 606,
                                                        "end": 607,
                                                        "fullWidth": 1,
                                                        "width": 1,
                                                        "text": "{",
                                                        "value": "{",
                                                        "valueText": "{"
                                                    },
                                                    "statements": [],
                                                    "closeBraceToken": {
                                                        "kind": "CloseBraceToken",
                                                        "fullStart": 607,
                                                        "fullEnd": 608,
                                                        "start": 607,
                                                        "end": 608,
                                                        "fullWidth": 1,
                                                        "width": 1,
                                                        "text": "}",
                                                        "value": "}",
                                                        "valueText": "}"
                                                    }
                                                }
                                            },
                                            {
                                                "kind": "CommaToken",
                                                "fullStart": 608,
                                                "fullEnd": 610,
                                                "start": 608,
                                                "end": 609,
                                                "fullWidth": 2,
                                                "width": 1,
                                                "text": ",",
                                                "value": ",",
                                                "valueText": ",",
                                                "hasTrailingTrivia": true,
                                                "trailingTrivia": [
                                                    {
                                                        "kind": "WhitespaceTrivia",
                                                        "text": " "
                                                    }
                                                ]
                                            },
                                            {
                                                "kind": "FunctionExpression",
                                                "fullStart": 610,
                                                "fullEnd": 635,
                                                "start": 610,
                                                "end": 635,
                                                "fullWidth": 25,
                                                "width": 25,
                                                "isIncrementallyUnusable": true,
                                                "functionKeyword": {
                                                    "kind": "FunctionKeyword",
                                                    "fullStart": 610,
                                                    "fullEnd": 618,
                                                    "start": 610,
                                                    "end": 618,
                                                    "fullWidth": 8,
                                                    "width": 8,
                                                    "text": "function",
                                                    "value": "function",
                                                    "valueText": "function"
                                                },
                                                "callSignature": {
                                                    "kind": "CallSignature",
                                                    "fullStart": 618,
                                                    "fullEnd": 624,
                                                    "start": 618,
                                                    "end": 623,
                                                    "fullWidth": 6,
                                                    "width": 5,
                                                    "parameterList": {
                                                        "kind": "ParameterList",
                                                        "fullStart": 618,
                                                        "fullEnd": 624,
                                                        "start": 618,
                                                        "end": 623,
                                                        "fullWidth": 6,
                                                        "width": 5,
                                                        "openParenToken": {
                                                            "kind": "OpenParenToken",
                                                            "fullStart": 618,
                                                            "fullEnd": 619,
                                                            "start": 618,
                                                            "end": 619,
                                                            "fullWidth": 1,
                                                            "width": 1,
                                                            "text": "(",
                                                            "value": "(",
                                                            "valueText": "("
                                                        },
                                                        "parameters": [
                                                            {
                                                                "kind": "Parameter",
                                                                "fullStart": 619,
                                                                "fullEnd": 620,
                                                                "start": 619,
                                                                "end": 620,
                                                                "fullWidth": 1,
<<<<<<< HEAD
                                                                "width": 1,
=======
                                                                "modifiers": [],
>>>>>>> e3c38734
                                                                "identifier": {
                                                                    "kind": "IdentifierName",
                                                                    "fullStart": 619,
                                                                    "fullEnd": 620,
                                                                    "start": 619,
                                                                    "end": 620,
                                                                    "fullWidth": 1,
                                                                    "width": 1,
                                                                    "text": "k",
                                                                    "value": "k",
                                                                    "valueText": "k"
                                                                }
                                                            },
                                                            {
                                                                "kind": "CommaToken",
                                                                "fullStart": 620,
                                                                "fullEnd": 621,
                                                                "start": 620,
                                                                "end": 621,
                                                                "fullWidth": 1,
                                                                "width": 1,
                                                                "text": ",",
                                                                "value": ",",
                                                                "valueText": ","
                                                            },
                                                            {
                                                                "kind": "Parameter",
                                                                "fullStart": 621,
                                                                "fullEnd": 622,
                                                                "start": 621,
                                                                "end": 622,
                                                                "fullWidth": 1,
<<<<<<< HEAD
                                                                "width": 1,
=======
                                                                "modifiers": [],
>>>>>>> e3c38734
                                                                "identifier": {
                                                                    "kind": "IdentifierName",
                                                                    "fullStart": 621,
                                                                    "fullEnd": 622,
                                                                    "start": 621,
                                                                    "end": 622,
                                                                    "fullWidth": 1,
                                                                    "width": 1,
                                                                    "text": "v",
                                                                    "value": "v",
                                                                    "valueText": "v"
                                                                }
                                                            }
                                                        ],
                                                        "closeParenToken": {
                                                            "kind": "CloseParenToken",
                                                            "fullStart": 622,
                                                            "fullEnd": 624,
                                                            "start": 622,
                                                            "end": 623,
                                                            "fullWidth": 2,
                                                            "width": 1,
                                                            "text": ")",
                                                            "value": ")",
                                                            "valueText": ")",
                                                            "hasTrailingTrivia": true,
                                                            "trailingTrivia": [
                                                                {
                                                                    "kind": "WhitespaceTrivia",
                                                                    "text": " "
                                                                }
                                                            ]
                                                        }
                                                    }
                                                },
                                                "block": {
                                                    "kind": "Block",
                                                    "fullStart": 624,
                                                    "fullEnd": 635,
                                                    "start": 624,
                                                    "end": 635,
                                                    "fullWidth": 11,
                                                    "width": 11,
                                                    "isIncrementallyUnusable": true,
                                                    "openBraceToken": {
                                                        "kind": "OpenBraceToken",
                                                        "fullStart": 624,
                                                        "fullEnd": 625,
                                                        "start": 624,
                                                        "end": 625,
                                                        "fullWidth": 1,
                                                        "width": 1,
                                                        "text": "{",
                                                        "value": "{",
                                                        "valueText": "{"
                                                    },
                                                    "statements": [
                                                        {
                                                            "kind": "ReturnStatement",
                                                            "fullStart": 625,
                                                            "fullEnd": 634,
                                                            "start": 625,
                                                            "end": 634,
                                                            "fullWidth": 9,
                                                            "width": 9,
                                                            "isIncrementallyUnusable": true,
                                                            "returnKeyword": {
                                                                "kind": "ReturnKeyword",
                                                                "fullStart": 625,
                                                                "fullEnd": 632,
                                                                "start": 625,
                                                                "end": 631,
                                                                "fullWidth": 7,
                                                                "width": 6,
                                                                "text": "return",
                                                                "value": "return",
                                                                "valueText": "return",
                                                                "hasTrailingTrivia": true,
                                                                "trailingTrivia": [
                                                                    {
                                                                        "kind": "WhitespaceTrivia",
                                                                        "text": " "
                                                                    }
                                                                ]
                                                            },
                                                            "expression": {
                                                                "kind": "NumericLiteral",
                                                                "fullStart": 632,
                                                                "fullEnd": 634,
                                                                "start": 632,
                                                                "end": 634,
                                                                "fullWidth": 2,
                                                                "width": 2,
                                                                "text": "99",
                                                                "value": 99,
                                                                "valueText": "99"
                                                            },
                                                            "semicolonToken": {
                                                                "kind": "SemicolonToken",
                                                                "fullStart": -1,
                                                                "fullEnd": -1,
                                                                "start": -1,
                                                                "end": -1,
                                                                "fullWidth": 0,
                                                                "width": 0,
                                                                "text": ""
                                                            }
                                                        }
                                                    ],
                                                    "closeBraceToken": {
                                                        "kind": "CloseBraceToken",
                                                        "fullStart": 634,
                                                        "fullEnd": 635,
                                                        "start": 634,
                                                        "end": 635,
                                                        "fullWidth": 1,
                                                        "width": 1,
                                                        "text": "}",
                                                        "value": "}",
                                                        "valueText": "}"
                                                    }
                                                }
                                            }
                                        ],
                                        "closeParenToken": {
                                            "kind": "CloseParenToken",
                                            "fullStart": 635,
                                            "fullEnd": 637,
                                            "start": 635,
                                            "end": 636,
                                            "fullWidth": 2,
                                            "width": 1,
                                            "text": ")",
                                            "value": ")",
                                            "valueText": ")",
                                            "hasTrailingTrivia": true,
                                            "trailingTrivia": [
                                                {
                                                    "kind": "WhitespaceTrivia",
                                                    "text": " "
                                                }
                                            ]
                                        }
                                    }
                                },
                                "operatorToken": {
                                    "kind": "EqualsEqualsEqualsToken",
                                    "fullStart": 637,
                                    "fullEnd": 641,
                                    "start": 637,
                                    "end": 640,
                                    "fullWidth": 4,
                                    "width": 3,
                                    "text": "===",
                                    "value": "===",
                                    "valueText": "===",
                                    "hasTrailingTrivia": true,
                                    "trailingTrivia": [
                                        {
                                            "kind": "WhitespaceTrivia",
                                            "text": " "
                                        }
                                    ]
                                },
                                "right": {
                                    "kind": "StringLiteral",
                                    "fullStart": 641,
                                    "fullEnd": 645,
                                    "start": 641,
                                    "end": 645,
                                    "fullWidth": 4,
                                    "width": 4,
                                    "text": "'99'",
                                    "value": "99",
                                    "valueText": "99"
                                }
                            },
                            "semicolonToken": {
                                "kind": "SemicolonToken",
                                "fullStart": 645,
                                "fullEnd": 648,
                                "start": 645,
                                "end": 646,
                                "fullWidth": 3,
                                "width": 1,
                                "text": ";",
                                "value": ";",
                                "valueText": ";",
                                "hasTrailingTrivia": true,
                                "hasTrailingNewLine": true,
                                "trailingTrivia": [
                                    {
                                        "kind": "NewLineTrivia",
                                        "text": "\r\n"
                                    }
                                ]
                            }
                        }
                    ],
                    "closeBraceToken": {
                        "kind": "CloseBraceToken",
                        "fullStart": 648,
                        "fullEnd": 653,
                        "start": 650,
                        "end": 651,
                        "fullWidth": 5,
                        "width": 1,
                        "text": "}",
                        "value": "}",
                        "valueText": "}",
                        "hasLeadingTrivia": true,
                        "hasTrailingTrivia": true,
                        "hasTrailingNewLine": true,
                        "leadingTrivia": [
                            {
                                "kind": "WhitespaceTrivia",
                                "text": "  "
                            }
                        ],
                        "trailingTrivia": [
                            {
                                "kind": "NewLineTrivia",
                                "text": "\r\n"
                            }
                        ]
                    }
                }
            },
            {
                "kind": "ExpressionStatement",
                "fullStart": 653,
                "fullEnd": 677,
                "start": 653,
                "end": 675,
                "fullWidth": 24,
                "width": 22,
                "expression": {
                    "kind": "InvocationExpression",
                    "fullStart": 653,
                    "fullEnd": 674,
                    "start": 653,
                    "end": 674,
                    "fullWidth": 21,
                    "width": 21,
                    "expression": {
                        "kind": "IdentifierName",
                        "fullStart": 653,
                        "fullEnd": 664,
                        "start": 653,
                        "end": 664,
                        "fullWidth": 11,
                        "width": 11,
                        "text": "runTestCase",
                        "value": "runTestCase",
                        "valueText": "runTestCase"
                    },
                    "argumentList": {
                        "kind": "ArgumentList",
                        "fullStart": 664,
                        "fullEnd": 674,
                        "start": 664,
                        "end": 674,
                        "fullWidth": 10,
                        "width": 10,
                        "openParenToken": {
                            "kind": "OpenParenToken",
                            "fullStart": 664,
                            "fullEnd": 665,
                            "start": 664,
                            "end": 665,
                            "fullWidth": 1,
                            "width": 1,
                            "text": "(",
                            "value": "(",
                            "valueText": "("
                        },
                        "arguments": [
                            {
                                "kind": "IdentifierName",
                                "fullStart": 665,
                                "fullEnd": 673,
                                "start": 665,
                                "end": 673,
                                "fullWidth": 8,
                                "width": 8,
                                "text": "testcase",
                                "value": "testcase",
                                "valueText": "testcase"
                            }
                        ],
                        "closeParenToken": {
                            "kind": "CloseParenToken",
                            "fullStart": 673,
                            "fullEnd": 674,
                            "start": 673,
                            "end": 674,
                            "fullWidth": 1,
                            "width": 1,
                            "text": ")",
                            "value": ")",
                            "valueText": ")"
                        }
                    }
                },
                "semicolonToken": {
                    "kind": "SemicolonToken",
                    "fullStart": 674,
                    "fullEnd": 677,
                    "start": 674,
                    "end": 675,
                    "fullWidth": 3,
                    "width": 1,
                    "text": ";",
                    "value": ";",
                    "valueText": ";",
                    "hasTrailingTrivia": true,
                    "hasTrailingNewLine": true,
                    "trailingTrivia": [
                        {
                            "kind": "NewLineTrivia",
                            "text": "\r\n"
                        }
                    ]
                }
            }
        ],
        "endOfFileToken": {
            "kind": "EndOfFileToken",
            "fullStart": 677,
            "fullEnd": 677,
            "start": 677,
            "end": 677,
            "fullWidth": 0,
            "width": 0,
            "text": ""
        }
    },
    "lineMap": {
        "lineStarts": [
            0,
            67,
            152,
            232,
            308,
            380,
            385,
            431,
            539,
            544,
            546,
            548,
            571,
            648,
            653,
            677
        ],
        "length": 677
    }
}<|MERGE_RESOLUTION|>--- conflicted
+++ resolved
@@ -497,11 +497,8 @@
                                                                 "start": 619,
                                                                 "end": 620,
                                                                 "fullWidth": 1,
-<<<<<<< HEAD
                                                                 "width": 1,
-=======
                                                                 "modifiers": [],
->>>>>>> e3c38734
                                                                 "identifier": {
                                                                     "kind": "IdentifierName",
                                                                     "fullStart": 619,
@@ -534,11 +531,8 @@
                                                                 "start": 621,
                                                                 "end": 622,
                                                                 "fullWidth": 1,
-<<<<<<< HEAD
                                                                 "width": 1,
-=======
                                                                 "modifiers": [],
->>>>>>> e3c38734
                                                                 "identifier": {
                                                                     "kind": "IdentifierName",
                                                                     "fullStart": 621,
