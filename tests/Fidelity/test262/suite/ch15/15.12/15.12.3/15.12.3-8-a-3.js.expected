{
    "isDeclaration": false,
    "languageVersion": "EcmaScript5",
    "parseOptions": {
        "allowAutomaticSemicolonInsertion": true
    },
    "sourceUnit": {
        "kind": "SourceUnit",
        "fullStart": 0,
        "fullEnd": 722,
        "start": 540,
        "end": 722,
        "fullWidth": 722,
        "width": 182,
        "isIncrementallyUnusable": true,
        "moduleElements": [
            {
                "kind": "FunctionDeclaration",
                "fullStart": 0,
                "fullEnd": 698,
                "start": 540,
                "end": 696,
                "fullWidth": 698,
                "width": 156,
                "modifiers": [],
                "functionKeyword": {
                    "kind": "FunctionKeyword",
                    "fullStart": 0,
                    "fullEnd": 549,
                    "start": 540,
                    "end": 548,
                    "fullWidth": 549,
                    "width": 8,
                    "text": "function",
                    "value": "function",
                    "valueText": "function",
                    "hasLeadingTrivia": true,
                    "hasLeadingComment": true,
                    "hasLeadingNewLine": true,
                    "hasTrailingTrivia": true,
                    "leadingTrivia": [
                        {
                            "kind": "SingleLineCommentTrivia",
                            "text": "/// Copyright (c) 2012 Ecma International.  All rights reserved. "
                        },
                        {
                            "kind": "NewLineTrivia",
                            "text": "\r\n"
                        },
                        {
                            "kind": "SingleLineCommentTrivia",
                            "text": "/// Ecma International makes this code available under the terms and conditions set"
                        },
                        {
                            "kind": "NewLineTrivia",
                            "text": "\r\n"
                        },
                        {
                            "kind": "SingleLineCommentTrivia",
                            "text": "/// forth on http://hg.ecmascript.org/tests/test262/raw-file/tip/LICENSE (the "
                        },
                        {
                            "kind": "NewLineTrivia",
                            "text": "\r\n"
                        },
                        {
                            "kind": "SingleLineCommentTrivia",
                            "text": "/// \"Use Terms\").   Any redistribution of this code must retain the above "
                        },
                        {
                            "kind": "NewLineTrivia",
                            "text": "\r\n"
                        },
                        {
                            "kind": "SingleLineCommentTrivia",
                            "text": "/// copyright and this notice and otherwise comply with the Use Terms."
                        },
                        {
                            "kind": "NewLineTrivia",
                            "text": "\r\n"
                        },
                        {
                            "kind": "MultiLineCommentTrivia",
                            "text": "/**\r\n * @path ch15/15.12/15.12.3/15.12.3-8-a-3.js\r\n * @description JSON.stringify treats an null space argument the same as a missing space argument.\r\n */"
                        },
                        {
                            "kind": "NewLineTrivia",
                            "text": "\r\n"
                        },
                        {
                            "kind": "NewLineTrivia",
                            "text": "\r\n"
                        },
                        {
                            "kind": "NewLineTrivia",
                            "text": "\r\n"
                        }
                    ],
                    "trailingTrivia": [
                        {
                            "kind": "WhitespaceTrivia",
                            "text": " "
                        }
                    ]
                },
                "identifier": {
                    "kind": "IdentifierName",
                    "fullStart": 549,
                    "fullEnd": 557,
                    "start": 549,
                    "end": 557,
                    "fullWidth": 8,
                    "width": 8,
                    "text": "testcase",
                    "value": "testcase",
                    "valueText": "testcase"
                },
                "callSignature": {
                    "kind": "CallSignature",
                    "fullStart": 557,
                    "fullEnd": 560,
                    "start": 557,
                    "end": 559,
                    "fullWidth": 3,
                    "width": 2,
                    "parameterList": {
                        "kind": "ParameterList",
                        "fullStart": 557,
                        "fullEnd": 560,
                        "start": 557,
                        "end": 559,
                        "fullWidth": 3,
                        "width": 2,
                        "openParenToken": {
                            "kind": "OpenParenToken",
                            "fullStart": 557,
                            "fullEnd": 558,
                            "start": 557,
                            "end": 558,
                            "fullWidth": 1,
                            "width": 1,
                            "text": "(",
                            "value": "(",
                            "valueText": "("
                        },
                        "parameters": [],
                        "closeParenToken": {
                            "kind": "CloseParenToken",
                            "fullStart": 558,
                            "fullEnd": 560,
                            "start": 558,
                            "end": 559,
                            "fullWidth": 2,
                            "width": 1,
                            "text": ")",
                            "value": ")",
                            "valueText": ")",
                            "hasTrailingTrivia": true,
                            "trailingTrivia": [
                                {
                                    "kind": "WhitespaceTrivia",
                                    "text": " "
                                }
                            ]
                        }
                    }
                },
                "block": {
                    "kind": "Block",
                    "fullStart": 560,
                    "fullEnd": 698,
                    "start": 560,
                    "end": 696,
                    "fullWidth": 138,
                    "width": 136,
                    "openBraceToken": {
                        "kind": "OpenBraceToken",
                        "fullStart": 560,
                        "fullEnd": 563,
                        "start": 560,
                        "end": 561,
                        "fullWidth": 3,
                        "width": 1,
                        "text": "{",
                        "value": "{",
                        "valueText": "{",
                        "hasTrailingTrivia": true,
                        "hasTrailingNewLine": true,
                        "trailingTrivia": [
                            {
                                "kind": "NewLineTrivia",
                                "text": "\r\n"
                            }
                        ]
                    },
                    "statements": [
                        {
                            "kind": "VariableStatement",
                            "fullStart": 563,
                            "fullEnd": 628,
                            "start": 565,
                            "end": 626,
                            "fullWidth": 65,
                            "width": 61,
                            "modifiers": [],
                            "variableDeclaration": {
                                "kind": "VariableDeclaration",
                                "fullStart": 563,
                                "fullEnd": 625,
                                "start": 565,
                                "end": 625,
                                "fullWidth": 62,
                                "width": 60,
                                "varKeyword": {
                                    "kind": "VarKeyword",
                                    "fullStart": 563,
                                    "fullEnd": 569,
                                    "start": 565,
                                    "end": 568,
                                    "fullWidth": 6,
                                    "width": 3,
                                    "text": "var",
                                    "value": "var",
                                    "valueText": "var",
                                    "hasLeadingTrivia": true,
                                    "hasTrailingTrivia": true,
                                    "leadingTrivia": [
                                        {
                                            "kind": "WhitespaceTrivia",
                                            "text": "  "
                                        }
                                    ],
                                    "trailingTrivia": [
                                        {
                                            "kind": "WhitespaceTrivia",
                                            "text": " "
                                        }
                                    ]
                                },
                                "variableDeclarators": [
                                    {
                                        "kind": "VariableDeclarator",
                                        "fullStart": 569,
                                        "fullEnd": 625,
                                        "start": 569,
                                        "end": 625,
                                        "fullWidth": 56,
<<<<<<< HEAD
                                        "width": 56,
                                        "identifier": {
=======
                                        "propertyName": {
>>>>>>> 85e84683
                                            "kind": "IdentifierName",
                                            "fullStart": 569,
                                            "fullEnd": 573,
                                            "start": 569,
                                            "end": 572,
                                            "fullWidth": 4,
                                            "width": 3,
                                            "text": "obj",
                                            "value": "obj",
                                            "valueText": "obj",
                                            "hasTrailingTrivia": true,
                                            "trailingTrivia": [
                                                {
                                                    "kind": "WhitespaceTrivia",
                                                    "text": " "
                                                }
                                            ]
                                        },
                                        "equalsValueClause": {
                                            "kind": "EqualsValueClause",
                                            "fullStart": 573,
                                            "fullEnd": 625,
                                            "start": 573,
                                            "end": 625,
                                            "fullWidth": 52,
                                            "width": 52,
                                            "equalsToken": {
                                                "kind": "EqualsToken",
                                                "fullStart": 573,
                                                "fullEnd": 575,
                                                "start": 573,
                                                "end": 574,
                                                "fullWidth": 2,
                                                "width": 1,
                                                "text": "=",
                                                "value": "=",
                                                "valueText": "=",
                                                "hasTrailingTrivia": true,
                                                "trailingTrivia": [
                                                    {
                                                        "kind": "WhitespaceTrivia",
                                                        "text": " "
                                                    }
                                                ]
                                            },
                                            "value": {
                                                "kind": "ObjectLiteralExpression",
                                                "fullStart": 575,
                                                "fullEnd": 625,
                                                "start": 575,
                                                "end": 625,
                                                "fullWidth": 50,
                                                "width": 50,
                                                "openBraceToken": {
                                                    "kind": "OpenBraceToken",
                                                    "fullStart": 575,
                                                    "fullEnd": 576,
                                                    "start": 575,
                                                    "end": 576,
                                                    "fullWidth": 1,
                                                    "width": 1,
                                                    "text": "{",
                                                    "value": "{",
                                                    "valueText": "{"
                                                },
                                                "propertyAssignments": [
                                                    {
                                                        "kind": "SimplePropertyAssignment",
                                                        "fullStart": 576,
                                                        "fullEnd": 615,
                                                        "start": 576,
                                                        "end": 615,
                                                        "fullWidth": 39,
                                                        "width": 39,
                                                        "propertyName": {
                                                            "kind": "IdentifierName",
                                                            "fullStart": 576,
                                                            "fullEnd": 578,
                                                            "start": 576,
                                                            "end": 578,
                                                            "fullWidth": 2,
                                                            "width": 2,
                                                            "text": "a1",
                                                            "value": "a1",
                                                            "valueText": "a1"
                                                        },
                                                        "colonToken": {
                                                            "kind": "ColonToken",
                                                            "fullStart": 578,
                                                            "fullEnd": 580,
                                                            "start": 578,
                                                            "end": 579,
                                                            "fullWidth": 2,
                                                            "width": 1,
                                                            "text": ":",
                                                            "value": ":",
                                                            "valueText": ":",
                                                            "hasTrailingTrivia": true,
                                                            "trailingTrivia": [
                                                                {
                                                                    "kind": "WhitespaceTrivia",
                                                                    "text": " "
                                                                }
                                                            ]
                                                        },
                                                        "expression": {
                                                            "kind": "ObjectLiteralExpression",
                                                            "fullStart": 580,
                                                            "fullEnd": 615,
                                                            "start": 580,
                                                            "end": 615,
                                                            "fullWidth": 35,
                                                            "width": 35,
                                                            "openBraceToken": {
                                                                "kind": "OpenBraceToken",
                                                                "fullStart": 580,
                                                                "fullEnd": 581,
                                                                "start": 580,
                                                                "end": 581,
                                                                "fullWidth": 1,
                                                                "width": 1,
                                                                "text": "{",
                                                                "value": "{",
                                                                "valueText": "{"
                                                            },
                                                            "propertyAssignments": [
                                                                {
                                                                    "kind": "SimplePropertyAssignment",
                                                                    "fullStart": 581,
                                                                    "fullEnd": 594,
                                                                    "start": 581,
                                                                    "end": 594,
                                                                    "fullWidth": 13,
                                                                    "width": 13,
                                                                    "propertyName": {
                                                                        "kind": "IdentifierName",
                                                                        "fullStart": 581,
                                                                        "fullEnd": 583,
                                                                        "start": 581,
                                                                        "end": 583,
                                                                        "fullWidth": 2,
                                                                        "width": 2,
                                                                        "text": "b1",
                                                                        "value": "b1",
                                                                        "valueText": "b1"
                                                                    },
                                                                    "colonToken": {
                                                                        "kind": "ColonToken",
                                                                        "fullStart": 583,
                                                                        "fullEnd": 585,
                                                                        "start": 583,
                                                                        "end": 584,
                                                                        "fullWidth": 2,
                                                                        "width": 1,
                                                                        "text": ":",
                                                                        "value": ":",
                                                                        "valueText": ":",
                                                                        "hasTrailingTrivia": true,
                                                                        "trailingTrivia": [
                                                                            {
                                                                                "kind": "WhitespaceTrivia",
                                                                                "text": " "
                                                                            }
                                                                        ]
                                                                    },
                                                                    "expression": {
                                                                        "kind": "ArrayLiteralExpression",
                                                                        "fullStart": 585,
                                                                        "fullEnd": 594,
                                                                        "start": 585,
                                                                        "end": 594,
                                                                        "fullWidth": 9,
                                                                        "width": 9,
                                                                        "openBracketToken": {
                                                                            "kind": "OpenBracketToken",
                                                                            "fullStart": 585,
                                                                            "fullEnd": 586,
                                                                            "start": 585,
                                                                            "end": 586,
                                                                            "fullWidth": 1,
                                                                            "width": 1,
                                                                            "text": "[",
                                                                            "value": "[",
                                                                            "valueText": "["
                                                                        },
                                                                        "expressions": [
                                                                            {
                                                                                "kind": "NumericLiteral",
                                                                                "fullStart": 586,
                                                                                "fullEnd": 587,
                                                                                "start": 586,
                                                                                "end": 587,
                                                                                "fullWidth": 1,
                                                                                "width": 1,
                                                                                "text": "1",
                                                                                "value": 1,
                                                                                "valueText": "1"
                                                                            },
                                                                            {
                                                                                "kind": "CommaToken",
                                                                                "fullStart": 587,
                                                                                "fullEnd": 588,
                                                                                "start": 587,
                                                                                "end": 588,
                                                                                "fullWidth": 1,
                                                                                "width": 1,
                                                                                "text": ",",
                                                                                "value": ",",
                                                                                "valueText": ","
                                                                            },
                                                                            {
                                                                                "kind": "NumericLiteral",
                                                                                "fullStart": 588,
                                                                                "fullEnd": 589,
                                                                                "start": 588,
                                                                                "end": 589,
                                                                                "fullWidth": 1,
                                                                                "width": 1,
                                                                                "text": "2",
                                                                                "value": 2,
                                                                                "valueText": "2"
                                                                            },
                                                                            {
                                                                                "kind": "CommaToken",
                                                                                "fullStart": 589,
                                                                                "fullEnd": 590,
                                                                                "start": 589,
                                                                                "end": 590,
                                                                                "fullWidth": 1,
                                                                                "width": 1,
                                                                                "text": ",",
                                                                                "value": ",",
                                                                                "valueText": ","
                                                                            },
                                                                            {
                                                                                "kind": "NumericLiteral",
                                                                                "fullStart": 590,
                                                                                "fullEnd": 591,
                                                                                "start": 590,
                                                                                "end": 591,
                                                                                "fullWidth": 1,
                                                                                "width": 1,
                                                                                "text": "3",
                                                                                "value": 3,
                                                                                "valueText": "3"
                                                                            },
                                                                            {
                                                                                "kind": "CommaToken",
                                                                                "fullStart": 591,
                                                                                "fullEnd": 592,
                                                                                "start": 591,
                                                                                "end": 592,
                                                                                "fullWidth": 1,
                                                                                "width": 1,
                                                                                "text": ",",
                                                                                "value": ",",
                                                                                "valueText": ","
                                                                            },
                                                                            {
                                                                                "kind": "NumericLiteral",
                                                                                "fullStart": 592,
                                                                                "fullEnd": 593,
                                                                                "start": 592,
                                                                                "end": 593,
                                                                                "fullWidth": 1,
                                                                                "width": 1,
                                                                                "text": "4",
                                                                                "value": 4,
                                                                                "valueText": "4"
                                                                            }
                                                                        ],
                                                                        "closeBracketToken": {
                                                                            "kind": "CloseBracketToken",
                                                                            "fullStart": 593,
                                                                            "fullEnd": 594,
                                                                            "start": 593,
                                                                            "end": 594,
                                                                            "fullWidth": 1,
                                                                            "width": 1,
                                                                            "text": "]",
                                                                            "value": "]",
                                                                            "valueText": "]"
                                                                        }
                                                                    }
                                                                },
                                                                {
                                                                    "kind": "CommaToken",
                                                                    "fullStart": 594,
                                                                    "fullEnd": 596,
                                                                    "start": 594,
                                                                    "end": 595,
                                                                    "fullWidth": 2,
                                                                    "width": 1,
                                                                    "text": ",",
                                                                    "value": ",",
                                                                    "valueText": ",",
                                                                    "hasTrailingTrivia": true,
                                                                    "trailingTrivia": [
                                                                        {
                                                                            "kind": "WhitespaceTrivia",
                                                                            "text": " "
                                                                        }
                                                                    ]
                                                                },
                                                                {
                                                                    "kind": "SimplePropertyAssignment",
                                                                    "fullStart": 596,
                                                                    "fullEnd": 614,
                                                                    "start": 596,
                                                                    "end": 614,
                                                                    "fullWidth": 18,
                                                                    "width": 18,
                                                                    "propertyName": {
                                                                        "kind": "IdentifierName",
                                                                        "fullStart": 596,
                                                                        "fullEnd": 598,
                                                                        "start": 596,
                                                                        "end": 598,
                                                                        "fullWidth": 2,
                                                                        "width": 2,
                                                                        "text": "b2",
                                                                        "value": "b2",
                                                                        "valueText": "b2"
                                                                    },
                                                                    "colonToken": {
                                                                        "kind": "ColonToken",
                                                                        "fullStart": 598,
                                                                        "fullEnd": 600,
                                                                        "start": 598,
                                                                        "end": 599,
                                                                        "fullWidth": 2,
                                                                        "width": 1,
                                                                        "text": ":",
                                                                        "value": ":",
                                                                        "valueText": ":",
                                                                        "hasTrailingTrivia": true,
                                                                        "trailingTrivia": [
                                                                            {
                                                                                "kind": "WhitespaceTrivia",
                                                                                "text": " "
                                                                            }
                                                                        ]
                                                                    },
                                                                    "expression": {
                                                                        "kind": "ObjectLiteralExpression",
                                                                        "fullStart": 600,
                                                                        "fullEnd": 614,
                                                                        "start": 600,
                                                                        "end": 614,
                                                                        "fullWidth": 14,
                                                                        "width": 14,
                                                                        "openBraceToken": {
                                                                            "kind": "OpenBraceToken",
                                                                            "fullStart": 600,
                                                                            "fullEnd": 601,
                                                                            "start": 600,
                                                                            "end": 601,
                                                                            "fullWidth": 1,
                                                                            "width": 1,
                                                                            "text": "{",
                                                                            "value": "{",
                                                                            "valueText": "{"
                                                                        },
                                                                        "propertyAssignments": [
                                                                            {
                                                                                "kind": "SimplePropertyAssignment",
                                                                                "fullStart": 601,
                                                                                "fullEnd": 606,
                                                                                "start": 601,
                                                                                "end": 606,
                                                                                "fullWidth": 5,
                                                                                "width": 5,
                                                                                "propertyName": {
                                                                                    "kind": "IdentifierName",
                                                                                    "fullStart": 601,
                                                                                    "fullEnd": 603,
                                                                                    "start": 601,
                                                                                    "end": 603,
                                                                                    "fullWidth": 2,
                                                                                    "width": 2,
                                                                                    "text": "c1",
                                                                                    "value": "c1",
                                                                                    "valueText": "c1"
                                                                                },
                                                                                "colonToken": {
                                                                                    "kind": "ColonToken",
                                                                                    "fullStart": 603,
                                                                                    "fullEnd": 605,
                                                                                    "start": 603,
                                                                                    "end": 604,
                                                                                    "fullWidth": 2,
                                                                                    "width": 1,
                                                                                    "text": ":",
                                                                                    "value": ":",
                                                                                    "valueText": ":",
                                                                                    "hasTrailingTrivia": true,
                                                                                    "trailingTrivia": [
                                                                                        {
                                                                                            "kind": "WhitespaceTrivia",
                                                                                            "text": " "
                                                                                        }
                                                                                    ]
                                                                                },
                                                                                "expression": {
                                                                                    "kind": "NumericLiteral",
                                                                                    "fullStart": 605,
                                                                                    "fullEnd": 606,
                                                                                    "start": 605,
                                                                                    "end": 606,
                                                                                    "fullWidth": 1,
                                                                                    "width": 1,
                                                                                    "text": "1",
                                                                                    "value": 1,
                                                                                    "valueText": "1"
                                                                                }
                                                                            },
                                                                            {
                                                                                "kind": "CommaToken",
                                                                                "fullStart": 606,
                                                                                "fullEnd": 608,
                                                                                "start": 606,
                                                                                "end": 607,
                                                                                "fullWidth": 2,
                                                                                "width": 1,
                                                                                "text": ",",
                                                                                "value": ",",
                                                                                "valueText": ",",
                                                                                "hasTrailingTrivia": true,
                                                                                "trailingTrivia": [
                                                                                    {
                                                                                        "kind": "WhitespaceTrivia",
                                                                                        "text": " "
                                                                                    }
                                                                                ]
                                                                            },
                                                                            {
                                                                                "kind": "SimplePropertyAssignment",
                                                                                "fullStart": 608,
                                                                                "fullEnd": 613,
                                                                                "start": 608,
                                                                                "end": 613,
                                                                                "fullWidth": 5,
                                                                                "width": 5,
                                                                                "propertyName": {
                                                                                    "kind": "IdentifierName",
                                                                                    "fullStart": 608,
                                                                                    "fullEnd": 610,
                                                                                    "start": 608,
                                                                                    "end": 610,
                                                                                    "fullWidth": 2,
                                                                                    "width": 2,
                                                                                    "text": "c2",
                                                                                    "value": "c2",
                                                                                    "valueText": "c2"
                                                                                },
                                                                                "colonToken": {
                                                                                    "kind": "ColonToken",
                                                                                    "fullStart": 610,
                                                                                    "fullEnd": 612,
                                                                                    "start": 610,
                                                                                    "end": 611,
                                                                                    "fullWidth": 2,
                                                                                    "width": 1,
                                                                                    "text": ":",
                                                                                    "value": ":",
                                                                                    "valueText": ":",
                                                                                    "hasTrailingTrivia": true,
                                                                                    "trailingTrivia": [
                                                                                        {
                                                                                            "kind": "WhitespaceTrivia",
                                                                                            "text": " "
                                                                                        }
                                                                                    ]
                                                                                },
                                                                                "expression": {
                                                                                    "kind": "NumericLiteral",
                                                                                    "fullStart": 612,
                                                                                    "fullEnd": 613,
                                                                                    "start": 612,
                                                                                    "end": 613,
                                                                                    "fullWidth": 1,
                                                                                    "width": 1,
                                                                                    "text": "2",
                                                                                    "value": 2,
                                                                                    "valueText": "2"
                                                                                }
                                                                            }
                                                                        ],
                                                                        "closeBraceToken": {
                                                                            "kind": "CloseBraceToken",
                                                                            "fullStart": 613,
                                                                            "fullEnd": 614,
                                                                            "start": 613,
                                                                            "end": 614,
                                                                            "fullWidth": 1,
                                                                            "width": 1,
                                                                            "text": "}",
                                                                            "value": "}",
                                                                            "valueText": "}"
                                                                        }
                                                                    }
                                                                }
                                                            ],
                                                            "closeBraceToken": {
                                                                "kind": "CloseBraceToken",
                                                                "fullStart": 614,
                                                                "fullEnd": 615,
                                                                "start": 614,
                                                                "end": 615,
                                                                "fullWidth": 1,
                                                                "width": 1,
                                                                "text": "}",
                                                                "value": "}",
                                                                "valueText": "}"
                                                            }
                                                        }
                                                    },
                                                    {
                                                        "kind": "CommaToken",
                                                        "fullStart": 615,
                                                        "fullEnd": 616,
                                                        "start": 615,
                                                        "end": 616,
                                                        "fullWidth": 1,
                                                        "width": 1,
                                                        "text": ",",
                                                        "value": ",",
                                                        "valueText": ","
                                                    },
                                                    {
                                                        "kind": "SimplePropertyAssignment",
                                                        "fullStart": 616,
                                                        "fullEnd": 624,
                                                        "start": 616,
                                                        "end": 624,
                                                        "fullWidth": 8,
                                                        "width": 8,
                                                        "propertyName": {
                                                            "kind": "IdentifierName",
                                                            "fullStart": 616,
                                                            "fullEnd": 618,
                                                            "start": 616,
                                                            "end": 618,
                                                            "fullWidth": 2,
                                                            "width": 2,
                                                            "text": "a2",
                                                            "value": "a2",
                                                            "valueText": "a2"
                                                        },
                                                        "colonToken": {
                                                            "kind": "ColonToken",
                                                            "fullStart": 618,
                                                            "fullEnd": 620,
                                                            "start": 618,
                                                            "end": 619,
                                                            "fullWidth": 2,
                                                            "width": 1,
                                                            "text": ":",
                                                            "value": ":",
                                                            "valueText": ":",
                                                            "hasTrailingTrivia": true,
                                                            "trailingTrivia": [
                                                                {
                                                                    "kind": "WhitespaceTrivia",
                                                                    "text": " "
                                                                }
                                                            ]
                                                        },
                                                        "expression": {
                                                            "kind": "StringLiteral",
                                                            "fullStart": 620,
                                                            "fullEnd": 624,
                                                            "start": 620,
                                                            "end": 624,
                                                            "fullWidth": 4,
                                                            "width": 4,
                                                            "text": "'a2'",
                                                            "value": "a2",
                                                            "valueText": "a2"
                                                        }
                                                    }
                                                ],
                                                "closeBraceToken": {
                                                    "kind": "CloseBraceToken",
                                                    "fullStart": 624,
                                                    "fullEnd": 625,
                                                    "start": 624,
                                                    "end": 625,
                                                    "fullWidth": 1,
                                                    "width": 1,
                                                    "text": "}",
                                                    "value": "}",
                                                    "valueText": "}"
                                                }
                                            }
                                        }
                                    }
                                ]
                            },
                            "semicolonToken": {
                                "kind": "SemicolonToken",
                                "fullStart": 625,
                                "fullEnd": 628,
                                "start": 625,
                                "end": 626,
                                "fullWidth": 3,
                                "width": 1,
                                "text": ";",
                                "value": ";",
                                "valueText": ";",
                                "hasTrailingTrivia": true,
                                "hasTrailingNewLine": true,
                                "trailingTrivia": [
                                    {
                                        "kind": "NewLineTrivia",
                                        "text": "\r\n"
                                    }
                                ]
                            }
                        },
                        {
                            "kind": "ReturnStatement",
                            "fullStart": 628,
                            "fullEnd": 693,
                            "start": 630,
                            "end": 691,
                            "fullWidth": 65,
                            "width": 61,
                            "returnKeyword": {
                                "kind": "ReturnKeyword",
                                "fullStart": 628,
                                "fullEnd": 637,
                                "start": 630,
                                "end": 636,
                                "fullWidth": 9,
                                "width": 6,
                                "text": "return",
                                "value": "return",
                                "valueText": "return",
                                "hasLeadingTrivia": true,
                                "hasTrailingTrivia": true,
                                "leadingTrivia": [
                                    {
                                        "kind": "WhitespaceTrivia",
                                        "text": "  "
                                    }
                                ],
                                "trailingTrivia": [
                                    {
                                        "kind": "WhitespaceTrivia",
                                        "text": " "
                                    }
                                ]
                            },
                            "expression": {
                                "kind": "EqualsExpression",
                                "fullStart": 637,
                                "fullEnd": 690,
                                "start": 637,
                                "end": 690,
                                "fullWidth": 53,
                                "width": 53,
                                "left": {
                                    "kind": "InvocationExpression",
                                    "fullStart": 637,
                                    "fullEnd": 656,
                                    "start": 637,
                                    "end": 656,
                                    "fullWidth": 19,
                                    "width": 19,
                                    "expression": {
                                        "kind": "MemberAccessExpression",
                                        "fullStart": 637,
                                        "fullEnd": 651,
                                        "start": 637,
                                        "end": 651,
                                        "fullWidth": 14,
                                        "width": 14,
                                        "expression": {
                                            "kind": "IdentifierName",
                                            "fullStart": 637,
                                            "fullEnd": 641,
                                            "start": 637,
                                            "end": 641,
                                            "fullWidth": 4,
                                            "width": 4,
                                            "text": "JSON",
                                            "value": "JSON",
                                            "valueText": "JSON"
                                        },
                                        "dotToken": {
                                            "kind": "DotToken",
                                            "fullStart": 641,
                                            "fullEnd": 642,
                                            "start": 641,
                                            "end": 642,
                                            "fullWidth": 1,
                                            "width": 1,
                                            "text": ".",
                                            "value": ".",
                                            "valueText": "."
                                        },
                                        "name": {
                                            "kind": "IdentifierName",
                                            "fullStart": 642,
                                            "fullEnd": 651,
                                            "start": 642,
                                            "end": 651,
                                            "fullWidth": 9,
                                            "width": 9,
                                            "text": "stringify",
                                            "value": "stringify",
                                            "valueText": "stringify"
                                        }
                                    },
                                    "argumentList": {
                                        "kind": "ArgumentList",
                                        "fullStart": 651,
                                        "fullEnd": 656,
                                        "start": 651,
                                        "end": 656,
                                        "fullWidth": 5,
                                        "width": 5,
                                        "openParenToken": {
                                            "kind": "OpenParenToken",
                                            "fullStart": 651,
                                            "fullEnd": 652,
                                            "start": 651,
                                            "end": 652,
                                            "fullWidth": 1,
                                            "width": 1,
                                            "text": "(",
                                            "value": "(",
                                            "valueText": "("
                                        },
                                        "arguments": [
                                            {
                                                "kind": "IdentifierName",
                                                "fullStart": 652,
                                                "fullEnd": 655,
                                                "start": 652,
                                                "end": 655,
                                                "fullWidth": 3,
                                                "width": 3,
                                                "text": "obj",
                                                "value": "obj",
                                                "valueText": "obj"
                                            }
                                        ],
                                        "closeParenToken": {
                                            "kind": "CloseParenToken",
                                            "fullStart": 655,
                                            "fullEnd": 656,
                                            "start": 655,
                                            "end": 656,
                                            "fullWidth": 1,
                                            "width": 1,
                                            "text": ")",
                                            "value": ")",
                                            "valueText": ")"
                                        }
                                    }
                                },
                                "operatorToken": {
                                    "kind": "EqualsEqualsEqualsToken",
                                    "fullStart": 656,
                                    "fullEnd": 660,
                                    "start": 656,
                                    "end": 659,
                                    "fullWidth": 4,
                                    "width": 3,
                                    "text": "===",
                                    "value": "===",
                                    "valueText": "===",
                                    "hasTrailingTrivia": true,
                                    "trailingTrivia": [
                                        {
                                            "kind": "WhitespaceTrivia",
                                            "text": " "
                                        }
                                    ]
                                },
                                "right": {
                                    "kind": "InvocationExpression",
                                    "fullStart": 660,
                                    "fullEnd": 690,
                                    "start": 660,
                                    "end": 690,
                                    "fullWidth": 30,
                                    "width": 30,
                                    "expression": {
                                        "kind": "MemberAccessExpression",
                                        "fullStart": 660,
                                        "fullEnd": 674,
                                        "start": 660,
                                        "end": 674,
                                        "fullWidth": 14,
                                        "width": 14,
                                        "expression": {
                                            "kind": "IdentifierName",
                                            "fullStart": 660,
                                            "fullEnd": 664,
                                            "start": 660,
                                            "end": 664,
                                            "fullWidth": 4,
                                            "width": 4,
                                            "text": "JSON",
                                            "value": "JSON",
                                            "valueText": "JSON"
                                        },
                                        "dotToken": {
                                            "kind": "DotToken",
                                            "fullStart": 664,
                                            "fullEnd": 665,
                                            "start": 664,
                                            "end": 665,
                                            "fullWidth": 1,
                                            "width": 1,
                                            "text": ".",
                                            "value": ".",
                                            "valueText": "."
                                        },
                                        "name": {
                                            "kind": "IdentifierName",
                                            "fullStart": 665,
                                            "fullEnd": 674,
                                            "start": 665,
                                            "end": 674,
                                            "fullWidth": 9,
                                            "width": 9,
                                            "text": "stringify",
                                            "value": "stringify",
                                            "valueText": "stringify"
                                        }
                                    },
                                    "argumentList": {
                                        "kind": "ArgumentList",
                                        "fullStart": 674,
                                        "fullEnd": 690,
                                        "start": 674,
                                        "end": 690,
                                        "fullWidth": 16,
                                        "width": 16,
                                        "openParenToken": {
                                            "kind": "OpenParenToken",
                                            "fullStart": 674,
                                            "fullEnd": 675,
                                            "start": 674,
                                            "end": 675,
                                            "fullWidth": 1,
                                            "width": 1,
                                            "text": "(",
                                            "value": "(",
                                            "valueText": "("
                                        },
                                        "arguments": [
                                            {
                                                "kind": "IdentifierName",
                                                "fullStart": 675,
                                                "fullEnd": 678,
                                                "start": 675,
                                                "end": 678,
                                                "fullWidth": 3,
                                                "width": 3,
                                                "text": "obj",
                                                "value": "obj",
                                                "valueText": "obj"
                                            },
                                            {
                                                "kind": "CommaToken",
                                                "fullStart": 678,
                                                "fullEnd": 679,
                                                "start": 678,
                                                "end": 679,
                                                "fullWidth": 1,
                                                "width": 1,
                                                "text": ",",
                                                "value": ",",
                                                "valueText": ","
                                            },
                                            {
                                                "kind": "NullKeyword",
                                                "fullStart": 679,
                                                "fullEnd": 683,
                                                "start": 679,
                                                "end": 683,
                                                "fullWidth": 4,
                                                "width": 4,
                                                "text": "null"
                                            },
                                            {
                                                "kind": "CommaToken",
                                                "fullStart": 683,
                                                "fullEnd": 685,
                                                "start": 683,
                                                "end": 684,
                                                "fullWidth": 2,
                                                "width": 1,
                                                "text": ",",
                                                "value": ",",
                                                "valueText": ",",
                                                "hasTrailingTrivia": true,
                                                "trailingTrivia": [
                                                    {
                                                        "kind": "WhitespaceTrivia",
                                                        "text": " "
                                                    }
                                                ]
                                            },
                                            {
                                                "kind": "NullKeyword",
                                                "fullStart": 685,
                                                "fullEnd": 689,
                                                "start": 685,
                                                "end": 689,
                                                "fullWidth": 4,
                                                "width": 4,
                                                "text": "null"
                                            }
                                        ],
                                        "closeParenToken": {
                                            "kind": "CloseParenToken",
                                            "fullStart": 689,
                                            "fullEnd": 690,
                                            "start": 689,
                                            "end": 690,
                                            "fullWidth": 1,
                                            "width": 1,
                                            "text": ")",
                                            "value": ")",
                                            "valueText": ")"
                                        }
                                    }
                                }
                            },
                            "semicolonToken": {
                                "kind": "SemicolonToken",
                                "fullStart": 690,
                                "fullEnd": 693,
                                "start": 690,
                                "end": 691,
                                "fullWidth": 3,
                                "width": 1,
                                "text": ";",
                                "value": ";",
                                "valueText": ";",
                                "hasTrailingTrivia": true,
                                "hasTrailingNewLine": true,
                                "trailingTrivia": [
                                    {
                                        "kind": "NewLineTrivia",
                                        "text": "\r\n"
                                    }
                                ]
                            }
                        }
                    ],
                    "closeBraceToken": {
                        "kind": "CloseBraceToken",
                        "fullStart": 693,
                        "fullEnd": 698,
                        "start": 695,
                        "end": 696,
                        "fullWidth": 5,
                        "width": 1,
                        "text": "}",
                        "value": "}",
                        "valueText": "}",
                        "hasLeadingTrivia": true,
                        "hasTrailingTrivia": true,
                        "hasTrailingNewLine": true,
                        "leadingTrivia": [
                            {
                                "kind": "WhitespaceTrivia",
                                "text": "  "
                            }
                        ],
                        "trailingTrivia": [
                            {
                                "kind": "NewLineTrivia",
                                "text": "\r\n"
                            }
                        ]
                    }
                }
            },
            {
                "kind": "ExpressionStatement",
                "fullStart": 698,
                "fullEnd": 722,
                "start": 698,
                "end": 720,
                "fullWidth": 24,
                "width": 22,
                "expression": {
                    "kind": "InvocationExpression",
                    "fullStart": 698,
                    "fullEnd": 719,
                    "start": 698,
                    "end": 719,
                    "fullWidth": 21,
                    "width": 21,
                    "expression": {
                        "kind": "IdentifierName",
                        "fullStart": 698,
                        "fullEnd": 709,
                        "start": 698,
                        "end": 709,
                        "fullWidth": 11,
                        "width": 11,
                        "text": "runTestCase",
                        "value": "runTestCase",
                        "valueText": "runTestCase"
                    },
                    "argumentList": {
                        "kind": "ArgumentList",
                        "fullStart": 709,
                        "fullEnd": 719,
                        "start": 709,
                        "end": 719,
                        "fullWidth": 10,
                        "width": 10,
                        "openParenToken": {
                            "kind": "OpenParenToken",
                            "fullStart": 709,
                            "fullEnd": 710,
                            "start": 709,
                            "end": 710,
                            "fullWidth": 1,
                            "width": 1,
                            "text": "(",
                            "value": "(",
                            "valueText": "("
                        },
                        "arguments": [
                            {
                                "kind": "IdentifierName",
                                "fullStart": 710,
                                "fullEnd": 718,
                                "start": 710,
                                "end": 718,
                                "fullWidth": 8,
                                "width": 8,
                                "text": "testcase",
                                "value": "testcase",
                                "valueText": "testcase"
                            }
                        ],
                        "closeParenToken": {
                            "kind": "CloseParenToken",
                            "fullStart": 718,
                            "fullEnd": 719,
                            "start": 718,
                            "end": 719,
                            "fullWidth": 1,
                            "width": 1,
                            "text": ")",
                            "value": ")",
                            "valueText": ")"
                        }
                    }
                },
                "semicolonToken": {
                    "kind": "SemicolonToken",
                    "fullStart": 719,
                    "fullEnd": 722,
                    "start": 719,
                    "end": 720,
                    "fullWidth": 3,
                    "width": 1,
                    "text": ";",
                    "value": ";",
                    "valueText": ";",
                    "hasTrailingTrivia": true,
                    "hasTrailingNewLine": true,
                    "trailingTrivia": [
                        {
                            "kind": "NewLineTrivia",
                            "text": "\r\n"
                        }
                    ]
                }
            }
        ],
        "endOfFileToken": {
            "kind": "EndOfFileToken",
            "fullStart": 722,
            "fullEnd": 722,
            "start": 722,
            "end": 722,
            "fullWidth": 0,
            "width": 0,
            "text": ""
        }
    },
    "lineMap": {
        "lineStarts": [
            0,
            67,
            152,
            232,
            308,
            380,
            385,
            431,
            531,
            536,
            538,
            540,
            563,
            628,
            693,
            698,
            722
        ],
        "length": 722
    }
}<|MERGE_RESOLUTION|>--- conflicted
+++ resolved
@@ -245,12 +245,8 @@
                                         "start": 569,
                                         "end": 625,
                                         "fullWidth": 56,
-<<<<<<< HEAD
                                         "width": 56,
-                                        "identifier": {
-=======
                                         "propertyName": {
->>>>>>> 85e84683
                                             "kind": "IdentifierName",
                                             "fullStart": 569,
                                             "fullEnd": 573,
