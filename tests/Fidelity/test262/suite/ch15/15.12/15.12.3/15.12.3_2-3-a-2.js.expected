{
    "isDeclaration": false,
    "languageVersion": "EcmaScript5",
    "parseOptions": {
        "allowAutomaticSemicolonInsertion": true
    },
    "sourceUnit": {
        "kind": "SourceUnit",
        "fullStart": 0,
        "fullEnd": 703,
        "start": 559,
        "end": 703,
        "fullWidth": 703,
        "width": 144,
        "isIncrementallyUnusable": true,
        "moduleElements": [
            {
                "kind": "FunctionDeclaration",
                "fullStart": 0,
                "fullEnd": 679,
                "start": 559,
                "end": 677,
                "fullWidth": 679,
                "width": 118,
                "isIncrementallyUnusable": true,
                "modifiers": [],
                "functionKeyword": {
                    "kind": "FunctionKeyword",
                    "fullStart": 0,
                    "fullEnd": 568,
                    "start": 559,
                    "end": 567,
                    "fullWidth": 568,
                    "width": 8,
                    "text": "function",
                    "value": "function",
                    "valueText": "function",
                    "hasLeadingTrivia": true,
                    "hasLeadingComment": true,
                    "hasLeadingNewLine": true,
                    "hasTrailingTrivia": true,
                    "leadingTrivia": [
                        {
                            "kind": "SingleLineCommentTrivia",
                            "text": "/// Copyright (c) 2012 Ecma International.  All rights reserved. "
                        },
                        {
                            "kind": "NewLineTrivia",
                            "text": "\r\n"
                        },
                        {
                            "kind": "SingleLineCommentTrivia",
                            "text": "/// Ecma International makes this code available under the terms and conditions set"
                        },
                        {
                            "kind": "NewLineTrivia",
                            "text": "\r\n"
                        },
                        {
                            "kind": "SingleLineCommentTrivia",
                            "text": "/// forth on http://hg.ecmascript.org/tests/test262/raw-file/tip/LICENSE (the "
                        },
                        {
                            "kind": "NewLineTrivia",
                            "text": "\r\n"
                        },
                        {
                            "kind": "SingleLineCommentTrivia",
                            "text": "/// \"Use Terms\").   Any redistribution of this code must retain the above "
                        },
                        {
                            "kind": "NewLineTrivia",
                            "text": "\r\n"
                        },
                        {
                            "kind": "SingleLineCommentTrivia",
                            "text": "/// copyright and this notice and otherwise comply with the Use Terms."
                        },
                        {
                            "kind": "NewLineTrivia",
                            "text": "\r\n"
                        },
                        {
                            "kind": "MultiLineCommentTrivia",
                            "text": "/**\r\n * @path ch15/15.12/15.12.3/15.12.3_2-3-a-2.js\r\n * @description JSON.stringify converts Number wrapper objects returned from replacer functions to literal numbers.\r\n */"
                        },
                        {
                            "kind": "NewLineTrivia",
                            "text": "\r\n"
                        },
                        {
                            "kind": "NewLineTrivia",
                            "text": "\r\n"
                        },
                        {
                            "kind": "NewLineTrivia",
                            "text": "\r\n"
                        }
                    ],
                    "trailingTrivia": [
                        {
                            "kind": "WhitespaceTrivia",
                            "text": " "
                        }
                    ]
                },
                "identifier": {
                    "kind": "IdentifierName",
                    "fullStart": 568,
                    "fullEnd": 576,
                    "start": 568,
                    "end": 576,
                    "fullWidth": 8,
                    "width": 8,
                    "text": "testcase",
                    "value": "testcase",
                    "valueText": "testcase"
                },
                "callSignature": {
                    "kind": "CallSignature",
                    "fullStart": 576,
                    "fullEnd": 579,
                    "start": 576,
                    "end": 578,
                    "fullWidth": 3,
                    "width": 2,
                    "parameterList": {
                        "kind": "ParameterList",
                        "fullStart": 576,
                        "fullEnd": 579,
                        "start": 576,
                        "end": 578,
                        "fullWidth": 3,
                        "width": 2,
                        "openParenToken": {
                            "kind": "OpenParenToken",
                            "fullStart": 576,
                            "fullEnd": 577,
                            "start": 576,
                            "end": 577,
                            "fullWidth": 1,
                            "width": 1,
                            "text": "(",
                            "value": "(",
                            "valueText": "("
                        },
                        "parameters": [],
                        "closeParenToken": {
                            "kind": "CloseParenToken",
                            "fullStart": 577,
                            "fullEnd": 579,
                            "start": 577,
                            "end": 578,
                            "fullWidth": 2,
                            "width": 1,
                            "text": ")",
                            "value": ")",
                            "valueText": ")",
                            "hasTrailingTrivia": true,
                            "trailingTrivia": [
                                {
                                    "kind": "WhitespaceTrivia",
                                    "text": " "
                                }
                            ]
                        }
                    }
                },
                "block": {
                    "kind": "Block",
                    "fullStart": 579,
                    "fullEnd": 679,
                    "start": 579,
                    "end": 677,
                    "fullWidth": 100,
                    "width": 98,
                    "isIncrementallyUnusable": true,
                    "openBraceToken": {
                        "kind": "OpenBraceToken",
                        "fullStart": 579,
                        "fullEnd": 582,
                        "start": 579,
                        "end": 580,
                        "fullWidth": 3,
                        "width": 1,
                        "text": "{",
                        "value": "{",
                        "valueText": "{",
                        "hasTrailingTrivia": true,
                        "hasTrailingNewLine": true,
                        "trailingTrivia": [
                            {
                                "kind": "NewLineTrivia",
                                "text": "\r\n"
                            }
                        ]
                    },
                    "statements": [
                        {
                            "kind": "ReturnStatement",
                            "fullStart": 582,
                            "fullEnd": 674,
                            "start": 584,
                            "end": 672,
                            "fullWidth": 92,
                            "width": 88,
                            "isIncrementallyUnusable": true,
                            "returnKeyword": {
                                "kind": "ReturnKeyword",
                                "fullStart": 582,
                                "fullEnd": 591,
                                "start": 584,
                                "end": 590,
                                "fullWidth": 9,
                                "width": 6,
                                "text": "return",
                                "value": "return",
                                "valueText": "return",
                                "hasLeadingTrivia": true,
                                "hasTrailingTrivia": true,
                                "leadingTrivia": [
                                    {
                                        "kind": "WhitespaceTrivia",
                                        "text": "  "
                                    }
                                ],
                                "trailingTrivia": [
                                    {
                                        "kind": "WhitespaceTrivia",
                                        "text": " "
                                    }
                                ]
                            },
                            "expression": {
                                "kind": "EqualsExpression",
                                "fullStart": 591,
                                "fullEnd": 671,
                                "start": 591,
                                "end": 671,
                                "fullWidth": 80,
                                "width": 80,
                                "isIncrementallyUnusable": true,
                                "left": {
                                    "kind": "InvocationExpression",
                                    "fullStart": 591,
                                    "fullEnd": 661,
                                    "start": 591,
                                    "end": 660,
                                    "fullWidth": 70,
                                    "width": 69,
                                    "isIncrementallyUnusable": true,
                                    "expression": {
                                        "kind": "MemberAccessExpression",
                                        "fullStart": 591,
                                        "fullEnd": 605,
                                        "start": 591,
                                        "end": 605,
                                        "fullWidth": 14,
                                        "width": 14,
                                        "expression": {
                                            "kind": "IdentifierName",
                                            "fullStart": 591,
                                            "fullEnd": 595,
                                            "start": 591,
                                            "end": 595,
                                            "fullWidth": 4,
                                            "width": 4,
                                            "text": "JSON",
                                            "value": "JSON",
                                            "valueText": "JSON"
                                        },
                                        "dotToken": {
                                            "kind": "DotToken",
                                            "fullStart": 595,
                                            "fullEnd": 596,
                                            "start": 595,
                                            "end": 596,
                                            "fullWidth": 1,
                                            "width": 1,
                                            "text": ".",
                                            "value": ".",
                                            "valueText": "."
                                        },
                                        "name": {
                                            "kind": "IdentifierName",
                                            "fullStart": 596,
                                            "fullEnd": 605,
                                            "start": 596,
                                            "end": 605,
                                            "fullWidth": 9,
                                            "width": 9,
                                            "text": "stringify",
                                            "value": "stringify",
                                            "valueText": "stringify"
                                        }
                                    },
                                    "argumentList": {
                                        "kind": "ArgumentList",
                                        "fullStart": 605,
                                        "fullEnd": 661,
                                        "start": 605,
                                        "end": 660,
                                        "fullWidth": 56,
                                        "width": 55,
                                        "isIncrementallyUnusable": true,
                                        "openParenToken": {
                                            "kind": "OpenParenToken",
                                            "fullStart": 605,
                                            "fullEnd": 606,
                                            "start": 605,
                                            "end": 606,
                                            "fullWidth": 1,
                                            "width": 1,
                                            "text": "(",
                                            "value": "(",
                                            "valueText": "("
                                        },
                                        "arguments": [
                                            {
                                                "kind": "ArrayLiteralExpression",
                                                "fullStart": 606,
                                                "fullEnd": 610,
                                                "start": 606,
                                                "end": 610,
                                                "fullWidth": 4,
                                                "width": 4,
                                                "openBracketToken": {
                                                    "kind": "OpenBracketToken",
                                                    "fullStart": 606,
                                                    "fullEnd": 607,
                                                    "start": 606,
                                                    "end": 607,
                                                    "fullWidth": 1,
                                                    "width": 1,
                                                    "text": "[",
                                                    "value": "[",
                                                    "valueText": "["
                                                },
                                                "expressions": [
                                                    {
                                                        "kind": "NumericLiteral",
                                                        "fullStart": 607,
                                                        "fullEnd": 609,
                                                        "start": 607,
                                                        "end": 609,
                                                        "fullWidth": 2,
                                                        "width": 2,
                                                        "text": "42",
                                                        "value": 42,
                                                        "valueText": "42"
                                                    }
                                                ],
                                                "closeBracketToken": {
                                                    "kind": "CloseBracketToken",
                                                    "fullStart": 609,
                                                    "fullEnd": 610,
                                                    "start": 609,
                                                    "end": 610,
                                                    "fullWidth": 1,
                                                    "width": 1,
                                                    "text": "]",
                                                    "value": "]",
                                                    "valueText": "]"
                                                }
                                            },
                                            {
                                                "kind": "CommaToken",
                                                "fullStart": 610,
                                                "fullEnd": 612,
                                                "start": 610,
                                                "end": 611,
                                                "fullWidth": 2,
                                                "width": 1,
                                                "text": ",",
                                                "value": ",",
                                                "valueText": ",",
                                                "hasTrailingTrivia": true,
                                                "trailingTrivia": [
                                                    {
                                                        "kind": "WhitespaceTrivia",
                                                        "text": " "
                                                    }
                                                ]
                                            },
                                            {
                                                "kind": "FunctionExpression",
                                                "fullStart": 612,
                                                "fullEnd": 659,
                                                "start": 612,
                                                "end": 659,
                                                "fullWidth": 47,
                                                "width": 47,
                                                "isIncrementallyUnusable": true,
                                                "functionKeyword": {
                                                    "kind": "FunctionKeyword",
                                                    "fullStart": 612,
                                                    "fullEnd": 620,
                                                    "start": 612,
                                                    "end": 620,
                                                    "fullWidth": 8,
                                                    "width": 8,
                                                    "text": "function",
                                                    "value": "function",
                                                    "valueText": "function"
                                                },
                                                "callSignature": {
                                                    "kind": "CallSignature",
                                                    "fullStart": 620,
                                                    "fullEnd": 626,
                                                    "start": 620,
                                                    "end": 625,
                                                    "fullWidth": 6,
                                                    "width": 5,
                                                    "parameterList": {
                                                        "kind": "ParameterList",
                                                        "fullStart": 620,
                                                        "fullEnd": 626,
                                                        "start": 620,
                                                        "end": 625,
                                                        "fullWidth": 6,
                                                        "width": 5,
                                                        "openParenToken": {
                                                            "kind": "OpenParenToken",
                                                            "fullStart": 620,
                                                            "fullEnd": 621,
                                                            "start": 620,
                                                            "end": 621,
                                                            "fullWidth": 1,
                                                            "width": 1,
                                                            "text": "(",
                                                            "value": "(",
                                                            "valueText": "("
                                                        },
                                                        "parameters": [
                                                            {
                                                                "kind": "Parameter",
                                                                "fullStart": 621,
                                                                "fullEnd": 622,
                                                                "start": 621,
                                                                "end": 622,
                                                                "fullWidth": 1,
<<<<<<< HEAD
                                                                "width": 1,
=======
                                                                "modifiers": [],
>>>>>>> e3c38734
                                                                "identifier": {
                                                                    "kind": "IdentifierName",
                                                                    "fullStart": 621,
                                                                    "fullEnd": 622,
                                                                    "start": 621,
                                                                    "end": 622,
                                                                    "fullWidth": 1,
                                                                    "width": 1,
                                                                    "text": "k",
                                                                    "value": "k",
                                                                    "valueText": "k"
                                                                }
                                                            },
                                                            {
                                                                "kind": "CommaToken",
                                                                "fullStart": 622,
                                                                "fullEnd": 623,
                                                                "start": 622,
                                                                "end": 623,
                                                                "fullWidth": 1,
                                                                "width": 1,
                                                                "text": ",",
                                                                "value": ",",
                                                                "valueText": ","
                                                            },
                                                            {
                                                                "kind": "Parameter",
                                                                "fullStart": 623,
                                                                "fullEnd": 624,
                                                                "start": 623,
                                                                "end": 624,
                                                                "fullWidth": 1,
<<<<<<< HEAD
                                                                "width": 1,
=======
                                                                "modifiers": [],
>>>>>>> e3c38734
                                                                "identifier": {
                                                                    "kind": "IdentifierName",
                                                                    "fullStart": 623,
                                                                    "fullEnd": 624,
                                                                    "start": 623,
                                                                    "end": 624,
                                                                    "fullWidth": 1,
                                                                    "width": 1,
                                                                    "text": "v",
                                                                    "value": "v",
                                                                    "valueText": "v"
                                                                }
                                                            }
                                                        ],
                                                        "closeParenToken": {
                                                            "kind": "CloseParenToken",
                                                            "fullStart": 624,
                                                            "fullEnd": 626,
                                                            "start": 624,
                                                            "end": 625,
                                                            "fullWidth": 2,
                                                            "width": 1,
                                                            "text": ")",
                                                            "value": ")",
                                                            "valueText": ")",
                                                            "hasTrailingTrivia": true,
                                                            "trailingTrivia": [
                                                                {
                                                                    "kind": "WhitespaceTrivia",
                                                                    "text": " "
                                                                }
                                                            ]
                                                        }
                                                    }
                                                },
                                                "block": {
                                                    "kind": "Block",
                                                    "fullStart": 626,
                                                    "fullEnd": 659,
                                                    "start": 626,
                                                    "end": 659,
                                                    "fullWidth": 33,
                                                    "width": 33,
                                                    "isIncrementallyUnusable": true,
                                                    "openBraceToken": {
                                                        "kind": "OpenBraceToken",
                                                        "fullStart": 626,
                                                        "fullEnd": 627,
                                                        "start": 626,
                                                        "end": 627,
                                                        "fullWidth": 1,
                                                        "width": 1,
                                                        "text": "{",
                                                        "value": "{",
                                                        "valueText": "{"
                                                    },
                                                    "statements": [
                                                        {
                                                            "kind": "ReturnStatement",
                                                            "fullStart": 627,
                                                            "fullEnd": 658,
                                                            "start": 627,
                                                            "end": 658,
                                                            "fullWidth": 31,
                                                            "width": 31,
                                                            "isIncrementallyUnusable": true,
                                                            "returnKeyword": {
                                                                "kind": "ReturnKeyword",
                                                                "fullStart": 627,
                                                                "fullEnd": 634,
                                                                "start": 627,
                                                                "end": 633,
                                                                "fullWidth": 7,
                                                                "width": 6,
                                                                "text": "return",
                                                                "value": "return",
                                                                "valueText": "return",
                                                                "hasTrailingTrivia": true,
                                                                "trailingTrivia": [
                                                                    {
                                                                        "kind": "WhitespaceTrivia",
                                                                        "text": " "
                                                                    }
                                                                ]
                                                            },
                                                            "expression": {
                                                                "kind": "ConditionalExpression",
                                                                "fullStart": 634,
                                                                "fullEnd": 658,
                                                                "start": 634,
                                                                "end": 658,
                                                                "fullWidth": 24,
                                                                "width": 24,
                                                                "condition": {
                                                                    "kind": "EqualsExpression",
                                                                    "fullStart": 634,
                                                                    "fullEnd": 640,
                                                                    "start": 634,
                                                                    "end": 640,
                                                                    "fullWidth": 6,
                                                                    "width": 6,
                                                                    "left": {
                                                                        "kind": "IdentifierName",
                                                                        "fullStart": 634,
                                                                        "fullEnd": 635,
                                                                        "start": 634,
                                                                        "end": 635,
                                                                        "fullWidth": 1,
                                                                        "width": 1,
                                                                        "text": "v",
                                                                        "value": "v",
                                                                        "valueText": "v"
                                                                    },
                                                                    "operatorToken": {
                                                                        "kind": "EqualsEqualsEqualsToken",
                                                                        "fullStart": 635,
                                                                        "fullEnd": 638,
                                                                        "start": 635,
                                                                        "end": 638,
                                                                        "fullWidth": 3,
                                                                        "width": 3,
                                                                        "text": "===",
                                                                        "value": "===",
                                                                        "valueText": "==="
                                                                    },
                                                                    "right": {
                                                                        "kind": "NumericLiteral",
                                                                        "fullStart": 638,
                                                                        "fullEnd": 640,
                                                                        "start": 638,
                                                                        "end": 640,
                                                                        "fullWidth": 2,
                                                                        "width": 2,
                                                                        "text": "42",
                                                                        "value": 42,
                                                                        "valueText": "42"
                                                                    }
                                                                },
                                                                "questionToken": {
                                                                    "kind": "QuestionToken",
                                                                    "fullStart": 640,
                                                                    "fullEnd": 642,
                                                                    "start": 640,
                                                                    "end": 641,
                                                                    "fullWidth": 2,
                                                                    "width": 1,
                                                                    "text": "?",
                                                                    "value": "?",
                                                                    "valueText": "?",
                                                                    "hasTrailingTrivia": true,
                                                                    "trailingTrivia": [
                                                                        {
                                                                            "kind": "WhitespaceTrivia",
                                                                            "text": " "
                                                                        }
                                                                    ]
                                                                },
                                                                "whenTrue": {
                                                                    "kind": "ObjectCreationExpression",
                                                                    "fullStart": 642,
                                                                    "fullEnd": 656,
                                                                    "start": 642,
                                                                    "end": 656,
                                                                    "fullWidth": 14,
                                                                    "width": 14,
                                                                    "newKeyword": {
                                                                        "kind": "NewKeyword",
                                                                        "fullStart": 642,
                                                                        "fullEnd": 646,
                                                                        "start": 642,
                                                                        "end": 645,
                                                                        "fullWidth": 4,
                                                                        "width": 3,
                                                                        "text": "new",
                                                                        "value": "new",
                                                                        "valueText": "new",
                                                                        "hasTrailingTrivia": true,
                                                                        "trailingTrivia": [
                                                                            {
                                                                                "kind": "WhitespaceTrivia",
                                                                                "text": " "
                                                                            }
                                                                        ]
                                                                    },
                                                                    "expression": {
                                                                        "kind": "IdentifierName",
                                                                        "fullStart": 646,
                                                                        "fullEnd": 652,
                                                                        "start": 646,
                                                                        "end": 652,
                                                                        "fullWidth": 6,
                                                                        "width": 6,
                                                                        "text": "Number",
                                                                        "value": "Number",
                                                                        "valueText": "Number"
                                                                    },
                                                                    "argumentList": {
                                                                        "kind": "ArgumentList",
                                                                        "fullStart": 652,
                                                                        "fullEnd": 656,
                                                                        "start": 652,
                                                                        "end": 656,
                                                                        "fullWidth": 4,
                                                                        "width": 4,
                                                                        "openParenToken": {
                                                                            "kind": "OpenParenToken",
                                                                            "fullStart": 652,
                                                                            "fullEnd": 653,
                                                                            "start": 652,
                                                                            "end": 653,
                                                                            "fullWidth": 1,
                                                                            "width": 1,
                                                                            "text": "(",
                                                                            "value": "(",
                                                                            "valueText": "("
                                                                        },
                                                                        "arguments": [
                                                                            {
                                                                                "kind": "NumericLiteral",
                                                                                "fullStart": 653,
                                                                                "fullEnd": 655,
                                                                                "start": 653,
                                                                                "end": 655,
                                                                                "fullWidth": 2,
                                                                                "width": 2,
                                                                                "text": "84",
                                                                                "value": 84,
                                                                                "valueText": "84"
                                                                            }
                                                                        ],
                                                                        "closeParenToken": {
                                                                            "kind": "CloseParenToken",
                                                                            "fullStart": 655,
                                                                            "fullEnd": 656,
                                                                            "start": 655,
                                                                            "end": 656,
                                                                            "fullWidth": 1,
                                                                            "width": 1,
                                                                            "text": ")",
                                                                            "value": ")",
                                                                            "valueText": ")"
                                                                        }
                                                                    }
                                                                },
                                                                "colonToken": {
                                                                    "kind": "ColonToken",
                                                                    "fullStart": 656,
                                                                    "fullEnd": 657,
                                                                    "start": 656,
                                                                    "end": 657,
                                                                    "fullWidth": 1,
                                                                    "width": 1,
                                                                    "text": ":",
                                                                    "value": ":",
                                                                    "valueText": ":"
                                                                },
                                                                "whenFalse": {
                                                                    "kind": "IdentifierName",
                                                                    "fullStart": 657,
                                                                    "fullEnd": 658,
                                                                    "start": 657,
                                                                    "end": 658,
                                                                    "fullWidth": 1,
                                                                    "width": 1,
                                                                    "text": "v",
                                                                    "value": "v",
                                                                    "valueText": "v"
                                                                }
                                                            },
                                                            "semicolonToken": {
                                                                "kind": "SemicolonToken",
                                                                "fullStart": -1,
                                                                "fullEnd": -1,
                                                                "start": -1,
                                                                "end": -1,
                                                                "fullWidth": 0,
                                                                "width": 0,
                                                                "text": ""
                                                            }
                                                        }
                                                    ],
                                                    "closeBraceToken": {
                                                        "kind": "CloseBraceToken",
                                                        "fullStart": 658,
                                                        "fullEnd": 659,
                                                        "start": 658,
                                                        "end": 659,
                                                        "fullWidth": 1,
                                                        "width": 1,
                                                        "text": "}",
                                                        "value": "}",
                                                        "valueText": "}"
                                                    }
                                                }
                                            }
                                        ],
                                        "closeParenToken": {
                                            "kind": "CloseParenToken",
                                            "fullStart": 659,
                                            "fullEnd": 661,
                                            "start": 659,
                                            "end": 660,
                                            "fullWidth": 2,
                                            "width": 1,
                                            "text": ")",
                                            "value": ")",
                                            "valueText": ")",
                                            "hasTrailingTrivia": true,
                                            "trailingTrivia": [
                                                {
                                                    "kind": "WhitespaceTrivia",
                                                    "text": " "
                                                }
                                            ]
                                        }
                                    }
                                },
                                "operatorToken": {
                                    "kind": "EqualsEqualsEqualsToken",
                                    "fullStart": 661,
                                    "fullEnd": 665,
                                    "start": 661,
                                    "end": 664,
                                    "fullWidth": 4,
                                    "width": 3,
                                    "text": "===",
                                    "value": "===",
                                    "valueText": "===",
                                    "hasTrailingTrivia": true,
                                    "trailingTrivia": [
                                        {
                                            "kind": "WhitespaceTrivia",
                                            "text": " "
                                        }
                                    ]
                                },
                                "right": {
                                    "kind": "StringLiteral",
                                    "fullStart": 665,
                                    "fullEnd": 671,
                                    "start": 665,
                                    "end": 671,
                                    "fullWidth": 6,
                                    "width": 6,
                                    "text": "'[84]'",
                                    "value": "[84]",
                                    "valueText": "[84]"
                                }
                            },
                            "semicolonToken": {
                                "kind": "SemicolonToken",
                                "fullStart": 671,
                                "fullEnd": 674,
                                "start": 671,
                                "end": 672,
                                "fullWidth": 3,
                                "width": 1,
                                "text": ";",
                                "value": ";",
                                "valueText": ";",
                                "hasTrailingTrivia": true,
                                "hasTrailingNewLine": true,
                                "trailingTrivia": [
                                    {
                                        "kind": "NewLineTrivia",
                                        "text": "\r\n"
                                    }
                                ]
                            }
                        }
                    ],
                    "closeBraceToken": {
                        "kind": "CloseBraceToken",
                        "fullStart": 674,
                        "fullEnd": 679,
                        "start": 676,
                        "end": 677,
                        "fullWidth": 5,
                        "width": 1,
                        "text": "}",
                        "value": "}",
                        "valueText": "}",
                        "hasLeadingTrivia": true,
                        "hasTrailingTrivia": true,
                        "hasTrailingNewLine": true,
                        "leadingTrivia": [
                            {
                                "kind": "WhitespaceTrivia",
                                "text": "  "
                            }
                        ],
                        "trailingTrivia": [
                            {
                                "kind": "NewLineTrivia",
                                "text": "\r\n"
                            }
                        ]
                    }
                }
            },
            {
                "kind": "ExpressionStatement",
                "fullStart": 679,
                "fullEnd": 703,
                "start": 679,
                "end": 701,
                "fullWidth": 24,
                "width": 22,
                "expression": {
                    "kind": "InvocationExpression",
                    "fullStart": 679,
                    "fullEnd": 700,
                    "start": 679,
                    "end": 700,
                    "fullWidth": 21,
                    "width": 21,
                    "expression": {
                        "kind": "IdentifierName",
                        "fullStart": 679,
                        "fullEnd": 690,
                        "start": 679,
                        "end": 690,
                        "fullWidth": 11,
                        "width": 11,
                        "text": "runTestCase",
                        "value": "runTestCase",
                        "valueText": "runTestCase"
                    },
                    "argumentList": {
                        "kind": "ArgumentList",
                        "fullStart": 690,
                        "fullEnd": 700,
                        "start": 690,
                        "end": 700,
                        "fullWidth": 10,
                        "width": 10,
                        "openParenToken": {
                            "kind": "OpenParenToken",
                            "fullStart": 690,
                            "fullEnd": 691,
                            "start": 690,
                            "end": 691,
                            "fullWidth": 1,
                            "width": 1,
                            "text": "(",
                            "value": "(",
                            "valueText": "("
                        },
                        "arguments": [
                            {
                                "kind": "IdentifierName",
                                "fullStart": 691,
                                "fullEnd": 699,
                                "start": 691,
                                "end": 699,
                                "fullWidth": 8,
                                "width": 8,
                                "text": "testcase",
                                "value": "testcase",
                                "valueText": "testcase"
                            }
                        ],
                        "closeParenToken": {
                            "kind": "CloseParenToken",
                            "fullStart": 699,
                            "fullEnd": 700,
                            "start": 699,
                            "end": 700,
                            "fullWidth": 1,
                            "width": 1,
                            "text": ")",
                            "value": ")",
                            "valueText": ")"
                        }
                    }
                },
                "semicolonToken": {
                    "kind": "SemicolonToken",
                    "fullStart": 700,
                    "fullEnd": 703,
                    "start": 700,
                    "end": 701,
                    "fullWidth": 3,
                    "width": 1,
                    "text": ";",
                    "value": ";",
                    "valueText": ";",
                    "hasTrailingTrivia": true,
                    "hasTrailingNewLine": true,
                    "trailingTrivia": [
                        {
                            "kind": "NewLineTrivia",
                            "text": "\r\n"
                        }
                    ]
                }
            }
        ],
        "endOfFileToken": {
            "kind": "EndOfFileToken",
            "fullStart": 703,
            "fullEnd": 703,
            "start": 703,
            "end": 703,
            "fullWidth": 0,
            "width": 0,
            "text": ""
        }
    },
    "lineMap": {
        "lineStarts": [
            0,
            67,
            152,
            232,
            308,
            380,
            385,
            433,
            550,
            555,
            557,
            559,
            582,
            674,
            679,
            703
        ],
        "length": 703
    }
}<|MERGE_RESOLUTION|>--- conflicted
+++ resolved
@@ -439,11 +439,8 @@
                                                                 "start": 621,
                                                                 "end": 622,
                                                                 "fullWidth": 1,
-<<<<<<< HEAD
                                                                 "width": 1,
-=======
                                                                 "modifiers": [],
->>>>>>> e3c38734
                                                                 "identifier": {
                                                                     "kind": "IdentifierName",
                                                                     "fullStart": 621,
@@ -476,11 +473,8 @@
                                                                 "start": 623,
                                                                 "end": 624,
                                                                 "fullWidth": 1,
-<<<<<<< HEAD
                                                                 "width": 1,
-=======
                                                                 "modifiers": [],
->>>>>>> e3c38734
                                                                 "identifier": {
                                                                     "kind": "IdentifierName",
                                                                     "fullStart": 623,
