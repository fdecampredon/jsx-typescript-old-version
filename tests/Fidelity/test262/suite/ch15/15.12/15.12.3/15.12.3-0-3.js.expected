--- conflicted
+++ resolved
@@ -245,12 +245,8 @@
                                         "start": 757,
                                         "end": 765,
                                         "fullWidth": 8,
-<<<<<<< HEAD
                                         "width": 8,
-                                        "identifier": {
-=======
                                         "propertyName": {
->>>>>>> 85e84683
                                             "kind": "IdentifierName",
                                             "fullStart": 757,
                                             "fullEnd": 759,
@@ -384,12 +380,8 @@
                                         "start": 774,
                                         "end": 828,
                                         "fullWidth": 54,
-<<<<<<< HEAD
                                         "width": 54,
-                                        "identifier": {
-=======
                                         "propertyName": {
->>>>>>> 85e84683
                                             "kind": "IdentifierName",
                                             "fullStart": 774,
                                             "fullEnd": 779,
