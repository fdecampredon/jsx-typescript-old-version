--- conflicted
+++ resolved
@@ -250,12 +250,8 @@
                                         "start": 637,
                                         "end": 650,
                                         "fullWidth": 13,
-<<<<<<< HEAD
                                         "width": 13,
-                                        "identifier": {
-=======
                                         "propertyName": {
->>>>>>> 85e84683
                                             "kind": "IdentifierName",
                                             "fullStart": 637,
                                             "fullEnd": 644,
@@ -394,12 +390,8 @@
                                         "start": 667,
                                         "end": 698,
                                         "fullWidth": 31,
-<<<<<<< HEAD
                                         "width": 31,
-                                        "identifier": {
-=======
                                         "propertyName": {
->>>>>>> 85e84683
                                             "kind": "IdentifierName",
                                             "fullStart": 667,
                                             "fullEnd": 685,
@@ -5110,12 +5102,8 @@
                                         "start": 2098,
                                         "end": 2103,
                                         "fullWidth": 6,
-<<<<<<< HEAD
                                         "width": 5,
-                                        "identifier": {
-=======
                                         "propertyName": {
->>>>>>> 85e84683
                                             "kind": "IdentifierName",
                                             "fullStart": 2098,
                                             "fullEnd": 2104,
@@ -5272,12 +5260,8 @@
                                                     "start": 2147,
                                                     "end": 2375,
                                                     "fullWidth": 228,
-<<<<<<< HEAD
                                                     "width": 228,
-                                                    "identifier": {
-=======
                                                     "propertyName": {
->>>>>>> 85e84683
                                                         "kind": "IdentifierName",
                                                         "fullStart": 2147,
                                                         "fullEnd": 2151,
