--- conflicted
+++ resolved
@@ -245,12 +245,8 @@
                                         "start": 1141,
                                         "end": 1155,
                                         "fullWidth": 14,
-<<<<<<< HEAD
                                         "width": 14,
-                                        "identifier": {
-=======
                                         "propertyName": {
->>>>>>> 85e84683
                                             "kind": "IdentifierName",
                                             "fullStart": 1141,
                                             "fullEnd": 1143,
