{
    "isDeclaration": false,
    "languageVersion": "EcmaScript5",
    "parseOptions": {
        "allowAutomaticSemicolonInsertion": true
    },
    "sourceUnit": {
        "kind": "SourceUnit",
        "fullStart": 0,
        "fullEnd": 2263,
        "start": 544,
        "end": 2263,
        "fullWidth": 2263,
        "width": 1719,
        "isIncrementallyUnusable": true,
        "moduleElements": [
            {
                "kind": "FunctionDeclaration",
                "fullStart": 0,
                "fullEnd": 2239,
                "start": 544,
                "end": 2237,
                "fullWidth": 2239,
                "width": 1693,
                "modifiers": [],
                "functionKeyword": {
                    "kind": "FunctionKeyword",
                    "fullStart": 0,
                    "fullEnd": 553,
                    "start": 544,
                    "end": 552,
                    "fullWidth": 553,
                    "width": 8,
                    "text": "function",
                    "value": "function",
                    "valueText": "function",
                    "hasLeadingTrivia": true,
                    "hasLeadingComment": true,
                    "hasLeadingNewLine": true,
                    "hasTrailingTrivia": true,
                    "leadingTrivia": [
                        {
                            "kind": "SingleLineCommentTrivia",
                            "text": "/// Copyright (c) 2012 Ecma International.  All rights reserved. "
                        },
                        {
                            "kind": "NewLineTrivia",
                            "text": "\r\n"
                        },
                        {
                            "kind": "SingleLineCommentTrivia",
                            "text": "/// Ecma International makes this code available under the terms and conditions set"
                        },
                        {
                            "kind": "NewLineTrivia",
                            "text": "\r\n"
                        },
                        {
                            "kind": "SingleLineCommentTrivia",
                            "text": "/// forth on http://hg.ecmascript.org/tests/test262/raw-file/tip/LICENSE (the "
                        },
                        {
                            "kind": "NewLineTrivia",
                            "text": "\r\n"
                        },
                        {
                            "kind": "SingleLineCommentTrivia",
                            "text": "/// \"Use Terms\").   Any redistribution of this code must retain the above "
                        },
                        {
                            "kind": "NewLineTrivia",
                            "text": "\r\n"
                        },
                        {
                            "kind": "SingleLineCommentTrivia",
                            "text": "/// copyright and this notice and otherwise comply with the Use Terms."
                        },
                        {
                            "kind": "NewLineTrivia",
                            "text": "\r\n"
                        },
                        {
                            "kind": "MultiLineCommentTrivia",
                            "text": "/**\r\n * @path ch15/15.12/15.12.2/15.12.2-2-4.js\r\n * @description JSON.parse - parsing an object where property name starts and ends with a null character\r\n */"
                        },
                        {
                            "kind": "NewLineTrivia",
                            "text": "\r\n"
                        },
                        {
                            "kind": "NewLineTrivia",
                            "text": "\r\n"
                        },
                        {
                            "kind": "NewLineTrivia",
                            "text": "\r\n"
                        }
                    ],
                    "trailingTrivia": [
                        {
                            "kind": "WhitespaceTrivia",
                            "text": " "
                        }
                    ]
                },
                "identifier": {
                    "kind": "IdentifierName",
                    "fullStart": 553,
                    "fullEnd": 561,
                    "start": 553,
                    "end": 561,
                    "fullWidth": 8,
                    "width": 8,
                    "text": "testcase",
                    "value": "testcase",
                    "valueText": "testcase"
                },
                "callSignature": {
                    "kind": "CallSignature",
                    "fullStart": 561,
                    "fullEnd": 564,
                    "start": 561,
                    "end": 563,
                    "fullWidth": 3,
                    "width": 2,
                    "parameterList": {
                        "kind": "ParameterList",
                        "fullStart": 561,
                        "fullEnd": 564,
                        "start": 561,
                        "end": 563,
                        "fullWidth": 3,
                        "width": 2,
                        "openParenToken": {
                            "kind": "OpenParenToken",
                            "fullStart": 561,
                            "fullEnd": 562,
                            "start": 561,
                            "end": 562,
                            "fullWidth": 1,
                            "width": 1,
                            "text": "(",
                            "value": "(",
                            "valueText": "("
                        },
                        "parameters": [],
                        "closeParenToken": {
                            "kind": "CloseParenToken",
                            "fullStart": 562,
                            "fullEnd": 564,
                            "start": 562,
                            "end": 563,
                            "fullWidth": 2,
                            "width": 1,
                            "text": ")",
                            "value": ")",
                            "valueText": ")",
                            "hasTrailingTrivia": true,
                            "trailingTrivia": [
                                {
                                    "kind": "WhitespaceTrivia",
                                    "text": " "
                                }
                            ]
                        }
                    }
                },
                "block": {
                    "kind": "Block",
                    "fullStart": 564,
                    "fullEnd": 2239,
                    "start": 564,
                    "end": 2237,
                    "fullWidth": 1675,
                    "width": 1673,
                    "openBraceToken": {
                        "kind": "OpenBraceToken",
                        "fullStart": 564,
                        "fullEnd": 567,
                        "start": 564,
                        "end": 565,
                        "fullWidth": 3,
                        "width": 1,
                        "text": "{",
                        "value": "{",
                        "valueText": "{",
                        "hasTrailingTrivia": true,
                        "hasTrailingNewLine": true,
                        "trailingTrivia": [
                            {
                                "kind": "NewLineTrivia",
                                "text": "\r\n"
                            }
                        ]
                    },
                    "statements": [
                        {
                            "kind": "VariableStatement",
                            "fullStart": 567,
                            "fullEnd": 597,
                            "start": 577,
                            "end": 595,
                            "fullWidth": 30,
                            "width": 18,
                            "modifiers": [],
                            "variableDeclaration": {
                                "kind": "VariableDeclaration",
                                "fullStart": 567,
                                "fullEnd": 594,
                                "start": 577,
                                "end": 594,
                                "fullWidth": 27,
                                "width": 17,
                                "varKeyword": {
                                    "kind": "VarKeyword",
                                    "fullStart": 567,
                                    "fullEnd": 581,
                                    "start": 577,
                                    "end": 580,
                                    "fullWidth": 14,
                                    "width": 3,
                                    "text": "var",
                                    "value": "var",
                                    "valueText": "var",
                                    "hasLeadingTrivia": true,
                                    "hasLeadingNewLine": true,
                                    "hasTrailingTrivia": true,
                                    "leadingTrivia": [
                                        {
                                            "kind": "NewLineTrivia",
                                            "text": "\r\n"
                                        },
                                        {
                                            "kind": "WhitespaceTrivia",
                                            "text": "        "
                                        }
                                    ],
                                    "trailingTrivia": [
                                        {
                                            "kind": "WhitespaceTrivia",
                                            "text": " "
                                        }
                                    ]
                                },
                                "variableDeclarators": [
                                    {
                                        "kind": "VariableDeclarator",
                                        "fullStart": 581,
                                        "fullEnd": 594,
                                        "start": 581,
                                        "end": 594,
                                        "fullWidth": 13,
<<<<<<< HEAD
                                        "width": 13,
                                        "identifier": {
=======
                                        "propertyName": {
>>>>>>> 85e84683
                                            "kind": "IdentifierName",
                                            "fullStart": 581,
                                            "fullEnd": 588,
                                            "start": 581,
                                            "end": 587,
                                            "fullWidth": 7,
                                            "width": 6,
                                            "text": "result",
                                            "value": "result",
                                            "valueText": "result",
                                            "hasTrailingTrivia": true,
                                            "trailingTrivia": [
                                                {
                                                    "kind": "WhitespaceTrivia",
                                                    "text": " "
                                                }
                                            ]
                                        },
                                        "equalsValueClause": {
                                            "kind": "EqualsValueClause",
                                            "fullStart": 588,
                                            "fullEnd": 594,
                                            "start": 588,
                                            "end": 594,
                                            "fullWidth": 6,
                                            "width": 6,
                                            "equalsToken": {
                                                "kind": "EqualsToken",
                                                "fullStart": 588,
                                                "fullEnd": 590,
                                                "start": 588,
                                                "end": 589,
                                                "fullWidth": 2,
                                                "width": 1,
                                                "text": "=",
                                                "value": "=",
                                                "valueText": "=",
                                                "hasTrailingTrivia": true,
                                                "trailingTrivia": [
                                                    {
                                                        "kind": "WhitespaceTrivia",
                                                        "text": " "
                                                    }
                                                ]
                                            },
                                            "value": {
                                                "kind": "TrueKeyword",
                                                "fullStart": 590,
                                                "fullEnd": 594,
                                                "start": 590,
                                                "end": 594,
                                                "fullWidth": 4,
                                                "width": 4,
                                                "text": "true",
                                                "value": true,
                                                "valueText": "true"
                                            }
                                        }
                                    }
                                ]
                            },
                            "semicolonToken": {
                                "kind": "SemicolonToken",
                                "fullStart": 594,
                                "fullEnd": 597,
                                "start": 594,
                                "end": 595,
                                "fullWidth": 3,
                                "width": 1,
                                "text": ";",
                                "value": ";",
                                "valueText": ";",
                                "hasTrailingTrivia": true,
                                "hasTrailingNewLine": true,
                                "trailingTrivia": [
                                    {
                                        "kind": "NewLineTrivia",
                                        "text": "\r\n"
                                    }
                                ]
                            }
                        },
                        {
                            "kind": "VariableStatement",
                            "fullStart": 597,
                            "fullEnd": 637,
                            "start": 607,
                            "end": 635,
                            "fullWidth": 40,
                            "width": 28,
                            "modifiers": [],
                            "variableDeclaration": {
                                "kind": "VariableDeclaration",
                                "fullStart": 597,
                                "fullEnd": 634,
                                "start": 607,
                                "end": 634,
                                "fullWidth": 37,
                                "width": 27,
                                "varKeyword": {
                                    "kind": "VarKeyword",
                                    "fullStart": 597,
                                    "fullEnd": 611,
                                    "start": 607,
                                    "end": 610,
                                    "fullWidth": 14,
                                    "width": 3,
                                    "text": "var",
                                    "value": "var",
                                    "valueText": "var",
                                    "hasLeadingTrivia": true,
                                    "hasLeadingNewLine": true,
                                    "hasTrailingTrivia": true,
                                    "leadingTrivia": [
                                        {
                                            "kind": "NewLineTrivia",
                                            "text": "\r\n"
                                        },
                                        {
                                            "kind": "WhitespaceTrivia",
                                            "text": "        "
                                        }
                                    ],
                                    "trailingTrivia": [
                                        {
                                            "kind": "WhitespaceTrivia",
                                            "text": " "
                                        }
                                    ]
                                },
                                "variableDeclarators": [
                                    {
                                        "kind": "VariableDeclarator",
                                        "fullStart": 611,
                                        "fullEnd": 634,
                                        "start": 611,
                                        "end": 634,
                                        "fullWidth": 23,
<<<<<<< HEAD
                                        "width": 23,
                                        "identifier": {
=======
                                        "propertyName": {
>>>>>>> 85e84683
                                            "kind": "IdentifierName",
                                            "fullStart": 611,
                                            "fullEnd": 621,
                                            "start": 611,
                                            "end": 620,
                                            "fullWidth": 10,
                                            "width": 9,
                                            "text": "nullChars",
                                            "value": "nullChars",
                                            "valueText": "nullChars",
                                            "hasTrailingTrivia": true,
                                            "trailingTrivia": [
                                                {
                                                    "kind": "WhitespaceTrivia",
                                                    "text": " "
                                                }
                                            ]
                                        },
                                        "equalsValueClause": {
                                            "kind": "EqualsValueClause",
                                            "fullStart": 621,
                                            "fullEnd": 634,
                                            "start": 621,
                                            "end": 634,
                                            "fullWidth": 13,
                                            "width": 13,
                                            "equalsToken": {
                                                "kind": "EqualsToken",
                                                "fullStart": 621,
                                                "fullEnd": 623,
                                                "start": 621,
                                                "end": 622,
                                                "fullWidth": 2,
                                                "width": 1,
                                                "text": "=",
                                                "value": "=",
                                                "valueText": "=",
                                                "hasTrailingTrivia": true,
                                                "trailingTrivia": [
                                                    {
                                                        "kind": "WhitespaceTrivia",
                                                        "text": " "
                                                    }
                                                ]
                                            },
                                            "value": {
                                                "kind": "ObjectCreationExpression",
                                                "fullStart": 623,
                                                "fullEnd": 634,
                                                "start": 623,
                                                "end": 634,
                                                "fullWidth": 11,
                                                "width": 11,
                                                "newKeyword": {
                                                    "kind": "NewKeyword",
                                                    "fullStart": 623,
                                                    "fullEnd": 627,
                                                    "start": 623,
                                                    "end": 626,
                                                    "fullWidth": 4,
                                                    "width": 3,
                                                    "text": "new",
                                                    "value": "new",
                                                    "valueText": "new",
                                                    "hasTrailingTrivia": true,
                                                    "trailingTrivia": [
                                                        {
                                                            "kind": "WhitespaceTrivia",
                                                            "text": " "
                                                        }
                                                    ]
                                                },
                                                "expression": {
                                                    "kind": "IdentifierName",
                                                    "fullStart": 627,
                                                    "fullEnd": 632,
                                                    "start": 627,
                                                    "end": 632,
                                                    "fullWidth": 5,
                                                    "width": 5,
                                                    "text": "Array",
                                                    "value": "Array",
                                                    "valueText": "Array"
                                                },
                                                "argumentList": {
                                                    "kind": "ArgumentList",
                                                    "fullStart": 632,
                                                    "fullEnd": 634,
                                                    "start": 632,
                                                    "end": 634,
                                                    "fullWidth": 2,
                                                    "width": 2,
                                                    "openParenToken": {
                                                        "kind": "OpenParenToken",
                                                        "fullStart": 632,
                                                        "fullEnd": 633,
                                                        "start": 632,
                                                        "end": 633,
                                                        "fullWidth": 1,
                                                        "width": 1,
                                                        "text": "(",
                                                        "value": "(",
                                                        "valueText": "("
                                                    },
                                                    "arguments": [],
                                                    "closeParenToken": {
                                                        "kind": "CloseParenToken",
                                                        "fullStart": 633,
                                                        "fullEnd": 634,
                                                        "start": 633,
                                                        "end": 634,
                                                        "fullWidth": 1,
                                                        "width": 1,
                                                        "text": ")",
                                                        "value": ")",
                                                        "valueText": ")"
                                                    }
                                                }
                                            }
                                        }
                                    }
                                ]
                            },
                            "semicolonToken": {
                                "kind": "SemicolonToken",
                                "fullStart": 634,
                                "fullEnd": 637,
                                "start": 634,
                                "end": 635,
                                "fullWidth": 3,
                                "width": 1,
                                "text": ";",
                                "value": ";",
                                "valueText": ";",
                                "hasTrailingTrivia": true,
                                "hasTrailingNewLine": true,
                                "trailingTrivia": [
                                    {
                                        "kind": "NewLineTrivia",
                                        "text": "\r\n"
                                    }
                                ]
                            }
                        },
                        {
                            "kind": "ExpressionStatement",
                            "fullStart": 637,
                            "fullEnd": 675,
                            "start": 645,
                            "end": 673,
                            "fullWidth": 38,
                            "width": 28,
                            "expression": {
                                "kind": "AssignmentExpression",
                                "fullStart": 637,
                                "fullEnd": 672,
                                "start": 645,
                                "end": 672,
                                "fullWidth": 35,
                                "width": 27,
                                "left": {
                                    "kind": "ElementAccessExpression",
                                    "fullStart": 637,
                                    "fullEnd": 658,
                                    "start": 645,
                                    "end": 657,
                                    "fullWidth": 21,
                                    "width": 12,
                                    "expression": {
                                        "kind": "IdentifierName",
                                        "fullStart": 637,
                                        "fullEnd": 654,
                                        "start": 645,
                                        "end": 654,
                                        "fullWidth": 17,
                                        "width": 9,
                                        "text": "nullChars",
                                        "value": "nullChars",
                                        "valueText": "nullChars",
                                        "hasLeadingTrivia": true,
                                        "leadingTrivia": [
                                            {
                                                "kind": "WhitespaceTrivia",
                                                "text": "        "
                                            }
                                        ]
                                    },
                                    "openBracketToken": {
                                        "kind": "OpenBracketToken",
                                        "fullStart": 654,
                                        "fullEnd": 655,
                                        "start": 654,
                                        "end": 655,
                                        "fullWidth": 1,
                                        "width": 1,
                                        "text": "[",
                                        "value": "[",
                                        "valueText": "["
                                    },
                                    "argumentExpression": {
                                        "kind": "NumericLiteral",
                                        "fullStart": 655,
                                        "fullEnd": 656,
                                        "start": 655,
                                        "end": 656,
                                        "fullWidth": 1,
                                        "width": 1,
                                        "text": "0",
                                        "value": 0,
                                        "valueText": "0"
                                    },
                                    "closeBracketToken": {
                                        "kind": "CloseBracketToken",
                                        "fullStart": 656,
                                        "fullEnd": 658,
                                        "start": 656,
                                        "end": 657,
                                        "fullWidth": 2,
                                        "width": 1,
                                        "text": "]",
                                        "value": "]",
                                        "valueText": "]",
                                        "hasTrailingTrivia": true,
                                        "trailingTrivia": [
                                            {
                                                "kind": "WhitespaceTrivia",
                                                "text": " "
                                            }
                                        ]
                                    }
                                },
                                "operatorToken": {
                                    "kind": "EqualsToken",
                                    "fullStart": 658,
                                    "fullEnd": 660,
                                    "start": 658,
                                    "end": 659,
                                    "fullWidth": 2,
                                    "width": 1,
                                    "text": "=",
                                    "value": "=",
                                    "valueText": "=",
                                    "hasTrailingTrivia": true,
                                    "trailingTrivia": [
                                        {
                                            "kind": "WhitespaceTrivia",
                                            "text": " "
                                        }
                                    ]
                                },
                                "right": {
                                    "kind": "StringLiteral",
                                    "fullStart": 660,
                                    "fullEnd": 672,
                                    "start": 660,
                                    "end": 672,
                                    "fullWidth": 12,
                                    "width": 12,
                                    "text": "'\\\"\\u0000\\\"'",
                                    "value": "\"\u0000\"",
                                    "valueText": "\"\u0000\""
                                }
                            },
                            "semicolonToken": {
                                "kind": "SemicolonToken",
                                "fullStart": 672,
                                "fullEnd": 675,
                                "start": 672,
                                "end": 673,
                                "fullWidth": 3,
                                "width": 1,
                                "text": ";",
                                "value": ";",
                                "valueText": ";",
                                "hasTrailingTrivia": true,
                                "hasTrailingNewLine": true,
                                "trailingTrivia": [
                                    {
                                        "kind": "NewLineTrivia",
                                        "text": "\r\n"
                                    }
                                ]
                            }
                        },
                        {
                            "kind": "ExpressionStatement",
                            "fullStart": 675,
                            "fullEnd": 713,
                            "start": 683,
                            "end": 711,
                            "fullWidth": 38,
                            "width": 28,
                            "expression": {
                                "kind": "AssignmentExpression",
                                "fullStart": 675,
                                "fullEnd": 710,
                                "start": 683,
                                "end": 710,
                                "fullWidth": 35,
                                "width": 27,
                                "left": {
                                    "kind": "ElementAccessExpression",
                                    "fullStart": 675,
                                    "fullEnd": 696,
                                    "start": 683,
                                    "end": 695,
                                    "fullWidth": 21,
                                    "width": 12,
                                    "expression": {
                                        "kind": "IdentifierName",
                                        "fullStart": 675,
                                        "fullEnd": 692,
                                        "start": 683,
                                        "end": 692,
                                        "fullWidth": 17,
                                        "width": 9,
                                        "text": "nullChars",
                                        "value": "nullChars",
                                        "valueText": "nullChars",
                                        "hasLeadingTrivia": true,
                                        "leadingTrivia": [
                                            {
                                                "kind": "WhitespaceTrivia",
                                                "text": "        "
                                            }
                                        ]
                                    },
                                    "openBracketToken": {
                                        "kind": "OpenBracketToken",
                                        "fullStart": 692,
                                        "fullEnd": 693,
                                        "start": 692,
                                        "end": 693,
                                        "fullWidth": 1,
                                        "width": 1,
                                        "text": "[",
                                        "value": "[",
                                        "valueText": "["
                                    },
                                    "argumentExpression": {
                                        "kind": "NumericLiteral",
                                        "fullStart": 693,
                                        "fullEnd": 694,
                                        "start": 693,
                                        "end": 694,
                                        "fullWidth": 1,
                                        "width": 1,
                                        "text": "1",
                                        "value": 1,
                                        "valueText": "1"
                                    },
                                    "closeBracketToken": {
                                        "kind": "CloseBracketToken",
                                        "fullStart": 694,
                                        "fullEnd": 696,
                                        "start": 694,
                                        "end": 695,
                                        "fullWidth": 2,
                                        "width": 1,
                                        "text": "]",
                                        "value": "]",
                                        "valueText": "]",
                                        "hasTrailingTrivia": true,
                                        "trailingTrivia": [
                                            {
                                                "kind": "WhitespaceTrivia",
                                                "text": " "
                                            }
                                        ]
                                    }
                                },
                                "operatorToken": {
                                    "kind": "EqualsToken",
                                    "fullStart": 696,
                                    "fullEnd": 698,
                                    "start": 696,
                                    "end": 697,
                                    "fullWidth": 2,
                                    "width": 1,
                                    "text": "=",
                                    "value": "=",
                                    "valueText": "=",
                                    "hasTrailingTrivia": true,
                                    "trailingTrivia": [
                                        {
                                            "kind": "WhitespaceTrivia",
                                            "text": " "
                                        }
                                    ]
                                },
                                "right": {
                                    "kind": "StringLiteral",
                                    "fullStart": 698,
                                    "fullEnd": 710,
                                    "start": 698,
                                    "end": 710,
                                    "fullWidth": 12,
                                    "width": 12,
                                    "text": "'\\\"\\u0001\\\"'",
                                    "value": "\"\u0001\"",
                                    "valueText": "\"\u0001\""
                                }
                            },
                            "semicolonToken": {
                                "kind": "SemicolonToken",
                                "fullStart": 710,
                                "fullEnd": 713,
                                "start": 710,
                                "end": 711,
                                "fullWidth": 3,
                                "width": 1,
                                "text": ";",
                                "value": ";",
                                "valueText": ";",
                                "hasTrailingTrivia": true,
                                "hasTrailingNewLine": true,
                                "trailingTrivia": [
                                    {
                                        "kind": "NewLineTrivia",
                                        "text": "\r\n"
                                    }
                                ]
                            }
                        },
                        {
                            "kind": "ExpressionStatement",
                            "fullStart": 713,
                            "fullEnd": 751,
                            "start": 721,
                            "end": 749,
                            "fullWidth": 38,
                            "width": 28,
                            "expression": {
                                "kind": "AssignmentExpression",
                                "fullStart": 713,
                                "fullEnd": 748,
                                "start": 721,
                                "end": 748,
                                "fullWidth": 35,
                                "width": 27,
                                "left": {
                                    "kind": "ElementAccessExpression",
                                    "fullStart": 713,
                                    "fullEnd": 734,
                                    "start": 721,
                                    "end": 733,
                                    "fullWidth": 21,
                                    "width": 12,
                                    "expression": {
                                        "kind": "IdentifierName",
                                        "fullStart": 713,
                                        "fullEnd": 730,
                                        "start": 721,
                                        "end": 730,
                                        "fullWidth": 17,
                                        "width": 9,
                                        "text": "nullChars",
                                        "value": "nullChars",
                                        "valueText": "nullChars",
                                        "hasLeadingTrivia": true,
                                        "leadingTrivia": [
                                            {
                                                "kind": "WhitespaceTrivia",
                                                "text": "        "
                                            }
                                        ]
                                    },
                                    "openBracketToken": {
                                        "kind": "OpenBracketToken",
                                        "fullStart": 730,
                                        "fullEnd": 731,
                                        "start": 730,
                                        "end": 731,
                                        "fullWidth": 1,
                                        "width": 1,
                                        "text": "[",
                                        "value": "[",
                                        "valueText": "["
                                    },
                                    "argumentExpression": {
                                        "kind": "NumericLiteral",
                                        "fullStart": 731,
                                        "fullEnd": 732,
                                        "start": 731,
                                        "end": 732,
                                        "fullWidth": 1,
                                        "width": 1,
                                        "text": "2",
                                        "value": 2,
                                        "valueText": "2"
                                    },
                                    "closeBracketToken": {
                                        "kind": "CloseBracketToken",
                                        "fullStart": 732,
                                        "fullEnd": 734,
                                        "start": 732,
                                        "end": 733,
                                        "fullWidth": 2,
                                        "width": 1,
                                        "text": "]",
                                        "value": "]",
                                        "valueText": "]",
                                        "hasTrailingTrivia": true,
                                        "trailingTrivia": [
                                            {
                                                "kind": "WhitespaceTrivia",
                                                "text": " "
                                            }
                                        ]
                                    }
                                },
                                "operatorToken": {
                                    "kind": "EqualsToken",
                                    "fullStart": 734,
                                    "fullEnd": 736,
                                    "start": 734,
                                    "end": 735,
                                    "fullWidth": 2,
                                    "width": 1,
                                    "text": "=",
                                    "value": "=",
                                    "valueText": "=",
                                    "hasTrailingTrivia": true,
                                    "trailingTrivia": [
                                        {
                                            "kind": "WhitespaceTrivia",
                                            "text": " "
                                        }
                                    ]
                                },
                                "right": {
                                    "kind": "StringLiteral",
                                    "fullStart": 736,
                                    "fullEnd": 748,
                                    "start": 736,
                                    "end": 748,
                                    "fullWidth": 12,
                                    "width": 12,
                                    "text": "'\\\"\\u0002\\\"'",
                                    "value": "\"\u0002\"",
                                    "valueText": "\"\u0002\""
                                }
                            },
                            "semicolonToken": {
                                "kind": "SemicolonToken",
                                "fullStart": 748,
                                "fullEnd": 751,
                                "start": 748,
                                "end": 749,
                                "fullWidth": 3,
                                "width": 1,
                                "text": ";",
                                "value": ";",
                                "valueText": ";",
                                "hasTrailingTrivia": true,
                                "hasTrailingNewLine": true,
                                "trailingTrivia": [
                                    {
                                        "kind": "NewLineTrivia",
                                        "text": "\r\n"
                                    }
                                ]
                            }
                        },
                        {
                            "kind": "ExpressionStatement",
                            "fullStart": 751,
                            "fullEnd": 789,
                            "start": 759,
                            "end": 787,
                            "fullWidth": 38,
                            "width": 28,
                            "expression": {
                                "kind": "AssignmentExpression",
                                "fullStart": 751,
                                "fullEnd": 786,
                                "start": 759,
                                "end": 786,
                                "fullWidth": 35,
                                "width": 27,
                                "left": {
                                    "kind": "ElementAccessExpression",
                                    "fullStart": 751,
                                    "fullEnd": 772,
                                    "start": 759,
                                    "end": 771,
                                    "fullWidth": 21,
                                    "width": 12,
                                    "expression": {
                                        "kind": "IdentifierName",
                                        "fullStart": 751,
                                        "fullEnd": 768,
                                        "start": 759,
                                        "end": 768,
                                        "fullWidth": 17,
                                        "width": 9,
                                        "text": "nullChars",
                                        "value": "nullChars",
                                        "valueText": "nullChars",
                                        "hasLeadingTrivia": true,
                                        "leadingTrivia": [
                                            {
                                                "kind": "WhitespaceTrivia",
                                                "text": "        "
                                            }
                                        ]
                                    },
                                    "openBracketToken": {
                                        "kind": "OpenBracketToken",
                                        "fullStart": 768,
                                        "fullEnd": 769,
                                        "start": 768,
                                        "end": 769,
                                        "fullWidth": 1,
                                        "width": 1,
                                        "text": "[",
                                        "value": "[",
                                        "valueText": "["
                                    },
                                    "argumentExpression": {
                                        "kind": "NumericLiteral",
                                        "fullStart": 769,
                                        "fullEnd": 770,
                                        "start": 769,
                                        "end": 770,
                                        "fullWidth": 1,
                                        "width": 1,
                                        "text": "3",
                                        "value": 3,
                                        "valueText": "3"
                                    },
                                    "closeBracketToken": {
                                        "kind": "CloseBracketToken",
                                        "fullStart": 770,
                                        "fullEnd": 772,
                                        "start": 770,
                                        "end": 771,
                                        "fullWidth": 2,
                                        "width": 1,
                                        "text": "]",
                                        "value": "]",
                                        "valueText": "]",
                                        "hasTrailingTrivia": true,
                                        "trailingTrivia": [
                                            {
                                                "kind": "WhitespaceTrivia",
                                                "text": " "
                                            }
                                        ]
                                    }
                                },
                                "operatorToken": {
                                    "kind": "EqualsToken",
                                    "fullStart": 772,
                                    "fullEnd": 774,
                                    "start": 772,
                                    "end": 773,
                                    "fullWidth": 2,
                                    "width": 1,
                                    "text": "=",
                                    "value": "=",
                                    "valueText": "=",
                                    "hasTrailingTrivia": true,
                                    "trailingTrivia": [
                                        {
                                            "kind": "WhitespaceTrivia",
                                            "text": " "
                                        }
                                    ]
                                },
                                "right": {
                                    "kind": "StringLiteral",
                                    "fullStart": 774,
                                    "fullEnd": 786,
                                    "start": 774,
                                    "end": 786,
                                    "fullWidth": 12,
                                    "width": 12,
                                    "text": "'\\\"\\u0003\\\"'",
                                    "value": "\"\u0003\"",
                                    "valueText": "\"\u0003\""
                                }
                            },
                            "semicolonToken": {
                                "kind": "SemicolonToken",
                                "fullStart": 786,
                                "fullEnd": 789,
                                "start": 786,
                                "end": 787,
                                "fullWidth": 3,
                                "width": 1,
                                "text": ";",
                                "value": ";",
                                "valueText": ";",
                                "hasTrailingTrivia": true,
                                "hasTrailingNewLine": true,
                                "trailingTrivia": [
                                    {
                                        "kind": "NewLineTrivia",
                                        "text": "\r\n"
                                    }
                                ]
                            }
                        },
                        {
                            "kind": "ExpressionStatement",
                            "fullStart": 789,
                            "fullEnd": 827,
                            "start": 797,
                            "end": 825,
                            "fullWidth": 38,
                            "width": 28,
                            "expression": {
                                "kind": "AssignmentExpression",
                                "fullStart": 789,
                                "fullEnd": 824,
                                "start": 797,
                                "end": 824,
                                "fullWidth": 35,
                                "width": 27,
                                "left": {
                                    "kind": "ElementAccessExpression",
                                    "fullStart": 789,
                                    "fullEnd": 810,
                                    "start": 797,
                                    "end": 809,
                                    "fullWidth": 21,
                                    "width": 12,
                                    "expression": {
                                        "kind": "IdentifierName",
                                        "fullStart": 789,
                                        "fullEnd": 806,
                                        "start": 797,
                                        "end": 806,
                                        "fullWidth": 17,
                                        "width": 9,
                                        "text": "nullChars",
                                        "value": "nullChars",
                                        "valueText": "nullChars",
                                        "hasLeadingTrivia": true,
                                        "leadingTrivia": [
                                            {
                                                "kind": "WhitespaceTrivia",
                                                "text": "        "
                                            }
                                        ]
                                    },
                                    "openBracketToken": {
                                        "kind": "OpenBracketToken",
                                        "fullStart": 806,
                                        "fullEnd": 807,
                                        "start": 806,
                                        "end": 807,
                                        "fullWidth": 1,
                                        "width": 1,
                                        "text": "[",
                                        "value": "[",
                                        "valueText": "["
                                    },
                                    "argumentExpression": {
                                        "kind": "NumericLiteral",
                                        "fullStart": 807,
                                        "fullEnd": 808,
                                        "start": 807,
                                        "end": 808,
                                        "fullWidth": 1,
                                        "width": 1,
                                        "text": "4",
                                        "value": 4,
                                        "valueText": "4"
                                    },
                                    "closeBracketToken": {
                                        "kind": "CloseBracketToken",
                                        "fullStart": 808,
                                        "fullEnd": 810,
                                        "start": 808,
                                        "end": 809,
                                        "fullWidth": 2,
                                        "width": 1,
                                        "text": "]",
                                        "value": "]",
                                        "valueText": "]",
                                        "hasTrailingTrivia": true,
                                        "trailingTrivia": [
                                            {
                                                "kind": "WhitespaceTrivia",
                                                "text": " "
                                            }
                                        ]
                                    }
                                },
                                "operatorToken": {
                                    "kind": "EqualsToken",
                                    "fullStart": 810,
                                    "fullEnd": 812,
                                    "start": 810,
                                    "end": 811,
                                    "fullWidth": 2,
                                    "width": 1,
                                    "text": "=",
                                    "value": "=",
                                    "valueText": "=",
                                    "hasTrailingTrivia": true,
                                    "trailingTrivia": [
                                        {
                                            "kind": "WhitespaceTrivia",
                                            "text": " "
                                        }
                                    ]
                                },
                                "right": {
                                    "kind": "StringLiteral",
                                    "fullStart": 812,
                                    "fullEnd": 824,
                                    "start": 812,
                                    "end": 824,
                                    "fullWidth": 12,
                                    "width": 12,
                                    "text": "'\\\"\\u0004\\\"'",
                                    "value": "\"\u0004\"",
                                    "valueText": "\"\u0004\""
                                }
                            },
                            "semicolonToken": {
                                "kind": "SemicolonToken",
                                "fullStart": 824,
                                "fullEnd": 827,
                                "start": 824,
                                "end": 825,
                                "fullWidth": 3,
                                "width": 1,
                                "text": ";",
                                "value": ";",
                                "valueText": ";",
                                "hasTrailingTrivia": true,
                                "hasTrailingNewLine": true,
                                "trailingTrivia": [
                                    {
                                        "kind": "NewLineTrivia",
                                        "text": "\r\n"
                                    }
                                ]
                            }
                        },
                        {
                            "kind": "ExpressionStatement",
                            "fullStart": 827,
                            "fullEnd": 865,
                            "start": 835,
                            "end": 863,
                            "fullWidth": 38,
                            "width": 28,
                            "expression": {
                                "kind": "AssignmentExpression",
                                "fullStart": 827,
                                "fullEnd": 862,
                                "start": 835,
                                "end": 862,
                                "fullWidth": 35,
                                "width": 27,
                                "left": {
                                    "kind": "ElementAccessExpression",
                                    "fullStart": 827,
                                    "fullEnd": 848,
                                    "start": 835,
                                    "end": 847,
                                    "fullWidth": 21,
                                    "width": 12,
                                    "expression": {
                                        "kind": "IdentifierName",
                                        "fullStart": 827,
                                        "fullEnd": 844,
                                        "start": 835,
                                        "end": 844,
                                        "fullWidth": 17,
                                        "width": 9,
                                        "text": "nullChars",
                                        "value": "nullChars",
                                        "valueText": "nullChars",
                                        "hasLeadingTrivia": true,
                                        "leadingTrivia": [
                                            {
                                                "kind": "WhitespaceTrivia",
                                                "text": "        "
                                            }
                                        ]
                                    },
                                    "openBracketToken": {
                                        "kind": "OpenBracketToken",
                                        "fullStart": 844,
                                        "fullEnd": 845,
                                        "start": 844,
                                        "end": 845,
                                        "fullWidth": 1,
                                        "width": 1,
                                        "text": "[",
                                        "value": "[",
                                        "valueText": "["
                                    },
                                    "argumentExpression": {
                                        "kind": "NumericLiteral",
                                        "fullStart": 845,
                                        "fullEnd": 846,
                                        "start": 845,
                                        "end": 846,
                                        "fullWidth": 1,
                                        "width": 1,
                                        "text": "5",
                                        "value": 5,
                                        "valueText": "5"
                                    },
                                    "closeBracketToken": {
                                        "kind": "CloseBracketToken",
                                        "fullStart": 846,
                                        "fullEnd": 848,
                                        "start": 846,
                                        "end": 847,
                                        "fullWidth": 2,
                                        "width": 1,
                                        "text": "]",
                                        "value": "]",
                                        "valueText": "]",
                                        "hasTrailingTrivia": true,
                                        "trailingTrivia": [
                                            {
                                                "kind": "WhitespaceTrivia",
                                                "text": " "
                                            }
                                        ]
                                    }
                                },
                                "operatorToken": {
                                    "kind": "EqualsToken",
                                    "fullStart": 848,
                                    "fullEnd": 850,
                                    "start": 848,
                                    "end": 849,
                                    "fullWidth": 2,
                                    "width": 1,
                                    "text": "=",
                                    "value": "=",
                                    "valueText": "=",
                                    "hasTrailingTrivia": true,
                                    "trailingTrivia": [
                                        {
                                            "kind": "WhitespaceTrivia",
                                            "text": " "
                                        }
                                    ]
                                },
                                "right": {
                                    "kind": "StringLiteral",
                                    "fullStart": 850,
                                    "fullEnd": 862,
                                    "start": 850,
                                    "end": 862,
                                    "fullWidth": 12,
                                    "width": 12,
                                    "text": "'\\\"\\u0005\\\"'",
                                    "value": "\"\u0005\"",
                                    "valueText": "\"\u0005\""
                                }
                            },
                            "semicolonToken": {
                                "kind": "SemicolonToken",
                                "fullStart": 862,
                                "fullEnd": 865,
                                "start": 862,
                                "end": 863,
                                "fullWidth": 3,
                                "width": 1,
                                "text": ";",
                                "value": ";",
                                "valueText": ";",
                                "hasTrailingTrivia": true,
                                "hasTrailingNewLine": true,
                                "trailingTrivia": [
                                    {
                                        "kind": "NewLineTrivia",
                                        "text": "\r\n"
                                    }
                                ]
                            }
                        },
                        {
                            "kind": "ExpressionStatement",
                            "fullStart": 865,
                            "fullEnd": 903,
                            "start": 873,
                            "end": 901,
                            "fullWidth": 38,
                            "width": 28,
                            "expression": {
                                "kind": "AssignmentExpression",
                                "fullStart": 865,
                                "fullEnd": 900,
                                "start": 873,
                                "end": 900,
                                "fullWidth": 35,
                                "width": 27,
                                "left": {
                                    "kind": "ElementAccessExpression",
                                    "fullStart": 865,
                                    "fullEnd": 886,
                                    "start": 873,
                                    "end": 885,
                                    "fullWidth": 21,
                                    "width": 12,
                                    "expression": {
                                        "kind": "IdentifierName",
                                        "fullStart": 865,
                                        "fullEnd": 882,
                                        "start": 873,
                                        "end": 882,
                                        "fullWidth": 17,
                                        "width": 9,
                                        "text": "nullChars",
                                        "value": "nullChars",
                                        "valueText": "nullChars",
                                        "hasLeadingTrivia": true,
                                        "leadingTrivia": [
                                            {
                                                "kind": "WhitespaceTrivia",
                                                "text": "        "
                                            }
                                        ]
                                    },
                                    "openBracketToken": {
                                        "kind": "OpenBracketToken",
                                        "fullStart": 882,
                                        "fullEnd": 883,
                                        "start": 882,
                                        "end": 883,
                                        "fullWidth": 1,
                                        "width": 1,
                                        "text": "[",
                                        "value": "[",
                                        "valueText": "["
                                    },
                                    "argumentExpression": {
                                        "kind": "NumericLiteral",
                                        "fullStart": 883,
                                        "fullEnd": 884,
                                        "start": 883,
                                        "end": 884,
                                        "fullWidth": 1,
                                        "width": 1,
                                        "text": "6",
                                        "value": 6,
                                        "valueText": "6"
                                    },
                                    "closeBracketToken": {
                                        "kind": "CloseBracketToken",
                                        "fullStart": 884,
                                        "fullEnd": 886,
                                        "start": 884,
                                        "end": 885,
                                        "fullWidth": 2,
                                        "width": 1,
                                        "text": "]",
                                        "value": "]",
                                        "valueText": "]",
                                        "hasTrailingTrivia": true,
                                        "trailingTrivia": [
                                            {
                                                "kind": "WhitespaceTrivia",
                                                "text": " "
                                            }
                                        ]
                                    }
                                },
                                "operatorToken": {
                                    "kind": "EqualsToken",
                                    "fullStart": 886,
                                    "fullEnd": 888,
                                    "start": 886,
                                    "end": 887,
                                    "fullWidth": 2,
                                    "width": 1,
                                    "text": "=",
                                    "value": "=",
                                    "valueText": "=",
                                    "hasTrailingTrivia": true,
                                    "trailingTrivia": [
                                        {
                                            "kind": "WhitespaceTrivia",
                                            "text": " "
                                        }
                                    ]
                                },
                                "right": {
                                    "kind": "StringLiteral",
                                    "fullStart": 888,
                                    "fullEnd": 900,
                                    "start": 888,
                                    "end": 900,
                                    "fullWidth": 12,
                                    "width": 12,
                                    "text": "'\\\"\\u0006\\\"'",
                                    "value": "\"\u0006\"",
                                    "valueText": "\"\u0006\""
                                }
                            },
                            "semicolonToken": {
                                "kind": "SemicolonToken",
                                "fullStart": 900,
                                "fullEnd": 903,
                                "start": 900,
                                "end": 901,
                                "fullWidth": 3,
                                "width": 1,
                                "text": ";",
                                "value": ";",
                                "valueText": ";",
                                "hasTrailingTrivia": true,
                                "hasTrailingNewLine": true,
                                "trailingTrivia": [
                                    {
                                        "kind": "NewLineTrivia",
                                        "text": "\r\n"
                                    }
                                ]
                            }
                        },
                        {
                            "kind": "ExpressionStatement",
                            "fullStart": 903,
                            "fullEnd": 941,
                            "start": 911,
                            "end": 939,
                            "fullWidth": 38,
                            "width": 28,
                            "expression": {
                                "kind": "AssignmentExpression",
                                "fullStart": 903,
                                "fullEnd": 938,
                                "start": 911,
                                "end": 938,
                                "fullWidth": 35,
                                "width": 27,
                                "left": {
                                    "kind": "ElementAccessExpression",
                                    "fullStart": 903,
                                    "fullEnd": 924,
                                    "start": 911,
                                    "end": 923,
                                    "fullWidth": 21,
                                    "width": 12,
                                    "expression": {
                                        "kind": "IdentifierName",
                                        "fullStart": 903,
                                        "fullEnd": 920,
                                        "start": 911,
                                        "end": 920,
                                        "fullWidth": 17,
                                        "width": 9,
                                        "text": "nullChars",
                                        "value": "nullChars",
                                        "valueText": "nullChars",
                                        "hasLeadingTrivia": true,
                                        "leadingTrivia": [
                                            {
                                                "kind": "WhitespaceTrivia",
                                                "text": "        "
                                            }
                                        ]
                                    },
                                    "openBracketToken": {
                                        "kind": "OpenBracketToken",
                                        "fullStart": 920,
                                        "fullEnd": 921,
                                        "start": 920,
                                        "end": 921,
                                        "fullWidth": 1,
                                        "width": 1,
                                        "text": "[",
                                        "value": "[",
                                        "valueText": "["
                                    },
                                    "argumentExpression": {
                                        "kind": "NumericLiteral",
                                        "fullStart": 921,
                                        "fullEnd": 922,
                                        "start": 921,
                                        "end": 922,
                                        "fullWidth": 1,
                                        "width": 1,
                                        "text": "7",
                                        "value": 7,
                                        "valueText": "7"
                                    },
                                    "closeBracketToken": {
                                        "kind": "CloseBracketToken",
                                        "fullStart": 922,
                                        "fullEnd": 924,
                                        "start": 922,
                                        "end": 923,
                                        "fullWidth": 2,
                                        "width": 1,
                                        "text": "]",
                                        "value": "]",
                                        "valueText": "]",
                                        "hasTrailingTrivia": true,
                                        "trailingTrivia": [
                                            {
                                                "kind": "WhitespaceTrivia",
                                                "text": " "
                                            }
                                        ]
                                    }
                                },
                                "operatorToken": {
                                    "kind": "EqualsToken",
                                    "fullStart": 924,
                                    "fullEnd": 926,
                                    "start": 924,
                                    "end": 925,
                                    "fullWidth": 2,
                                    "width": 1,
                                    "text": "=",
                                    "value": "=",
                                    "valueText": "=",
                                    "hasTrailingTrivia": true,
                                    "trailingTrivia": [
                                        {
                                            "kind": "WhitespaceTrivia",
                                            "text": " "
                                        }
                                    ]
                                },
                                "right": {
                                    "kind": "StringLiteral",
                                    "fullStart": 926,
                                    "fullEnd": 938,
                                    "start": 926,
                                    "end": 938,
                                    "fullWidth": 12,
                                    "width": 12,
                                    "text": "'\\\"\\u0007\\\"'",
                                    "value": "\"\u0007\"",
                                    "valueText": "\"\u0007\""
                                }
                            },
                            "semicolonToken": {
                                "kind": "SemicolonToken",
                                "fullStart": 938,
                                "fullEnd": 941,
                                "start": 938,
                                "end": 939,
                                "fullWidth": 3,
                                "width": 1,
                                "text": ";",
                                "value": ";",
                                "valueText": ";",
                                "hasTrailingTrivia": true,
                                "hasTrailingNewLine": true,
                                "trailingTrivia": [
                                    {
                                        "kind": "NewLineTrivia",
                                        "text": "\r\n"
                                    }
                                ]
                            }
                        },
                        {
                            "kind": "ExpressionStatement",
                            "fullStart": 941,
                            "fullEnd": 979,
                            "start": 949,
                            "end": 977,
                            "fullWidth": 38,
                            "width": 28,
                            "expression": {
                                "kind": "AssignmentExpression",
                                "fullStart": 941,
                                "fullEnd": 976,
                                "start": 949,
                                "end": 976,
                                "fullWidth": 35,
                                "width": 27,
                                "left": {
                                    "kind": "ElementAccessExpression",
                                    "fullStart": 941,
                                    "fullEnd": 962,
                                    "start": 949,
                                    "end": 961,
                                    "fullWidth": 21,
                                    "width": 12,
                                    "expression": {
                                        "kind": "IdentifierName",
                                        "fullStart": 941,
                                        "fullEnd": 958,
                                        "start": 949,
                                        "end": 958,
                                        "fullWidth": 17,
                                        "width": 9,
                                        "text": "nullChars",
                                        "value": "nullChars",
                                        "valueText": "nullChars",
                                        "hasLeadingTrivia": true,
                                        "leadingTrivia": [
                                            {
                                                "kind": "WhitespaceTrivia",
                                                "text": "        "
                                            }
                                        ]
                                    },
                                    "openBracketToken": {
                                        "kind": "OpenBracketToken",
                                        "fullStart": 958,
                                        "fullEnd": 959,
                                        "start": 958,
                                        "end": 959,
                                        "fullWidth": 1,
                                        "width": 1,
                                        "text": "[",
                                        "value": "[",
                                        "valueText": "["
                                    },
                                    "argumentExpression": {
                                        "kind": "NumericLiteral",
                                        "fullStart": 959,
                                        "fullEnd": 960,
                                        "start": 959,
                                        "end": 960,
                                        "fullWidth": 1,
                                        "width": 1,
                                        "text": "8",
                                        "value": 8,
                                        "valueText": "8"
                                    },
                                    "closeBracketToken": {
                                        "kind": "CloseBracketToken",
                                        "fullStart": 960,
                                        "fullEnd": 962,
                                        "start": 960,
                                        "end": 961,
                                        "fullWidth": 2,
                                        "width": 1,
                                        "text": "]",
                                        "value": "]",
                                        "valueText": "]",
                                        "hasTrailingTrivia": true,
                                        "trailingTrivia": [
                                            {
                                                "kind": "WhitespaceTrivia",
                                                "text": " "
                                            }
                                        ]
                                    }
                                },
                                "operatorToken": {
                                    "kind": "EqualsToken",
                                    "fullStart": 962,
                                    "fullEnd": 964,
                                    "start": 962,
                                    "end": 963,
                                    "fullWidth": 2,
                                    "width": 1,
                                    "text": "=",
                                    "value": "=",
                                    "valueText": "=",
                                    "hasTrailingTrivia": true,
                                    "trailingTrivia": [
                                        {
                                            "kind": "WhitespaceTrivia",
                                            "text": " "
                                        }
                                    ]
                                },
                                "right": {
                                    "kind": "StringLiteral",
                                    "fullStart": 964,
                                    "fullEnd": 976,
                                    "start": 964,
                                    "end": 976,
                                    "fullWidth": 12,
                                    "width": 12,
                                    "text": "'\\\"\\u0008\\\"'",
                                    "value": "\"\b\"",
                                    "valueText": "\"\b\""
                                }
                            },
                            "semicolonToken": {
                                "kind": "SemicolonToken",
                                "fullStart": 976,
                                "fullEnd": 979,
                                "start": 976,
                                "end": 977,
                                "fullWidth": 3,
                                "width": 1,
                                "text": ";",
                                "value": ";",
                                "valueText": ";",
                                "hasTrailingTrivia": true,
                                "hasTrailingNewLine": true,
                                "trailingTrivia": [
                                    {
                                        "kind": "NewLineTrivia",
                                        "text": "\r\n"
                                    }
                                ]
                            }
                        },
                        {
                            "kind": "ExpressionStatement",
                            "fullStart": 979,
                            "fullEnd": 1017,
                            "start": 987,
                            "end": 1015,
                            "fullWidth": 38,
                            "width": 28,
                            "expression": {
                                "kind": "AssignmentExpression",
                                "fullStart": 979,
                                "fullEnd": 1014,
                                "start": 987,
                                "end": 1014,
                                "fullWidth": 35,
                                "width": 27,
                                "left": {
                                    "kind": "ElementAccessExpression",
                                    "fullStart": 979,
                                    "fullEnd": 1000,
                                    "start": 987,
                                    "end": 999,
                                    "fullWidth": 21,
                                    "width": 12,
                                    "expression": {
                                        "kind": "IdentifierName",
                                        "fullStart": 979,
                                        "fullEnd": 996,
                                        "start": 987,
                                        "end": 996,
                                        "fullWidth": 17,
                                        "width": 9,
                                        "text": "nullChars",
                                        "value": "nullChars",
                                        "valueText": "nullChars",
                                        "hasLeadingTrivia": true,
                                        "leadingTrivia": [
                                            {
                                                "kind": "WhitespaceTrivia",
                                                "text": "        "
                                            }
                                        ]
                                    },
                                    "openBracketToken": {
                                        "kind": "OpenBracketToken",
                                        "fullStart": 996,
                                        "fullEnd": 997,
                                        "start": 996,
                                        "end": 997,
                                        "fullWidth": 1,
                                        "width": 1,
                                        "text": "[",
                                        "value": "[",
                                        "valueText": "["
                                    },
                                    "argumentExpression": {
                                        "kind": "NumericLiteral",
                                        "fullStart": 997,
                                        "fullEnd": 998,
                                        "start": 997,
                                        "end": 998,
                                        "fullWidth": 1,
                                        "width": 1,
                                        "text": "9",
                                        "value": 9,
                                        "valueText": "9"
                                    },
                                    "closeBracketToken": {
                                        "kind": "CloseBracketToken",
                                        "fullStart": 998,
                                        "fullEnd": 1000,
                                        "start": 998,
                                        "end": 999,
                                        "fullWidth": 2,
                                        "width": 1,
                                        "text": "]",
                                        "value": "]",
                                        "valueText": "]",
                                        "hasTrailingTrivia": true,
                                        "trailingTrivia": [
                                            {
                                                "kind": "WhitespaceTrivia",
                                                "text": " "
                                            }
                                        ]
                                    }
                                },
                                "operatorToken": {
                                    "kind": "EqualsToken",
                                    "fullStart": 1000,
                                    "fullEnd": 1002,
                                    "start": 1000,
                                    "end": 1001,
                                    "fullWidth": 2,
                                    "width": 1,
                                    "text": "=",
                                    "value": "=",
                                    "valueText": "=",
                                    "hasTrailingTrivia": true,
                                    "trailingTrivia": [
                                        {
                                            "kind": "WhitespaceTrivia",
                                            "text": " "
                                        }
                                    ]
                                },
                                "right": {
                                    "kind": "StringLiteral",
                                    "fullStart": 1002,
                                    "fullEnd": 1014,
                                    "start": 1002,
                                    "end": 1014,
                                    "fullWidth": 12,
                                    "width": 12,
                                    "text": "'\\\"\\u0009\\\"'",
                                    "value": "\"\t\"",
                                    "valueText": "\"\t\""
                                }
                            },
                            "semicolonToken": {
                                "kind": "SemicolonToken",
                                "fullStart": 1014,
                                "fullEnd": 1017,
                                "start": 1014,
                                "end": 1015,
                                "fullWidth": 3,
                                "width": 1,
                                "text": ";",
                                "value": ";",
                                "valueText": ";",
                                "hasTrailingTrivia": true,
                                "hasTrailingNewLine": true,
                                "trailingTrivia": [
                                    {
                                        "kind": "NewLineTrivia",
                                        "text": "\r\n"
                                    }
                                ]
                            }
                        },
                        {
                            "kind": "ExpressionStatement",
                            "fullStart": 1017,
                            "fullEnd": 1056,
                            "start": 1025,
                            "end": 1054,
                            "fullWidth": 39,
                            "width": 29,
                            "expression": {
                                "kind": "AssignmentExpression",
                                "fullStart": 1017,
                                "fullEnd": 1053,
                                "start": 1025,
                                "end": 1053,
                                "fullWidth": 36,
                                "width": 28,
                                "left": {
                                    "kind": "ElementAccessExpression",
                                    "fullStart": 1017,
                                    "fullEnd": 1039,
                                    "start": 1025,
                                    "end": 1038,
                                    "fullWidth": 22,
                                    "width": 13,
                                    "expression": {
                                        "kind": "IdentifierName",
                                        "fullStart": 1017,
                                        "fullEnd": 1034,
                                        "start": 1025,
                                        "end": 1034,
                                        "fullWidth": 17,
                                        "width": 9,
                                        "text": "nullChars",
                                        "value": "nullChars",
                                        "valueText": "nullChars",
                                        "hasLeadingTrivia": true,
                                        "leadingTrivia": [
                                            {
                                                "kind": "WhitespaceTrivia",
                                                "text": "        "
                                            }
                                        ]
                                    },
                                    "openBracketToken": {
                                        "kind": "OpenBracketToken",
                                        "fullStart": 1034,
                                        "fullEnd": 1035,
                                        "start": 1034,
                                        "end": 1035,
                                        "fullWidth": 1,
                                        "width": 1,
                                        "text": "[",
                                        "value": "[",
                                        "valueText": "["
                                    },
                                    "argumentExpression": {
                                        "kind": "NumericLiteral",
                                        "fullStart": 1035,
                                        "fullEnd": 1037,
                                        "start": 1035,
                                        "end": 1037,
                                        "fullWidth": 2,
                                        "width": 2,
                                        "text": "10",
                                        "value": 10,
                                        "valueText": "10"
                                    },
                                    "closeBracketToken": {
                                        "kind": "CloseBracketToken",
                                        "fullStart": 1037,
                                        "fullEnd": 1039,
                                        "start": 1037,
                                        "end": 1038,
                                        "fullWidth": 2,
                                        "width": 1,
                                        "text": "]",
                                        "value": "]",
                                        "valueText": "]",
                                        "hasTrailingTrivia": true,
                                        "trailingTrivia": [
                                            {
                                                "kind": "WhitespaceTrivia",
                                                "text": " "
                                            }
                                        ]
                                    }
                                },
                                "operatorToken": {
                                    "kind": "EqualsToken",
                                    "fullStart": 1039,
                                    "fullEnd": 1041,
                                    "start": 1039,
                                    "end": 1040,
                                    "fullWidth": 2,
                                    "width": 1,
                                    "text": "=",
                                    "value": "=",
                                    "valueText": "=",
                                    "hasTrailingTrivia": true,
                                    "trailingTrivia": [
                                        {
                                            "kind": "WhitespaceTrivia",
                                            "text": " "
                                        }
                                    ]
                                },
                                "right": {
                                    "kind": "StringLiteral",
                                    "fullStart": 1041,
                                    "fullEnd": 1053,
                                    "start": 1041,
                                    "end": 1053,
                                    "fullWidth": 12,
                                    "width": 12,
                                    "text": "'\\\"\\u000A\\\"'",
                                    "value": "\"\n\"",
                                    "valueText": "\"\n\""
                                }
                            },
                            "semicolonToken": {
                                "kind": "SemicolonToken",
                                "fullStart": 1053,
                                "fullEnd": 1056,
                                "start": 1053,
                                "end": 1054,
                                "fullWidth": 3,
                                "width": 1,
                                "text": ";",
                                "value": ";",
                                "valueText": ";",
                                "hasTrailingTrivia": true,
                                "hasTrailingNewLine": true,
                                "trailingTrivia": [
                                    {
                                        "kind": "NewLineTrivia",
                                        "text": "\r\n"
                                    }
                                ]
                            }
                        },
                        {
                            "kind": "ExpressionStatement",
                            "fullStart": 1056,
                            "fullEnd": 1095,
                            "start": 1064,
                            "end": 1093,
                            "fullWidth": 39,
                            "width": 29,
                            "expression": {
                                "kind": "AssignmentExpression",
                                "fullStart": 1056,
                                "fullEnd": 1092,
                                "start": 1064,
                                "end": 1092,
                                "fullWidth": 36,
                                "width": 28,
                                "left": {
                                    "kind": "ElementAccessExpression",
                                    "fullStart": 1056,
                                    "fullEnd": 1078,
                                    "start": 1064,
                                    "end": 1077,
                                    "fullWidth": 22,
                                    "width": 13,
                                    "expression": {
                                        "kind": "IdentifierName",
                                        "fullStart": 1056,
                                        "fullEnd": 1073,
                                        "start": 1064,
                                        "end": 1073,
                                        "fullWidth": 17,
                                        "width": 9,
                                        "text": "nullChars",
                                        "value": "nullChars",
                                        "valueText": "nullChars",
                                        "hasLeadingTrivia": true,
                                        "leadingTrivia": [
                                            {
                                                "kind": "WhitespaceTrivia",
                                                "text": "        "
                                            }
                                        ]
                                    },
                                    "openBracketToken": {
                                        "kind": "OpenBracketToken",
                                        "fullStart": 1073,
                                        "fullEnd": 1074,
                                        "start": 1073,
                                        "end": 1074,
                                        "fullWidth": 1,
                                        "width": 1,
                                        "text": "[",
                                        "value": "[",
                                        "valueText": "["
                                    },
                                    "argumentExpression": {
                                        "kind": "NumericLiteral",
                                        "fullStart": 1074,
                                        "fullEnd": 1076,
                                        "start": 1074,
                                        "end": 1076,
                                        "fullWidth": 2,
                                        "width": 2,
                                        "text": "11",
                                        "value": 11,
                                        "valueText": "11"
                                    },
                                    "closeBracketToken": {
                                        "kind": "CloseBracketToken",
                                        "fullStart": 1076,
                                        "fullEnd": 1078,
                                        "start": 1076,
                                        "end": 1077,
                                        "fullWidth": 2,
                                        "width": 1,
                                        "text": "]",
                                        "value": "]",
                                        "valueText": "]",
                                        "hasTrailingTrivia": true,
                                        "trailingTrivia": [
                                            {
                                                "kind": "WhitespaceTrivia",
                                                "text": " "
                                            }
                                        ]
                                    }
                                },
                                "operatorToken": {
                                    "kind": "EqualsToken",
                                    "fullStart": 1078,
                                    "fullEnd": 1080,
                                    "start": 1078,
                                    "end": 1079,
                                    "fullWidth": 2,
                                    "width": 1,
                                    "text": "=",
                                    "value": "=",
                                    "valueText": "=",
                                    "hasTrailingTrivia": true,
                                    "trailingTrivia": [
                                        {
                                            "kind": "WhitespaceTrivia",
                                            "text": " "
                                        }
                                    ]
                                },
                                "right": {
                                    "kind": "StringLiteral",
                                    "fullStart": 1080,
                                    "fullEnd": 1092,
                                    "start": 1080,
                                    "end": 1092,
                                    "fullWidth": 12,
                                    "width": 12,
                                    "text": "'\\\"\\u000B\\\"'",
                                    "value": "\"\u000b\"",
                                    "valueText": "\"\u000b\""
                                }
                            },
                            "semicolonToken": {
                                "kind": "SemicolonToken",
                                "fullStart": 1092,
                                "fullEnd": 1095,
                                "start": 1092,
                                "end": 1093,
                                "fullWidth": 3,
                                "width": 1,
                                "text": ";",
                                "value": ";",
                                "valueText": ";",
                                "hasTrailingTrivia": true,
                                "hasTrailingNewLine": true,
                                "trailingTrivia": [
                                    {
                                        "kind": "NewLineTrivia",
                                        "text": "\r\n"
                                    }
                                ]
                            }
                        },
                        {
                            "kind": "ExpressionStatement",
                            "fullStart": 1095,
                            "fullEnd": 1134,
                            "start": 1103,
                            "end": 1132,
                            "fullWidth": 39,
                            "width": 29,
                            "expression": {
                                "kind": "AssignmentExpression",
                                "fullStart": 1095,
                                "fullEnd": 1131,
                                "start": 1103,
                                "end": 1131,
                                "fullWidth": 36,
                                "width": 28,
                                "left": {
                                    "kind": "ElementAccessExpression",
                                    "fullStart": 1095,
                                    "fullEnd": 1117,
                                    "start": 1103,
                                    "end": 1116,
                                    "fullWidth": 22,
                                    "width": 13,
                                    "expression": {
                                        "kind": "IdentifierName",
                                        "fullStart": 1095,
                                        "fullEnd": 1112,
                                        "start": 1103,
                                        "end": 1112,
                                        "fullWidth": 17,
                                        "width": 9,
                                        "text": "nullChars",
                                        "value": "nullChars",
                                        "valueText": "nullChars",
                                        "hasLeadingTrivia": true,
                                        "leadingTrivia": [
                                            {
                                                "kind": "WhitespaceTrivia",
                                                "text": "        "
                                            }
                                        ]
                                    },
                                    "openBracketToken": {
                                        "kind": "OpenBracketToken",
                                        "fullStart": 1112,
                                        "fullEnd": 1113,
                                        "start": 1112,
                                        "end": 1113,
                                        "fullWidth": 1,
                                        "width": 1,
                                        "text": "[",
                                        "value": "[",
                                        "valueText": "["
                                    },
                                    "argumentExpression": {
                                        "kind": "NumericLiteral",
                                        "fullStart": 1113,
                                        "fullEnd": 1115,
                                        "start": 1113,
                                        "end": 1115,
                                        "fullWidth": 2,
                                        "width": 2,
                                        "text": "12",
                                        "value": 12,
                                        "valueText": "12"
                                    },
                                    "closeBracketToken": {
                                        "kind": "CloseBracketToken",
                                        "fullStart": 1115,
                                        "fullEnd": 1117,
                                        "start": 1115,
                                        "end": 1116,
                                        "fullWidth": 2,
                                        "width": 1,
                                        "text": "]",
                                        "value": "]",
                                        "valueText": "]",
                                        "hasTrailingTrivia": true,
                                        "trailingTrivia": [
                                            {
                                                "kind": "WhitespaceTrivia",
                                                "text": " "
                                            }
                                        ]
                                    }
                                },
                                "operatorToken": {
                                    "kind": "EqualsToken",
                                    "fullStart": 1117,
                                    "fullEnd": 1119,
                                    "start": 1117,
                                    "end": 1118,
                                    "fullWidth": 2,
                                    "width": 1,
                                    "text": "=",
                                    "value": "=",
                                    "valueText": "=",
                                    "hasTrailingTrivia": true,
                                    "trailingTrivia": [
                                        {
                                            "kind": "WhitespaceTrivia",
                                            "text": " "
                                        }
                                    ]
                                },
                                "right": {
                                    "kind": "StringLiteral",
                                    "fullStart": 1119,
                                    "fullEnd": 1131,
                                    "start": 1119,
                                    "end": 1131,
                                    "fullWidth": 12,
                                    "width": 12,
                                    "text": "'\\\"\\u000C\\\"'",
                                    "value": "\"\f\"",
                                    "valueText": "\"\f\""
                                }
                            },
                            "semicolonToken": {
                                "kind": "SemicolonToken",
                                "fullStart": 1131,
                                "fullEnd": 1134,
                                "start": 1131,
                                "end": 1132,
                                "fullWidth": 3,
                                "width": 1,
                                "text": ";",
                                "value": ";",
                                "valueText": ";",
                                "hasTrailingTrivia": true,
                                "hasTrailingNewLine": true,
                                "trailingTrivia": [
                                    {
                                        "kind": "NewLineTrivia",
                                        "text": "\r\n"
                                    }
                                ]
                            }
                        },
                        {
                            "kind": "ExpressionStatement",
                            "fullStart": 1134,
                            "fullEnd": 1173,
                            "start": 1142,
                            "end": 1171,
                            "fullWidth": 39,
                            "width": 29,
                            "expression": {
                                "kind": "AssignmentExpression",
                                "fullStart": 1134,
                                "fullEnd": 1170,
                                "start": 1142,
                                "end": 1170,
                                "fullWidth": 36,
                                "width": 28,
                                "left": {
                                    "kind": "ElementAccessExpression",
                                    "fullStart": 1134,
                                    "fullEnd": 1156,
                                    "start": 1142,
                                    "end": 1155,
                                    "fullWidth": 22,
                                    "width": 13,
                                    "expression": {
                                        "kind": "IdentifierName",
                                        "fullStart": 1134,
                                        "fullEnd": 1151,
                                        "start": 1142,
                                        "end": 1151,
                                        "fullWidth": 17,
                                        "width": 9,
                                        "text": "nullChars",
                                        "value": "nullChars",
                                        "valueText": "nullChars",
                                        "hasLeadingTrivia": true,
                                        "leadingTrivia": [
                                            {
                                                "kind": "WhitespaceTrivia",
                                                "text": "        "
                                            }
                                        ]
                                    },
                                    "openBracketToken": {
                                        "kind": "OpenBracketToken",
                                        "fullStart": 1151,
                                        "fullEnd": 1152,
                                        "start": 1151,
                                        "end": 1152,
                                        "fullWidth": 1,
                                        "width": 1,
                                        "text": "[",
                                        "value": "[",
                                        "valueText": "["
                                    },
                                    "argumentExpression": {
                                        "kind": "NumericLiteral",
                                        "fullStart": 1152,
                                        "fullEnd": 1154,
                                        "start": 1152,
                                        "end": 1154,
                                        "fullWidth": 2,
                                        "width": 2,
                                        "text": "13",
                                        "value": 13,
                                        "valueText": "13"
                                    },
                                    "closeBracketToken": {
                                        "kind": "CloseBracketToken",
                                        "fullStart": 1154,
                                        "fullEnd": 1156,
                                        "start": 1154,
                                        "end": 1155,
                                        "fullWidth": 2,
                                        "width": 1,
                                        "text": "]",
                                        "value": "]",
                                        "valueText": "]",
                                        "hasTrailingTrivia": true,
                                        "trailingTrivia": [
                                            {
                                                "kind": "WhitespaceTrivia",
                                                "text": " "
                                            }
                                        ]
                                    }
                                },
                                "operatorToken": {
                                    "kind": "EqualsToken",
                                    "fullStart": 1156,
                                    "fullEnd": 1158,
                                    "start": 1156,
                                    "end": 1157,
                                    "fullWidth": 2,
                                    "width": 1,
                                    "text": "=",
                                    "value": "=",
                                    "valueText": "=",
                                    "hasTrailingTrivia": true,
                                    "trailingTrivia": [
                                        {
                                            "kind": "WhitespaceTrivia",
                                            "text": " "
                                        }
                                    ]
                                },
                                "right": {
                                    "kind": "StringLiteral",
                                    "fullStart": 1158,
                                    "fullEnd": 1170,
                                    "start": 1158,
                                    "end": 1170,
                                    "fullWidth": 12,
                                    "width": 12,
                                    "text": "'\\\"\\u000D\\\"'",
                                    "value": "\"\r\"",
                                    "valueText": "\"\r\""
                                }
                            },
                            "semicolonToken": {
                                "kind": "SemicolonToken",
                                "fullStart": 1170,
                                "fullEnd": 1173,
                                "start": 1170,
                                "end": 1171,
                                "fullWidth": 3,
                                "width": 1,
                                "text": ";",
                                "value": ";",
                                "valueText": ";",
                                "hasTrailingTrivia": true,
                                "hasTrailingNewLine": true,
                                "trailingTrivia": [
                                    {
                                        "kind": "NewLineTrivia",
                                        "text": "\r\n"
                                    }
                                ]
                            }
                        },
                        {
                            "kind": "ExpressionStatement",
                            "fullStart": 1173,
                            "fullEnd": 1212,
                            "start": 1181,
                            "end": 1210,
                            "fullWidth": 39,
                            "width": 29,
                            "expression": {
                                "kind": "AssignmentExpression",
                                "fullStart": 1173,
                                "fullEnd": 1209,
                                "start": 1181,
                                "end": 1209,
                                "fullWidth": 36,
                                "width": 28,
                                "left": {
                                    "kind": "ElementAccessExpression",
                                    "fullStart": 1173,
                                    "fullEnd": 1195,
                                    "start": 1181,
                                    "end": 1194,
                                    "fullWidth": 22,
                                    "width": 13,
                                    "expression": {
                                        "kind": "IdentifierName",
                                        "fullStart": 1173,
                                        "fullEnd": 1190,
                                        "start": 1181,
                                        "end": 1190,
                                        "fullWidth": 17,
                                        "width": 9,
                                        "text": "nullChars",
                                        "value": "nullChars",
                                        "valueText": "nullChars",
                                        "hasLeadingTrivia": true,
                                        "leadingTrivia": [
                                            {
                                                "kind": "WhitespaceTrivia",
                                                "text": "        "
                                            }
                                        ]
                                    },
                                    "openBracketToken": {
                                        "kind": "OpenBracketToken",
                                        "fullStart": 1190,
                                        "fullEnd": 1191,
                                        "start": 1190,
                                        "end": 1191,
                                        "fullWidth": 1,
                                        "width": 1,
                                        "text": "[",
                                        "value": "[",
                                        "valueText": "["
                                    },
                                    "argumentExpression": {
                                        "kind": "NumericLiteral",
                                        "fullStart": 1191,
                                        "fullEnd": 1193,
                                        "start": 1191,
                                        "end": 1193,
                                        "fullWidth": 2,
                                        "width": 2,
                                        "text": "14",
                                        "value": 14,
                                        "valueText": "14"
                                    },
                                    "closeBracketToken": {
                                        "kind": "CloseBracketToken",
                                        "fullStart": 1193,
                                        "fullEnd": 1195,
                                        "start": 1193,
                                        "end": 1194,
                                        "fullWidth": 2,
                                        "width": 1,
                                        "text": "]",
                                        "value": "]",
                                        "valueText": "]",
                                        "hasTrailingTrivia": true,
                                        "trailingTrivia": [
                                            {
                                                "kind": "WhitespaceTrivia",
                                                "text": " "
                                            }
                                        ]
                                    }
                                },
                                "operatorToken": {
                                    "kind": "EqualsToken",
                                    "fullStart": 1195,
                                    "fullEnd": 1197,
                                    "start": 1195,
                                    "end": 1196,
                                    "fullWidth": 2,
                                    "width": 1,
                                    "text": "=",
                                    "value": "=",
                                    "valueText": "=",
                                    "hasTrailingTrivia": true,
                                    "trailingTrivia": [
                                        {
                                            "kind": "WhitespaceTrivia",
                                            "text": " "
                                        }
                                    ]
                                },
                                "right": {
                                    "kind": "StringLiteral",
                                    "fullStart": 1197,
                                    "fullEnd": 1209,
                                    "start": 1197,
                                    "end": 1209,
                                    "fullWidth": 12,
                                    "width": 12,
                                    "text": "'\\\"\\u000E\\\"'",
                                    "value": "\"\u000e\"",
                                    "valueText": "\"\u000e\""
                                }
                            },
                            "semicolonToken": {
                                "kind": "SemicolonToken",
                                "fullStart": 1209,
                                "fullEnd": 1212,
                                "start": 1209,
                                "end": 1210,
                                "fullWidth": 3,
                                "width": 1,
                                "text": ";",
                                "value": ";",
                                "valueText": ";",
                                "hasTrailingTrivia": true,
                                "hasTrailingNewLine": true,
                                "trailingTrivia": [
                                    {
                                        "kind": "NewLineTrivia",
                                        "text": "\r\n"
                                    }
                                ]
                            }
                        },
                        {
                            "kind": "ExpressionStatement",
                            "fullStart": 1212,
                            "fullEnd": 1251,
                            "start": 1220,
                            "end": 1249,
                            "fullWidth": 39,
                            "width": 29,
                            "expression": {
                                "kind": "AssignmentExpression",
                                "fullStart": 1212,
                                "fullEnd": 1248,
                                "start": 1220,
                                "end": 1248,
                                "fullWidth": 36,
                                "width": 28,
                                "left": {
                                    "kind": "ElementAccessExpression",
                                    "fullStart": 1212,
                                    "fullEnd": 1234,
                                    "start": 1220,
                                    "end": 1233,
                                    "fullWidth": 22,
                                    "width": 13,
                                    "expression": {
                                        "kind": "IdentifierName",
                                        "fullStart": 1212,
                                        "fullEnd": 1229,
                                        "start": 1220,
                                        "end": 1229,
                                        "fullWidth": 17,
                                        "width": 9,
                                        "text": "nullChars",
                                        "value": "nullChars",
                                        "valueText": "nullChars",
                                        "hasLeadingTrivia": true,
                                        "leadingTrivia": [
                                            {
                                                "kind": "WhitespaceTrivia",
                                                "text": "        "
                                            }
                                        ]
                                    },
                                    "openBracketToken": {
                                        "kind": "OpenBracketToken",
                                        "fullStart": 1229,
                                        "fullEnd": 1230,
                                        "start": 1229,
                                        "end": 1230,
                                        "fullWidth": 1,
                                        "width": 1,
                                        "text": "[",
                                        "value": "[",
                                        "valueText": "["
                                    },
                                    "argumentExpression": {
                                        "kind": "NumericLiteral",
                                        "fullStart": 1230,
                                        "fullEnd": 1232,
                                        "start": 1230,
                                        "end": 1232,
                                        "fullWidth": 2,
                                        "width": 2,
                                        "text": "15",
                                        "value": 15,
                                        "valueText": "15"
                                    },
                                    "closeBracketToken": {
                                        "kind": "CloseBracketToken",
                                        "fullStart": 1232,
                                        "fullEnd": 1234,
                                        "start": 1232,
                                        "end": 1233,
                                        "fullWidth": 2,
                                        "width": 1,
                                        "text": "]",
                                        "value": "]",
                                        "valueText": "]",
                                        "hasTrailingTrivia": true,
                                        "trailingTrivia": [
                                            {
                                                "kind": "WhitespaceTrivia",
                                                "text": " "
                                            }
                                        ]
                                    }
                                },
                                "operatorToken": {
                                    "kind": "EqualsToken",
                                    "fullStart": 1234,
                                    "fullEnd": 1236,
                                    "start": 1234,
                                    "end": 1235,
                                    "fullWidth": 2,
                                    "width": 1,
                                    "text": "=",
                                    "value": "=",
                                    "valueText": "=",
                                    "hasTrailingTrivia": true,
                                    "trailingTrivia": [
                                        {
                                            "kind": "WhitespaceTrivia",
                                            "text": " "
                                        }
                                    ]
                                },
                                "right": {
                                    "kind": "StringLiteral",
                                    "fullStart": 1236,
                                    "fullEnd": 1248,
                                    "start": 1236,
                                    "end": 1248,
                                    "fullWidth": 12,
                                    "width": 12,
                                    "text": "'\\\"\\u000F\\\"'",
                                    "value": "\"\u000f\"",
                                    "valueText": "\"\u000f\""
                                }
                            },
                            "semicolonToken": {
                                "kind": "SemicolonToken",
                                "fullStart": 1248,
                                "fullEnd": 1251,
                                "start": 1248,
                                "end": 1249,
                                "fullWidth": 3,
                                "width": 1,
                                "text": ";",
                                "value": ";",
                                "valueText": ";",
                                "hasTrailingTrivia": true,
                                "hasTrailingNewLine": true,
                                "trailingTrivia": [
                                    {
                                        "kind": "NewLineTrivia",
                                        "text": "\r\n"
                                    }
                                ]
                            }
                        },
                        {
                            "kind": "ExpressionStatement",
                            "fullStart": 1251,
                            "fullEnd": 1290,
                            "start": 1259,
                            "end": 1288,
                            "fullWidth": 39,
                            "width": 29,
                            "expression": {
                                "kind": "AssignmentExpression",
                                "fullStart": 1251,
                                "fullEnd": 1287,
                                "start": 1259,
                                "end": 1287,
                                "fullWidth": 36,
                                "width": 28,
                                "left": {
                                    "kind": "ElementAccessExpression",
                                    "fullStart": 1251,
                                    "fullEnd": 1273,
                                    "start": 1259,
                                    "end": 1272,
                                    "fullWidth": 22,
                                    "width": 13,
                                    "expression": {
                                        "kind": "IdentifierName",
                                        "fullStart": 1251,
                                        "fullEnd": 1268,
                                        "start": 1259,
                                        "end": 1268,
                                        "fullWidth": 17,
                                        "width": 9,
                                        "text": "nullChars",
                                        "value": "nullChars",
                                        "valueText": "nullChars",
                                        "hasLeadingTrivia": true,
                                        "leadingTrivia": [
                                            {
                                                "kind": "WhitespaceTrivia",
                                                "text": "        "
                                            }
                                        ]
                                    },
                                    "openBracketToken": {
                                        "kind": "OpenBracketToken",
                                        "fullStart": 1268,
                                        "fullEnd": 1269,
                                        "start": 1268,
                                        "end": 1269,
                                        "fullWidth": 1,
                                        "width": 1,
                                        "text": "[",
                                        "value": "[",
                                        "valueText": "["
                                    },
                                    "argumentExpression": {
                                        "kind": "NumericLiteral",
                                        "fullStart": 1269,
                                        "fullEnd": 1271,
                                        "start": 1269,
                                        "end": 1271,
                                        "fullWidth": 2,
                                        "width": 2,
                                        "text": "16",
                                        "value": 16,
                                        "valueText": "16"
                                    },
                                    "closeBracketToken": {
                                        "kind": "CloseBracketToken",
                                        "fullStart": 1271,
                                        "fullEnd": 1273,
                                        "start": 1271,
                                        "end": 1272,
                                        "fullWidth": 2,
                                        "width": 1,
                                        "text": "]",
                                        "value": "]",
                                        "valueText": "]",
                                        "hasTrailingTrivia": true,
                                        "trailingTrivia": [
                                            {
                                                "kind": "WhitespaceTrivia",
                                                "text": " "
                                            }
                                        ]
                                    }
                                },
                                "operatorToken": {
                                    "kind": "EqualsToken",
                                    "fullStart": 1273,
                                    "fullEnd": 1275,
                                    "start": 1273,
                                    "end": 1274,
                                    "fullWidth": 2,
                                    "width": 1,
                                    "text": "=",
                                    "value": "=",
                                    "valueText": "=",
                                    "hasTrailingTrivia": true,
                                    "trailingTrivia": [
                                        {
                                            "kind": "WhitespaceTrivia",
                                            "text": " "
                                        }
                                    ]
                                },
                                "right": {
                                    "kind": "StringLiteral",
                                    "fullStart": 1275,
                                    "fullEnd": 1287,
                                    "start": 1275,
                                    "end": 1287,
                                    "fullWidth": 12,
                                    "width": 12,
                                    "text": "'\\\"\\u0010\\\"'",
                                    "value": "\"\u0010\"",
                                    "valueText": "\"\u0010\""
                                }
                            },
                            "semicolonToken": {
                                "kind": "SemicolonToken",
                                "fullStart": 1287,
                                "fullEnd": 1290,
                                "start": 1287,
                                "end": 1288,
                                "fullWidth": 3,
                                "width": 1,
                                "text": ";",
                                "value": ";",
                                "valueText": ";",
                                "hasTrailingTrivia": true,
                                "hasTrailingNewLine": true,
                                "trailingTrivia": [
                                    {
                                        "kind": "NewLineTrivia",
                                        "text": "\r\n"
                                    }
                                ]
                            }
                        },
                        {
                            "kind": "ExpressionStatement",
                            "fullStart": 1290,
                            "fullEnd": 1329,
                            "start": 1298,
                            "end": 1327,
                            "fullWidth": 39,
                            "width": 29,
                            "expression": {
                                "kind": "AssignmentExpression",
                                "fullStart": 1290,
                                "fullEnd": 1326,
                                "start": 1298,
                                "end": 1326,
                                "fullWidth": 36,
                                "width": 28,
                                "left": {
                                    "kind": "ElementAccessExpression",
                                    "fullStart": 1290,
                                    "fullEnd": 1312,
                                    "start": 1298,
                                    "end": 1311,
                                    "fullWidth": 22,
                                    "width": 13,
                                    "expression": {
                                        "kind": "IdentifierName",
                                        "fullStart": 1290,
                                        "fullEnd": 1307,
                                        "start": 1298,
                                        "end": 1307,
                                        "fullWidth": 17,
                                        "width": 9,
                                        "text": "nullChars",
                                        "value": "nullChars",
                                        "valueText": "nullChars",
                                        "hasLeadingTrivia": true,
                                        "leadingTrivia": [
                                            {
                                                "kind": "WhitespaceTrivia",
                                                "text": "        "
                                            }
                                        ]
                                    },
                                    "openBracketToken": {
                                        "kind": "OpenBracketToken",
                                        "fullStart": 1307,
                                        "fullEnd": 1308,
                                        "start": 1307,
                                        "end": 1308,
                                        "fullWidth": 1,
                                        "width": 1,
                                        "text": "[",
                                        "value": "[",
                                        "valueText": "["
                                    },
                                    "argumentExpression": {
                                        "kind": "NumericLiteral",
                                        "fullStart": 1308,
                                        "fullEnd": 1310,
                                        "start": 1308,
                                        "end": 1310,
                                        "fullWidth": 2,
                                        "width": 2,
                                        "text": "17",
                                        "value": 17,
                                        "valueText": "17"
                                    },
                                    "closeBracketToken": {
                                        "kind": "CloseBracketToken",
                                        "fullStart": 1310,
                                        "fullEnd": 1312,
                                        "start": 1310,
                                        "end": 1311,
                                        "fullWidth": 2,
                                        "width": 1,
                                        "text": "]",
                                        "value": "]",
                                        "valueText": "]",
                                        "hasTrailingTrivia": true,
                                        "trailingTrivia": [
                                            {
                                                "kind": "WhitespaceTrivia",
                                                "text": " "
                                            }
                                        ]
                                    }
                                },
                                "operatorToken": {
                                    "kind": "EqualsToken",
                                    "fullStart": 1312,
                                    "fullEnd": 1314,
                                    "start": 1312,
                                    "end": 1313,
                                    "fullWidth": 2,
                                    "width": 1,
                                    "text": "=",
                                    "value": "=",
                                    "valueText": "=",
                                    "hasTrailingTrivia": true,
                                    "trailingTrivia": [
                                        {
                                            "kind": "WhitespaceTrivia",
                                            "text": " "
                                        }
                                    ]
                                },
                                "right": {
                                    "kind": "StringLiteral",
                                    "fullStart": 1314,
                                    "fullEnd": 1326,
                                    "start": 1314,
                                    "end": 1326,
                                    "fullWidth": 12,
                                    "width": 12,
                                    "text": "'\\\"\\u0011\\\"'",
                                    "value": "\"\u0011\"",
                                    "valueText": "\"\u0011\""
                                }
                            },
                            "semicolonToken": {
                                "kind": "SemicolonToken",
                                "fullStart": 1326,
                                "fullEnd": 1329,
                                "start": 1326,
                                "end": 1327,
                                "fullWidth": 3,
                                "width": 1,
                                "text": ";",
                                "value": ";",
                                "valueText": ";",
                                "hasTrailingTrivia": true,
                                "hasTrailingNewLine": true,
                                "trailingTrivia": [
                                    {
                                        "kind": "NewLineTrivia",
                                        "text": "\r\n"
                                    }
                                ]
                            }
                        },
                        {
                            "kind": "ExpressionStatement",
                            "fullStart": 1329,
                            "fullEnd": 1368,
                            "start": 1337,
                            "end": 1366,
                            "fullWidth": 39,
                            "width": 29,
                            "expression": {
                                "kind": "AssignmentExpression",
                                "fullStart": 1329,
                                "fullEnd": 1365,
                                "start": 1337,
                                "end": 1365,
                                "fullWidth": 36,
                                "width": 28,
                                "left": {
                                    "kind": "ElementAccessExpression",
                                    "fullStart": 1329,
                                    "fullEnd": 1351,
                                    "start": 1337,
                                    "end": 1350,
                                    "fullWidth": 22,
                                    "width": 13,
                                    "expression": {
                                        "kind": "IdentifierName",
                                        "fullStart": 1329,
                                        "fullEnd": 1346,
                                        "start": 1337,
                                        "end": 1346,
                                        "fullWidth": 17,
                                        "width": 9,
                                        "text": "nullChars",
                                        "value": "nullChars",
                                        "valueText": "nullChars",
                                        "hasLeadingTrivia": true,
                                        "leadingTrivia": [
                                            {
                                                "kind": "WhitespaceTrivia",
                                                "text": "        "
                                            }
                                        ]
                                    },
                                    "openBracketToken": {
                                        "kind": "OpenBracketToken",
                                        "fullStart": 1346,
                                        "fullEnd": 1347,
                                        "start": 1346,
                                        "end": 1347,
                                        "fullWidth": 1,
                                        "width": 1,
                                        "text": "[",
                                        "value": "[",
                                        "valueText": "["
                                    },
                                    "argumentExpression": {
                                        "kind": "NumericLiteral",
                                        "fullStart": 1347,
                                        "fullEnd": 1349,
                                        "start": 1347,
                                        "end": 1349,
                                        "fullWidth": 2,
                                        "width": 2,
                                        "text": "18",
                                        "value": 18,
                                        "valueText": "18"
                                    },
                                    "closeBracketToken": {
                                        "kind": "CloseBracketToken",
                                        "fullStart": 1349,
                                        "fullEnd": 1351,
                                        "start": 1349,
                                        "end": 1350,
                                        "fullWidth": 2,
                                        "width": 1,
                                        "text": "]",
                                        "value": "]",
                                        "valueText": "]",
                                        "hasTrailingTrivia": true,
                                        "trailingTrivia": [
                                            {
                                                "kind": "WhitespaceTrivia",
                                                "text": " "
                                            }
                                        ]
                                    }
                                },
                                "operatorToken": {
                                    "kind": "EqualsToken",
                                    "fullStart": 1351,
                                    "fullEnd": 1353,
                                    "start": 1351,
                                    "end": 1352,
                                    "fullWidth": 2,
                                    "width": 1,
                                    "text": "=",
                                    "value": "=",
                                    "valueText": "=",
                                    "hasTrailingTrivia": true,
                                    "trailingTrivia": [
                                        {
                                            "kind": "WhitespaceTrivia",
                                            "text": " "
                                        }
                                    ]
                                },
                                "right": {
                                    "kind": "StringLiteral",
                                    "fullStart": 1353,
                                    "fullEnd": 1365,
                                    "start": 1353,
                                    "end": 1365,
                                    "fullWidth": 12,
                                    "width": 12,
                                    "text": "'\\\"\\u0012\\\"'",
                                    "value": "\"\u0012\"",
                                    "valueText": "\"\u0012\""
                                }
                            },
                            "semicolonToken": {
                                "kind": "SemicolonToken",
                                "fullStart": 1365,
                                "fullEnd": 1368,
                                "start": 1365,
                                "end": 1366,
                                "fullWidth": 3,
                                "width": 1,
                                "text": ";",
                                "value": ";",
                                "valueText": ";",
                                "hasTrailingTrivia": true,
                                "hasTrailingNewLine": true,
                                "trailingTrivia": [
                                    {
                                        "kind": "NewLineTrivia",
                                        "text": "\r\n"
                                    }
                                ]
                            }
                        },
                        {
                            "kind": "ExpressionStatement",
                            "fullStart": 1368,
                            "fullEnd": 1407,
                            "start": 1376,
                            "end": 1405,
                            "fullWidth": 39,
                            "width": 29,
                            "expression": {
                                "kind": "AssignmentExpression",
                                "fullStart": 1368,
                                "fullEnd": 1404,
                                "start": 1376,
                                "end": 1404,
                                "fullWidth": 36,
                                "width": 28,
                                "left": {
                                    "kind": "ElementAccessExpression",
                                    "fullStart": 1368,
                                    "fullEnd": 1390,
                                    "start": 1376,
                                    "end": 1389,
                                    "fullWidth": 22,
                                    "width": 13,
                                    "expression": {
                                        "kind": "IdentifierName",
                                        "fullStart": 1368,
                                        "fullEnd": 1385,
                                        "start": 1376,
                                        "end": 1385,
                                        "fullWidth": 17,
                                        "width": 9,
                                        "text": "nullChars",
                                        "value": "nullChars",
                                        "valueText": "nullChars",
                                        "hasLeadingTrivia": true,
                                        "leadingTrivia": [
                                            {
                                                "kind": "WhitespaceTrivia",
                                                "text": "        "
                                            }
                                        ]
                                    },
                                    "openBracketToken": {
                                        "kind": "OpenBracketToken",
                                        "fullStart": 1385,
                                        "fullEnd": 1386,
                                        "start": 1385,
                                        "end": 1386,
                                        "fullWidth": 1,
                                        "width": 1,
                                        "text": "[",
                                        "value": "[",
                                        "valueText": "["
                                    },
                                    "argumentExpression": {
                                        "kind": "NumericLiteral",
                                        "fullStart": 1386,
                                        "fullEnd": 1388,
                                        "start": 1386,
                                        "end": 1388,
                                        "fullWidth": 2,
                                        "width": 2,
                                        "text": "19",
                                        "value": 19,
                                        "valueText": "19"
                                    },
                                    "closeBracketToken": {
                                        "kind": "CloseBracketToken",
                                        "fullStart": 1388,
                                        "fullEnd": 1390,
                                        "start": 1388,
                                        "end": 1389,
                                        "fullWidth": 2,
                                        "width": 1,
                                        "text": "]",
                                        "value": "]",
                                        "valueText": "]",
                                        "hasTrailingTrivia": true,
                                        "trailingTrivia": [
                                            {
                                                "kind": "WhitespaceTrivia",
                                                "text": " "
                                            }
                                        ]
                                    }
                                },
                                "operatorToken": {
                                    "kind": "EqualsToken",
                                    "fullStart": 1390,
                                    "fullEnd": 1392,
                                    "start": 1390,
                                    "end": 1391,
                                    "fullWidth": 2,
                                    "width": 1,
                                    "text": "=",
                                    "value": "=",
                                    "valueText": "=",
                                    "hasTrailingTrivia": true,
                                    "trailingTrivia": [
                                        {
                                            "kind": "WhitespaceTrivia",
                                            "text": " "
                                        }
                                    ]
                                },
                                "right": {
                                    "kind": "StringLiteral",
                                    "fullStart": 1392,
                                    "fullEnd": 1404,
                                    "start": 1392,
                                    "end": 1404,
                                    "fullWidth": 12,
                                    "width": 12,
                                    "text": "'\\\"\\u0013\\\"'",
                                    "value": "\"\u0013\"",
                                    "valueText": "\"\u0013\""
                                }
                            },
                            "semicolonToken": {
                                "kind": "SemicolonToken",
                                "fullStart": 1404,
                                "fullEnd": 1407,
                                "start": 1404,
                                "end": 1405,
                                "fullWidth": 3,
                                "width": 1,
                                "text": ";",
                                "value": ";",
                                "valueText": ";",
                                "hasTrailingTrivia": true,
                                "hasTrailingNewLine": true,
                                "trailingTrivia": [
                                    {
                                        "kind": "NewLineTrivia",
                                        "text": "\r\n"
                                    }
                                ]
                            }
                        },
                        {
                            "kind": "ExpressionStatement",
                            "fullStart": 1407,
                            "fullEnd": 1446,
                            "start": 1415,
                            "end": 1444,
                            "fullWidth": 39,
                            "width": 29,
                            "expression": {
                                "kind": "AssignmentExpression",
                                "fullStart": 1407,
                                "fullEnd": 1443,
                                "start": 1415,
                                "end": 1443,
                                "fullWidth": 36,
                                "width": 28,
                                "left": {
                                    "kind": "ElementAccessExpression",
                                    "fullStart": 1407,
                                    "fullEnd": 1429,
                                    "start": 1415,
                                    "end": 1428,
                                    "fullWidth": 22,
                                    "width": 13,
                                    "expression": {
                                        "kind": "IdentifierName",
                                        "fullStart": 1407,
                                        "fullEnd": 1424,
                                        "start": 1415,
                                        "end": 1424,
                                        "fullWidth": 17,
                                        "width": 9,
                                        "text": "nullChars",
                                        "value": "nullChars",
                                        "valueText": "nullChars",
                                        "hasLeadingTrivia": true,
                                        "leadingTrivia": [
                                            {
                                                "kind": "WhitespaceTrivia",
                                                "text": "        "
                                            }
                                        ]
                                    },
                                    "openBracketToken": {
                                        "kind": "OpenBracketToken",
                                        "fullStart": 1424,
                                        "fullEnd": 1425,
                                        "start": 1424,
                                        "end": 1425,
                                        "fullWidth": 1,
                                        "width": 1,
                                        "text": "[",
                                        "value": "[",
                                        "valueText": "["
                                    },
                                    "argumentExpression": {
                                        "kind": "NumericLiteral",
                                        "fullStart": 1425,
                                        "fullEnd": 1427,
                                        "start": 1425,
                                        "end": 1427,
                                        "fullWidth": 2,
                                        "width": 2,
                                        "text": "20",
                                        "value": 20,
                                        "valueText": "20"
                                    },
                                    "closeBracketToken": {
                                        "kind": "CloseBracketToken",
                                        "fullStart": 1427,
                                        "fullEnd": 1429,
                                        "start": 1427,
                                        "end": 1428,
                                        "fullWidth": 2,
                                        "width": 1,
                                        "text": "]",
                                        "value": "]",
                                        "valueText": "]",
                                        "hasTrailingTrivia": true,
                                        "trailingTrivia": [
                                            {
                                                "kind": "WhitespaceTrivia",
                                                "text": " "
                                            }
                                        ]
                                    }
                                },
                                "operatorToken": {
                                    "kind": "EqualsToken",
                                    "fullStart": 1429,
                                    "fullEnd": 1431,
                                    "start": 1429,
                                    "end": 1430,
                                    "fullWidth": 2,
                                    "width": 1,
                                    "text": "=",
                                    "value": "=",
                                    "valueText": "=",
                                    "hasTrailingTrivia": true,
                                    "trailingTrivia": [
                                        {
                                            "kind": "WhitespaceTrivia",
                                            "text": " "
                                        }
                                    ]
                                },
                                "right": {
                                    "kind": "StringLiteral",
                                    "fullStart": 1431,
                                    "fullEnd": 1443,
                                    "start": 1431,
                                    "end": 1443,
                                    "fullWidth": 12,
                                    "width": 12,
                                    "text": "'\\\"\\u0014\\\"'",
                                    "value": "\"\u0014\"",
                                    "valueText": "\"\u0014\""
                                }
                            },
                            "semicolonToken": {
                                "kind": "SemicolonToken",
                                "fullStart": 1443,
                                "fullEnd": 1446,
                                "start": 1443,
                                "end": 1444,
                                "fullWidth": 3,
                                "width": 1,
                                "text": ";",
                                "value": ";",
                                "valueText": ";",
                                "hasTrailingTrivia": true,
                                "hasTrailingNewLine": true,
                                "trailingTrivia": [
                                    {
                                        "kind": "NewLineTrivia",
                                        "text": "\r\n"
                                    }
                                ]
                            }
                        },
                        {
                            "kind": "ExpressionStatement",
                            "fullStart": 1446,
                            "fullEnd": 1485,
                            "start": 1454,
                            "end": 1483,
                            "fullWidth": 39,
                            "width": 29,
                            "expression": {
                                "kind": "AssignmentExpression",
                                "fullStart": 1446,
                                "fullEnd": 1482,
                                "start": 1454,
                                "end": 1482,
                                "fullWidth": 36,
                                "width": 28,
                                "left": {
                                    "kind": "ElementAccessExpression",
                                    "fullStart": 1446,
                                    "fullEnd": 1468,
                                    "start": 1454,
                                    "end": 1467,
                                    "fullWidth": 22,
                                    "width": 13,
                                    "expression": {
                                        "kind": "IdentifierName",
                                        "fullStart": 1446,
                                        "fullEnd": 1463,
                                        "start": 1454,
                                        "end": 1463,
                                        "fullWidth": 17,
                                        "width": 9,
                                        "text": "nullChars",
                                        "value": "nullChars",
                                        "valueText": "nullChars",
                                        "hasLeadingTrivia": true,
                                        "leadingTrivia": [
                                            {
                                                "kind": "WhitespaceTrivia",
                                                "text": "        "
                                            }
                                        ]
                                    },
                                    "openBracketToken": {
                                        "kind": "OpenBracketToken",
                                        "fullStart": 1463,
                                        "fullEnd": 1464,
                                        "start": 1463,
                                        "end": 1464,
                                        "fullWidth": 1,
                                        "width": 1,
                                        "text": "[",
                                        "value": "[",
                                        "valueText": "["
                                    },
                                    "argumentExpression": {
                                        "kind": "NumericLiteral",
                                        "fullStart": 1464,
                                        "fullEnd": 1466,
                                        "start": 1464,
                                        "end": 1466,
                                        "fullWidth": 2,
                                        "width": 2,
                                        "text": "21",
                                        "value": 21,
                                        "valueText": "21"
                                    },
                                    "closeBracketToken": {
                                        "kind": "CloseBracketToken",
                                        "fullStart": 1466,
                                        "fullEnd": 1468,
                                        "start": 1466,
                                        "end": 1467,
                                        "fullWidth": 2,
                                        "width": 1,
                                        "text": "]",
                                        "value": "]",
                                        "valueText": "]",
                                        "hasTrailingTrivia": true,
                                        "trailingTrivia": [
                                            {
                                                "kind": "WhitespaceTrivia",
                                                "text": " "
                                            }
                                        ]
                                    }
                                },
                                "operatorToken": {
                                    "kind": "EqualsToken",
                                    "fullStart": 1468,
                                    "fullEnd": 1470,
                                    "start": 1468,
                                    "end": 1469,
                                    "fullWidth": 2,
                                    "width": 1,
                                    "text": "=",
                                    "value": "=",
                                    "valueText": "=",
                                    "hasTrailingTrivia": true,
                                    "trailingTrivia": [
                                        {
                                            "kind": "WhitespaceTrivia",
                                            "text": " "
                                        }
                                    ]
                                },
                                "right": {
                                    "kind": "StringLiteral",
                                    "fullStart": 1470,
                                    "fullEnd": 1482,
                                    "start": 1470,
                                    "end": 1482,
                                    "fullWidth": 12,
                                    "width": 12,
                                    "text": "'\\\"\\u0015\\\"'",
                                    "value": "\"\u0015\"",
                                    "valueText": "\"\u0015\""
                                }
                            },
                            "semicolonToken": {
                                "kind": "SemicolonToken",
                                "fullStart": 1482,
                                "fullEnd": 1485,
                                "start": 1482,
                                "end": 1483,
                                "fullWidth": 3,
                                "width": 1,
                                "text": ";",
                                "value": ";",
                                "valueText": ";",
                                "hasTrailingTrivia": true,
                                "hasTrailingNewLine": true,
                                "trailingTrivia": [
                                    {
                                        "kind": "NewLineTrivia",
                                        "text": "\r\n"
                                    }
                                ]
                            }
                        },
                        {
                            "kind": "ExpressionStatement",
                            "fullStart": 1485,
                            "fullEnd": 1524,
                            "start": 1493,
                            "end": 1522,
                            "fullWidth": 39,
                            "width": 29,
                            "expression": {
                                "kind": "AssignmentExpression",
                                "fullStart": 1485,
                                "fullEnd": 1521,
                                "start": 1493,
                                "end": 1521,
                                "fullWidth": 36,
                                "width": 28,
                                "left": {
                                    "kind": "ElementAccessExpression",
                                    "fullStart": 1485,
                                    "fullEnd": 1507,
                                    "start": 1493,
                                    "end": 1506,
                                    "fullWidth": 22,
                                    "width": 13,
                                    "expression": {
                                        "kind": "IdentifierName",
                                        "fullStart": 1485,
                                        "fullEnd": 1502,
                                        "start": 1493,
                                        "end": 1502,
                                        "fullWidth": 17,
                                        "width": 9,
                                        "text": "nullChars",
                                        "value": "nullChars",
                                        "valueText": "nullChars",
                                        "hasLeadingTrivia": true,
                                        "leadingTrivia": [
                                            {
                                                "kind": "WhitespaceTrivia",
                                                "text": "        "
                                            }
                                        ]
                                    },
                                    "openBracketToken": {
                                        "kind": "OpenBracketToken",
                                        "fullStart": 1502,
                                        "fullEnd": 1503,
                                        "start": 1502,
                                        "end": 1503,
                                        "fullWidth": 1,
                                        "width": 1,
                                        "text": "[",
                                        "value": "[",
                                        "valueText": "["
                                    },
                                    "argumentExpression": {
                                        "kind": "NumericLiteral",
                                        "fullStart": 1503,
                                        "fullEnd": 1505,
                                        "start": 1503,
                                        "end": 1505,
                                        "fullWidth": 2,
                                        "width": 2,
                                        "text": "22",
                                        "value": 22,
                                        "valueText": "22"
                                    },
                                    "closeBracketToken": {
                                        "kind": "CloseBracketToken",
                                        "fullStart": 1505,
                                        "fullEnd": 1507,
                                        "start": 1505,
                                        "end": 1506,
                                        "fullWidth": 2,
                                        "width": 1,
                                        "text": "]",
                                        "value": "]",
                                        "valueText": "]",
                                        "hasTrailingTrivia": true,
                                        "trailingTrivia": [
                                            {
                                                "kind": "WhitespaceTrivia",
                                                "text": " "
                                            }
                                        ]
                                    }
                                },
                                "operatorToken": {
                                    "kind": "EqualsToken",
                                    "fullStart": 1507,
                                    "fullEnd": 1509,
                                    "start": 1507,
                                    "end": 1508,
                                    "fullWidth": 2,
                                    "width": 1,
                                    "text": "=",
                                    "value": "=",
                                    "valueText": "=",
                                    "hasTrailingTrivia": true,
                                    "trailingTrivia": [
                                        {
                                            "kind": "WhitespaceTrivia",
                                            "text": " "
                                        }
                                    ]
                                },
                                "right": {
                                    "kind": "StringLiteral",
                                    "fullStart": 1509,
                                    "fullEnd": 1521,
                                    "start": 1509,
                                    "end": 1521,
                                    "fullWidth": 12,
                                    "width": 12,
                                    "text": "'\\\"\\u0016\\\"'",
                                    "value": "\"\u0016\"",
                                    "valueText": "\"\u0016\""
                                }
                            },
                            "semicolonToken": {
                                "kind": "SemicolonToken",
                                "fullStart": 1521,
                                "fullEnd": 1524,
                                "start": 1521,
                                "end": 1522,
                                "fullWidth": 3,
                                "width": 1,
                                "text": ";",
                                "value": ";",
                                "valueText": ";",
                                "hasTrailingTrivia": true,
                                "hasTrailingNewLine": true,
                                "trailingTrivia": [
                                    {
                                        "kind": "NewLineTrivia",
                                        "text": "\r\n"
                                    }
                                ]
                            }
                        },
                        {
                            "kind": "ExpressionStatement",
                            "fullStart": 1524,
                            "fullEnd": 1563,
                            "start": 1532,
                            "end": 1561,
                            "fullWidth": 39,
                            "width": 29,
                            "expression": {
                                "kind": "AssignmentExpression",
                                "fullStart": 1524,
                                "fullEnd": 1560,
                                "start": 1532,
                                "end": 1560,
                                "fullWidth": 36,
                                "width": 28,
                                "left": {
                                    "kind": "ElementAccessExpression",
                                    "fullStart": 1524,
                                    "fullEnd": 1546,
                                    "start": 1532,
                                    "end": 1545,
                                    "fullWidth": 22,
                                    "width": 13,
                                    "expression": {
                                        "kind": "IdentifierName",
                                        "fullStart": 1524,
                                        "fullEnd": 1541,
                                        "start": 1532,
                                        "end": 1541,
                                        "fullWidth": 17,
                                        "width": 9,
                                        "text": "nullChars",
                                        "value": "nullChars",
                                        "valueText": "nullChars",
                                        "hasLeadingTrivia": true,
                                        "leadingTrivia": [
                                            {
                                                "kind": "WhitespaceTrivia",
                                                "text": "        "
                                            }
                                        ]
                                    },
                                    "openBracketToken": {
                                        "kind": "OpenBracketToken",
                                        "fullStart": 1541,
                                        "fullEnd": 1542,
                                        "start": 1541,
                                        "end": 1542,
                                        "fullWidth": 1,
                                        "width": 1,
                                        "text": "[",
                                        "value": "[",
                                        "valueText": "["
                                    },
                                    "argumentExpression": {
                                        "kind": "NumericLiteral",
                                        "fullStart": 1542,
                                        "fullEnd": 1544,
                                        "start": 1542,
                                        "end": 1544,
                                        "fullWidth": 2,
                                        "width": 2,
                                        "text": "23",
                                        "value": 23,
                                        "valueText": "23"
                                    },
                                    "closeBracketToken": {
                                        "kind": "CloseBracketToken",
                                        "fullStart": 1544,
                                        "fullEnd": 1546,
                                        "start": 1544,
                                        "end": 1545,
                                        "fullWidth": 2,
                                        "width": 1,
                                        "text": "]",
                                        "value": "]",
                                        "valueText": "]",
                                        "hasTrailingTrivia": true,
                                        "trailingTrivia": [
                                            {
                                                "kind": "WhitespaceTrivia",
                                                "text": " "
                                            }
                                        ]
                                    }
                                },
                                "operatorToken": {
                                    "kind": "EqualsToken",
                                    "fullStart": 1546,
                                    "fullEnd": 1548,
                                    "start": 1546,
                                    "end": 1547,
                                    "fullWidth": 2,
                                    "width": 1,
                                    "text": "=",
                                    "value": "=",
                                    "valueText": "=",
                                    "hasTrailingTrivia": true,
                                    "trailingTrivia": [
                                        {
                                            "kind": "WhitespaceTrivia",
                                            "text": " "
                                        }
                                    ]
                                },
                                "right": {
                                    "kind": "StringLiteral",
                                    "fullStart": 1548,
                                    "fullEnd": 1560,
                                    "start": 1548,
                                    "end": 1560,
                                    "fullWidth": 12,
                                    "width": 12,
                                    "text": "'\\\"\\u0017\\\"'",
                                    "value": "\"\u0017\"",
                                    "valueText": "\"\u0017\""
                                }
                            },
                            "semicolonToken": {
                                "kind": "SemicolonToken",
                                "fullStart": 1560,
                                "fullEnd": 1563,
                                "start": 1560,
                                "end": 1561,
                                "fullWidth": 3,
                                "width": 1,
                                "text": ";",
                                "value": ";",
                                "valueText": ";",
                                "hasTrailingTrivia": true,
                                "hasTrailingNewLine": true,
                                "trailingTrivia": [
                                    {
                                        "kind": "NewLineTrivia",
                                        "text": "\r\n"
                                    }
                                ]
                            }
                        },
                        {
                            "kind": "ExpressionStatement",
                            "fullStart": 1563,
                            "fullEnd": 1602,
                            "start": 1571,
                            "end": 1600,
                            "fullWidth": 39,
                            "width": 29,
                            "expression": {
                                "kind": "AssignmentExpression",
                                "fullStart": 1563,
                                "fullEnd": 1599,
                                "start": 1571,
                                "end": 1599,
                                "fullWidth": 36,
                                "width": 28,
                                "left": {
                                    "kind": "ElementAccessExpression",
                                    "fullStart": 1563,
                                    "fullEnd": 1585,
                                    "start": 1571,
                                    "end": 1584,
                                    "fullWidth": 22,
                                    "width": 13,
                                    "expression": {
                                        "kind": "IdentifierName",
                                        "fullStart": 1563,
                                        "fullEnd": 1580,
                                        "start": 1571,
                                        "end": 1580,
                                        "fullWidth": 17,
                                        "width": 9,
                                        "text": "nullChars",
                                        "value": "nullChars",
                                        "valueText": "nullChars",
                                        "hasLeadingTrivia": true,
                                        "leadingTrivia": [
                                            {
                                                "kind": "WhitespaceTrivia",
                                                "text": "        "
                                            }
                                        ]
                                    },
                                    "openBracketToken": {
                                        "kind": "OpenBracketToken",
                                        "fullStart": 1580,
                                        "fullEnd": 1581,
                                        "start": 1580,
                                        "end": 1581,
                                        "fullWidth": 1,
                                        "width": 1,
                                        "text": "[",
                                        "value": "[",
                                        "valueText": "["
                                    },
                                    "argumentExpression": {
                                        "kind": "NumericLiteral",
                                        "fullStart": 1581,
                                        "fullEnd": 1583,
                                        "start": 1581,
                                        "end": 1583,
                                        "fullWidth": 2,
                                        "width": 2,
                                        "text": "24",
                                        "value": 24,
                                        "valueText": "24"
                                    },
                                    "closeBracketToken": {
                                        "kind": "CloseBracketToken",
                                        "fullStart": 1583,
                                        "fullEnd": 1585,
                                        "start": 1583,
                                        "end": 1584,
                                        "fullWidth": 2,
                                        "width": 1,
                                        "text": "]",
                                        "value": "]",
                                        "valueText": "]",
                                        "hasTrailingTrivia": true,
                                        "trailingTrivia": [
                                            {
                                                "kind": "WhitespaceTrivia",
                                                "text": " "
                                            }
                                        ]
                                    }
                                },
                                "operatorToken": {
                                    "kind": "EqualsToken",
                                    "fullStart": 1585,
                                    "fullEnd": 1587,
                                    "start": 1585,
                                    "end": 1586,
                                    "fullWidth": 2,
                                    "width": 1,
                                    "text": "=",
                                    "value": "=",
                                    "valueText": "=",
                                    "hasTrailingTrivia": true,
                                    "trailingTrivia": [
                                        {
                                            "kind": "WhitespaceTrivia",
                                            "text": " "
                                        }
                                    ]
                                },
                                "right": {
                                    "kind": "StringLiteral",
                                    "fullStart": 1587,
                                    "fullEnd": 1599,
                                    "start": 1587,
                                    "end": 1599,
                                    "fullWidth": 12,
                                    "width": 12,
                                    "text": "'\\\"\\u0018\\\"'",
                                    "value": "\"\u0018\"",
                                    "valueText": "\"\u0018\""
                                }
                            },
                            "semicolonToken": {
                                "kind": "SemicolonToken",
                                "fullStart": 1599,
                                "fullEnd": 1602,
                                "start": 1599,
                                "end": 1600,
                                "fullWidth": 3,
                                "width": 1,
                                "text": ";",
                                "value": ";",
                                "valueText": ";",
                                "hasTrailingTrivia": true,
                                "hasTrailingNewLine": true,
                                "trailingTrivia": [
                                    {
                                        "kind": "NewLineTrivia",
                                        "text": "\r\n"
                                    }
                                ]
                            }
                        },
                        {
                            "kind": "ExpressionStatement",
                            "fullStart": 1602,
                            "fullEnd": 1641,
                            "start": 1610,
                            "end": 1639,
                            "fullWidth": 39,
                            "width": 29,
                            "expression": {
                                "kind": "AssignmentExpression",
                                "fullStart": 1602,
                                "fullEnd": 1638,
                                "start": 1610,
                                "end": 1638,
                                "fullWidth": 36,
                                "width": 28,
                                "left": {
                                    "kind": "ElementAccessExpression",
                                    "fullStart": 1602,
                                    "fullEnd": 1624,
                                    "start": 1610,
                                    "end": 1623,
                                    "fullWidth": 22,
                                    "width": 13,
                                    "expression": {
                                        "kind": "IdentifierName",
                                        "fullStart": 1602,
                                        "fullEnd": 1619,
                                        "start": 1610,
                                        "end": 1619,
                                        "fullWidth": 17,
                                        "width": 9,
                                        "text": "nullChars",
                                        "value": "nullChars",
                                        "valueText": "nullChars",
                                        "hasLeadingTrivia": true,
                                        "leadingTrivia": [
                                            {
                                                "kind": "WhitespaceTrivia",
                                                "text": "        "
                                            }
                                        ]
                                    },
                                    "openBracketToken": {
                                        "kind": "OpenBracketToken",
                                        "fullStart": 1619,
                                        "fullEnd": 1620,
                                        "start": 1619,
                                        "end": 1620,
                                        "fullWidth": 1,
                                        "width": 1,
                                        "text": "[",
                                        "value": "[",
                                        "valueText": "["
                                    },
                                    "argumentExpression": {
                                        "kind": "NumericLiteral",
                                        "fullStart": 1620,
                                        "fullEnd": 1622,
                                        "start": 1620,
                                        "end": 1622,
                                        "fullWidth": 2,
                                        "width": 2,
                                        "text": "25",
                                        "value": 25,
                                        "valueText": "25"
                                    },
                                    "closeBracketToken": {
                                        "kind": "CloseBracketToken",
                                        "fullStart": 1622,
                                        "fullEnd": 1624,
                                        "start": 1622,
                                        "end": 1623,
                                        "fullWidth": 2,
                                        "width": 1,
                                        "text": "]",
                                        "value": "]",
                                        "valueText": "]",
                                        "hasTrailingTrivia": true,
                                        "trailingTrivia": [
                                            {
                                                "kind": "WhitespaceTrivia",
                                                "text": " "
                                            }
                                        ]
                                    }
                                },
                                "operatorToken": {
                                    "kind": "EqualsToken",
                                    "fullStart": 1624,
                                    "fullEnd": 1626,
                                    "start": 1624,
                                    "end": 1625,
                                    "fullWidth": 2,
                                    "width": 1,
                                    "text": "=",
                                    "value": "=",
                                    "valueText": "=",
                                    "hasTrailingTrivia": true,
                                    "trailingTrivia": [
                                        {
                                            "kind": "WhitespaceTrivia",
                                            "text": " "
                                        }
                                    ]
                                },
                                "right": {
                                    "kind": "StringLiteral",
                                    "fullStart": 1626,
                                    "fullEnd": 1638,
                                    "start": 1626,
                                    "end": 1638,
                                    "fullWidth": 12,
                                    "width": 12,
                                    "text": "'\\\"\\u0019\\\"'",
                                    "value": "\"\u0019\"",
                                    "valueText": "\"\u0019\""
                                }
                            },
                            "semicolonToken": {
                                "kind": "SemicolonToken",
                                "fullStart": 1638,
                                "fullEnd": 1641,
                                "start": 1638,
                                "end": 1639,
                                "fullWidth": 3,
                                "width": 1,
                                "text": ";",
                                "value": ";",
                                "valueText": ";",
                                "hasTrailingTrivia": true,
                                "hasTrailingNewLine": true,
                                "trailingTrivia": [
                                    {
                                        "kind": "NewLineTrivia",
                                        "text": "\r\n"
                                    }
                                ]
                            }
                        },
                        {
                            "kind": "ExpressionStatement",
                            "fullStart": 1641,
                            "fullEnd": 1680,
                            "start": 1649,
                            "end": 1678,
                            "fullWidth": 39,
                            "width": 29,
                            "expression": {
                                "kind": "AssignmentExpression",
                                "fullStart": 1641,
                                "fullEnd": 1677,
                                "start": 1649,
                                "end": 1677,
                                "fullWidth": 36,
                                "width": 28,
                                "left": {
                                    "kind": "ElementAccessExpression",
                                    "fullStart": 1641,
                                    "fullEnd": 1663,
                                    "start": 1649,
                                    "end": 1662,
                                    "fullWidth": 22,
                                    "width": 13,
                                    "expression": {
                                        "kind": "IdentifierName",
                                        "fullStart": 1641,
                                        "fullEnd": 1658,
                                        "start": 1649,
                                        "end": 1658,
                                        "fullWidth": 17,
                                        "width": 9,
                                        "text": "nullChars",
                                        "value": "nullChars",
                                        "valueText": "nullChars",
                                        "hasLeadingTrivia": true,
                                        "leadingTrivia": [
                                            {
                                                "kind": "WhitespaceTrivia",
                                                "text": "        "
                                            }
                                        ]
                                    },
                                    "openBracketToken": {
                                        "kind": "OpenBracketToken",
                                        "fullStart": 1658,
                                        "fullEnd": 1659,
                                        "start": 1658,
                                        "end": 1659,
                                        "fullWidth": 1,
                                        "width": 1,
                                        "text": "[",
                                        "value": "[",
                                        "valueText": "["
                                    },
                                    "argumentExpression": {
                                        "kind": "NumericLiteral",
                                        "fullStart": 1659,
                                        "fullEnd": 1661,
                                        "start": 1659,
                                        "end": 1661,
                                        "fullWidth": 2,
                                        "width": 2,
                                        "text": "26",
                                        "value": 26,
                                        "valueText": "26"
                                    },
                                    "closeBracketToken": {
                                        "kind": "CloseBracketToken",
                                        "fullStart": 1661,
                                        "fullEnd": 1663,
                                        "start": 1661,
                                        "end": 1662,
                                        "fullWidth": 2,
                                        "width": 1,
                                        "text": "]",
                                        "value": "]",
                                        "valueText": "]",
                                        "hasTrailingTrivia": true,
                                        "trailingTrivia": [
                                            {
                                                "kind": "WhitespaceTrivia",
                                                "text": " "
                                            }
                                        ]
                                    }
                                },
                                "operatorToken": {
                                    "kind": "EqualsToken",
                                    "fullStart": 1663,
                                    "fullEnd": 1665,
                                    "start": 1663,
                                    "end": 1664,
                                    "fullWidth": 2,
                                    "width": 1,
                                    "text": "=",
                                    "value": "=",
                                    "valueText": "=",
                                    "hasTrailingTrivia": true,
                                    "trailingTrivia": [
                                        {
                                            "kind": "WhitespaceTrivia",
                                            "text": " "
                                        }
                                    ]
                                },
                                "right": {
                                    "kind": "StringLiteral",
                                    "fullStart": 1665,
                                    "fullEnd": 1677,
                                    "start": 1665,
                                    "end": 1677,
                                    "fullWidth": 12,
                                    "width": 12,
                                    "text": "'\\\"\\u001A\\\"'",
                                    "value": "\"\u001a\"",
                                    "valueText": "\"\u001a\""
                                }
                            },
                            "semicolonToken": {
                                "kind": "SemicolonToken",
                                "fullStart": 1677,
                                "fullEnd": 1680,
                                "start": 1677,
                                "end": 1678,
                                "fullWidth": 3,
                                "width": 1,
                                "text": ";",
                                "value": ";",
                                "valueText": ";",
                                "hasTrailingTrivia": true,
                                "hasTrailingNewLine": true,
                                "trailingTrivia": [
                                    {
                                        "kind": "NewLineTrivia",
                                        "text": "\r\n"
                                    }
                                ]
                            }
                        },
                        {
                            "kind": "ExpressionStatement",
                            "fullStart": 1680,
                            "fullEnd": 1719,
                            "start": 1688,
                            "end": 1717,
                            "fullWidth": 39,
                            "width": 29,
                            "expression": {
                                "kind": "AssignmentExpression",
                                "fullStart": 1680,
                                "fullEnd": 1716,
                                "start": 1688,
                                "end": 1716,
                                "fullWidth": 36,
                                "width": 28,
                                "left": {
                                    "kind": "ElementAccessExpression",
                                    "fullStart": 1680,
                                    "fullEnd": 1702,
                                    "start": 1688,
                                    "end": 1701,
                                    "fullWidth": 22,
                                    "width": 13,
                                    "expression": {
                                        "kind": "IdentifierName",
                                        "fullStart": 1680,
                                        "fullEnd": 1697,
                                        "start": 1688,
                                        "end": 1697,
                                        "fullWidth": 17,
                                        "width": 9,
                                        "text": "nullChars",
                                        "value": "nullChars",
                                        "valueText": "nullChars",
                                        "hasLeadingTrivia": true,
                                        "leadingTrivia": [
                                            {
                                                "kind": "WhitespaceTrivia",
                                                "text": "        "
                                            }
                                        ]
                                    },
                                    "openBracketToken": {
                                        "kind": "OpenBracketToken",
                                        "fullStart": 1697,
                                        "fullEnd": 1698,
                                        "start": 1697,
                                        "end": 1698,
                                        "fullWidth": 1,
                                        "width": 1,
                                        "text": "[",
                                        "value": "[",
                                        "valueText": "["
                                    },
                                    "argumentExpression": {
                                        "kind": "NumericLiteral",
                                        "fullStart": 1698,
                                        "fullEnd": 1700,
                                        "start": 1698,
                                        "end": 1700,
                                        "fullWidth": 2,
                                        "width": 2,
                                        "text": "27",
                                        "value": 27,
                                        "valueText": "27"
                                    },
                                    "closeBracketToken": {
                                        "kind": "CloseBracketToken",
                                        "fullStart": 1700,
                                        "fullEnd": 1702,
                                        "start": 1700,
                                        "end": 1701,
                                        "fullWidth": 2,
                                        "width": 1,
                                        "text": "]",
                                        "value": "]",
                                        "valueText": "]",
                                        "hasTrailingTrivia": true,
                                        "trailingTrivia": [
                                            {
                                                "kind": "WhitespaceTrivia",
                                                "text": " "
                                            }
                                        ]
                                    }
                                },
                                "operatorToken": {
                                    "kind": "EqualsToken",
                                    "fullStart": 1702,
                                    "fullEnd": 1704,
                                    "start": 1702,
                                    "end": 1703,
                                    "fullWidth": 2,
                                    "width": 1,
                                    "text": "=",
                                    "value": "=",
                                    "valueText": "=",
                                    "hasTrailingTrivia": true,
                                    "trailingTrivia": [
                                        {
                                            "kind": "WhitespaceTrivia",
                                            "text": " "
                                        }
                                    ]
                                },
                                "right": {
                                    "kind": "StringLiteral",
                                    "fullStart": 1704,
                                    "fullEnd": 1716,
                                    "start": 1704,
                                    "end": 1716,
                                    "fullWidth": 12,
                                    "width": 12,
                                    "text": "'\\\"\\u001B\\\"'",
                                    "value": "\"\u001b\"",
                                    "valueText": "\"\u001b\""
                                }
                            },
                            "semicolonToken": {
                                "kind": "SemicolonToken",
                                "fullStart": 1716,
                                "fullEnd": 1719,
                                "start": 1716,
                                "end": 1717,
                                "fullWidth": 3,
                                "width": 1,
                                "text": ";",
                                "value": ";",
                                "valueText": ";",
                                "hasTrailingTrivia": true,
                                "hasTrailingNewLine": true,
                                "trailingTrivia": [
                                    {
                                        "kind": "NewLineTrivia",
                                        "text": "\r\n"
                                    }
                                ]
                            }
                        },
                        {
                            "kind": "ExpressionStatement",
                            "fullStart": 1719,
                            "fullEnd": 1758,
                            "start": 1727,
                            "end": 1756,
                            "fullWidth": 39,
                            "width": 29,
                            "expression": {
                                "kind": "AssignmentExpression",
                                "fullStart": 1719,
                                "fullEnd": 1755,
                                "start": 1727,
                                "end": 1755,
                                "fullWidth": 36,
                                "width": 28,
                                "left": {
                                    "kind": "ElementAccessExpression",
                                    "fullStart": 1719,
                                    "fullEnd": 1741,
                                    "start": 1727,
                                    "end": 1740,
                                    "fullWidth": 22,
                                    "width": 13,
                                    "expression": {
                                        "kind": "IdentifierName",
                                        "fullStart": 1719,
                                        "fullEnd": 1736,
                                        "start": 1727,
                                        "end": 1736,
                                        "fullWidth": 17,
                                        "width": 9,
                                        "text": "nullChars",
                                        "value": "nullChars",
                                        "valueText": "nullChars",
                                        "hasLeadingTrivia": true,
                                        "leadingTrivia": [
                                            {
                                                "kind": "WhitespaceTrivia",
                                                "text": "        "
                                            }
                                        ]
                                    },
                                    "openBracketToken": {
                                        "kind": "OpenBracketToken",
                                        "fullStart": 1736,
                                        "fullEnd": 1737,
                                        "start": 1736,
                                        "end": 1737,
                                        "fullWidth": 1,
                                        "width": 1,
                                        "text": "[",
                                        "value": "[",
                                        "valueText": "["
                                    },
                                    "argumentExpression": {
                                        "kind": "NumericLiteral",
                                        "fullStart": 1737,
                                        "fullEnd": 1739,
                                        "start": 1737,
                                        "end": 1739,
                                        "fullWidth": 2,
                                        "width": 2,
                                        "text": "28",
                                        "value": 28,
                                        "valueText": "28"
                                    },
                                    "closeBracketToken": {
                                        "kind": "CloseBracketToken",
                                        "fullStart": 1739,
                                        "fullEnd": 1741,
                                        "start": 1739,
                                        "end": 1740,
                                        "fullWidth": 2,
                                        "width": 1,
                                        "text": "]",
                                        "value": "]",
                                        "valueText": "]",
                                        "hasTrailingTrivia": true,
                                        "trailingTrivia": [
                                            {
                                                "kind": "WhitespaceTrivia",
                                                "text": " "
                                            }
                                        ]
                                    }
                                },
                                "operatorToken": {
                                    "kind": "EqualsToken",
                                    "fullStart": 1741,
                                    "fullEnd": 1743,
                                    "start": 1741,
                                    "end": 1742,
                                    "fullWidth": 2,
                                    "width": 1,
                                    "text": "=",
                                    "value": "=",
                                    "valueText": "=",
                                    "hasTrailingTrivia": true,
                                    "trailingTrivia": [
                                        {
                                            "kind": "WhitespaceTrivia",
                                            "text": " "
                                        }
                                    ]
                                },
                                "right": {
                                    "kind": "StringLiteral",
                                    "fullStart": 1743,
                                    "fullEnd": 1755,
                                    "start": 1743,
                                    "end": 1755,
                                    "fullWidth": 12,
                                    "width": 12,
                                    "text": "'\\\"\\u001C\\\"'",
                                    "value": "\"\u001c\"",
                                    "valueText": "\"\u001c\""
                                }
                            },
                            "semicolonToken": {
                                "kind": "SemicolonToken",
                                "fullStart": 1755,
                                "fullEnd": 1758,
                                "start": 1755,
                                "end": 1756,
                                "fullWidth": 3,
                                "width": 1,
                                "text": ";",
                                "value": ";",
                                "valueText": ";",
                                "hasTrailingTrivia": true,
                                "hasTrailingNewLine": true,
                                "trailingTrivia": [
                                    {
                                        "kind": "NewLineTrivia",
                                        "text": "\r\n"
                                    }
                                ]
                            }
                        },
                        {
                            "kind": "ExpressionStatement",
                            "fullStart": 1758,
                            "fullEnd": 1797,
                            "start": 1766,
                            "end": 1795,
                            "fullWidth": 39,
                            "width": 29,
                            "expression": {
                                "kind": "AssignmentExpression",
                                "fullStart": 1758,
                                "fullEnd": 1794,
                                "start": 1766,
                                "end": 1794,
                                "fullWidth": 36,
                                "width": 28,
                                "left": {
                                    "kind": "ElementAccessExpression",
                                    "fullStart": 1758,
                                    "fullEnd": 1780,
                                    "start": 1766,
                                    "end": 1779,
                                    "fullWidth": 22,
                                    "width": 13,
                                    "expression": {
                                        "kind": "IdentifierName",
                                        "fullStart": 1758,
                                        "fullEnd": 1775,
                                        "start": 1766,
                                        "end": 1775,
                                        "fullWidth": 17,
                                        "width": 9,
                                        "text": "nullChars",
                                        "value": "nullChars",
                                        "valueText": "nullChars",
                                        "hasLeadingTrivia": true,
                                        "leadingTrivia": [
                                            {
                                                "kind": "WhitespaceTrivia",
                                                "text": "        "
                                            }
                                        ]
                                    },
                                    "openBracketToken": {
                                        "kind": "OpenBracketToken",
                                        "fullStart": 1775,
                                        "fullEnd": 1776,
                                        "start": 1775,
                                        "end": 1776,
                                        "fullWidth": 1,
                                        "width": 1,
                                        "text": "[",
                                        "value": "[",
                                        "valueText": "["
                                    },
                                    "argumentExpression": {
                                        "kind": "NumericLiteral",
                                        "fullStart": 1776,
                                        "fullEnd": 1778,
                                        "start": 1776,
                                        "end": 1778,
                                        "fullWidth": 2,
                                        "width": 2,
                                        "text": "29",
                                        "value": 29,
                                        "valueText": "29"
                                    },
                                    "closeBracketToken": {
                                        "kind": "CloseBracketToken",
                                        "fullStart": 1778,
                                        "fullEnd": 1780,
                                        "start": 1778,
                                        "end": 1779,
                                        "fullWidth": 2,
                                        "width": 1,
                                        "text": "]",
                                        "value": "]",
                                        "valueText": "]",
                                        "hasTrailingTrivia": true,
                                        "trailingTrivia": [
                                            {
                                                "kind": "WhitespaceTrivia",
                                                "text": " "
                                            }
                                        ]
                                    }
                                },
                                "operatorToken": {
                                    "kind": "EqualsToken",
                                    "fullStart": 1780,
                                    "fullEnd": 1782,
                                    "start": 1780,
                                    "end": 1781,
                                    "fullWidth": 2,
                                    "width": 1,
                                    "text": "=",
                                    "value": "=",
                                    "valueText": "=",
                                    "hasTrailingTrivia": true,
                                    "trailingTrivia": [
                                        {
                                            "kind": "WhitespaceTrivia",
                                            "text": " "
                                        }
                                    ]
                                },
                                "right": {
                                    "kind": "StringLiteral",
                                    "fullStart": 1782,
                                    "fullEnd": 1794,
                                    "start": 1782,
                                    "end": 1794,
                                    "fullWidth": 12,
                                    "width": 12,
                                    "text": "'\\\"\\u001D\\\"'",
                                    "value": "\"\u001d\"",
                                    "valueText": "\"\u001d\""
                                }
                            },
                            "semicolonToken": {
                                "kind": "SemicolonToken",
                                "fullStart": 1794,
                                "fullEnd": 1797,
                                "start": 1794,
                                "end": 1795,
                                "fullWidth": 3,
                                "width": 1,
                                "text": ";",
                                "value": ";",
                                "valueText": ";",
                                "hasTrailingTrivia": true,
                                "hasTrailingNewLine": true,
                                "trailingTrivia": [
                                    {
                                        "kind": "NewLineTrivia",
                                        "text": "\r\n"
                                    }
                                ]
                            }
                        },
                        {
                            "kind": "ExpressionStatement",
                            "fullStart": 1797,
                            "fullEnd": 1836,
                            "start": 1805,
                            "end": 1834,
                            "fullWidth": 39,
                            "width": 29,
                            "expression": {
                                "kind": "AssignmentExpression",
                                "fullStart": 1797,
                                "fullEnd": 1833,
                                "start": 1805,
                                "end": 1833,
                                "fullWidth": 36,
                                "width": 28,
                                "left": {
                                    "kind": "ElementAccessExpression",
                                    "fullStart": 1797,
                                    "fullEnd": 1819,
                                    "start": 1805,
                                    "end": 1818,
                                    "fullWidth": 22,
                                    "width": 13,
                                    "expression": {
                                        "kind": "IdentifierName",
                                        "fullStart": 1797,
                                        "fullEnd": 1814,
                                        "start": 1805,
                                        "end": 1814,
                                        "fullWidth": 17,
                                        "width": 9,
                                        "text": "nullChars",
                                        "value": "nullChars",
                                        "valueText": "nullChars",
                                        "hasLeadingTrivia": true,
                                        "leadingTrivia": [
                                            {
                                                "kind": "WhitespaceTrivia",
                                                "text": "        "
                                            }
                                        ]
                                    },
                                    "openBracketToken": {
                                        "kind": "OpenBracketToken",
                                        "fullStart": 1814,
                                        "fullEnd": 1815,
                                        "start": 1814,
                                        "end": 1815,
                                        "fullWidth": 1,
                                        "width": 1,
                                        "text": "[",
                                        "value": "[",
                                        "valueText": "["
                                    },
                                    "argumentExpression": {
                                        "kind": "NumericLiteral",
                                        "fullStart": 1815,
                                        "fullEnd": 1817,
                                        "start": 1815,
                                        "end": 1817,
                                        "fullWidth": 2,
                                        "width": 2,
                                        "text": "30",
                                        "value": 30,
                                        "valueText": "30"
                                    },
                                    "closeBracketToken": {
                                        "kind": "CloseBracketToken",
                                        "fullStart": 1817,
                                        "fullEnd": 1819,
                                        "start": 1817,
                                        "end": 1818,
                                        "fullWidth": 2,
                                        "width": 1,
                                        "text": "]",
                                        "value": "]",
                                        "valueText": "]",
                                        "hasTrailingTrivia": true,
                                        "trailingTrivia": [
                                            {
                                                "kind": "WhitespaceTrivia",
                                                "text": " "
                                            }
                                        ]
                                    }
                                },
                                "operatorToken": {
                                    "kind": "EqualsToken",
                                    "fullStart": 1819,
                                    "fullEnd": 1821,
                                    "start": 1819,
                                    "end": 1820,
                                    "fullWidth": 2,
                                    "width": 1,
                                    "text": "=",
                                    "value": "=",
                                    "valueText": "=",
                                    "hasTrailingTrivia": true,
                                    "trailingTrivia": [
                                        {
                                            "kind": "WhitespaceTrivia",
                                            "text": " "
                                        }
                                    ]
                                },
                                "right": {
                                    "kind": "StringLiteral",
                                    "fullStart": 1821,
                                    "fullEnd": 1833,
                                    "start": 1821,
                                    "end": 1833,
                                    "fullWidth": 12,
                                    "width": 12,
                                    "text": "'\\\"\\u001E\\\"'",
                                    "value": "\"\u001e\"",
                                    "valueText": "\"\u001e\""
                                }
                            },
                            "semicolonToken": {
                                "kind": "SemicolonToken",
                                "fullStart": 1833,
                                "fullEnd": 1836,
                                "start": 1833,
                                "end": 1834,
                                "fullWidth": 3,
                                "width": 1,
                                "text": ";",
                                "value": ";",
                                "valueText": ";",
                                "hasTrailingTrivia": true,
                                "hasTrailingNewLine": true,
                                "trailingTrivia": [
                                    {
                                        "kind": "NewLineTrivia",
                                        "text": "\r\n"
                                    }
                                ]
                            }
                        },
                        {
                            "kind": "ExpressionStatement",
                            "fullStart": 1836,
                            "fullEnd": 1875,
                            "start": 1844,
                            "end": 1873,
                            "fullWidth": 39,
                            "width": 29,
                            "expression": {
                                "kind": "AssignmentExpression",
                                "fullStart": 1836,
                                "fullEnd": 1872,
                                "start": 1844,
                                "end": 1872,
                                "fullWidth": 36,
                                "width": 28,
                                "left": {
                                    "kind": "ElementAccessExpression",
                                    "fullStart": 1836,
                                    "fullEnd": 1858,
                                    "start": 1844,
                                    "end": 1857,
                                    "fullWidth": 22,
                                    "width": 13,
                                    "expression": {
                                        "kind": "IdentifierName",
                                        "fullStart": 1836,
                                        "fullEnd": 1853,
                                        "start": 1844,
                                        "end": 1853,
                                        "fullWidth": 17,
                                        "width": 9,
                                        "text": "nullChars",
                                        "value": "nullChars",
                                        "valueText": "nullChars",
                                        "hasLeadingTrivia": true,
                                        "leadingTrivia": [
                                            {
                                                "kind": "WhitespaceTrivia",
                                                "text": "        "
                                            }
                                        ]
                                    },
                                    "openBracketToken": {
                                        "kind": "OpenBracketToken",
                                        "fullStart": 1853,
                                        "fullEnd": 1854,
                                        "start": 1853,
                                        "end": 1854,
                                        "fullWidth": 1,
                                        "width": 1,
                                        "text": "[",
                                        "value": "[",
                                        "valueText": "["
                                    },
                                    "argumentExpression": {
                                        "kind": "NumericLiteral",
                                        "fullStart": 1854,
                                        "fullEnd": 1856,
                                        "start": 1854,
                                        "end": 1856,
                                        "fullWidth": 2,
                                        "width": 2,
                                        "text": "31",
                                        "value": 31,
                                        "valueText": "31"
                                    },
                                    "closeBracketToken": {
                                        "kind": "CloseBracketToken",
                                        "fullStart": 1856,
                                        "fullEnd": 1858,
                                        "start": 1856,
                                        "end": 1857,
                                        "fullWidth": 2,
                                        "width": 1,
                                        "text": "]",
                                        "value": "]",
                                        "valueText": "]",
                                        "hasTrailingTrivia": true,
                                        "trailingTrivia": [
                                            {
                                                "kind": "WhitespaceTrivia",
                                                "text": " "
                                            }
                                        ]
                                    }
                                },
                                "operatorToken": {
                                    "kind": "EqualsToken",
                                    "fullStart": 1858,
                                    "fullEnd": 1860,
                                    "start": 1858,
                                    "end": 1859,
                                    "fullWidth": 2,
                                    "width": 1,
                                    "text": "=",
                                    "value": "=",
                                    "valueText": "=",
                                    "hasTrailingTrivia": true,
                                    "trailingTrivia": [
                                        {
                                            "kind": "WhitespaceTrivia",
                                            "text": " "
                                        }
                                    ]
                                },
                                "right": {
                                    "kind": "StringLiteral",
                                    "fullStart": 1860,
                                    "fullEnd": 1872,
                                    "start": 1860,
                                    "end": 1872,
                                    "fullWidth": 12,
                                    "width": 12,
                                    "text": "'\\\"\\u001F\\\"'",
                                    "value": "\"\u001f\"",
                                    "valueText": "\"\u001f\""
                                }
                            },
                            "semicolonToken": {
                                "kind": "SemicolonToken",
                                "fullStart": 1872,
                                "fullEnd": 1875,
                                "start": 1872,
                                "end": 1873,
                                "fullWidth": 3,
                                "width": 1,
                                "text": ";",
                                "value": ";",
                                "valueText": ";",
                                "hasTrailingTrivia": true,
                                "hasTrailingNewLine": true,
                                "trailingTrivia": [
                                    {
                                        "kind": "NewLineTrivia",
                                        "text": "\r\n"
                                    }
                                ]
                            }
                        },
                        {
                            "kind": "ForInStatement",
                            "fullStart": 1875,
                            "fullEnd": 2208,
                            "start": 1885,
                            "end": 2206,
                            "fullWidth": 333,
                            "width": 321,
                            "forKeyword": {
                                "kind": "ForKeyword",
                                "fullStart": 1875,
                                "fullEnd": 1889,
                                "start": 1885,
                                "end": 1888,
                                "fullWidth": 14,
                                "width": 3,
                                "text": "for",
                                "value": "for",
                                "valueText": "for",
                                "hasLeadingTrivia": true,
                                "hasLeadingNewLine": true,
                                "hasTrailingTrivia": true,
                                "leadingTrivia": [
                                    {
                                        "kind": "NewLineTrivia",
                                        "text": "\r\n"
                                    },
                                    {
                                        "kind": "WhitespaceTrivia",
                                        "text": "        "
                                    }
                                ],
                                "trailingTrivia": [
                                    {
                                        "kind": "WhitespaceTrivia",
                                        "text": " "
                                    }
                                ]
                            },
                            "openParenToken": {
                                "kind": "OpenParenToken",
                                "fullStart": 1889,
                                "fullEnd": 1890,
                                "start": 1889,
                                "end": 1890,
                                "fullWidth": 1,
                                "width": 1,
                                "text": "(",
                                "value": "(",
                                "valueText": "("
                            },
                            "variableDeclaration": {
                                "kind": "VariableDeclaration",
                                "fullStart": 1890,
                                "fullEnd": 1900,
                                "start": 1890,
                                "end": 1899,
                                "fullWidth": 10,
                                "width": 9,
                                "varKeyword": {
                                    "kind": "VarKeyword",
                                    "fullStart": 1890,
                                    "fullEnd": 1894,
                                    "start": 1890,
                                    "end": 1893,
                                    "fullWidth": 4,
                                    "width": 3,
                                    "text": "var",
                                    "value": "var",
                                    "valueText": "var",
                                    "hasTrailingTrivia": true,
                                    "trailingTrivia": [
                                        {
                                            "kind": "WhitespaceTrivia",
                                            "text": " "
                                        }
                                    ]
                                },
                                "variableDeclarators": [
                                    {
                                        "kind": "VariableDeclarator",
                                        "fullStart": 1894,
                                        "fullEnd": 1900,
                                        "start": 1894,
                                        "end": 1899,
                                        "fullWidth": 6,
<<<<<<< HEAD
                                        "width": 5,
                                        "identifier": {
=======
                                        "propertyName": {
>>>>>>> 85e84683
                                            "kind": "IdentifierName",
                                            "fullStart": 1894,
                                            "fullEnd": 1900,
                                            "start": 1894,
                                            "end": 1899,
                                            "fullWidth": 6,
                                            "width": 5,
                                            "text": "index",
                                            "value": "index",
                                            "valueText": "index",
                                            "hasTrailingTrivia": true,
                                            "trailingTrivia": [
                                                {
                                                    "kind": "WhitespaceTrivia",
                                                    "text": " "
                                                }
                                            ]
                                        }
                                    }
                                ]
                            },
                            "inKeyword": {
                                "kind": "InKeyword",
                                "fullStart": 1900,
                                "fullEnd": 1903,
                                "start": 1900,
                                "end": 1902,
                                "fullWidth": 3,
                                "width": 2,
                                "text": "in",
                                "value": "in",
                                "valueText": "in",
                                "hasTrailingTrivia": true,
                                "trailingTrivia": [
                                    {
                                        "kind": "WhitespaceTrivia",
                                        "text": " "
                                    }
                                ]
                            },
                            "expression": {
                                "kind": "IdentifierName",
                                "fullStart": 1903,
                                "fullEnd": 1912,
                                "start": 1903,
                                "end": 1912,
                                "fullWidth": 9,
                                "width": 9,
                                "text": "nullChars",
                                "value": "nullChars",
                                "valueText": "nullChars"
                            },
                            "closeParenToken": {
                                "kind": "CloseParenToken",
                                "fullStart": 1912,
                                "fullEnd": 1914,
                                "start": 1912,
                                "end": 1913,
                                "fullWidth": 2,
                                "width": 1,
                                "text": ")",
                                "value": ")",
                                "valueText": ")",
                                "hasTrailingTrivia": true,
                                "trailingTrivia": [
                                    {
                                        "kind": "WhitespaceTrivia",
                                        "text": " "
                                    }
                                ]
                            },
                            "statement": {
                                "kind": "Block",
                                "fullStart": 1914,
                                "fullEnd": 2208,
                                "start": 1914,
                                "end": 2206,
                                "fullWidth": 294,
                                "width": 292,
                                "openBraceToken": {
                                    "kind": "OpenBraceToken",
                                    "fullStart": 1914,
                                    "fullEnd": 1917,
                                    "start": 1914,
                                    "end": 1915,
                                    "fullWidth": 3,
                                    "width": 1,
                                    "text": "{",
                                    "value": "{",
                                    "valueText": "{",
                                    "hasTrailingTrivia": true,
                                    "hasTrailingNewLine": true,
                                    "trailingTrivia": [
                                        {
                                            "kind": "NewLineTrivia",
                                            "text": "\r\n"
                                        }
                                    ]
                                },
                                "statements": [
                                    {
                                        "kind": "TryStatement",
                                        "fullStart": 1917,
                                        "fullEnd": 2197,
                                        "start": 1929,
                                        "end": 2195,
                                        "fullWidth": 280,
                                        "width": 266,
                                        "tryKeyword": {
                                            "kind": "TryKeyword",
                                            "fullStart": 1917,
                                            "fullEnd": 1933,
                                            "start": 1929,
                                            "end": 1932,
                                            "fullWidth": 16,
                                            "width": 3,
                                            "text": "try",
                                            "value": "try",
                                            "valueText": "try",
                                            "hasLeadingTrivia": true,
                                            "hasTrailingTrivia": true,
                                            "leadingTrivia": [
                                                {
                                                    "kind": "WhitespaceTrivia",
                                                    "text": "            "
                                                }
                                            ],
                                            "trailingTrivia": [
                                                {
                                                    "kind": "WhitespaceTrivia",
                                                    "text": " "
                                                }
                                            ]
                                        },
                                        "block": {
                                            "kind": "Block",
                                            "fullStart": 1933,
                                            "fullEnd": 2103,
                                            "start": 1933,
                                            "end": 2102,
                                            "fullWidth": 170,
                                            "width": 169,
                                            "openBraceToken": {
                                                "kind": "OpenBraceToken",
                                                "fullStart": 1933,
                                                "fullEnd": 1936,
                                                "start": 1933,
                                                "end": 1934,
                                                "fullWidth": 3,
                                                "width": 1,
                                                "text": "{",
                                                "value": "{",
                                                "valueText": "{",
                                                "hasTrailingTrivia": true,
                                                "hasTrailingNewLine": true,
                                                "trailingTrivia": [
                                                    {
                                                        "kind": "NewLineTrivia",
                                                        "text": "\r\n"
                                                    }
                                                ]
                                            },
                                            "statements": [
                                                {
                                                    "kind": "VariableStatement",
                                                    "fullStart": 1936,
                                                    "fullEnd": 2044,
                                                    "start": 1952,
                                                    "end": 2042,
                                                    "fullWidth": 108,
                                                    "width": 90,
                                                    "modifiers": [],
                                                    "variableDeclaration": {
                                                        "kind": "VariableDeclaration",
                                                        "fullStart": 1936,
                                                        "fullEnd": 2041,
                                                        "start": 1952,
                                                        "end": 2041,
                                                        "fullWidth": 105,
                                                        "width": 89,
                                                        "varKeyword": {
                                                            "kind": "VarKeyword",
                                                            "fullStart": 1936,
                                                            "fullEnd": 1956,
                                                            "start": 1952,
                                                            "end": 1955,
                                                            "fullWidth": 20,
                                                            "width": 3,
                                                            "text": "var",
                                                            "value": "var",
                                                            "valueText": "var",
                                                            "hasLeadingTrivia": true,
                                                            "hasTrailingTrivia": true,
                                                            "leadingTrivia": [
                                                                {
                                                                    "kind": "WhitespaceTrivia",
                                                                    "text": "                "
                                                                }
                                                            ],
                                                            "trailingTrivia": [
                                                                {
                                                                    "kind": "WhitespaceTrivia",
                                                                    "text": " "
                                                                }
                                                            ]
                                                        },
                                                        "variableDeclarators": [
                                                            {
                                                                "kind": "VariableDeclarator",
                                                                "fullStart": 1956,
                                                                "fullEnd": 2041,
                                                                "start": 1956,
                                                                "end": 2041,
                                                                "fullWidth": 85,
<<<<<<< HEAD
                                                                "width": 85,
                                                                "identifier": {
=======
                                                                "propertyName": {
>>>>>>> 85e84683
                                                                    "kind": "IdentifierName",
                                                                    "fullStart": 1956,
                                                                    "fullEnd": 1960,
                                                                    "start": 1956,
                                                                    "end": 1959,
                                                                    "fullWidth": 4,
                                                                    "width": 3,
                                                                    "text": "obj",
                                                                    "value": "obj",
                                                                    "valueText": "obj",
                                                                    "hasTrailingTrivia": true,
                                                                    "trailingTrivia": [
                                                                        {
                                                                            "kind": "WhitespaceTrivia",
                                                                            "text": " "
                                                                        }
                                                                    ]
                                                                },
                                                                "equalsValueClause": {
                                                                    "kind": "EqualsValueClause",
                                                                    "fullStart": 1960,
                                                                    "fullEnd": 2041,
                                                                    "start": 1960,
                                                                    "end": 2041,
                                                                    "fullWidth": 81,
                                                                    "width": 81,
                                                                    "equalsToken": {
                                                                        "kind": "EqualsToken",
                                                                        "fullStart": 1960,
                                                                        "fullEnd": 1962,
                                                                        "start": 1960,
                                                                        "end": 1961,
                                                                        "fullWidth": 2,
                                                                        "width": 1,
                                                                        "text": "=",
                                                                        "value": "=",
                                                                        "valueText": "=",
                                                                        "hasTrailingTrivia": true,
                                                                        "trailingTrivia": [
                                                                            {
                                                                                "kind": "WhitespaceTrivia",
                                                                                "text": " "
                                                                            }
                                                                        ]
                                                                    },
                                                                    "value": {
                                                                        "kind": "InvocationExpression",
                                                                        "fullStart": 1962,
                                                                        "fullEnd": 2041,
                                                                        "start": 1962,
                                                                        "end": 2041,
                                                                        "fullWidth": 79,
                                                                        "width": 79,
                                                                        "expression": {
                                                                            "kind": "MemberAccessExpression",
                                                                            "fullStart": 1962,
                                                                            "fullEnd": 1972,
                                                                            "start": 1962,
                                                                            "end": 1972,
                                                                            "fullWidth": 10,
                                                                            "width": 10,
                                                                            "expression": {
                                                                                "kind": "IdentifierName",
                                                                                "fullStart": 1962,
                                                                                "fullEnd": 1966,
                                                                                "start": 1962,
                                                                                "end": 1966,
                                                                                "fullWidth": 4,
                                                                                "width": 4,
                                                                                "text": "JSON",
                                                                                "value": "JSON",
                                                                                "valueText": "JSON"
                                                                            },
                                                                            "dotToken": {
                                                                                "kind": "DotToken",
                                                                                "fullStart": 1966,
                                                                                "fullEnd": 1967,
                                                                                "start": 1966,
                                                                                "end": 1967,
                                                                                "fullWidth": 1,
                                                                                "width": 1,
                                                                                "text": ".",
                                                                                "value": ".",
                                                                                "valueText": "."
                                                                            },
                                                                            "name": {
                                                                                "kind": "IdentifierName",
                                                                                "fullStart": 1967,
                                                                                "fullEnd": 1972,
                                                                                "start": 1967,
                                                                                "end": 1972,
                                                                                "fullWidth": 5,
                                                                                "width": 5,
                                                                                "text": "parse",
                                                                                "value": "parse",
                                                                                "valueText": "parse"
                                                                            }
                                                                        },
                                                                        "argumentList": {
                                                                            "kind": "ArgumentList",
                                                                            "fullStart": 1972,
                                                                            "fullEnd": 2041,
                                                                            "start": 1972,
                                                                            "end": 2041,
                                                                            "fullWidth": 69,
                                                                            "width": 69,
                                                                            "openParenToken": {
                                                                                "kind": "OpenParenToken",
                                                                                "fullStart": 1972,
                                                                                "fullEnd": 1973,
                                                                                "start": 1972,
                                                                                "end": 1973,
                                                                                "fullWidth": 1,
                                                                                "width": 1,
                                                                                "text": "(",
                                                                                "value": "(",
                                                                                "valueText": "("
                                                                            },
                                                                            "arguments": [
                                                                                {
                                                                                    "kind": "AddExpression",
                                                                                    "fullStart": 1973,
                                                                                    "fullEnd": 2040,
                                                                                    "start": 1973,
                                                                                    "end": 2040,
                                                                                    "fullWidth": 67,
                                                                                    "width": 67,
                                                                                    "left": {
                                                                                        "kind": "AddExpression",
                                                                                        "fullStart": 1973,
                                                                                        "fullEnd": 2024,
                                                                                        "start": 1973,
                                                                                        "end": 2023,
                                                                                        "fullWidth": 51,
                                                                                        "width": 50,
                                                                                        "left": {
                                                                                            "kind": "AddExpression",
                                                                                            "fullStart": 1973,
                                                                                            "fullEnd": 2005,
                                                                                            "start": 1973,
                                                                                            "end": 2004,
                                                                                            "fullWidth": 32,
                                                                                            "width": 31,
                                                                                            "left": {
                                                                                                "kind": "AddExpression",
                                                                                                "fullStart": 1973,
                                                                                                "fullEnd": 1996,
                                                                                                "start": 1973,
                                                                                                "end": 1995,
                                                                                                "fullWidth": 23,
                                                                                                "width": 22,
                                                                                                "left": {
                                                                                                    "kind": "StringLiteral",
                                                                                                    "fullStart": 1973,
                                                                                                    "fullEnd": 1977,
                                                                                                    "start": 1973,
                                                                                                    "end": 1976,
                                                                                                    "fullWidth": 4,
                                                                                                    "width": 3,
                                                                                                    "text": "'{'",
                                                                                                    "value": "{",
                                                                                                    "valueText": "{",
                                                                                                    "hasTrailingTrivia": true,
                                                                                                    "trailingTrivia": [
                                                                                                        {
                                                                                                            "kind": "WhitespaceTrivia",
                                                                                                            "text": " "
                                                                                                        }
                                                                                                    ]
                                                                                                },
                                                                                                "operatorToken": {
                                                                                                    "kind": "PlusToken",
                                                                                                    "fullStart": 1977,
                                                                                                    "fullEnd": 1979,
                                                                                                    "start": 1977,
                                                                                                    "end": 1978,
                                                                                                    "fullWidth": 2,
                                                                                                    "width": 1,
                                                                                                    "text": "+",
                                                                                                    "value": "+",
                                                                                                    "valueText": "+",
                                                                                                    "hasTrailingTrivia": true,
                                                                                                    "trailingTrivia": [
                                                                                                        {
                                                                                                            "kind": "WhitespaceTrivia",
                                                                                                            "text": " "
                                                                                                        }
                                                                                                    ]
                                                                                                },
                                                                                                "right": {
                                                                                                    "kind": "ElementAccessExpression",
                                                                                                    "fullStart": 1979,
                                                                                                    "fullEnd": 1996,
                                                                                                    "start": 1979,
                                                                                                    "end": 1995,
                                                                                                    "fullWidth": 17,
                                                                                                    "width": 16,
                                                                                                    "expression": {
                                                                                                        "kind": "IdentifierName",
                                                                                                        "fullStart": 1979,
                                                                                                        "fullEnd": 1988,
                                                                                                        "start": 1979,
                                                                                                        "end": 1988,
                                                                                                        "fullWidth": 9,
                                                                                                        "width": 9,
                                                                                                        "text": "nullChars",
                                                                                                        "value": "nullChars",
                                                                                                        "valueText": "nullChars"
                                                                                                    },
                                                                                                    "openBracketToken": {
                                                                                                        "kind": "OpenBracketToken",
                                                                                                        "fullStart": 1988,
                                                                                                        "fullEnd": 1989,
                                                                                                        "start": 1988,
                                                                                                        "end": 1989,
                                                                                                        "fullWidth": 1,
                                                                                                        "width": 1,
                                                                                                        "text": "[",
                                                                                                        "value": "[",
                                                                                                        "valueText": "["
                                                                                                    },
                                                                                                    "argumentExpression": {
                                                                                                        "kind": "IdentifierName",
                                                                                                        "fullStart": 1989,
                                                                                                        "fullEnd": 1994,
                                                                                                        "start": 1989,
                                                                                                        "end": 1994,
                                                                                                        "fullWidth": 5,
                                                                                                        "width": 5,
                                                                                                        "text": "index",
                                                                                                        "value": "index",
                                                                                                        "valueText": "index"
                                                                                                    },
                                                                                                    "closeBracketToken": {
                                                                                                        "kind": "CloseBracketToken",
                                                                                                        "fullStart": 1994,
                                                                                                        "fullEnd": 1996,
                                                                                                        "start": 1994,
                                                                                                        "end": 1995,
                                                                                                        "fullWidth": 2,
                                                                                                        "width": 1,
                                                                                                        "text": "]",
                                                                                                        "value": "]",
                                                                                                        "valueText": "]",
                                                                                                        "hasTrailingTrivia": true,
                                                                                                        "trailingTrivia": [
                                                                                                            {
                                                                                                                "kind": "WhitespaceTrivia",
                                                                                                                "text": " "
                                                                                                            }
                                                                                                        ]
                                                                                                    }
                                                                                                }
                                                                                            },
                                                                                            "operatorToken": {
                                                                                                "kind": "PlusToken",
                                                                                                "fullStart": 1996,
                                                                                                "fullEnd": 1998,
                                                                                                "start": 1996,
                                                                                                "end": 1997,
                                                                                                "fullWidth": 2,
                                                                                                "width": 1,
                                                                                                "text": "+",
                                                                                                "value": "+",
                                                                                                "valueText": "+",
                                                                                                "hasTrailingTrivia": true,
                                                                                                "trailingTrivia": [
                                                                                                    {
                                                                                                        "kind": "WhitespaceTrivia",
                                                                                                        "text": " "
                                                                                                    }
                                                                                                ]
                                                                                            },
                                                                                            "right": {
                                                                                                "kind": "StringLiteral",
                                                                                                "fullStart": 1998,
                                                                                                "fullEnd": 2005,
                                                                                                "start": 1998,
                                                                                                "end": 2004,
                                                                                                "fullWidth": 7,
                                                                                                "width": 6,
                                                                                                "text": "\"name\"",
                                                                                                "value": "name",
                                                                                                "valueText": "name",
                                                                                                "hasTrailingTrivia": true,
                                                                                                "trailingTrivia": [
                                                                                                    {
                                                                                                        "kind": "WhitespaceTrivia",
                                                                                                        "text": " "
                                                                                                    }
                                                                                                ]
                                                                                            }
                                                                                        },
                                                                                        "operatorToken": {
                                                                                            "kind": "PlusToken",
                                                                                            "fullStart": 2005,
                                                                                            "fullEnd": 2007,
                                                                                            "start": 2005,
                                                                                            "end": 2006,
                                                                                            "fullWidth": 2,
                                                                                            "width": 1,
                                                                                            "text": "+",
                                                                                            "value": "+",
                                                                                            "valueText": "+",
                                                                                            "hasTrailingTrivia": true,
                                                                                            "trailingTrivia": [
                                                                                                {
                                                                                                    "kind": "WhitespaceTrivia",
                                                                                                    "text": " "
                                                                                                }
                                                                                            ]
                                                                                        },
                                                                                        "right": {
                                                                                            "kind": "ElementAccessExpression",
                                                                                            "fullStart": 2007,
                                                                                            "fullEnd": 2024,
                                                                                            "start": 2007,
                                                                                            "end": 2023,
                                                                                            "fullWidth": 17,
                                                                                            "width": 16,
                                                                                            "expression": {
                                                                                                "kind": "IdentifierName",
                                                                                                "fullStart": 2007,
                                                                                                "fullEnd": 2016,
                                                                                                "start": 2007,
                                                                                                "end": 2016,
                                                                                                "fullWidth": 9,
                                                                                                "width": 9,
                                                                                                "text": "nullChars",
                                                                                                "value": "nullChars",
                                                                                                "valueText": "nullChars"
                                                                                            },
                                                                                            "openBracketToken": {
                                                                                                "kind": "OpenBracketToken",
                                                                                                "fullStart": 2016,
                                                                                                "fullEnd": 2017,
                                                                                                "start": 2016,
                                                                                                "end": 2017,
                                                                                                "fullWidth": 1,
                                                                                                "width": 1,
                                                                                                "text": "[",
                                                                                                "value": "[",
                                                                                                "valueText": "["
                                                                                            },
                                                                                            "argumentExpression": {
                                                                                                "kind": "IdentifierName",
                                                                                                "fullStart": 2017,
                                                                                                "fullEnd": 2022,
                                                                                                "start": 2017,
                                                                                                "end": 2022,
                                                                                                "fullWidth": 5,
                                                                                                "width": 5,
                                                                                                "text": "index",
                                                                                                "value": "index",
                                                                                                "valueText": "index"
                                                                                            },
                                                                                            "closeBracketToken": {
                                                                                                "kind": "CloseBracketToken",
                                                                                                "fullStart": 2022,
                                                                                                "fullEnd": 2024,
                                                                                                "start": 2022,
                                                                                                "end": 2023,
                                                                                                "fullWidth": 2,
                                                                                                "width": 1,
                                                                                                "text": "]",
                                                                                                "value": "]",
                                                                                                "valueText": "]",
                                                                                                "hasTrailingTrivia": true,
                                                                                                "trailingTrivia": [
                                                                                                    {
                                                                                                        "kind": "WhitespaceTrivia",
                                                                                                        "text": " "
                                                                                                    }
                                                                                                ]
                                                                                            }
                                                                                        }
                                                                                    },
                                                                                    "operatorToken": {
                                                                                        "kind": "PlusToken",
                                                                                        "fullStart": 2024,
                                                                                        "fullEnd": 2026,
                                                                                        "start": 2024,
                                                                                        "end": 2025,
                                                                                        "fullWidth": 2,
                                                                                        "width": 1,
                                                                                        "text": "+",
                                                                                        "value": "+",
                                                                                        "valueText": "+",
                                                                                        "hasTrailingTrivia": true,
                                                                                        "trailingTrivia": [
                                                                                            {
                                                                                                "kind": "WhitespaceTrivia",
                                                                                                "text": " "
                                                                                            }
                                                                                        ]
                                                                                    },
                                                                                    "right": {
                                                                                        "kind": "StringLiteral",
                                                                                        "fullStart": 2026,
                                                                                        "fullEnd": 2040,
                                                                                        "start": 2026,
                                                                                        "end": 2040,
                                                                                        "fullWidth": 14,
                                                                                        "width": 14,
                                                                                        "text": "' : \"John\" } '",
                                                                                        "value": " : \"John\" } ",
                                                                                        "valueText": " : \"John\" } "
                                                                                    }
                                                                                }
                                                                            ],
                                                                            "closeParenToken": {
                                                                                "kind": "CloseParenToken",
                                                                                "fullStart": 2040,
                                                                                "fullEnd": 2041,
                                                                                "start": 2040,
                                                                                "end": 2041,
                                                                                "fullWidth": 1,
                                                                                "width": 1,
                                                                                "text": ")",
                                                                                "value": ")",
                                                                                "valueText": ")"
                                                                            }
                                                                        }
                                                                    }
                                                                }
                                                            }
                                                        ]
                                                    },
                                                    "semicolonToken": {
                                                        "kind": "SemicolonToken",
                                                        "fullStart": 2041,
                                                        "fullEnd": 2044,
                                                        "start": 2041,
                                                        "end": 2042,
                                                        "fullWidth": 3,
                                                        "width": 1,
                                                        "text": ";",
                                                        "value": ";",
                                                        "valueText": ";",
                                                        "hasTrailingTrivia": true,
                                                        "hasTrailingNewLine": true,
                                                        "trailingTrivia": [
                                                            {
                                                                "kind": "NewLineTrivia",
                                                                "text": "\r\n"
                                                            }
                                                        ]
                                                    }
                                                },
                                                {
                                                    "kind": "ExpressionStatement",
                                                    "fullStart": 2044,
                                                    "fullEnd": 2089,
                                                    "start": 2060,
                                                    "end": 2087,
                                                    "fullWidth": 45,
                                                    "width": 27,
                                                    "expression": {
                                                        "kind": "AssignmentExpression",
                                                        "fullStart": 2044,
                                                        "fullEnd": 2086,
                                                        "start": 2060,
                                                        "end": 2086,
                                                        "fullWidth": 42,
                                                        "width": 26,
                                                        "left": {
                                                            "kind": "IdentifierName",
                                                            "fullStart": 2044,
                                                            "fullEnd": 2067,
                                                            "start": 2060,
                                                            "end": 2066,
                                                            "fullWidth": 23,
                                                            "width": 6,
                                                            "text": "result",
                                                            "value": "result",
                                                            "valueText": "result",
                                                            "hasLeadingTrivia": true,
                                                            "hasTrailingTrivia": true,
                                                            "leadingTrivia": [
                                                                {
                                                                    "kind": "WhitespaceTrivia",
                                                                    "text": "                "
                                                                }
                                                            ],
                                                            "trailingTrivia": [
                                                                {
                                                                    "kind": "WhitespaceTrivia",
                                                                    "text": " "
                                                                }
                                                            ]
                                                        },
                                                        "operatorToken": {
                                                            "kind": "EqualsToken",
                                                            "fullStart": 2067,
                                                            "fullEnd": 2069,
                                                            "start": 2067,
                                                            "end": 2068,
                                                            "fullWidth": 2,
                                                            "width": 1,
                                                            "text": "=",
                                                            "value": "=",
                                                            "valueText": "=",
                                                            "hasTrailingTrivia": true,
                                                            "trailingTrivia": [
                                                                {
                                                                    "kind": "WhitespaceTrivia",
                                                                    "text": " "
                                                                }
                                                            ]
                                                        },
                                                        "right": {
                                                            "kind": "ParenthesizedExpression",
                                                            "fullStart": 2069,
                                                            "fullEnd": 2086,
                                                            "start": 2069,
                                                            "end": 2086,
                                                            "fullWidth": 17,
                                                            "width": 17,
                                                            "openParenToken": {
                                                                "kind": "OpenParenToken",
                                                                "fullStart": 2069,
                                                                "fullEnd": 2070,
                                                                "start": 2069,
                                                                "end": 2070,
                                                                "fullWidth": 1,
                                                                "width": 1,
                                                                "text": "(",
                                                                "value": "(",
                                                                "valueText": "("
                                                            },
                                                            "expression": {
                                                                "kind": "LogicalAndExpression",
                                                                "fullStart": 2070,
                                                                "fullEnd": 2085,
                                                                "start": 2070,
                                                                "end": 2085,
                                                                "fullWidth": 15,
                                                                "width": 15,
                                                                "left": {
                                                                    "kind": "IdentifierName",
                                                                    "fullStart": 2070,
                                                                    "fullEnd": 2077,
                                                                    "start": 2070,
                                                                    "end": 2076,
                                                                    "fullWidth": 7,
                                                                    "width": 6,
                                                                    "text": "result",
                                                                    "value": "result",
                                                                    "valueText": "result",
                                                                    "hasTrailingTrivia": true,
                                                                    "trailingTrivia": [
                                                                        {
                                                                            "kind": "WhitespaceTrivia",
                                                                            "text": " "
                                                                        }
                                                                    ]
                                                                },
                                                                "operatorToken": {
                                                                    "kind": "AmpersandAmpersandToken",
                                                                    "fullStart": 2077,
                                                                    "fullEnd": 2080,
                                                                    "start": 2077,
                                                                    "end": 2079,
                                                                    "fullWidth": 3,
                                                                    "width": 2,
                                                                    "text": "&&",
                                                                    "value": "&&",
                                                                    "valueText": "&&",
                                                                    "hasTrailingTrivia": true,
                                                                    "trailingTrivia": [
                                                                        {
                                                                            "kind": "WhitespaceTrivia",
                                                                            "text": " "
                                                                        }
                                                                    ]
                                                                },
                                                                "right": {
                                                                    "kind": "FalseKeyword",
                                                                    "fullStart": 2080,
                                                                    "fullEnd": 2085,
                                                                    "start": 2080,
                                                                    "end": 2085,
                                                                    "fullWidth": 5,
                                                                    "width": 5,
                                                                    "text": "false",
                                                                    "value": false,
                                                                    "valueText": "false"
                                                                }
                                                            },
                                                            "closeParenToken": {
                                                                "kind": "CloseParenToken",
                                                                "fullStart": 2085,
                                                                "fullEnd": 2086,
                                                                "start": 2085,
                                                                "end": 2086,
                                                                "fullWidth": 1,
                                                                "width": 1,
                                                                "text": ")",
                                                                "value": ")",
                                                                "valueText": ")"
                                                            }
                                                        }
                                                    },
                                                    "semicolonToken": {
                                                        "kind": "SemicolonToken",
                                                        "fullStart": 2086,
                                                        "fullEnd": 2089,
                                                        "start": 2086,
                                                        "end": 2087,
                                                        "fullWidth": 3,
                                                        "width": 1,
                                                        "text": ";",
                                                        "value": ";",
                                                        "valueText": ";",
                                                        "hasTrailingTrivia": true,
                                                        "hasTrailingNewLine": true,
                                                        "trailingTrivia": [
                                                            {
                                                                "kind": "NewLineTrivia",
                                                                "text": "\r\n"
                                                            }
                                                        ]
                                                    }
                                                }
                                            ],
                                            "closeBraceToken": {
                                                "kind": "CloseBraceToken",
                                                "fullStart": 2089,
                                                "fullEnd": 2103,
                                                "start": 2101,
                                                "end": 2102,
                                                "fullWidth": 14,
                                                "width": 1,
                                                "text": "}",
                                                "value": "}",
                                                "valueText": "}",
                                                "hasLeadingTrivia": true,
                                                "hasTrailingTrivia": true,
                                                "leadingTrivia": [
                                                    {
                                                        "kind": "WhitespaceTrivia",
                                                        "text": "            "
                                                    }
                                                ],
                                                "trailingTrivia": [
                                                    {
                                                        "kind": "WhitespaceTrivia",
                                                        "text": " "
                                                    }
                                                ]
                                            }
                                        },
                                        "catchClause": {
                                            "kind": "CatchClause",
                                            "fullStart": 2103,
                                            "fullEnd": 2197,
                                            "start": 2103,
                                            "end": 2195,
                                            "fullWidth": 94,
                                            "width": 92,
                                            "catchKeyword": {
                                                "kind": "CatchKeyword",
                                                "fullStart": 2103,
                                                "fullEnd": 2109,
                                                "start": 2103,
                                                "end": 2108,
                                                "fullWidth": 6,
                                                "width": 5,
                                                "text": "catch",
                                                "value": "catch",
                                                "valueText": "catch",
                                                "hasTrailingTrivia": true,
                                                "trailingTrivia": [
                                                    {
                                                        "kind": "WhitespaceTrivia",
                                                        "text": " "
                                                    }
                                                ]
                                            },
                                            "openParenToken": {
                                                "kind": "OpenParenToken",
                                                "fullStart": 2109,
                                                "fullEnd": 2110,
                                                "start": 2109,
                                                "end": 2110,
                                                "fullWidth": 1,
                                                "width": 1,
                                                "text": "(",
                                                "value": "(",
                                                "valueText": "("
                                            },
                                            "identifier": {
                                                "kind": "IdentifierName",
                                                "fullStart": 2110,
                                                "fullEnd": 2111,
                                                "start": 2110,
                                                "end": 2111,
                                                "fullWidth": 1,
                                                "width": 1,
                                                "text": "e",
                                                "value": "e",
                                                "valueText": "e"
                                            },
                                            "closeParenToken": {
                                                "kind": "CloseParenToken",
                                                "fullStart": 2111,
                                                "fullEnd": 2113,
                                                "start": 2111,
                                                "end": 2112,
                                                "fullWidth": 2,
                                                "width": 1,
                                                "text": ")",
                                                "value": ")",
                                                "valueText": ")",
                                                "hasTrailingTrivia": true,
                                                "trailingTrivia": [
                                                    {
                                                        "kind": "WhitespaceTrivia",
                                                        "text": " "
                                                    }
                                                ]
                                            },
                                            "block": {
                                                "kind": "Block",
                                                "fullStart": 2113,
                                                "fullEnd": 2197,
                                                "start": 2113,
                                                "end": 2195,
                                                "fullWidth": 84,
                                                "width": 82,
                                                "openBraceToken": {
                                                    "kind": "OpenBraceToken",
                                                    "fullStart": 2113,
                                                    "fullEnd": 2116,
                                                    "start": 2113,
                                                    "end": 2114,
                                                    "fullWidth": 3,
                                                    "width": 1,
                                                    "text": "{",
                                                    "value": "{",
                                                    "valueText": "{",
                                                    "hasTrailingTrivia": true,
                                                    "hasTrailingNewLine": true,
                                                    "trailingTrivia": [
                                                        {
                                                            "kind": "NewLineTrivia",
                                                            "text": "\r\n"
                                                        }
                                                    ]
                                                },
                                                "statements": [
                                                    {
                                                        "kind": "ExpressionStatement",
                                                        "fullStart": 2116,
                                                        "fullEnd": 2182,
                                                        "start": 2132,
                                                        "end": 2180,
                                                        "fullWidth": 66,
                                                        "width": 48,
                                                        "expression": {
                                                            "kind": "AssignmentExpression",
                                                            "fullStart": 2116,
                                                            "fullEnd": 2179,
                                                            "start": 2132,
                                                            "end": 2179,
                                                            "fullWidth": 63,
                                                            "width": 47,
                                                            "left": {
                                                                "kind": "IdentifierName",
                                                                "fullStart": 2116,
                                                                "fullEnd": 2139,
                                                                "start": 2132,
                                                                "end": 2138,
                                                                "fullWidth": 23,
                                                                "width": 6,
                                                                "text": "result",
                                                                "value": "result",
                                                                "valueText": "result",
                                                                "hasLeadingTrivia": true,
                                                                "hasTrailingTrivia": true,
                                                                "leadingTrivia": [
                                                                    {
                                                                        "kind": "WhitespaceTrivia",
                                                                        "text": "                "
                                                                    }
                                                                ],
                                                                "trailingTrivia": [
                                                                    {
                                                                        "kind": "WhitespaceTrivia",
                                                                        "text": " "
                                                                    }
                                                                ]
                                                            },
                                                            "operatorToken": {
                                                                "kind": "EqualsToken",
                                                                "fullStart": 2139,
                                                                "fullEnd": 2141,
                                                                "start": 2139,
                                                                "end": 2140,
                                                                "fullWidth": 2,
                                                                "width": 1,
                                                                "text": "=",
                                                                "value": "=",
                                                                "valueText": "=",
                                                                "hasTrailingTrivia": true,
                                                                "trailingTrivia": [
                                                                    {
                                                                        "kind": "WhitespaceTrivia",
                                                                        "text": " "
                                                                    }
                                                                ]
                                                            },
                                                            "right": {
                                                                "kind": "ParenthesizedExpression",
                                                                "fullStart": 2141,
                                                                "fullEnd": 2179,
                                                                "start": 2141,
                                                                "end": 2179,
                                                                "fullWidth": 38,
                                                                "width": 38,
                                                                "openParenToken": {
                                                                    "kind": "OpenParenToken",
                                                                    "fullStart": 2141,
                                                                    "fullEnd": 2142,
                                                                    "start": 2141,
                                                                    "end": 2142,
                                                                    "fullWidth": 1,
                                                                    "width": 1,
                                                                    "text": "(",
                                                                    "value": "(",
                                                                    "valueText": "("
                                                                },
                                                                "expression": {
                                                                    "kind": "LogicalAndExpression",
                                                                    "fullStart": 2142,
                                                                    "fullEnd": 2178,
                                                                    "start": 2142,
                                                                    "end": 2178,
                                                                    "fullWidth": 36,
                                                                    "width": 36,
                                                                    "left": {
                                                                        "kind": "IdentifierName",
                                                                        "fullStart": 2142,
                                                                        "fullEnd": 2149,
                                                                        "start": 2142,
                                                                        "end": 2148,
                                                                        "fullWidth": 7,
                                                                        "width": 6,
                                                                        "text": "result",
                                                                        "value": "result",
                                                                        "valueText": "result",
                                                                        "hasTrailingTrivia": true,
                                                                        "trailingTrivia": [
                                                                            {
                                                                                "kind": "WhitespaceTrivia",
                                                                                "text": " "
                                                                            }
                                                                        ]
                                                                    },
                                                                    "operatorToken": {
                                                                        "kind": "AmpersandAmpersandToken",
                                                                        "fullStart": 2149,
                                                                        "fullEnd": 2152,
                                                                        "start": 2149,
                                                                        "end": 2151,
                                                                        "fullWidth": 3,
                                                                        "width": 2,
                                                                        "text": "&&",
                                                                        "value": "&&",
                                                                        "valueText": "&&",
                                                                        "hasTrailingTrivia": true,
                                                                        "trailingTrivia": [
                                                                            {
                                                                                "kind": "WhitespaceTrivia",
                                                                                "text": " "
                                                                            }
                                                                        ]
                                                                    },
                                                                    "right": {
                                                                        "kind": "ParenthesizedExpression",
                                                                        "fullStart": 2152,
                                                                        "fullEnd": 2178,
                                                                        "start": 2152,
                                                                        "end": 2178,
                                                                        "fullWidth": 26,
                                                                        "width": 26,
                                                                        "openParenToken": {
                                                                            "kind": "OpenParenToken",
                                                                            "fullStart": 2152,
                                                                            "fullEnd": 2153,
                                                                            "start": 2152,
                                                                            "end": 2153,
                                                                            "fullWidth": 1,
                                                                            "width": 1,
                                                                            "text": "(",
                                                                            "value": "(",
                                                                            "valueText": "("
                                                                        },
                                                                        "expression": {
                                                                            "kind": "InstanceOfExpression",
                                                                            "fullStart": 2153,
                                                                            "fullEnd": 2177,
                                                                            "start": 2153,
                                                                            "end": 2177,
                                                                            "fullWidth": 24,
                                                                            "width": 24,
                                                                            "left": {
                                                                                "kind": "IdentifierName",
                                                                                "fullStart": 2153,
                                                                                "fullEnd": 2155,
                                                                                "start": 2153,
                                                                                "end": 2154,
                                                                                "fullWidth": 2,
                                                                                "width": 1,
                                                                                "text": "e",
                                                                                "value": "e",
                                                                                "valueText": "e",
                                                                                "hasTrailingTrivia": true,
                                                                                "trailingTrivia": [
                                                                                    {
                                                                                        "kind": "WhitespaceTrivia",
                                                                                        "text": " "
                                                                                    }
                                                                                ]
                                                                            },
                                                                            "operatorToken": {
                                                                                "kind": "InstanceOfKeyword",
                                                                                "fullStart": 2155,
                                                                                "fullEnd": 2166,
                                                                                "start": 2155,
                                                                                "end": 2165,
                                                                                "fullWidth": 11,
                                                                                "width": 10,
                                                                                "text": "instanceof",
                                                                                "value": "instanceof",
                                                                                "valueText": "instanceof",
                                                                                "hasTrailingTrivia": true,
                                                                                "trailingTrivia": [
                                                                                    {
                                                                                        "kind": "WhitespaceTrivia",
                                                                                        "text": " "
                                                                                    }
                                                                                ]
                                                                            },
                                                                            "right": {
                                                                                "kind": "IdentifierName",
                                                                                "fullStart": 2166,
                                                                                "fullEnd": 2177,
                                                                                "start": 2166,
                                                                                "end": 2177,
                                                                                "fullWidth": 11,
                                                                                "width": 11,
                                                                                "text": "SyntaxError",
                                                                                "value": "SyntaxError",
                                                                                "valueText": "SyntaxError"
                                                                            }
                                                                        },
                                                                        "closeParenToken": {
                                                                            "kind": "CloseParenToken",
                                                                            "fullStart": 2177,
                                                                            "fullEnd": 2178,
                                                                            "start": 2177,
                                                                            "end": 2178,
                                                                            "fullWidth": 1,
                                                                            "width": 1,
                                                                            "text": ")",
                                                                            "value": ")",
                                                                            "valueText": ")"
                                                                        }
                                                                    }
                                                                },
                                                                "closeParenToken": {
                                                                    "kind": "CloseParenToken",
                                                                    "fullStart": 2178,
                                                                    "fullEnd": 2179,
                                                                    "start": 2178,
                                                                    "end": 2179,
                                                                    "fullWidth": 1,
                                                                    "width": 1,
                                                                    "text": ")",
                                                                    "value": ")",
                                                                    "valueText": ")"
                                                                }
                                                            }
                                                        },
                                                        "semicolonToken": {
                                                            "kind": "SemicolonToken",
                                                            "fullStart": 2179,
                                                            "fullEnd": 2182,
                                                            "start": 2179,
                                                            "end": 2180,
                                                            "fullWidth": 3,
                                                            "width": 1,
                                                            "text": ";",
                                                            "value": ";",
                                                            "valueText": ";",
                                                            "hasTrailingTrivia": true,
                                                            "hasTrailingNewLine": true,
                                                            "trailingTrivia": [
                                                                {
                                                                    "kind": "NewLineTrivia",
                                                                    "text": "\r\n"
                                                                }
                                                            ]
                                                        }
                                                    }
                                                ],
                                                "closeBraceToken": {
                                                    "kind": "CloseBraceToken",
                                                    "fullStart": 2182,
                                                    "fullEnd": 2197,
                                                    "start": 2194,
                                                    "end": 2195,
                                                    "fullWidth": 15,
                                                    "width": 1,
                                                    "text": "}",
                                                    "value": "}",
                                                    "valueText": "}",
                                                    "hasLeadingTrivia": true,
                                                    "hasTrailingTrivia": true,
                                                    "hasTrailingNewLine": true,
                                                    "leadingTrivia": [
                                                        {
                                                            "kind": "WhitespaceTrivia",
                                                            "text": "            "
                                                        }
                                                    ],
                                                    "trailingTrivia": [
                                                        {
                                                            "kind": "NewLineTrivia",
                                                            "text": "\r\n"
                                                        }
                                                    ]
                                                }
                                            }
                                        }
                                    }
                                ],
                                "closeBraceToken": {
                                    "kind": "CloseBraceToken",
                                    "fullStart": 2197,
                                    "fullEnd": 2208,
                                    "start": 2205,
                                    "end": 2206,
                                    "fullWidth": 11,
                                    "width": 1,
                                    "text": "}",
                                    "value": "}",
                                    "valueText": "}",
                                    "hasLeadingTrivia": true,
                                    "hasTrailingTrivia": true,
                                    "hasTrailingNewLine": true,
                                    "leadingTrivia": [
                                        {
                                            "kind": "WhitespaceTrivia",
                                            "text": "        "
                                        }
                                    ],
                                    "trailingTrivia": [
                                        {
                                            "kind": "NewLineTrivia",
                                            "text": "\r\n"
                                        }
                                    ]
                                }
                            }
                        },
                        {
                            "kind": "ReturnStatement",
                            "fullStart": 2208,
                            "fullEnd": 2232,
                            "start": 2216,
                            "end": 2230,
                            "fullWidth": 24,
                            "width": 14,
                            "returnKeyword": {
                                "kind": "ReturnKeyword",
                                "fullStart": 2208,
                                "fullEnd": 2223,
                                "start": 2216,
                                "end": 2222,
                                "fullWidth": 15,
                                "width": 6,
                                "text": "return",
                                "value": "return",
                                "valueText": "return",
                                "hasLeadingTrivia": true,
                                "hasTrailingTrivia": true,
                                "leadingTrivia": [
                                    {
                                        "kind": "WhitespaceTrivia",
                                        "text": "        "
                                    }
                                ],
                                "trailingTrivia": [
                                    {
                                        "kind": "WhitespaceTrivia",
                                        "text": " "
                                    }
                                ]
                            },
                            "expression": {
                                "kind": "IdentifierName",
                                "fullStart": 2223,
                                "fullEnd": 2229,
                                "start": 2223,
                                "end": 2229,
                                "fullWidth": 6,
                                "width": 6,
                                "text": "result",
                                "value": "result",
                                "valueText": "result"
                            },
                            "semicolonToken": {
                                "kind": "SemicolonToken",
                                "fullStart": 2229,
                                "fullEnd": 2232,
                                "start": 2229,
                                "end": 2230,
                                "fullWidth": 3,
                                "width": 1,
                                "text": ";",
                                "value": ";",
                                "valueText": ";",
                                "hasTrailingTrivia": true,
                                "hasTrailingNewLine": true,
                                "trailingTrivia": [
                                    {
                                        "kind": "NewLineTrivia",
                                        "text": "\r\n"
                                    }
                                ]
                            }
                        }
                    ],
                    "closeBraceToken": {
                        "kind": "CloseBraceToken",
                        "fullStart": 2232,
                        "fullEnd": 2239,
                        "start": 2236,
                        "end": 2237,
                        "fullWidth": 7,
                        "width": 1,
                        "text": "}",
                        "value": "}",
                        "valueText": "}",
                        "hasLeadingTrivia": true,
                        "hasTrailingTrivia": true,
                        "hasTrailingNewLine": true,
                        "leadingTrivia": [
                            {
                                "kind": "WhitespaceTrivia",
                                "text": "    "
                            }
                        ],
                        "trailingTrivia": [
                            {
                                "kind": "NewLineTrivia",
                                "text": "\r\n"
                            }
                        ]
                    }
                }
            },
            {
                "kind": "ExpressionStatement",
                "fullStart": 2239,
                "fullEnd": 2263,
                "start": 2239,
                "end": 2261,
                "fullWidth": 24,
                "width": 22,
                "expression": {
                    "kind": "InvocationExpression",
                    "fullStart": 2239,
                    "fullEnd": 2260,
                    "start": 2239,
                    "end": 2260,
                    "fullWidth": 21,
                    "width": 21,
                    "expression": {
                        "kind": "IdentifierName",
                        "fullStart": 2239,
                        "fullEnd": 2250,
                        "start": 2239,
                        "end": 2250,
                        "fullWidth": 11,
                        "width": 11,
                        "text": "runTestCase",
                        "value": "runTestCase",
                        "valueText": "runTestCase"
                    },
                    "argumentList": {
                        "kind": "ArgumentList",
                        "fullStart": 2250,
                        "fullEnd": 2260,
                        "start": 2250,
                        "end": 2260,
                        "fullWidth": 10,
                        "width": 10,
                        "openParenToken": {
                            "kind": "OpenParenToken",
                            "fullStart": 2250,
                            "fullEnd": 2251,
                            "start": 2250,
                            "end": 2251,
                            "fullWidth": 1,
                            "width": 1,
                            "text": "(",
                            "value": "(",
                            "valueText": "("
                        },
                        "arguments": [
                            {
                                "kind": "IdentifierName",
                                "fullStart": 2251,
                                "fullEnd": 2259,
                                "start": 2251,
                                "end": 2259,
                                "fullWidth": 8,
                                "width": 8,
                                "text": "testcase",
                                "value": "testcase",
                                "valueText": "testcase"
                            }
                        ],
                        "closeParenToken": {
                            "kind": "CloseParenToken",
                            "fullStart": 2259,
                            "fullEnd": 2260,
                            "start": 2259,
                            "end": 2260,
                            "fullWidth": 1,
                            "width": 1,
                            "text": ")",
                            "value": ")",
                            "valueText": ")"
                        }
                    }
                },
                "semicolonToken": {
                    "kind": "SemicolonToken",
                    "fullStart": 2260,
                    "fullEnd": 2263,
                    "start": 2260,
                    "end": 2261,
                    "fullWidth": 3,
                    "width": 1,
                    "text": ";",
                    "value": ";",
                    "valueText": ";",
                    "hasTrailingTrivia": true,
                    "hasTrailingNewLine": true,
                    "trailingTrivia": [
                        {
                            "kind": "NewLineTrivia",
                            "text": "\r\n"
                        }
                    ]
                }
            }
        ],
        "endOfFileToken": {
            "kind": "EndOfFileToken",
            "fullStart": 2263,
            "fullEnd": 2263,
            "start": 2263,
            "end": 2263,
            "fullWidth": 0,
            "width": 0,
            "text": ""
        }
    },
    "lineMap": {
        "lineStarts": [
            0,
            67,
            152,
            232,
            308,
            380,
            385,
            429,
            535,
            540,
            542,
            544,
            567,
            569,
            597,
            599,
            637,
            675,
            713,
            751,
            789,
            827,
            865,
            903,
            941,
            979,
            1017,
            1056,
            1095,
            1134,
            1173,
            1212,
            1251,
            1290,
            1329,
            1368,
            1407,
            1446,
            1485,
            1524,
            1563,
            1602,
            1641,
            1680,
            1719,
            1758,
            1797,
            1836,
            1875,
            1877,
            1917,
            1936,
            2044,
            2089,
            2116,
            2182,
            2197,
            2208,
            2232,
            2239,
            2263
        ],
        "length": 2263
    }
}<|MERGE_RESOLUTION|>--- conflicted
+++ resolved
@@ -250,12 +250,8 @@
                                         "start": 581,
                                         "end": 594,
                                         "fullWidth": 13,
-<<<<<<< HEAD
                                         "width": 13,
-                                        "identifier": {
-=======
                                         "propertyName": {
->>>>>>> 85e84683
                                             "kind": "IdentifierName",
                                             "fullStart": 581,
                                             "fullEnd": 588,
@@ -394,12 +390,8 @@
                                         "start": 611,
                                         "end": 634,
                                         "fullWidth": 23,
-<<<<<<< HEAD
                                         "width": 23,
-                                        "identifier": {
-=======
                                         "propertyName": {
->>>>>>> 85e84683
                                             "kind": "IdentifierName",
                                             "fullStart": 611,
                                             "fullEnd": 621,
@@ -5110,12 +5102,8 @@
                                         "start": 1894,
                                         "end": 1899,
                                         "fullWidth": 6,
-<<<<<<< HEAD
                                         "width": 5,
-                                        "identifier": {
-=======
                                         "propertyName": {
->>>>>>> 85e84683
                                             "kind": "IdentifierName",
                                             "fullStart": 1894,
                                             "fullEnd": 1900,
@@ -5330,12 +5318,8 @@
                                                                 "start": 1956,
                                                                 "end": 2041,
                                                                 "fullWidth": 85,
-<<<<<<< HEAD
                                                                 "width": 85,
-                                                                "identifier": {
-=======
                                                                 "propertyName": {
->>>>>>> 85e84683
                                                                     "kind": "IdentifierName",
                                                                     "fullStart": 1956,
                                                                     "fullEnd": 1960,
