{
    "isDeclaration": false,
    "languageVersion": "EcmaScript5",
    "parseOptions": {
        "allowAutomaticSemicolonInsertion": true
    },
    "sourceUnit": {
        "kind": "SourceUnit",
        "fullStart": 0,
        "fullEnd": 2218,
        "start": 526,
        "end": 2218,
        "fullWidth": 2218,
        "width": 1692,
        "isIncrementallyUnusable": true,
        "moduleElements": [
            {
                "kind": "FunctionDeclaration",
                "fullStart": 0,
                "fullEnd": 2194,
                "start": 526,
                "end": 2192,
                "fullWidth": 2194,
                "width": 1666,
                "modifiers": [],
                "functionKeyword": {
                    "kind": "FunctionKeyword",
                    "fullStart": 0,
                    "fullEnd": 535,
                    "start": 526,
                    "end": 534,
                    "fullWidth": 535,
                    "width": 8,
                    "text": "function",
                    "value": "function",
                    "valueText": "function",
                    "hasLeadingTrivia": true,
                    "hasLeadingComment": true,
                    "hasLeadingNewLine": true,
                    "hasTrailingTrivia": true,
                    "leadingTrivia": [
                        {
                            "kind": "SingleLineCommentTrivia",
                            "text": "/// Copyright (c) 2012 Ecma International.  All rights reserved. "
                        },
                        {
                            "kind": "NewLineTrivia",
                            "text": "\r\n"
                        },
                        {
                            "kind": "SingleLineCommentTrivia",
                            "text": "/// Ecma International makes this code available under the terms and conditions set"
                        },
                        {
                            "kind": "NewLineTrivia",
                            "text": "\r\n"
                        },
                        {
                            "kind": "SingleLineCommentTrivia",
                            "text": "/// forth on http://hg.ecmascript.org/tests/test262/raw-file/tip/LICENSE (the "
                        },
                        {
                            "kind": "NewLineTrivia",
                            "text": "\r\n"
                        },
                        {
                            "kind": "SingleLineCommentTrivia",
                            "text": "/// \"Use Terms\").   Any redistribution of this code must retain the above "
                        },
                        {
                            "kind": "NewLineTrivia",
                            "text": "\r\n"
                        },
                        {
                            "kind": "SingleLineCommentTrivia",
                            "text": "/// copyright and this notice and otherwise comply with the Use Terms."
                        },
                        {
                            "kind": "NewLineTrivia",
                            "text": "\r\n"
                        },
                        {
                            "kind": "MultiLineCommentTrivia",
                            "text": "/**\r\n * @path ch15/15.12/15.12.2/15.12.2-2-1.js\r\n * @description JSON.parse - parsing an object where property name is a null character\r\n */"
                        },
                        {
                            "kind": "NewLineTrivia",
                            "text": "\r\n"
                        },
                        {
                            "kind": "NewLineTrivia",
                            "text": "\r\n"
                        },
                        {
                            "kind": "NewLineTrivia",
                            "text": "\r\n"
                        }
                    ],
                    "trailingTrivia": [
                        {
                            "kind": "WhitespaceTrivia",
                            "text": " "
                        }
                    ]
                },
                "identifier": {
                    "kind": "IdentifierName",
                    "fullStart": 535,
                    "fullEnd": 543,
                    "start": 535,
                    "end": 543,
                    "fullWidth": 8,
                    "width": 8,
                    "text": "testcase",
                    "value": "testcase",
                    "valueText": "testcase"
                },
                "callSignature": {
                    "kind": "CallSignature",
                    "fullStart": 543,
                    "fullEnd": 546,
                    "start": 543,
                    "end": 545,
                    "fullWidth": 3,
                    "width": 2,
                    "parameterList": {
                        "kind": "ParameterList",
                        "fullStart": 543,
                        "fullEnd": 546,
                        "start": 543,
                        "end": 545,
                        "fullWidth": 3,
                        "width": 2,
                        "openParenToken": {
                            "kind": "OpenParenToken",
                            "fullStart": 543,
                            "fullEnd": 544,
                            "start": 543,
                            "end": 544,
                            "fullWidth": 1,
                            "width": 1,
                            "text": "(",
                            "value": "(",
                            "valueText": "("
                        },
                        "parameters": [],
                        "closeParenToken": {
                            "kind": "CloseParenToken",
                            "fullStart": 544,
                            "fullEnd": 546,
                            "start": 544,
                            "end": 545,
                            "fullWidth": 2,
                            "width": 1,
                            "text": ")",
                            "value": ")",
                            "valueText": ")",
                            "hasTrailingTrivia": true,
                            "trailingTrivia": [
                                {
                                    "kind": "WhitespaceTrivia",
                                    "text": " "
                                }
                            ]
                        }
                    }
                },
                "block": {
                    "kind": "Block",
                    "fullStart": 546,
                    "fullEnd": 2194,
                    "start": 546,
                    "end": 2192,
                    "fullWidth": 1648,
                    "width": 1646,
                    "openBraceToken": {
                        "kind": "OpenBraceToken",
                        "fullStart": 546,
                        "fullEnd": 549,
                        "start": 546,
                        "end": 547,
                        "fullWidth": 3,
                        "width": 1,
                        "text": "{",
                        "value": "{",
                        "valueText": "{",
                        "hasTrailingTrivia": true,
                        "hasTrailingNewLine": true,
                        "trailingTrivia": [
                            {
                                "kind": "NewLineTrivia",
                                "text": "\r\n"
                            }
                        ]
                    },
                    "statements": [
                        {
                            "kind": "VariableStatement",
                            "fullStart": 549,
                            "fullEnd": 579,
                            "start": 559,
                            "end": 577,
                            "fullWidth": 30,
                            "width": 18,
                            "modifiers": [],
                            "variableDeclaration": {
                                "kind": "VariableDeclaration",
                                "fullStart": 549,
                                "fullEnd": 576,
                                "start": 559,
                                "end": 576,
                                "fullWidth": 27,
                                "width": 17,
                                "varKeyword": {
                                    "kind": "VarKeyword",
                                    "fullStart": 549,
                                    "fullEnd": 563,
                                    "start": 559,
                                    "end": 562,
                                    "fullWidth": 14,
                                    "width": 3,
                                    "text": "var",
                                    "value": "var",
                                    "valueText": "var",
                                    "hasLeadingTrivia": true,
                                    "hasLeadingNewLine": true,
                                    "hasTrailingTrivia": true,
                                    "leadingTrivia": [
                                        {
                                            "kind": "NewLineTrivia",
                                            "text": "\r\n"
                                        },
                                        {
                                            "kind": "WhitespaceTrivia",
                                            "text": "        "
                                        }
                                    ],
                                    "trailingTrivia": [
                                        {
                                            "kind": "WhitespaceTrivia",
                                            "text": " "
                                        }
                                    ]
                                },
                                "variableDeclarators": [
                                    {
                                        "kind": "VariableDeclarator",
                                        "fullStart": 563,
                                        "fullEnd": 576,
                                        "start": 563,
                                        "end": 576,
                                        "fullWidth": 13,
<<<<<<< HEAD
                                        "width": 13,
                                        "identifier": {
=======
                                        "propertyName": {
>>>>>>> 85e84683
                                            "kind": "IdentifierName",
                                            "fullStart": 563,
                                            "fullEnd": 570,
                                            "start": 563,
                                            "end": 569,
                                            "fullWidth": 7,
                                            "width": 6,
                                            "text": "result",
                                            "value": "result",
                                            "valueText": "result",
                                            "hasTrailingTrivia": true,
                                            "trailingTrivia": [
                                                {
                                                    "kind": "WhitespaceTrivia",
                                                    "text": " "
                                                }
                                            ]
                                        },
                                        "equalsValueClause": {
                                            "kind": "EqualsValueClause",
                                            "fullStart": 570,
                                            "fullEnd": 576,
                                            "start": 570,
                                            "end": 576,
                                            "fullWidth": 6,
                                            "width": 6,
                                            "equalsToken": {
                                                "kind": "EqualsToken",
                                                "fullStart": 570,
                                                "fullEnd": 572,
                                                "start": 570,
                                                "end": 571,
                                                "fullWidth": 2,
                                                "width": 1,
                                                "text": "=",
                                                "value": "=",
                                                "valueText": "=",
                                                "hasTrailingTrivia": true,
                                                "trailingTrivia": [
                                                    {
                                                        "kind": "WhitespaceTrivia",
                                                        "text": " "
                                                    }
                                                ]
                                            },
                                            "value": {
                                                "kind": "TrueKeyword",
                                                "fullStart": 572,
                                                "fullEnd": 576,
                                                "start": 572,
                                                "end": 576,
                                                "fullWidth": 4,
                                                "width": 4,
                                                "text": "true",
                                                "value": true,
                                                "valueText": "true"
                                            }
                                        }
                                    }
                                ]
                            },
                            "semicolonToken": {
                                "kind": "SemicolonToken",
                                "fullStart": 576,
                                "fullEnd": 579,
                                "start": 576,
                                "end": 577,
                                "fullWidth": 3,
                                "width": 1,
                                "text": ";",
                                "value": ";",
                                "valueText": ";",
                                "hasTrailingTrivia": true,
                                "hasTrailingNewLine": true,
                                "trailingTrivia": [
                                    {
                                        "kind": "NewLineTrivia",
                                        "text": "\r\n"
                                    }
                                ]
                            }
                        },
                        {
                            "kind": "VariableStatement",
                            "fullStart": 579,
                            "fullEnd": 619,
                            "start": 589,
                            "end": 617,
                            "fullWidth": 40,
                            "width": 28,
                            "modifiers": [],
                            "variableDeclaration": {
                                "kind": "VariableDeclaration",
                                "fullStart": 579,
                                "fullEnd": 616,
                                "start": 589,
                                "end": 616,
                                "fullWidth": 37,
                                "width": 27,
                                "varKeyword": {
                                    "kind": "VarKeyword",
                                    "fullStart": 579,
                                    "fullEnd": 593,
                                    "start": 589,
                                    "end": 592,
                                    "fullWidth": 14,
                                    "width": 3,
                                    "text": "var",
                                    "value": "var",
                                    "valueText": "var",
                                    "hasLeadingTrivia": true,
                                    "hasLeadingNewLine": true,
                                    "hasTrailingTrivia": true,
                                    "leadingTrivia": [
                                        {
                                            "kind": "NewLineTrivia",
                                            "text": "\r\n"
                                        },
                                        {
                                            "kind": "WhitespaceTrivia",
                                            "text": "        "
                                        }
                                    ],
                                    "trailingTrivia": [
                                        {
                                            "kind": "WhitespaceTrivia",
                                            "text": " "
                                        }
                                    ]
                                },
                                "variableDeclarators": [
                                    {
                                        "kind": "VariableDeclarator",
                                        "fullStart": 593,
                                        "fullEnd": 616,
                                        "start": 593,
                                        "end": 616,
                                        "fullWidth": 23,
<<<<<<< HEAD
                                        "width": 23,
                                        "identifier": {
=======
                                        "propertyName": {
>>>>>>> 85e84683
                                            "kind": "IdentifierName",
                                            "fullStart": 593,
                                            "fullEnd": 603,
                                            "start": 593,
                                            "end": 602,
                                            "fullWidth": 10,
                                            "width": 9,
                                            "text": "nullChars",
                                            "value": "nullChars",
                                            "valueText": "nullChars",
                                            "hasTrailingTrivia": true,
                                            "trailingTrivia": [
                                                {
                                                    "kind": "WhitespaceTrivia",
                                                    "text": " "
                                                }
                                            ]
                                        },
                                        "equalsValueClause": {
                                            "kind": "EqualsValueClause",
                                            "fullStart": 603,
                                            "fullEnd": 616,
                                            "start": 603,
                                            "end": 616,
                                            "fullWidth": 13,
                                            "width": 13,
                                            "equalsToken": {
                                                "kind": "EqualsToken",
                                                "fullStart": 603,
                                                "fullEnd": 605,
                                                "start": 603,
                                                "end": 604,
                                                "fullWidth": 2,
                                                "width": 1,
                                                "text": "=",
                                                "value": "=",
                                                "valueText": "=",
                                                "hasTrailingTrivia": true,
                                                "trailingTrivia": [
                                                    {
                                                        "kind": "WhitespaceTrivia",
                                                        "text": " "
                                                    }
                                                ]
                                            },
                                            "value": {
                                                "kind": "ObjectCreationExpression",
                                                "fullStart": 605,
                                                "fullEnd": 616,
                                                "start": 605,
                                                "end": 616,
                                                "fullWidth": 11,
                                                "width": 11,
                                                "newKeyword": {
                                                    "kind": "NewKeyword",
                                                    "fullStart": 605,
                                                    "fullEnd": 609,
                                                    "start": 605,
                                                    "end": 608,
                                                    "fullWidth": 4,
                                                    "width": 3,
                                                    "text": "new",
                                                    "value": "new",
                                                    "valueText": "new",
                                                    "hasTrailingTrivia": true,
                                                    "trailingTrivia": [
                                                        {
                                                            "kind": "WhitespaceTrivia",
                                                            "text": " "
                                                        }
                                                    ]
                                                },
                                                "expression": {
                                                    "kind": "IdentifierName",
                                                    "fullStart": 609,
                                                    "fullEnd": 614,
                                                    "start": 609,
                                                    "end": 614,
                                                    "fullWidth": 5,
                                                    "width": 5,
                                                    "text": "Array",
                                                    "value": "Array",
                                                    "valueText": "Array"
                                                },
                                                "argumentList": {
                                                    "kind": "ArgumentList",
                                                    "fullStart": 614,
                                                    "fullEnd": 616,
                                                    "start": 614,
                                                    "end": 616,
                                                    "fullWidth": 2,
                                                    "width": 2,
                                                    "openParenToken": {
                                                        "kind": "OpenParenToken",
                                                        "fullStart": 614,
                                                        "fullEnd": 615,
                                                        "start": 614,
                                                        "end": 615,
                                                        "fullWidth": 1,
                                                        "width": 1,
                                                        "text": "(",
                                                        "value": "(",
                                                        "valueText": "("
                                                    },
                                                    "arguments": [],
                                                    "closeParenToken": {
                                                        "kind": "CloseParenToken",
                                                        "fullStart": 615,
                                                        "fullEnd": 616,
                                                        "start": 615,
                                                        "end": 616,
                                                        "fullWidth": 1,
                                                        "width": 1,
                                                        "text": ")",
                                                        "value": ")",
                                                        "valueText": ")"
                                                    }
                                                }
                                            }
                                        }
                                    }
                                ]
                            },
                            "semicolonToken": {
                                "kind": "SemicolonToken",
                                "fullStart": 616,
                                "fullEnd": 619,
                                "start": 616,
                                "end": 617,
                                "fullWidth": 3,
                                "width": 1,
                                "text": ";",
                                "value": ";",
                                "valueText": ";",
                                "hasTrailingTrivia": true,
                                "hasTrailingNewLine": true,
                                "trailingTrivia": [
                                    {
                                        "kind": "NewLineTrivia",
                                        "text": "\r\n"
                                    }
                                ]
                            }
                        },
                        {
                            "kind": "ExpressionStatement",
                            "fullStart": 619,
                            "fullEnd": 657,
                            "start": 627,
                            "end": 655,
                            "fullWidth": 38,
                            "width": 28,
                            "expression": {
                                "kind": "AssignmentExpression",
                                "fullStart": 619,
                                "fullEnd": 654,
                                "start": 627,
                                "end": 654,
                                "fullWidth": 35,
                                "width": 27,
                                "left": {
                                    "kind": "ElementAccessExpression",
                                    "fullStart": 619,
                                    "fullEnd": 640,
                                    "start": 627,
                                    "end": 639,
                                    "fullWidth": 21,
                                    "width": 12,
                                    "expression": {
                                        "kind": "IdentifierName",
                                        "fullStart": 619,
                                        "fullEnd": 636,
                                        "start": 627,
                                        "end": 636,
                                        "fullWidth": 17,
                                        "width": 9,
                                        "text": "nullChars",
                                        "value": "nullChars",
                                        "valueText": "nullChars",
                                        "hasLeadingTrivia": true,
                                        "leadingTrivia": [
                                            {
                                                "kind": "WhitespaceTrivia",
                                                "text": "        "
                                            }
                                        ]
                                    },
                                    "openBracketToken": {
                                        "kind": "OpenBracketToken",
                                        "fullStart": 636,
                                        "fullEnd": 637,
                                        "start": 636,
                                        "end": 637,
                                        "fullWidth": 1,
                                        "width": 1,
                                        "text": "[",
                                        "value": "[",
                                        "valueText": "["
                                    },
                                    "argumentExpression": {
                                        "kind": "NumericLiteral",
                                        "fullStart": 637,
                                        "fullEnd": 638,
                                        "start": 637,
                                        "end": 638,
                                        "fullWidth": 1,
                                        "width": 1,
                                        "text": "0",
                                        "value": 0,
                                        "valueText": "0"
                                    },
                                    "closeBracketToken": {
                                        "kind": "CloseBracketToken",
                                        "fullStart": 638,
                                        "fullEnd": 640,
                                        "start": 638,
                                        "end": 639,
                                        "fullWidth": 2,
                                        "width": 1,
                                        "text": "]",
                                        "value": "]",
                                        "valueText": "]",
                                        "hasTrailingTrivia": true,
                                        "trailingTrivia": [
                                            {
                                                "kind": "WhitespaceTrivia",
                                                "text": " "
                                            }
                                        ]
                                    }
                                },
                                "operatorToken": {
                                    "kind": "EqualsToken",
                                    "fullStart": 640,
                                    "fullEnd": 642,
                                    "start": 640,
                                    "end": 641,
                                    "fullWidth": 2,
                                    "width": 1,
                                    "text": "=",
                                    "value": "=",
                                    "valueText": "=",
                                    "hasTrailingTrivia": true,
                                    "trailingTrivia": [
                                        {
                                            "kind": "WhitespaceTrivia",
                                            "text": " "
                                        }
                                    ]
                                },
                                "right": {
                                    "kind": "StringLiteral",
                                    "fullStart": 642,
                                    "fullEnd": 654,
                                    "start": 642,
                                    "end": 654,
                                    "fullWidth": 12,
                                    "width": 12,
                                    "text": "'\\\"\\u0000\\\"'",
                                    "value": "\"\u0000\"",
                                    "valueText": "\"\u0000\""
                                }
                            },
                            "semicolonToken": {
                                "kind": "SemicolonToken",
                                "fullStart": 654,
                                "fullEnd": 657,
                                "start": 654,
                                "end": 655,
                                "fullWidth": 3,
                                "width": 1,
                                "text": ";",
                                "value": ";",
                                "valueText": ";",
                                "hasTrailingTrivia": true,
                                "hasTrailingNewLine": true,
                                "trailingTrivia": [
                                    {
                                        "kind": "NewLineTrivia",
                                        "text": "\r\n"
                                    }
                                ]
                            }
                        },
                        {
                            "kind": "ExpressionStatement",
                            "fullStart": 657,
                            "fullEnd": 695,
                            "start": 665,
                            "end": 693,
                            "fullWidth": 38,
                            "width": 28,
                            "expression": {
                                "kind": "AssignmentExpression",
                                "fullStart": 657,
                                "fullEnd": 692,
                                "start": 665,
                                "end": 692,
                                "fullWidth": 35,
                                "width": 27,
                                "left": {
                                    "kind": "ElementAccessExpression",
                                    "fullStart": 657,
                                    "fullEnd": 678,
                                    "start": 665,
                                    "end": 677,
                                    "fullWidth": 21,
                                    "width": 12,
                                    "expression": {
                                        "kind": "IdentifierName",
                                        "fullStart": 657,
                                        "fullEnd": 674,
                                        "start": 665,
                                        "end": 674,
                                        "fullWidth": 17,
                                        "width": 9,
                                        "text": "nullChars",
                                        "value": "nullChars",
                                        "valueText": "nullChars",
                                        "hasLeadingTrivia": true,
                                        "leadingTrivia": [
                                            {
                                                "kind": "WhitespaceTrivia",
                                                "text": "        "
                                            }
                                        ]
                                    },
                                    "openBracketToken": {
                                        "kind": "OpenBracketToken",
                                        "fullStart": 674,
                                        "fullEnd": 675,
                                        "start": 674,
                                        "end": 675,
                                        "fullWidth": 1,
                                        "width": 1,
                                        "text": "[",
                                        "value": "[",
                                        "valueText": "["
                                    },
                                    "argumentExpression": {
                                        "kind": "NumericLiteral",
                                        "fullStart": 675,
                                        "fullEnd": 676,
                                        "start": 675,
                                        "end": 676,
                                        "fullWidth": 1,
                                        "width": 1,
                                        "text": "1",
                                        "value": 1,
                                        "valueText": "1"
                                    },
                                    "closeBracketToken": {
                                        "kind": "CloseBracketToken",
                                        "fullStart": 676,
                                        "fullEnd": 678,
                                        "start": 676,
                                        "end": 677,
                                        "fullWidth": 2,
                                        "width": 1,
                                        "text": "]",
                                        "value": "]",
                                        "valueText": "]",
                                        "hasTrailingTrivia": true,
                                        "trailingTrivia": [
                                            {
                                                "kind": "WhitespaceTrivia",
                                                "text": " "
                                            }
                                        ]
                                    }
                                },
                                "operatorToken": {
                                    "kind": "EqualsToken",
                                    "fullStart": 678,
                                    "fullEnd": 680,
                                    "start": 678,
                                    "end": 679,
                                    "fullWidth": 2,
                                    "width": 1,
                                    "text": "=",
                                    "value": "=",
                                    "valueText": "=",
                                    "hasTrailingTrivia": true,
                                    "trailingTrivia": [
                                        {
                                            "kind": "WhitespaceTrivia",
                                            "text": " "
                                        }
                                    ]
                                },
                                "right": {
                                    "kind": "StringLiteral",
                                    "fullStart": 680,
                                    "fullEnd": 692,
                                    "start": 680,
                                    "end": 692,
                                    "fullWidth": 12,
                                    "width": 12,
                                    "text": "'\\\"\\u0001\\\"'",
                                    "value": "\"\u0001\"",
                                    "valueText": "\"\u0001\""
                                }
                            },
                            "semicolonToken": {
                                "kind": "SemicolonToken",
                                "fullStart": 692,
                                "fullEnd": 695,
                                "start": 692,
                                "end": 693,
                                "fullWidth": 3,
                                "width": 1,
                                "text": ";",
                                "value": ";",
                                "valueText": ";",
                                "hasTrailingTrivia": true,
                                "hasTrailingNewLine": true,
                                "trailingTrivia": [
                                    {
                                        "kind": "NewLineTrivia",
                                        "text": "\r\n"
                                    }
                                ]
                            }
                        },
                        {
                            "kind": "ExpressionStatement",
                            "fullStart": 695,
                            "fullEnd": 733,
                            "start": 703,
                            "end": 731,
                            "fullWidth": 38,
                            "width": 28,
                            "expression": {
                                "kind": "AssignmentExpression",
                                "fullStart": 695,
                                "fullEnd": 730,
                                "start": 703,
                                "end": 730,
                                "fullWidth": 35,
                                "width": 27,
                                "left": {
                                    "kind": "ElementAccessExpression",
                                    "fullStart": 695,
                                    "fullEnd": 716,
                                    "start": 703,
                                    "end": 715,
                                    "fullWidth": 21,
                                    "width": 12,
                                    "expression": {
                                        "kind": "IdentifierName",
                                        "fullStart": 695,
                                        "fullEnd": 712,
                                        "start": 703,
                                        "end": 712,
                                        "fullWidth": 17,
                                        "width": 9,
                                        "text": "nullChars",
                                        "value": "nullChars",
                                        "valueText": "nullChars",
                                        "hasLeadingTrivia": true,
                                        "leadingTrivia": [
                                            {
                                                "kind": "WhitespaceTrivia",
                                                "text": "        "
                                            }
                                        ]
                                    },
                                    "openBracketToken": {
                                        "kind": "OpenBracketToken",
                                        "fullStart": 712,
                                        "fullEnd": 713,
                                        "start": 712,
                                        "end": 713,
                                        "fullWidth": 1,
                                        "width": 1,
                                        "text": "[",
                                        "value": "[",
                                        "valueText": "["
                                    },
                                    "argumentExpression": {
                                        "kind": "NumericLiteral",
                                        "fullStart": 713,
                                        "fullEnd": 714,
                                        "start": 713,
                                        "end": 714,
                                        "fullWidth": 1,
                                        "width": 1,
                                        "text": "2",
                                        "value": 2,
                                        "valueText": "2"
                                    },
                                    "closeBracketToken": {
                                        "kind": "CloseBracketToken",
                                        "fullStart": 714,
                                        "fullEnd": 716,
                                        "start": 714,
                                        "end": 715,
                                        "fullWidth": 2,
                                        "width": 1,
                                        "text": "]",
                                        "value": "]",
                                        "valueText": "]",
                                        "hasTrailingTrivia": true,
                                        "trailingTrivia": [
                                            {
                                                "kind": "WhitespaceTrivia",
                                                "text": " "
                                            }
                                        ]
                                    }
                                },
                                "operatorToken": {
                                    "kind": "EqualsToken",
                                    "fullStart": 716,
                                    "fullEnd": 718,
                                    "start": 716,
                                    "end": 717,
                                    "fullWidth": 2,
                                    "width": 1,
                                    "text": "=",
                                    "value": "=",
                                    "valueText": "=",
                                    "hasTrailingTrivia": true,
                                    "trailingTrivia": [
                                        {
                                            "kind": "WhitespaceTrivia",
                                            "text": " "
                                        }
                                    ]
                                },
                                "right": {
                                    "kind": "StringLiteral",
                                    "fullStart": 718,
                                    "fullEnd": 730,
                                    "start": 718,
                                    "end": 730,
                                    "fullWidth": 12,
                                    "width": 12,
                                    "text": "'\\\"\\u0002\\\"'",
                                    "value": "\"\u0002\"",
                                    "valueText": "\"\u0002\""
                                }
                            },
                            "semicolonToken": {
                                "kind": "SemicolonToken",
                                "fullStart": 730,
                                "fullEnd": 733,
                                "start": 730,
                                "end": 731,
                                "fullWidth": 3,
                                "width": 1,
                                "text": ";",
                                "value": ";",
                                "valueText": ";",
                                "hasTrailingTrivia": true,
                                "hasTrailingNewLine": true,
                                "trailingTrivia": [
                                    {
                                        "kind": "NewLineTrivia",
                                        "text": "\r\n"
                                    }
                                ]
                            }
                        },
                        {
                            "kind": "ExpressionStatement",
                            "fullStart": 733,
                            "fullEnd": 771,
                            "start": 741,
                            "end": 769,
                            "fullWidth": 38,
                            "width": 28,
                            "expression": {
                                "kind": "AssignmentExpression",
                                "fullStart": 733,
                                "fullEnd": 768,
                                "start": 741,
                                "end": 768,
                                "fullWidth": 35,
                                "width": 27,
                                "left": {
                                    "kind": "ElementAccessExpression",
                                    "fullStart": 733,
                                    "fullEnd": 754,
                                    "start": 741,
                                    "end": 753,
                                    "fullWidth": 21,
                                    "width": 12,
                                    "expression": {
                                        "kind": "IdentifierName",
                                        "fullStart": 733,
                                        "fullEnd": 750,
                                        "start": 741,
                                        "end": 750,
                                        "fullWidth": 17,
                                        "width": 9,
                                        "text": "nullChars",
                                        "value": "nullChars",
                                        "valueText": "nullChars",
                                        "hasLeadingTrivia": true,
                                        "leadingTrivia": [
                                            {
                                                "kind": "WhitespaceTrivia",
                                                "text": "        "
                                            }
                                        ]
                                    },
                                    "openBracketToken": {
                                        "kind": "OpenBracketToken",
                                        "fullStart": 750,
                                        "fullEnd": 751,
                                        "start": 750,
                                        "end": 751,
                                        "fullWidth": 1,
                                        "width": 1,
                                        "text": "[",
                                        "value": "[",
                                        "valueText": "["
                                    },
                                    "argumentExpression": {
                                        "kind": "NumericLiteral",
                                        "fullStart": 751,
                                        "fullEnd": 752,
                                        "start": 751,
                                        "end": 752,
                                        "fullWidth": 1,
                                        "width": 1,
                                        "text": "3",
                                        "value": 3,
                                        "valueText": "3"
                                    },
                                    "closeBracketToken": {
                                        "kind": "CloseBracketToken",
                                        "fullStart": 752,
                                        "fullEnd": 754,
                                        "start": 752,
                                        "end": 753,
                                        "fullWidth": 2,
                                        "width": 1,
                                        "text": "]",
                                        "value": "]",
                                        "valueText": "]",
                                        "hasTrailingTrivia": true,
                                        "trailingTrivia": [
                                            {
                                                "kind": "WhitespaceTrivia",
                                                "text": " "
                                            }
                                        ]
                                    }
                                },
                                "operatorToken": {
                                    "kind": "EqualsToken",
                                    "fullStart": 754,
                                    "fullEnd": 756,
                                    "start": 754,
                                    "end": 755,
                                    "fullWidth": 2,
                                    "width": 1,
                                    "text": "=",
                                    "value": "=",
                                    "valueText": "=",
                                    "hasTrailingTrivia": true,
                                    "trailingTrivia": [
                                        {
                                            "kind": "WhitespaceTrivia",
                                            "text": " "
                                        }
                                    ]
                                },
                                "right": {
                                    "kind": "StringLiteral",
                                    "fullStart": 756,
                                    "fullEnd": 768,
                                    "start": 756,
                                    "end": 768,
                                    "fullWidth": 12,
                                    "width": 12,
                                    "text": "'\\\"\\u0003\\\"'",
                                    "value": "\"\u0003\"",
                                    "valueText": "\"\u0003\""
                                }
                            },
                            "semicolonToken": {
                                "kind": "SemicolonToken",
                                "fullStart": 768,
                                "fullEnd": 771,
                                "start": 768,
                                "end": 769,
                                "fullWidth": 3,
                                "width": 1,
                                "text": ";",
                                "value": ";",
                                "valueText": ";",
                                "hasTrailingTrivia": true,
                                "hasTrailingNewLine": true,
                                "trailingTrivia": [
                                    {
                                        "kind": "NewLineTrivia",
                                        "text": "\r\n"
                                    }
                                ]
                            }
                        },
                        {
                            "kind": "ExpressionStatement",
                            "fullStart": 771,
                            "fullEnd": 809,
                            "start": 779,
                            "end": 807,
                            "fullWidth": 38,
                            "width": 28,
                            "expression": {
                                "kind": "AssignmentExpression",
                                "fullStart": 771,
                                "fullEnd": 806,
                                "start": 779,
                                "end": 806,
                                "fullWidth": 35,
                                "width": 27,
                                "left": {
                                    "kind": "ElementAccessExpression",
                                    "fullStart": 771,
                                    "fullEnd": 792,
                                    "start": 779,
                                    "end": 791,
                                    "fullWidth": 21,
                                    "width": 12,
                                    "expression": {
                                        "kind": "IdentifierName",
                                        "fullStart": 771,
                                        "fullEnd": 788,
                                        "start": 779,
                                        "end": 788,
                                        "fullWidth": 17,
                                        "width": 9,
                                        "text": "nullChars",
                                        "value": "nullChars",
                                        "valueText": "nullChars",
                                        "hasLeadingTrivia": true,
                                        "leadingTrivia": [
                                            {
                                                "kind": "WhitespaceTrivia",
                                                "text": "        "
                                            }
                                        ]
                                    },
                                    "openBracketToken": {
                                        "kind": "OpenBracketToken",
                                        "fullStart": 788,
                                        "fullEnd": 789,
                                        "start": 788,
                                        "end": 789,
                                        "fullWidth": 1,
                                        "width": 1,
                                        "text": "[",
                                        "value": "[",
                                        "valueText": "["
                                    },
                                    "argumentExpression": {
                                        "kind": "NumericLiteral",
                                        "fullStart": 789,
                                        "fullEnd": 790,
                                        "start": 789,
                                        "end": 790,
                                        "fullWidth": 1,
                                        "width": 1,
                                        "text": "4",
                                        "value": 4,
                                        "valueText": "4"
                                    },
                                    "closeBracketToken": {
                                        "kind": "CloseBracketToken",
                                        "fullStart": 790,
                                        "fullEnd": 792,
                                        "start": 790,
                                        "end": 791,
                                        "fullWidth": 2,
                                        "width": 1,
                                        "text": "]",
                                        "value": "]",
                                        "valueText": "]",
                                        "hasTrailingTrivia": true,
                                        "trailingTrivia": [
                                            {
                                                "kind": "WhitespaceTrivia",
                                                "text": " "
                                            }
                                        ]
                                    }
                                },
                                "operatorToken": {
                                    "kind": "EqualsToken",
                                    "fullStart": 792,
                                    "fullEnd": 794,
                                    "start": 792,
                                    "end": 793,
                                    "fullWidth": 2,
                                    "width": 1,
                                    "text": "=",
                                    "value": "=",
                                    "valueText": "=",
                                    "hasTrailingTrivia": true,
                                    "trailingTrivia": [
                                        {
                                            "kind": "WhitespaceTrivia",
                                            "text": " "
                                        }
                                    ]
                                },
                                "right": {
                                    "kind": "StringLiteral",
                                    "fullStart": 794,
                                    "fullEnd": 806,
                                    "start": 794,
                                    "end": 806,
                                    "fullWidth": 12,
                                    "width": 12,
                                    "text": "'\\\"\\u0004\\\"'",
                                    "value": "\"\u0004\"",
                                    "valueText": "\"\u0004\""
                                }
                            },
                            "semicolonToken": {
                                "kind": "SemicolonToken",
                                "fullStart": 806,
                                "fullEnd": 809,
                                "start": 806,
                                "end": 807,
                                "fullWidth": 3,
                                "width": 1,
                                "text": ";",
                                "value": ";",
                                "valueText": ";",
                                "hasTrailingTrivia": true,
                                "hasTrailingNewLine": true,
                                "trailingTrivia": [
                                    {
                                        "kind": "NewLineTrivia",
                                        "text": "\r\n"
                                    }
                                ]
                            }
                        },
                        {
                            "kind": "ExpressionStatement",
                            "fullStart": 809,
                            "fullEnd": 847,
                            "start": 817,
                            "end": 845,
                            "fullWidth": 38,
                            "width": 28,
                            "expression": {
                                "kind": "AssignmentExpression",
                                "fullStart": 809,
                                "fullEnd": 844,
                                "start": 817,
                                "end": 844,
                                "fullWidth": 35,
                                "width": 27,
                                "left": {
                                    "kind": "ElementAccessExpression",
                                    "fullStart": 809,
                                    "fullEnd": 830,
                                    "start": 817,
                                    "end": 829,
                                    "fullWidth": 21,
                                    "width": 12,
                                    "expression": {
                                        "kind": "IdentifierName",
                                        "fullStart": 809,
                                        "fullEnd": 826,
                                        "start": 817,
                                        "end": 826,
                                        "fullWidth": 17,
                                        "width": 9,
                                        "text": "nullChars",
                                        "value": "nullChars",
                                        "valueText": "nullChars",
                                        "hasLeadingTrivia": true,
                                        "leadingTrivia": [
                                            {
                                                "kind": "WhitespaceTrivia",
                                                "text": "        "
                                            }
                                        ]
                                    },
                                    "openBracketToken": {
                                        "kind": "OpenBracketToken",
                                        "fullStart": 826,
                                        "fullEnd": 827,
                                        "start": 826,
                                        "end": 827,
                                        "fullWidth": 1,
                                        "width": 1,
                                        "text": "[",
                                        "value": "[",
                                        "valueText": "["
                                    },
                                    "argumentExpression": {
                                        "kind": "NumericLiteral",
                                        "fullStart": 827,
                                        "fullEnd": 828,
                                        "start": 827,
                                        "end": 828,
                                        "fullWidth": 1,
                                        "width": 1,
                                        "text": "5",
                                        "value": 5,
                                        "valueText": "5"
                                    },
                                    "closeBracketToken": {
                                        "kind": "CloseBracketToken",
                                        "fullStart": 828,
                                        "fullEnd": 830,
                                        "start": 828,
                                        "end": 829,
                                        "fullWidth": 2,
                                        "width": 1,
                                        "text": "]",
                                        "value": "]",
                                        "valueText": "]",
                                        "hasTrailingTrivia": true,
                                        "trailingTrivia": [
                                            {
                                                "kind": "WhitespaceTrivia",
                                                "text": " "
                                            }
                                        ]
                                    }
                                },
                                "operatorToken": {
                                    "kind": "EqualsToken",
                                    "fullStart": 830,
                                    "fullEnd": 832,
                                    "start": 830,
                                    "end": 831,
                                    "fullWidth": 2,
                                    "width": 1,
                                    "text": "=",
                                    "value": "=",
                                    "valueText": "=",
                                    "hasTrailingTrivia": true,
                                    "trailingTrivia": [
                                        {
                                            "kind": "WhitespaceTrivia",
                                            "text": " "
                                        }
                                    ]
                                },
                                "right": {
                                    "kind": "StringLiteral",
                                    "fullStart": 832,
                                    "fullEnd": 844,
                                    "start": 832,
                                    "end": 844,
                                    "fullWidth": 12,
                                    "width": 12,
                                    "text": "'\\\"\\u0005\\\"'",
                                    "value": "\"\u0005\"",
                                    "valueText": "\"\u0005\""
                                }
                            },
                            "semicolonToken": {
                                "kind": "SemicolonToken",
                                "fullStart": 844,
                                "fullEnd": 847,
                                "start": 844,
                                "end": 845,
                                "fullWidth": 3,
                                "width": 1,
                                "text": ";",
                                "value": ";",
                                "valueText": ";",
                                "hasTrailingTrivia": true,
                                "hasTrailingNewLine": true,
                                "trailingTrivia": [
                                    {
                                        "kind": "NewLineTrivia",
                                        "text": "\r\n"
                                    }
                                ]
                            }
                        },
                        {
                            "kind": "ExpressionStatement",
                            "fullStart": 847,
                            "fullEnd": 885,
                            "start": 855,
                            "end": 883,
                            "fullWidth": 38,
                            "width": 28,
                            "expression": {
                                "kind": "AssignmentExpression",
                                "fullStart": 847,
                                "fullEnd": 882,
                                "start": 855,
                                "end": 882,
                                "fullWidth": 35,
                                "width": 27,
                                "left": {
                                    "kind": "ElementAccessExpression",
                                    "fullStart": 847,
                                    "fullEnd": 868,
                                    "start": 855,
                                    "end": 867,
                                    "fullWidth": 21,
                                    "width": 12,
                                    "expression": {
                                        "kind": "IdentifierName",
                                        "fullStart": 847,
                                        "fullEnd": 864,
                                        "start": 855,
                                        "end": 864,
                                        "fullWidth": 17,
                                        "width": 9,
                                        "text": "nullChars",
                                        "value": "nullChars",
                                        "valueText": "nullChars",
                                        "hasLeadingTrivia": true,
                                        "leadingTrivia": [
                                            {
                                                "kind": "WhitespaceTrivia",
                                                "text": "        "
                                            }
                                        ]
                                    },
                                    "openBracketToken": {
                                        "kind": "OpenBracketToken",
                                        "fullStart": 864,
                                        "fullEnd": 865,
                                        "start": 864,
                                        "end": 865,
                                        "fullWidth": 1,
                                        "width": 1,
                                        "text": "[",
                                        "value": "[",
                                        "valueText": "["
                                    },
                                    "argumentExpression": {
                                        "kind": "NumericLiteral",
                                        "fullStart": 865,
                                        "fullEnd": 866,
                                        "start": 865,
                                        "end": 866,
                                        "fullWidth": 1,
                                        "width": 1,
                                        "text": "6",
                                        "value": 6,
                                        "valueText": "6"
                                    },
                                    "closeBracketToken": {
                                        "kind": "CloseBracketToken",
                                        "fullStart": 866,
                                        "fullEnd": 868,
                                        "start": 866,
                                        "end": 867,
                                        "fullWidth": 2,
                                        "width": 1,
                                        "text": "]",
                                        "value": "]",
                                        "valueText": "]",
                                        "hasTrailingTrivia": true,
                                        "trailingTrivia": [
                                            {
                                                "kind": "WhitespaceTrivia",
                                                "text": " "
                                            }
                                        ]
                                    }
                                },
                                "operatorToken": {
                                    "kind": "EqualsToken",
                                    "fullStart": 868,
                                    "fullEnd": 870,
                                    "start": 868,
                                    "end": 869,
                                    "fullWidth": 2,
                                    "width": 1,
                                    "text": "=",
                                    "value": "=",
                                    "valueText": "=",
                                    "hasTrailingTrivia": true,
                                    "trailingTrivia": [
                                        {
                                            "kind": "WhitespaceTrivia",
                                            "text": " "
                                        }
                                    ]
                                },
                                "right": {
                                    "kind": "StringLiteral",
                                    "fullStart": 870,
                                    "fullEnd": 882,
                                    "start": 870,
                                    "end": 882,
                                    "fullWidth": 12,
                                    "width": 12,
                                    "text": "'\\\"\\u0006\\\"'",
                                    "value": "\"\u0006\"",
                                    "valueText": "\"\u0006\""
                                }
                            },
                            "semicolonToken": {
                                "kind": "SemicolonToken",
                                "fullStart": 882,
                                "fullEnd": 885,
                                "start": 882,
                                "end": 883,
                                "fullWidth": 3,
                                "width": 1,
                                "text": ";",
                                "value": ";",
                                "valueText": ";",
                                "hasTrailingTrivia": true,
                                "hasTrailingNewLine": true,
                                "trailingTrivia": [
                                    {
                                        "kind": "NewLineTrivia",
                                        "text": "\r\n"
                                    }
                                ]
                            }
                        },
                        {
                            "kind": "ExpressionStatement",
                            "fullStart": 885,
                            "fullEnd": 923,
                            "start": 893,
                            "end": 921,
                            "fullWidth": 38,
                            "width": 28,
                            "expression": {
                                "kind": "AssignmentExpression",
                                "fullStart": 885,
                                "fullEnd": 920,
                                "start": 893,
                                "end": 920,
                                "fullWidth": 35,
                                "width": 27,
                                "left": {
                                    "kind": "ElementAccessExpression",
                                    "fullStart": 885,
                                    "fullEnd": 906,
                                    "start": 893,
                                    "end": 905,
                                    "fullWidth": 21,
                                    "width": 12,
                                    "expression": {
                                        "kind": "IdentifierName",
                                        "fullStart": 885,
                                        "fullEnd": 902,
                                        "start": 893,
                                        "end": 902,
                                        "fullWidth": 17,
                                        "width": 9,
                                        "text": "nullChars",
                                        "value": "nullChars",
                                        "valueText": "nullChars",
                                        "hasLeadingTrivia": true,
                                        "leadingTrivia": [
                                            {
                                                "kind": "WhitespaceTrivia",
                                                "text": "        "
                                            }
                                        ]
                                    },
                                    "openBracketToken": {
                                        "kind": "OpenBracketToken",
                                        "fullStart": 902,
                                        "fullEnd": 903,
                                        "start": 902,
                                        "end": 903,
                                        "fullWidth": 1,
                                        "width": 1,
                                        "text": "[",
                                        "value": "[",
                                        "valueText": "["
                                    },
                                    "argumentExpression": {
                                        "kind": "NumericLiteral",
                                        "fullStart": 903,
                                        "fullEnd": 904,
                                        "start": 903,
                                        "end": 904,
                                        "fullWidth": 1,
                                        "width": 1,
                                        "text": "7",
                                        "value": 7,
                                        "valueText": "7"
                                    },
                                    "closeBracketToken": {
                                        "kind": "CloseBracketToken",
                                        "fullStart": 904,
                                        "fullEnd": 906,
                                        "start": 904,
                                        "end": 905,
                                        "fullWidth": 2,
                                        "width": 1,
                                        "text": "]",
                                        "value": "]",
                                        "valueText": "]",
                                        "hasTrailingTrivia": true,
                                        "trailingTrivia": [
                                            {
                                                "kind": "WhitespaceTrivia",
                                                "text": " "
                                            }
                                        ]
                                    }
                                },
                                "operatorToken": {
                                    "kind": "EqualsToken",
                                    "fullStart": 906,
                                    "fullEnd": 908,
                                    "start": 906,
                                    "end": 907,
                                    "fullWidth": 2,
                                    "width": 1,
                                    "text": "=",
                                    "value": "=",
                                    "valueText": "=",
                                    "hasTrailingTrivia": true,
                                    "trailingTrivia": [
                                        {
                                            "kind": "WhitespaceTrivia",
                                            "text": " "
                                        }
                                    ]
                                },
                                "right": {
                                    "kind": "StringLiteral",
                                    "fullStart": 908,
                                    "fullEnd": 920,
                                    "start": 908,
                                    "end": 920,
                                    "fullWidth": 12,
                                    "width": 12,
                                    "text": "'\\\"\\u0007\\\"'",
                                    "value": "\"\u0007\"",
                                    "valueText": "\"\u0007\""
                                }
                            },
                            "semicolonToken": {
                                "kind": "SemicolonToken",
                                "fullStart": 920,
                                "fullEnd": 923,
                                "start": 920,
                                "end": 921,
                                "fullWidth": 3,
                                "width": 1,
                                "text": ";",
                                "value": ";",
                                "valueText": ";",
                                "hasTrailingTrivia": true,
                                "hasTrailingNewLine": true,
                                "trailingTrivia": [
                                    {
                                        "kind": "NewLineTrivia",
                                        "text": "\r\n"
                                    }
                                ]
                            }
                        },
                        {
                            "kind": "ExpressionStatement",
                            "fullStart": 923,
                            "fullEnd": 961,
                            "start": 931,
                            "end": 959,
                            "fullWidth": 38,
                            "width": 28,
                            "expression": {
                                "kind": "AssignmentExpression",
                                "fullStart": 923,
                                "fullEnd": 958,
                                "start": 931,
                                "end": 958,
                                "fullWidth": 35,
                                "width": 27,
                                "left": {
                                    "kind": "ElementAccessExpression",
                                    "fullStart": 923,
                                    "fullEnd": 944,
                                    "start": 931,
                                    "end": 943,
                                    "fullWidth": 21,
                                    "width": 12,
                                    "expression": {
                                        "kind": "IdentifierName",
                                        "fullStart": 923,
                                        "fullEnd": 940,
                                        "start": 931,
                                        "end": 940,
                                        "fullWidth": 17,
                                        "width": 9,
                                        "text": "nullChars",
                                        "value": "nullChars",
                                        "valueText": "nullChars",
                                        "hasLeadingTrivia": true,
                                        "leadingTrivia": [
                                            {
                                                "kind": "WhitespaceTrivia",
                                                "text": "        "
                                            }
                                        ]
                                    },
                                    "openBracketToken": {
                                        "kind": "OpenBracketToken",
                                        "fullStart": 940,
                                        "fullEnd": 941,
                                        "start": 940,
                                        "end": 941,
                                        "fullWidth": 1,
                                        "width": 1,
                                        "text": "[",
                                        "value": "[",
                                        "valueText": "["
                                    },
                                    "argumentExpression": {
                                        "kind": "NumericLiteral",
                                        "fullStart": 941,
                                        "fullEnd": 942,
                                        "start": 941,
                                        "end": 942,
                                        "fullWidth": 1,
                                        "width": 1,
                                        "text": "8",
                                        "value": 8,
                                        "valueText": "8"
                                    },
                                    "closeBracketToken": {
                                        "kind": "CloseBracketToken",
                                        "fullStart": 942,
                                        "fullEnd": 944,
                                        "start": 942,
                                        "end": 943,
                                        "fullWidth": 2,
                                        "width": 1,
                                        "text": "]",
                                        "value": "]",
                                        "valueText": "]",
                                        "hasTrailingTrivia": true,
                                        "trailingTrivia": [
                                            {
                                                "kind": "WhitespaceTrivia",
                                                "text": " "
                                            }
                                        ]
                                    }
                                },
                                "operatorToken": {
                                    "kind": "EqualsToken",
                                    "fullStart": 944,
                                    "fullEnd": 946,
                                    "start": 944,
                                    "end": 945,
                                    "fullWidth": 2,
                                    "width": 1,
                                    "text": "=",
                                    "value": "=",
                                    "valueText": "=",
                                    "hasTrailingTrivia": true,
                                    "trailingTrivia": [
                                        {
                                            "kind": "WhitespaceTrivia",
                                            "text": " "
                                        }
                                    ]
                                },
                                "right": {
                                    "kind": "StringLiteral",
                                    "fullStart": 946,
                                    "fullEnd": 958,
                                    "start": 946,
                                    "end": 958,
                                    "fullWidth": 12,
                                    "width": 12,
                                    "text": "'\\\"\\u0008\\\"'",
                                    "value": "\"\b\"",
                                    "valueText": "\"\b\""
                                }
                            },
                            "semicolonToken": {
                                "kind": "SemicolonToken",
                                "fullStart": 958,
                                "fullEnd": 961,
                                "start": 958,
                                "end": 959,
                                "fullWidth": 3,
                                "width": 1,
                                "text": ";",
                                "value": ";",
                                "valueText": ";",
                                "hasTrailingTrivia": true,
                                "hasTrailingNewLine": true,
                                "trailingTrivia": [
                                    {
                                        "kind": "NewLineTrivia",
                                        "text": "\r\n"
                                    }
                                ]
                            }
                        },
                        {
                            "kind": "ExpressionStatement",
                            "fullStart": 961,
                            "fullEnd": 999,
                            "start": 969,
                            "end": 997,
                            "fullWidth": 38,
                            "width": 28,
                            "expression": {
                                "kind": "AssignmentExpression",
                                "fullStart": 961,
                                "fullEnd": 996,
                                "start": 969,
                                "end": 996,
                                "fullWidth": 35,
                                "width": 27,
                                "left": {
                                    "kind": "ElementAccessExpression",
                                    "fullStart": 961,
                                    "fullEnd": 982,
                                    "start": 969,
                                    "end": 981,
                                    "fullWidth": 21,
                                    "width": 12,
                                    "expression": {
                                        "kind": "IdentifierName",
                                        "fullStart": 961,
                                        "fullEnd": 978,
                                        "start": 969,
                                        "end": 978,
                                        "fullWidth": 17,
                                        "width": 9,
                                        "text": "nullChars",
                                        "value": "nullChars",
                                        "valueText": "nullChars",
                                        "hasLeadingTrivia": true,
                                        "leadingTrivia": [
                                            {
                                                "kind": "WhitespaceTrivia",
                                                "text": "        "
                                            }
                                        ]
                                    },
                                    "openBracketToken": {
                                        "kind": "OpenBracketToken",
                                        "fullStart": 978,
                                        "fullEnd": 979,
                                        "start": 978,
                                        "end": 979,
                                        "fullWidth": 1,
                                        "width": 1,
                                        "text": "[",
                                        "value": "[",
                                        "valueText": "["
                                    },
                                    "argumentExpression": {
                                        "kind": "NumericLiteral",
                                        "fullStart": 979,
                                        "fullEnd": 980,
                                        "start": 979,
                                        "end": 980,
                                        "fullWidth": 1,
                                        "width": 1,
                                        "text": "9",
                                        "value": 9,
                                        "valueText": "9"
                                    },
                                    "closeBracketToken": {
                                        "kind": "CloseBracketToken",
                                        "fullStart": 980,
                                        "fullEnd": 982,
                                        "start": 980,
                                        "end": 981,
                                        "fullWidth": 2,
                                        "width": 1,
                                        "text": "]",
                                        "value": "]",
                                        "valueText": "]",
                                        "hasTrailingTrivia": true,
                                        "trailingTrivia": [
                                            {
                                                "kind": "WhitespaceTrivia",
                                                "text": " "
                                            }
                                        ]
                                    }
                                },
                                "operatorToken": {
                                    "kind": "EqualsToken",
                                    "fullStart": 982,
                                    "fullEnd": 984,
                                    "start": 982,
                                    "end": 983,
                                    "fullWidth": 2,
                                    "width": 1,
                                    "text": "=",
                                    "value": "=",
                                    "valueText": "=",
                                    "hasTrailingTrivia": true,
                                    "trailingTrivia": [
                                        {
                                            "kind": "WhitespaceTrivia",
                                            "text": " "
                                        }
                                    ]
                                },
                                "right": {
                                    "kind": "StringLiteral",
                                    "fullStart": 984,
                                    "fullEnd": 996,
                                    "start": 984,
                                    "end": 996,
                                    "fullWidth": 12,
                                    "width": 12,
                                    "text": "'\\\"\\u0009\\\"'",
                                    "value": "\"\t\"",
                                    "valueText": "\"\t\""
                                }
                            },
                            "semicolonToken": {
                                "kind": "SemicolonToken",
                                "fullStart": 996,
                                "fullEnd": 999,
                                "start": 996,
                                "end": 997,
                                "fullWidth": 3,
                                "width": 1,
                                "text": ";",
                                "value": ";",
                                "valueText": ";",
                                "hasTrailingTrivia": true,
                                "hasTrailingNewLine": true,
                                "trailingTrivia": [
                                    {
                                        "kind": "NewLineTrivia",
                                        "text": "\r\n"
                                    }
                                ]
                            }
                        },
                        {
                            "kind": "ExpressionStatement",
                            "fullStart": 999,
                            "fullEnd": 1038,
                            "start": 1007,
                            "end": 1036,
                            "fullWidth": 39,
                            "width": 29,
                            "expression": {
                                "kind": "AssignmentExpression",
                                "fullStart": 999,
                                "fullEnd": 1035,
                                "start": 1007,
                                "end": 1035,
                                "fullWidth": 36,
                                "width": 28,
                                "left": {
                                    "kind": "ElementAccessExpression",
                                    "fullStart": 999,
                                    "fullEnd": 1021,
                                    "start": 1007,
                                    "end": 1020,
                                    "fullWidth": 22,
                                    "width": 13,
                                    "expression": {
                                        "kind": "IdentifierName",
                                        "fullStart": 999,
                                        "fullEnd": 1016,
                                        "start": 1007,
                                        "end": 1016,
                                        "fullWidth": 17,
                                        "width": 9,
                                        "text": "nullChars",
                                        "value": "nullChars",
                                        "valueText": "nullChars",
                                        "hasLeadingTrivia": true,
                                        "leadingTrivia": [
                                            {
                                                "kind": "WhitespaceTrivia",
                                                "text": "        "
                                            }
                                        ]
                                    },
                                    "openBracketToken": {
                                        "kind": "OpenBracketToken",
                                        "fullStart": 1016,
                                        "fullEnd": 1017,
                                        "start": 1016,
                                        "end": 1017,
                                        "fullWidth": 1,
                                        "width": 1,
                                        "text": "[",
                                        "value": "[",
                                        "valueText": "["
                                    },
                                    "argumentExpression": {
                                        "kind": "NumericLiteral",
                                        "fullStart": 1017,
                                        "fullEnd": 1019,
                                        "start": 1017,
                                        "end": 1019,
                                        "fullWidth": 2,
                                        "width": 2,
                                        "text": "10",
                                        "value": 10,
                                        "valueText": "10"
                                    },
                                    "closeBracketToken": {
                                        "kind": "CloseBracketToken",
                                        "fullStart": 1019,
                                        "fullEnd": 1021,
                                        "start": 1019,
                                        "end": 1020,
                                        "fullWidth": 2,
                                        "width": 1,
                                        "text": "]",
                                        "value": "]",
                                        "valueText": "]",
                                        "hasTrailingTrivia": true,
                                        "trailingTrivia": [
                                            {
                                                "kind": "WhitespaceTrivia",
                                                "text": " "
                                            }
                                        ]
                                    }
                                },
                                "operatorToken": {
                                    "kind": "EqualsToken",
                                    "fullStart": 1021,
                                    "fullEnd": 1023,
                                    "start": 1021,
                                    "end": 1022,
                                    "fullWidth": 2,
                                    "width": 1,
                                    "text": "=",
                                    "value": "=",
                                    "valueText": "=",
                                    "hasTrailingTrivia": true,
                                    "trailingTrivia": [
                                        {
                                            "kind": "WhitespaceTrivia",
                                            "text": " "
                                        }
                                    ]
                                },
                                "right": {
                                    "kind": "StringLiteral",
                                    "fullStart": 1023,
                                    "fullEnd": 1035,
                                    "start": 1023,
                                    "end": 1035,
                                    "fullWidth": 12,
                                    "width": 12,
                                    "text": "'\\\"\\u000A\\\"'",
                                    "value": "\"\n\"",
                                    "valueText": "\"\n\""
                                }
                            },
                            "semicolonToken": {
                                "kind": "SemicolonToken",
                                "fullStart": 1035,
                                "fullEnd": 1038,
                                "start": 1035,
                                "end": 1036,
                                "fullWidth": 3,
                                "width": 1,
                                "text": ";",
                                "value": ";",
                                "valueText": ";",
                                "hasTrailingTrivia": true,
                                "hasTrailingNewLine": true,
                                "trailingTrivia": [
                                    {
                                        "kind": "NewLineTrivia",
                                        "text": "\r\n"
                                    }
                                ]
                            }
                        },
                        {
                            "kind": "ExpressionStatement",
                            "fullStart": 1038,
                            "fullEnd": 1077,
                            "start": 1046,
                            "end": 1075,
                            "fullWidth": 39,
                            "width": 29,
                            "expression": {
                                "kind": "AssignmentExpression",
                                "fullStart": 1038,
                                "fullEnd": 1074,
                                "start": 1046,
                                "end": 1074,
                                "fullWidth": 36,
                                "width": 28,
                                "left": {
                                    "kind": "ElementAccessExpression",
                                    "fullStart": 1038,
                                    "fullEnd": 1060,
                                    "start": 1046,
                                    "end": 1059,
                                    "fullWidth": 22,
                                    "width": 13,
                                    "expression": {
                                        "kind": "IdentifierName",
                                        "fullStart": 1038,
                                        "fullEnd": 1055,
                                        "start": 1046,
                                        "end": 1055,
                                        "fullWidth": 17,
                                        "width": 9,
                                        "text": "nullChars",
                                        "value": "nullChars",
                                        "valueText": "nullChars",
                                        "hasLeadingTrivia": true,
                                        "leadingTrivia": [
                                            {
                                                "kind": "WhitespaceTrivia",
                                                "text": "        "
                                            }
                                        ]
                                    },
                                    "openBracketToken": {
                                        "kind": "OpenBracketToken",
                                        "fullStart": 1055,
                                        "fullEnd": 1056,
                                        "start": 1055,
                                        "end": 1056,
                                        "fullWidth": 1,
                                        "width": 1,
                                        "text": "[",
                                        "value": "[",
                                        "valueText": "["
                                    },
                                    "argumentExpression": {
                                        "kind": "NumericLiteral",
                                        "fullStart": 1056,
                                        "fullEnd": 1058,
                                        "start": 1056,
                                        "end": 1058,
                                        "fullWidth": 2,
                                        "width": 2,
                                        "text": "11",
                                        "value": 11,
                                        "valueText": "11"
                                    },
                                    "closeBracketToken": {
                                        "kind": "CloseBracketToken",
                                        "fullStart": 1058,
                                        "fullEnd": 1060,
                                        "start": 1058,
                                        "end": 1059,
                                        "fullWidth": 2,
                                        "width": 1,
                                        "text": "]",
                                        "value": "]",
                                        "valueText": "]",
                                        "hasTrailingTrivia": true,
                                        "trailingTrivia": [
                                            {
                                                "kind": "WhitespaceTrivia",
                                                "text": " "
                                            }
                                        ]
                                    }
                                },
                                "operatorToken": {
                                    "kind": "EqualsToken",
                                    "fullStart": 1060,
                                    "fullEnd": 1062,
                                    "start": 1060,
                                    "end": 1061,
                                    "fullWidth": 2,
                                    "width": 1,
                                    "text": "=",
                                    "value": "=",
                                    "valueText": "=",
                                    "hasTrailingTrivia": true,
                                    "trailingTrivia": [
                                        {
                                            "kind": "WhitespaceTrivia",
                                            "text": " "
                                        }
                                    ]
                                },
                                "right": {
                                    "kind": "StringLiteral",
                                    "fullStart": 1062,
                                    "fullEnd": 1074,
                                    "start": 1062,
                                    "end": 1074,
                                    "fullWidth": 12,
                                    "width": 12,
                                    "text": "'\\\"\\u000B\\\"'",
                                    "value": "\"\u000b\"",
                                    "valueText": "\"\u000b\""
                                }
                            },
                            "semicolonToken": {
                                "kind": "SemicolonToken",
                                "fullStart": 1074,
                                "fullEnd": 1077,
                                "start": 1074,
                                "end": 1075,
                                "fullWidth": 3,
                                "width": 1,
                                "text": ";",
                                "value": ";",
                                "valueText": ";",
                                "hasTrailingTrivia": true,
                                "hasTrailingNewLine": true,
                                "trailingTrivia": [
                                    {
                                        "kind": "NewLineTrivia",
                                        "text": "\r\n"
                                    }
                                ]
                            }
                        },
                        {
                            "kind": "ExpressionStatement",
                            "fullStart": 1077,
                            "fullEnd": 1116,
                            "start": 1085,
                            "end": 1114,
                            "fullWidth": 39,
                            "width": 29,
                            "expression": {
                                "kind": "AssignmentExpression",
                                "fullStart": 1077,
                                "fullEnd": 1113,
                                "start": 1085,
                                "end": 1113,
                                "fullWidth": 36,
                                "width": 28,
                                "left": {
                                    "kind": "ElementAccessExpression",
                                    "fullStart": 1077,
                                    "fullEnd": 1099,
                                    "start": 1085,
                                    "end": 1098,
                                    "fullWidth": 22,
                                    "width": 13,
                                    "expression": {
                                        "kind": "IdentifierName",
                                        "fullStart": 1077,
                                        "fullEnd": 1094,
                                        "start": 1085,
                                        "end": 1094,
                                        "fullWidth": 17,
                                        "width": 9,
                                        "text": "nullChars",
                                        "value": "nullChars",
                                        "valueText": "nullChars",
                                        "hasLeadingTrivia": true,
                                        "leadingTrivia": [
                                            {
                                                "kind": "WhitespaceTrivia",
                                                "text": "        "
                                            }
                                        ]
                                    },
                                    "openBracketToken": {
                                        "kind": "OpenBracketToken",
                                        "fullStart": 1094,
                                        "fullEnd": 1095,
                                        "start": 1094,
                                        "end": 1095,
                                        "fullWidth": 1,
                                        "width": 1,
                                        "text": "[",
                                        "value": "[",
                                        "valueText": "["
                                    },
                                    "argumentExpression": {
                                        "kind": "NumericLiteral",
                                        "fullStart": 1095,
                                        "fullEnd": 1097,
                                        "start": 1095,
                                        "end": 1097,
                                        "fullWidth": 2,
                                        "width": 2,
                                        "text": "12",
                                        "value": 12,
                                        "valueText": "12"
                                    },
                                    "closeBracketToken": {
                                        "kind": "CloseBracketToken",
                                        "fullStart": 1097,
                                        "fullEnd": 1099,
                                        "start": 1097,
                                        "end": 1098,
                                        "fullWidth": 2,
                                        "width": 1,
                                        "text": "]",
                                        "value": "]",
                                        "valueText": "]",
                                        "hasTrailingTrivia": true,
                                        "trailingTrivia": [
                                            {
                                                "kind": "WhitespaceTrivia",
                                                "text": " "
                                            }
                                        ]
                                    }
                                },
                                "operatorToken": {
                                    "kind": "EqualsToken",
                                    "fullStart": 1099,
                                    "fullEnd": 1101,
                                    "start": 1099,
                                    "end": 1100,
                                    "fullWidth": 2,
                                    "width": 1,
                                    "text": "=",
                                    "value": "=",
                                    "valueText": "=",
                                    "hasTrailingTrivia": true,
                                    "trailingTrivia": [
                                        {
                                            "kind": "WhitespaceTrivia",
                                            "text": " "
                                        }
                                    ]
                                },
                                "right": {
                                    "kind": "StringLiteral",
                                    "fullStart": 1101,
                                    "fullEnd": 1113,
                                    "start": 1101,
                                    "end": 1113,
                                    "fullWidth": 12,
                                    "width": 12,
                                    "text": "'\\\"\\u000C\\\"'",
                                    "value": "\"\f\"",
                                    "valueText": "\"\f\""
                                }
                            },
                            "semicolonToken": {
                                "kind": "SemicolonToken",
                                "fullStart": 1113,
                                "fullEnd": 1116,
                                "start": 1113,
                                "end": 1114,
                                "fullWidth": 3,
                                "width": 1,
                                "text": ";",
                                "value": ";",
                                "valueText": ";",
                                "hasTrailingTrivia": true,
                                "hasTrailingNewLine": true,
                                "trailingTrivia": [
                                    {
                                        "kind": "NewLineTrivia",
                                        "text": "\r\n"
                                    }
                                ]
                            }
                        },
                        {
                            "kind": "ExpressionStatement",
                            "fullStart": 1116,
                            "fullEnd": 1155,
                            "start": 1124,
                            "end": 1153,
                            "fullWidth": 39,
                            "width": 29,
                            "expression": {
                                "kind": "AssignmentExpression",
                                "fullStart": 1116,
                                "fullEnd": 1152,
                                "start": 1124,
                                "end": 1152,
                                "fullWidth": 36,
                                "width": 28,
                                "left": {
                                    "kind": "ElementAccessExpression",
                                    "fullStart": 1116,
                                    "fullEnd": 1138,
                                    "start": 1124,
                                    "end": 1137,
                                    "fullWidth": 22,
                                    "width": 13,
                                    "expression": {
                                        "kind": "IdentifierName",
                                        "fullStart": 1116,
                                        "fullEnd": 1133,
                                        "start": 1124,
                                        "end": 1133,
                                        "fullWidth": 17,
                                        "width": 9,
                                        "text": "nullChars",
                                        "value": "nullChars",
                                        "valueText": "nullChars",
                                        "hasLeadingTrivia": true,
                                        "leadingTrivia": [
                                            {
                                                "kind": "WhitespaceTrivia",
                                                "text": "        "
                                            }
                                        ]
                                    },
                                    "openBracketToken": {
                                        "kind": "OpenBracketToken",
                                        "fullStart": 1133,
                                        "fullEnd": 1134,
                                        "start": 1133,
                                        "end": 1134,
                                        "fullWidth": 1,
                                        "width": 1,
                                        "text": "[",
                                        "value": "[",
                                        "valueText": "["
                                    },
                                    "argumentExpression": {
                                        "kind": "NumericLiteral",
                                        "fullStart": 1134,
                                        "fullEnd": 1136,
                                        "start": 1134,
                                        "end": 1136,
                                        "fullWidth": 2,
                                        "width": 2,
                                        "text": "13",
                                        "value": 13,
                                        "valueText": "13"
                                    },
                                    "closeBracketToken": {
                                        "kind": "CloseBracketToken",
                                        "fullStart": 1136,
                                        "fullEnd": 1138,
                                        "start": 1136,
                                        "end": 1137,
                                        "fullWidth": 2,
                                        "width": 1,
                                        "text": "]",
                                        "value": "]",
                                        "valueText": "]",
                                        "hasTrailingTrivia": true,
                                        "trailingTrivia": [
                                            {
                                                "kind": "WhitespaceTrivia",
                                                "text": " "
                                            }
                                        ]
                                    }
                                },
                                "operatorToken": {
                                    "kind": "EqualsToken",
                                    "fullStart": 1138,
                                    "fullEnd": 1140,
                                    "start": 1138,
                                    "end": 1139,
                                    "fullWidth": 2,
                                    "width": 1,
                                    "text": "=",
                                    "value": "=",
                                    "valueText": "=",
                                    "hasTrailingTrivia": true,
                                    "trailingTrivia": [
                                        {
                                            "kind": "WhitespaceTrivia",
                                            "text": " "
                                        }
                                    ]
                                },
                                "right": {
                                    "kind": "StringLiteral",
                                    "fullStart": 1140,
                                    "fullEnd": 1152,
                                    "start": 1140,
                                    "end": 1152,
                                    "fullWidth": 12,
                                    "width": 12,
                                    "text": "'\\\"\\u000D\\\"'",
                                    "value": "\"\r\"",
                                    "valueText": "\"\r\""
                                }
                            },
                            "semicolonToken": {
                                "kind": "SemicolonToken",
                                "fullStart": 1152,
                                "fullEnd": 1155,
                                "start": 1152,
                                "end": 1153,
                                "fullWidth": 3,
                                "width": 1,
                                "text": ";",
                                "value": ";",
                                "valueText": ";",
                                "hasTrailingTrivia": true,
                                "hasTrailingNewLine": true,
                                "trailingTrivia": [
                                    {
                                        "kind": "NewLineTrivia",
                                        "text": "\r\n"
                                    }
                                ]
                            }
                        },
                        {
                            "kind": "ExpressionStatement",
                            "fullStart": 1155,
                            "fullEnd": 1194,
                            "start": 1163,
                            "end": 1192,
                            "fullWidth": 39,
                            "width": 29,
                            "expression": {
                                "kind": "AssignmentExpression",
                                "fullStart": 1155,
                                "fullEnd": 1191,
                                "start": 1163,
                                "end": 1191,
                                "fullWidth": 36,
                                "width": 28,
                                "left": {
                                    "kind": "ElementAccessExpression",
                                    "fullStart": 1155,
                                    "fullEnd": 1177,
                                    "start": 1163,
                                    "end": 1176,
                                    "fullWidth": 22,
                                    "width": 13,
                                    "expression": {
                                        "kind": "IdentifierName",
                                        "fullStart": 1155,
                                        "fullEnd": 1172,
                                        "start": 1163,
                                        "end": 1172,
                                        "fullWidth": 17,
                                        "width": 9,
                                        "text": "nullChars",
                                        "value": "nullChars",
                                        "valueText": "nullChars",
                                        "hasLeadingTrivia": true,
                                        "leadingTrivia": [
                                            {
                                                "kind": "WhitespaceTrivia",
                                                "text": "        "
                                            }
                                        ]
                                    },
                                    "openBracketToken": {
                                        "kind": "OpenBracketToken",
                                        "fullStart": 1172,
                                        "fullEnd": 1173,
                                        "start": 1172,
                                        "end": 1173,
                                        "fullWidth": 1,
                                        "width": 1,
                                        "text": "[",
                                        "value": "[",
                                        "valueText": "["
                                    },
                                    "argumentExpression": {
                                        "kind": "NumericLiteral",
                                        "fullStart": 1173,
                                        "fullEnd": 1175,
                                        "start": 1173,
                                        "end": 1175,
                                        "fullWidth": 2,
                                        "width": 2,
                                        "text": "14",
                                        "value": 14,
                                        "valueText": "14"
                                    },
                                    "closeBracketToken": {
                                        "kind": "CloseBracketToken",
                                        "fullStart": 1175,
                                        "fullEnd": 1177,
                                        "start": 1175,
                                        "end": 1176,
                                        "fullWidth": 2,
                                        "width": 1,
                                        "text": "]",
                                        "value": "]",
                                        "valueText": "]",
                                        "hasTrailingTrivia": true,
                                        "trailingTrivia": [
                                            {
                                                "kind": "WhitespaceTrivia",
                                                "text": " "
                                            }
                                        ]
                                    }
                                },
                                "operatorToken": {
                                    "kind": "EqualsToken",
                                    "fullStart": 1177,
                                    "fullEnd": 1179,
                                    "start": 1177,
                                    "end": 1178,
                                    "fullWidth": 2,
                                    "width": 1,
                                    "text": "=",
                                    "value": "=",
                                    "valueText": "=",
                                    "hasTrailingTrivia": true,
                                    "trailingTrivia": [
                                        {
                                            "kind": "WhitespaceTrivia",
                                            "text": " "
                                        }
                                    ]
                                },
                                "right": {
                                    "kind": "StringLiteral",
                                    "fullStart": 1179,
                                    "fullEnd": 1191,
                                    "start": 1179,
                                    "end": 1191,
                                    "fullWidth": 12,
                                    "width": 12,
                                    "text": "'\\\"\\u000E\\\"'",
                                    "value": "\"\u000e\"",
                                    "valueText": "\"\u000e\""
                                }
                            },
                            "semicolonToken": {
                                "kind": "SemicolonToken",
                                "fullStart": 1191,
                                "fullEnd": 1194,
                                "start": 1191,
                                "end": 1192,
                                "fullWidth": 3,
                                "width": 1,
                                "text": ";",
                                "value": ";",
                                "valueText": ";",
                                "hasTrailingTrivia": true,
                                "hasTrailingNewLine": true,
                                "trailingTrivia": [
                                    {
                                        "kind": "NewLineTrivia",
                                        "text": "\r\n"
                                    }
                                ]
                            }
                        },
                        {
                            "kind": "ExpressionStatement",
                            "fullStart": 1194,
                            "fullEnd": 1233,
                            "start": 1202,
                            "end": 1231,
                            "fullWidth": 39,
                            "width": 29,
                            "expression": {
                                "kind": "AssignmentExpression",
                                "fullStart": 1194,
                                "fullEnd": 1230,
                                "start": 1202,
                                "end": 1230,
                                "fullWidth": 36,
                                "width": 28,
                                "left": {
                                    "kind": "ElementAccessExpression",
                                    "fullStart": 1194,
                                    "fullEnd": 1216,
                                    "start": 1202,
                                    "end": 1215,
                                    "fullWidth": 22,
                                    "width": 13,
                                    "expression": {
                                        "kind": "IdentifierName",
                                        "fullStart": 1194,
                                        "fullEnd": 1211,
                                        "start": 1202,
                                        "end": 1211,
                                        "fullWidth": 17,
                                        "width": 9,
                                        "text": "nullChars",
                                        "value": "nullChars",
                                        "valueText": "nullChars",
                                        "hasLeadingTrivia": true,
                                        "leadingTrivia": [
                                            {
                                                "kind": "WhitespaceTrivia",
                                                "text": "        "
                                            }
                                        ]
                                    },
                                    "openBracketToken": {
                                        "kind": "OpenBracketToken",
                                        "fullStart": 1211,
                                        "fullEnd": 1212,
                                        "start": 1211,
                                        "end": 1212,
                                        "fullWidth": 1,
                                        "width": 1,
                                        "text": "[",
                                        "value": "[",
                                        "valueText": "["
                                    },
                                    "argumentExpression": {
                                        "kind": "NumericLiteral",
                                        "fullStart": 1212,
                                        "fullEnd": 1214,
                                        "start": 1212,
                                        "end": 1214,
                                        "fullWidth": 2,
                                        "width": 2,
                                        "text": "15",
                                        "value": 15,
                                        "valueText": "15"
                                    },
                                    "closeBracketToken": {
                                        "kind": "CloseBracketToken",
                                        "fullStart": 1214,
                                        "fullEnd": 1216,
                                        "start": 1214,
                                        "end": 1215,
                                        "fullWidth": 2,
                                        "width": 1,
                                        "text": "]",
                                        "value": "]",
                                        "valueText": "]",
                                        "hasTrailingTrivia": true,
                                        "trailingTrivia": [
                                            {
                                                "kind": "WhitespaceTrivia",
                                                "text": " "
                                            }
                                        ]
                                    }
                                },
                                "operatorToken": {
                                    "kind": "EqualsToken",
                                    "fullStart": 1216,
                                    "fullEnd": 1218,
                                    "start": 1216,
                                    "end": 1217,
                                    "fullWidth": 2,
                                    "width": 1,
                                    "text": "=",
                                    "value": "=",
                                    "valueText": "=",
                                    "hasTrailingTrivia": true,
                                    "trailingTrivia": [
                                        {
                                            "kind": "WhitespaceTrivia",
                                            "text": " "
                                        }
                                    ]
                                },
                                "right": {
                                    "kind": "StringLiteral",
                                    "fullStart": 1218,
                                    "fullEnd": 1230,
                                    "start": 1218,
                                    "end": 1230,
                                    "fullWidth": 12,
                                    "width": 12,
                                    "text": "'\\\"\\u000F\\\"'",
                                    "value": "\"\u000f\"",
                                    "valueText": "\"\u000f\""
                                }
                            },
                            "semicolonToken": {
                                "kind": "SemicolonToken",
                                "fullStart": 1230,
                                "fullEnd": 1233,
                                "start": 1230,
                                "end": 1231,
                                "fullWidth": 3,
                                "width": 1,
                                "text": ";",
                                "value": ";",
                                "valueText": ";",
                                "hasTrailingTrivia": true,
                                "hasTrailingNewLine": true,
                                "trailingTrivia": [
                                    {
                                        "kind": "NewLineTrivia",
                                        "text": "\r\n"
                                    }
                                ]
                            }
                        },
                        {
                            "kind": "ExpressionStatement",
                            "fullStart": 1233,
                            "fullEnd": 1272,
                            "start": 1241,
                            "end": 1270,
                            "fullWidth": 39,
                            "width": 29,
                            "expression": {
                                "kind": "AssignmentExpression",
                                "fullStart": 1233,
                                "fullEnd": 1269,
                                "start": 1241,
                                "end": 1269,
                                "fullWidth": 36,
                                "width": 28,
                                "left": {
                                    "kind": "ElementAccessExpression",
                                    "fullStart": 1233,
                                    "fullEnd": 1255,
                                    "start": 1241,
                                    "end": 1254,
                                    "fullWidth": 22,
                                    "width": 13,
                                    "expression": {
                                        "kind": "IdentifierName",
                                        "fullStart": 1233,
                                        "fullEnd": 1250,
                                        "start": 1241,
                                        "end": 1250,
                                        "fullWidth": 17,
                                        "width": 9,
                                        "text": "nullChars",
                                        "value": "nullChars",
                                        "valueText": "nullChars",
                                        "hasLeadingTrivia": true,
                                        "leadingTrivia": [
                                            {
                                                "kind": "WhitespaceTrivia",
                                                "text": "        "
                                            }
                                        ]
                                    },
                                    "openBracketToken": {
                                        "kind": "OpenBracketToken",
                                        "fullStart": 1250,
                                        "fullEnd": 1251,
                                        "start": 1250,
                                        "end": 1251,
                                        "fullWidth": 1,
                                        "width": 1,
                                        "text": "[",
                                        "value": "[",
                                        "valueText": "["
                                    },
                                    "argumentExpression": {
                                        "kind": "NumericLiteral",
                                        "fullStart": 1251,
                                        "fullEnd": 1253,
                                        "start": 1251,
                                        "end": 1253,
                                        "fullWidth": 2,
                                        "width": 2,
                                        "text": "16",
                                        "value": 16,
                                        "valueText": "16"
                                    },
                                    "closeBracketToken": {
                                        "kind": "CloseBracketToken",
                                        "fullStart": 1253,
                                        "fullEnd": 1255,
                                        "start": 1253,
                                        "end": 1254,
                                        "fullWidth": 2,
                                        "width": 1,
                                        "text": "]",
                                        "value": "]",
                                        "valueText": "]",
                                        "hasTrailingTrivia": true,
                                        "trailingTrivia": [
                                            {
                                                "kind": "WhitespaceTrivia",
                                                "text": " "
                                            }
                                        ]
                                    }
                                },
                                "operatorToken": {
                                    "kind": "EqualsToken",
                                    "fullStart": 1255,
                                    "fullEnd": 1257,
                                    "start": 1255,
                                    "end": 1256,
                                    "fullWidth": 2,
                                    "width": 1,
                                    "text": "=",
                                    "value": "=",
                                    "valueText": "=",
                                    "hasTrailingTrivia": true,
                                    "trailingTrivia": [
                                        {
                                            "kind": "WhitespaceTrivia",
                                            "text": " "
                                        }
                                    ]
                                },
                                "right": {
                                    "kind": "StringLiteral",
                                    "fullStart": 1257,
                                    "fullEnd": 1269,
                                    "start": 1257,
                                    "end": 1269,
                                    "fullWidth": 12,
                                    "width": 12,
                                    "text": "'\\\"\\u0010\\\"'",
                                    "value": "\"\u0010\"",
                                    "valueText": "\"\u0010\""
                                }
                            },
                            "semicolonToken": {
                                "kind": "SemicolonToken",
                                "fullStart": 1269,
                                "fullEnd": 1272,
                                "start": 1269,
                                "end": 1270,
                                "fullWidth": 3,
                                "width": 1,
                                "text": ";",
                                "value": ";",
                                "valueText": ";",
                                "hasTrailingTrivia": true,
                                "hasTrailingNewLine": true,
                                "trailingTrivia": [
                                    {
                                        "kind": "NewLineTrivia",
                                        "text": "\r\n"
                                    }
                                ]
                            }
                        },
                        {
                            "kind": "ExpressionStatement",
                            "fullStart": 1272,
                            "fullEnd": 1311,
                            "start": 1280,
                            "end": 1309,
                            "fullWidth": 39,
                            "width": 29,
                            "expression": {
                                "kind": "AssignmentExpression",
                                "fullStart": 1272,
                                "fullEnd": 1308,
                                "start": 1280,
                                "end": 1308,
                                "fullWidth": 36,
                                "width": 28,
                                "left": {
                                    "kind": "ElementAccessExpression",
                                    "fullStart": 1272,
                                    "fullEnd": 1294,
                                    "start": 1280,
                                    "end": 1293,
                                    "fullWidth": 22,
                                    "width": 13,
                                    "expression": {
                                        "kind": "IdentifierName",
                                        "fullStart": 1272,
                                        "fullEnd": 1289,
                                        "start": 1280,
                                        "end": 1289,
                                        "fullWidth": 17,
                                        "width": 9,
                                        "text": "nullChars",
                                        "value": "nullChars",
                                        "valueText": "nullChars",
                                        "hasLeadingTrivia": true,
                                        "leadingTrivia": [
                                            {
                                                "kind": "WhitespaceTrivia",
                                                "text": "        "
                                            }
                                        ]
                                    },
                                    "openBracketToken": {
                                        "kind": "OpenBracketToken",
                                        "fullStart": 1289,
                                        "fullEnd": 1290,
                                        "start": 1289,
                                        "end": 1290,
                                        "fullWidth": 1,
                                        "width": 1,
                                        "text": "[",
                                        "value": "[",
                                        "valueText": "["
                                    },
                                    "argumentExpression": {
                                        "kind": "NumericLiteral",
                                        "fullStart": 1290,
                                        "fullEnd": 1292,
                                        "start": 1290,
                                        "end": 1292,
                                        "fullWidth": 2,
                                        "width": 2,
                                        "text": "17",
                                        "value": 17,
                                        "valueText": "17"
                                    },
                                    "closeBracketToken": {
                                        "kind": "CloseBracketToken",
                                        "fullStart": 1292,
                                        "fullEnd": 1294,
                                        "start": 1292,
                                        "end": 1293,
                                        "fullWidth": 2,
                                        "width": 1,
                                        "text": "]",
                                        "value": "]",
                                        "valueText": "]",
                                        "hasTrailingTrivia": true,
                                        "trailingTrivia": [
                                            {
                                                "kind": "WhitespaceTrivia",
                                                "text": " "
                                            }
                                        ]
                                    }
                                },
                                "operatorToken": {
                                    "kind": "EqualsToken",
                                    "fullStart": 1294,
                                    "fullEnd": 1296,
                                    "start": 1294,
                                    "end": 1295,
                                    "fullWidth": 2,
                                    "width": 1,
                                    "text": "=",
                                    "value": "=",
                                    "valueText": "=",
                                    "hasTrailingTrivia": true,
                                    "trailingTrivia": [
                                        {
                                            "kind": "WhitespaceTrivia",
                                            "text": " "
                                        }
                                    ]
                                },
                                "right": {
                                    "kind": "StringLiteral",
                                    "fullStart": 1296,
                                    "fullEnd": 1308,
                                    "start": 1296,
                                    "end": 1308,
                                    "fullWidth": 12,
                                    "width": 12,
                                    "text": "'\\\"\\u0011\\\"'",
                                    "value": "\"\u0011\"",
                                    "valueText": "\"\u0011\""
                                }
                            },
                            "semicolonToken": {
                                "kind": "SemicolonToken",
                                "fullStart": 1308,
                                "fullEnd": 1311,
                                "start": 1308,
                                "end": 1309,
                                "fullWidth": 3,
                                "width": 1,
                                "text": ";",
                                "value": ";",
                                "valueText": ";",
                                "hasTrailingTrivia": true,
                                "hasTrailingNewLine": true,
                                "trailingTrivia": [
                                    {
                                        "kind": "NewLineTrivia",
                                        "text": "\r\n"
                                    }
                                ]
                            }
                        },
                        {
                            "kind": "ExpressionStatement",
                            "fullStart": 1311,
                            "fullEnd": 1350,
                            "start": 1319,
                            "end": 1348,
                            "fullWidth": 39,
                            "width": 29,
                            "expression": {
                                "kind": "AssignmentExpression",
                                "fullStart": 1311,
                                "fullEnd": 1347,
                                "start": 1319,
                                "end": 1347,
                                "fullWidth": 36,
                                "width": 28,
                                "left": {
                                    "kind": "ElementAccessExpression",
                                    "fullStart": 1311,
                                    "fullEnd": 1333,
                                    "start": 1319,
                                    "end": 1332,
                                    "fullWidth": 22,
                                    "width": 13,
                                    "expression": {
                                        "kind": "IdentifierName",
                                        "fullStart": 1311,
                                        "fullEnd": 1328,
                                        "start": 1319,
                                        "end": 1328,
                                        "fullWidth": 17,
                                        "width": 9,
                                        "text": "nullChars",
                                        "value": "nullChars",
                                        "valueText": "nullChars",
                                        "hasLeadingTrivia": true,
                                        "leadingTrivia": [
                                            {
                                                "kind": "WhitespaceTrivia",
                                                "text": "        "
                                            }
                                        ]
                                    },
                                    "openBracketToken": {
                                        "kind": "OpenBracketToken",
                                        "fullStart": 1328,
                                        "fullEnd": 1329,
                                        "start": 1328,
                                        "end": 1329,
                                        "fullWidth": 1,
                                        "width": 1,
                                        "text": "[",
                                        "value": "[",
                                        "valueText": "["
                                    },
                                    "argumentExpression": {
                                        "kind": "NumericLiteral",
                                        "fullStart": 1329,
                                        "fullEnd": 1331,
                                        "start": 1329,
                                        "end": 1331,
                                        "fullWidth": 2,
                                        "width": 2,
                                        "text": "18",
                                        "value": 18,
                                        "valueText": "18"
                                    },
                                    "closeBracketToken": {
                                        "kind": "CloseBracketToken",
                                        "fullStart": 1331,
                                        "fullEnd": 1333,
                                        "start": 1331,
                                        "end": 1332,
                                        "fullWidth": 2,
                                        "width": 1,
                                        "text": "]",
                                        "value": "]",
                                        "valueText": "]",
                                        "hasTrailingTrivia": true,
                                        "trailingTrivia": [
                                            {
                                                "kind": "WhitespaceTrivia",
                                                "text": " "
                                            }
                                        ]
                                    }
                                },
                                "operatorToken": {
                                    "kind": "EqualsToken",
                                    "fullStart": 1333,
                                    "fullEnd": 1335,
                                    "start": 1333,
                                    "end": 1334,
                                    "fullWidth": 2,
                                    "width": 1,
                                    "text": "=",
                                    "value": "=",
                                    "valueText": "=",
                                    "hasTrailingTrivia": true,
                                    "trailingTrivia": [
                                        {
                                            "kind": "WhitespaceTrivia",
                                            "text": " "
                                        }
                                    ]
                                },
                                "right": {
                                    "kind": "StringLiteral",
                                    "fullStart": 1335,
                                    "fullEnd": 1347,
                                    "start": 1335,
                                    "end": 1347,
                                    "fullWidth": 12,
                                    "width": 12,
                                    "text": "'\\\"\\u0012\\\"'",
                                    "value": "\"\u0012\"",
                                    "valueText": "\"\u0012\""
                                }
                            },
                            "semicolonToken": {
                                "kind": "SemicolonToken",
                                "fullStart": 1347,
                                "fullEnd": 1350,
                                "start": 1347,
                                "end": 1348,
                                "fullWidth": 3,
                                "width": 1,
                                "text": ";",
                                "value": ";",
                                "valueText": ";",
                                "hasTrailingTrivia": true,
                                "hasTrailingNewLine": true,
                                "trailingTrivia": [
                                    {
                                        "kind": "NewLineTrivia",
                                        "text": "\r\n"
                                    }
                                ]
                            }
                        },
                        {
                            "kind": "ExpressionStatement",
                            "fullStart": 1350,
                            "fullEnd": 1389,
                            "start": 1358,
                            "end": 1387,
                            "fullWidth": 39,
                            "width": 29,
                            "expression": {
                                "kind": "AssignmentExpression",
                                "fullStart": 1350,
                                "fullEnd": 1386,
                                "start": 1358,
                                "end": 1386,
                                "fullWidth": 36,
                                "width": 28,
                                "left": {
                                    "kind": "ElementAccessExpression",
                                    "fullStart": 1350,
                                    "fullEnd": 1372,
                                    "start": 1358,
                                    "end": 1371,
                                    "fullWidth": 22,
                                    "width": 13,
                                    "expression": {
                                        "kind": "IdentifierName",
                                        "fullStart": 1350,
                                        "fullEnd": 1367,
                                        "start": 1358,
                                        "end": 1367,
                                        "fullWidth": 17,
                                        "width": 9,
                                        "text": "nullChars",
                                        "value": "nullChars",
                                        "valueText": "nullChars",
                                        "hasLeadingTrivia": true,
                                        "leadingTrivia": [
                                            {
                                                "kind": "WhitespaceTrivia",
                                                "text": "        "
                                            }
                                        ]
                                    },
                                    "openBracketToken": {
                                        "kind": "OpenBracketToken",
                                        "fullStart": 1367,
                                        "fullEnd": 1368,
                                        "start": 1367,
                                        "end": 1368,
                                        "fullWidth": 1,
                                        "width": 1,
                                        "text": "[",
                                        "value": "[",
                                        "valueText": "["
                                    },
                                    "argumentExpression": {
                                        "kind": "NumericLiteral",
                                        "fullStart": 1368,
                                        "fullEnd": 1370,
                                        "start": 1368,
                                        "end": 1370,
                                        "fullWidth": 2,
                                        "width": 2,
                                        "text": "19",
                                        "value": 19,
                                        "valueText": "19"
                                    },
                                    "closeBracketToken": {
                                        "kind": "CloseBracketToken",
                                        "fullStart": 1370,
                                        "fullEnd": 1372,
                                        "start": 1370,
                                        "end": 1371,
                                        "fullWidth": 2,
                                        "width": 1,
                                        "text": "]",
                                        "value": "]",
                                        "valueText": "]",
                                        "hasTrailingTrivia": true,
                                        "trailingTrivia": [
                                            {
                                                "kind": "WhitespaceTrivia",
                                                "text": " "
                                            }
                                        ]
                                    }
                                },
                                "operatorToken": {
                                    "kind": "EqualsToken",
                                    "fullStart": 1372,
                                    "fullEnd": 1374,
                                    "start": 1372,
                                    "end": 1373,
                                    "fullWidth": 2,
                                    "width": 1,
                                    "text": "=",
                                    "value": "=",
                                    "valueText": "=",
                                    "hasTrailingTrivia": true,
                                    "trailingTrivia": [
                                        {
                                            "kind": "WhitespaceTrivia",
                                            "text": " "
                                        }
                                    ]
                                },
                                "right": {
                                    "kind": "StringLiteral",
                                    "fullStart": 1374,
                                    "fullEnd": 1386,
                                    "start": 1374,
                                    "end": 1386,
                                    "fullWidth": 12,
                                    "width": 12,
                                    "text": "'\\\"\\u0013\\\"'",
                                    "value": "\"\u0013\"",
                                    "valueText": "\"\u0013\""
                                }
                            },
                            "semicolonToken": {
                                "kind": "SemicolonToken",
                                "fullStart": 1386,
                                "fullEnd": 1389,
                                "start": 1386,
                                "end": 1387,
                                "fullWidth": 3,
                                "width": 1,
                                "text": ";",
                                "value": ";",
                                "valueText": ";",
                                "hasTrailingTrivia": true,
                                "hasTrailingNewLine": true,
                                "trailingTrivia": [
                                    {
                                        "kind": "NewLineTrivia",
                                        "text": "\r\n"
                                    }
                                ]
                            }
                        },
                        {
                            "kind": "ExpressionStatement",
                            "fullStart": 1389,
                            "fullEnd": 1428,
                            "start": 1397,
                            "end": 1426,
                            "fullWidth": 39,
                            "width": 29,
                            "expression": {
                                "kind": "AssignmentExpression",
                                "fullStart": 1389,
                                "fullEnd": 1425,
                                "start": 1397,
                                "end": 1425,
                                "fullWidth": 36,
                                "width": 28,
                                "left": {
                                    "kind": "ElementAccessExpression",
                                    "fullStart": 1389,
                                    "fullEnd": 1411,
                                    "start": 1397,
                                    "end": 1410,
                                    "fullWidth": 22,
                                    "width": 13,
                                    "expression": {
                                        "kind": "IdentifierName",
                                        "fullStart": 1389,
                                        "fullEnd": 1406,
                                        "start": 1397,
                                        "end": 1406,
                                        "fullWidth": 17,
                                        "width": 9,
                                        "text": "nullChars",
                                        "value": "nullChars",
                                        "valueText": "nullChars",
                                        "hasLeadingTrivia": true,
                                        "leadingTrivia": [
                                            {
                                                "kind": "WhitespaceTrivia",
                                                "text": "        "
                                            }
                                        ]
                                    },
                                    "openBracketToken": {
                                        "kind": "OpenBracketToken",
                                        "fullStart": 1406,
                                        "fullEnd": 1407,
                                        "start": 1406,
                                        "end": 1407,
                                        "fullWidth": 1,
                                        "width": 1,
                                        "text": "[",
                                        "value": "[",
                                        "valueText": "["
                                    },
                                    "argumentExpression": {
                                        "kind": "NumericLiteral",
                                        "fullStart": 1407,
                                        "fullEnd": 1409,
                                        "start": 1407,
                                        "end": 1409,
                                        "fullWidth": 2,
                                        "width": 2,
                                        "text": "20",
                                        "value": 20,
                                        "valueText": "20"
                                    },
                                    "closeBracketToken": {
                                        "kind": "CloseBracketToken",
                                        "fullStart": 1409,
                                        "fullEnd": 1411,
                                        "start": 1409,
                                        "end": 1410,
                                        "fullWidth": 2,
                                        "width": 1,
                                        "text": "]",
                                        "value": "]",
                                        "valueText": "]",
                                        "hasTrailingTrivia": true,
                                        "trailingTrivia": [
                                            {
                                                "kind": "WhitespaceTrivia",
                                                "text": " "
                                            }
                                        ]
                                    }
                                },
                                "operatorToken": {
                                    "kind": "EqualsToken",
                                    "fullStart": 1411,
                                    "fullEnd": 1413,
                                    "start": 1411,
                                    "end": 1412,
                                    "fullWidth": 2,
                                    "width": 1,
                                    "text": "=",
                                    "value": "=",
                                    "valueText": "=",
                                    "hasTrailingTrivia": true,
                                    "trailingTrivia": [
                                        {
                                            "kind": "WhitespaceTrivia",
                                            "text": " "
                                        }
                                    ]
                                },
                                "right": {
                                    "kind": "StringLiteral",
                                    "fullStart": 1413,
                                    "fullEnd": 1425,
                                    "start": 1413,
                                    "end": 1425,
                                    "fullWidth": 12,
                                    "width": 12,
                                    "text": "'\\\"\\u0014\\\"'",
                                    "value": "\"\u0014\"",
                                    "valueText": "\"\u0014\""
                                }
                            },
                            "semicolonToken": {
                                "kind": "SemicolonToken",
                                "fullStart": 1425,
                                "fullEnd": 1428,
                                "start": 1425,
                                "end": 1426,
                                "fullWidth": 3,
                                "width": 1,
                                "text": ";",
                                "value": ";",
                                "valueText": ";",
                                "hasTrailingTrivia": true,
                                "hasTrailingNewLine": true,
                                "trailingTrivia": [
                                    {
                                        "kind": "NewLineTrivia",
                                        "text": "\r\n"
                                    }
                                ]
                            }
                        },
                        {
                            "kind": "ExpressionStatement",
                            "fullStart": 1428,
                            "fullEnd": 1467,
                            "start": 1436,
                            "end": 1465,
                            "fullWidth": 39,
                            "width": 29,
                            "expression": {
                                "kind": "AssignmentExpression",
                                "fullStart": 1428,
                                "fullEnd": 1464,
                                "start": 1436,
                                "end": 1464,
                                "fullWidth": 36,
                                "width": 28,
                                "left": {
                                    "kind": "ElementAccessExpression",
                                    "fullStart": 1428,
                                    "fullEnd": 1450,
                                    "start": 1436,
                                    "end": 1449,
                                    "fullWidth": 22,
                                    "width": 13,
                                    "expression": {
                                        "kind": "IdentifierName",
                                        "fullStart": 1428,
                                        "fullEnd": 1445,
                                        "start": 1436,
                                        "end": 1445,
                                        "fullWidth": 17,
                                        "width": 9,
                                        "text": "nullChars",
                                        "value": "nullChars",
                                        "valueText": "nullChars",
                                        "hasLeadingTrivia": true,
                                        "leadingTrivia": [
                                            {
                                                "kind": "WhitespaceTrivia",
                                                "text": "        "
                                            }
                                        ]
                                    },
                                    "openBracketToken": {
                                        "kind": "OpenBracketToken",
                                        "fullStart": 1445,
                                        "fullEnd": 1446,
                                        "start": 1445,
                                        "end": 1446,
                                        "fullWidth": 1,
                                        "width": 1,
                                        "text": "[",
                                        "value": "[",
                                        "valueText": "["
                                    },
                                    "argumentExpression": {
                                        "kind": "NumericLiteral",
                                        "fullStart": 1446,
                                        "fullEnd": 1448,
                                        "start": 1446,
                                        "end": 1448,
                                        "fullWidth": 2,
                                        "width": 2,
                                        "text": "21",
                                        "value": 21,
                                        "valueText": "21"
                                    },
                                    "closeBracketToken": {
                                        "kind": "CloseBracketToken",
                                        "fullStart": 1448,
                                        "fullEnd": 1450,
                                        "start": 1448,
                                        "end": 1449,
                                        "fullWidth": 2,
                                        "width": 1,
                                        "text": "]",
                                        "value": "]",
                                        "valueText": "]",
                                        "hasTrailingTrivia": true,
                                        "trailingTrivia": [
                                            {
                                                "kind": "WhitespaceTrivia",
                                                "text": " "
                                            }
                                        ]
                                    }
                                },
                                "operatorToken": {
                                    "kind": "EqualsToken",
                                    "fullStart": 1450,
                                    "fullEnd": 1452,
                                    "start": 1450,
                                    "end": 1451,
                                    "fullWidth": 2,
                                    "width": 1,
                                    "text": "=",
                                    "value": "=",
                                    "valueText": "=",
                                    "hasTrailingTrivia": true,
                                    "trailingTrivia": [
                                        {
                                            "kind": "WhitespaceTrivia",
                                            "text": " "
                                        }
                                    ]
                                },
                                "right": {
                                    "kind": "StringLiteral",
                                    "fullStart": 1452,
                                    "fullEnd": 1464,
                                    "start": 1452,
                                    "end": 1464,
                                    "fullWidth": 12,
                                    "width": 12,
                                    "text": "'\\\"\\u0015\\\"'",
                                    "value": "\"\u0015\"",
                                    "valueText": "\"\u0015\""
                                }
                            },
                            "semicolonToken": {
                                "kind": "SemicolonToken",
                                "fullStart": 1464,
                                "fullEnd": 1467,
                                "start": 1464,
                                "end": 1465,
                                "fullWidth": 3,
                                "width": 1,
                                "text": ";",
                                "value": ";",
                                "valueText": ";",
                                "hasTrailingTrivia": true,
                                "hasTrailingNewLine": true,
                                "trailingTrivia": [
                                    {
                                        "kind": "NewLineTrivia",
                                        "text": "\r\n"
                                    }
                                ]
                            }
                        },
                        {
                            "kind": "ExpressionStatement",
                            "fullStart": 1467,
                            "fullEnd": 1506,
                            "start": 1475,
                            "end": 1504,
                            "fullWidth": 39,
                            "width": 29,
                            "expression": {
                                "kind": "AssignmentExpression",
                                "fullStart": 1467,
                                "fullEnd": 1503,
                                "start": 1475,
                                "end": 1503,
                                "fullWidth": 36,
                                "width": 28,
                                "left": {
                                    "kind": "ElementAccessExpression",
                                    "fullStart": 1467,
                                    "fullEnd": 1489,
                                    "start": 1475,
                                    "end": 1488,
                                    "fullWidth": 22,
                                    "width": 13,
                                    "expression": {
                                        "kind": "IdentifierName",
                                        "fullStart": 1467,
                                        "fullEnd": 1484,
                                        "start": 1475,
                                        "end": 1484,
                                        "fullWidth": 17,
                                        "width": 9,
                                        "text": "nullChars",
                                        "value": "nullChars",
                                        "valueText": "nullChars",
                                        "hasLeadingTrivia": true,
                                        "leadingTrivia": [
                                            {
                                                "kind": "WhitespaceTrivia",
                                                "text": "        "
                                            }
                                        ]
                                    },
                                    "openBracketToken": {
                                        "kind": "OpenBracketToken",
                                        "fullStart": 1484,
                                        "fullEnd": 1485,
                                        "start": 1484,
                                        "end": 1485,
                                        "fullWidth": 1,
                                        "width": 1,
                                        "text": "[",
                                        "value": "[",
                                        "valueText": "["
                                    },
                                    "argumentExpression": {
                                        "kind": "NumericLiteral",
                                        "fullStart": 1485,
                                        "fullEnd": 1487,
                                        "start": 1485,
                                        "end": 1487,
                                        "fullWidth": 2,
                                        "width": 2,
                                        "text": "22",
                                        "value": 22,
                                        "valueText": "22"
                                    },
                                    "closeBracketToken": {
                                        "kind": "CloseBracketToken",
                                        "fullStart": 1487,
                                        "fullEnd": 1489,
                                        "start": 1487,
                                        "end": 1488,
                                        "fullWidth": 2,
                                        "width": 1,
                                        "text": "]",
                                        "value": "]",
                                        "valueText": "]",
                                        "hasTrailingTrivia": true,
                                        "trailingTrivia": [
                                            {
                                                "kind": "WhitespaceTrivia",
                                                "text": " "
                                            }
                                        ]
                                    }
                                },
                                "operatorToken": {
                                    "kind": "EqualsToken",
                                    "fullStart": 1489,
                                    "fullEnd": 1491,
                                    "start": 1489,
                                    "end": 1490,
                                    "fullWidth": 2,
                                    "width": 1,
                                    "text": "=",
                                    "value": "=",
                                    "valueText": "=",
                                    "hasTrailingTrivia": true,
                                    "trailingTrivia": [
                                        {
                                            "kind": "WhitespaceTrivia",
                                            "text": " "
                                        }
                                    ]
                                },
                                "right": {
                                    "kind": "StringLiteral",
                                    "fullStart": 1491,
                                    "fullEnd": 1503,
                                    "start": 1491,
                                    "end": 1503,
                                    "fullWidth": 12,
                                    "width": 12,
                                    "text": "'\\\"\\u0016\\\"'",
                                    "value": "\"\u0016\"",
                                    "valueText": "\"\u0016\""
                                }
                            },
                            "semicolonToken": {
                                "kind": "SemicolonToken",
                                "fullStart": 1503,
                                "fullEnd": 1506,
                                "start": 1503,
                                "end": 1504,
                                "fullWidth": 3,
                                "width": 1,
                                "text": ";",
                                "value": ";",
                                "valueText": ";",
                                "hasTrailingTrivia": true,
                                "hasTrailingNewLine": true,
                                "trailingTrivia": [
                                    {
                                        "kind": "NewLineTrivia",
                                        "text": "\r\n"
                                    }
                                ]
                            }
                        },
                        {
                            "kind": "ExpressionStatement",
                            "fullStart": 1506,
                            "fullEnd": 1545,
                            "start": 1514,
                            "end": 1543,
                            "fullWidth": 39,
                            "width": 29,
                            "expression": {
                                "kind": "AssignmentExpression",
                                "fullStart": 1506,
                                "fullEnd": 1542,
                                "start": 1514,
                                "end": 1542,
                                "fullWidth": 36,
                                "width": 28,
                                "left": {
                                    "kind": "ElementAccessExpression",
                                    "fullStart": 1506,
                                    "fullEnd": 1528,
                                    "start": 1514,
                                    "end": 1527,
                                    "fullWidth": 22,
                                    "width": 13,
                                    "expression": {
                                        "kind": "IdentifierName",
                                        "fullStart": 1506,
                                        "fullEnd": 1523,
                                        "start": 1514,
                                        "end": 1523,
                                        "fullWidth": 17,
                                        "width": 9,
                                        "text": "nullChars",
                                        "value": "nullChars",
                                        "valueText": "nullChars",
                                        "hasLeadingTrivia": true,
                                        "leadingTrivia": [
                                            {
                                                "kind": "WhitespaceTrivia",
                                                "text": "        "
                                            }
                                        ]
                                    },
                                    "openBracketToken": {
                                        "kind": "OpenBracketToken",
                                        "fullStart": 1523,
                                        "fullEnd": 1524,
                                        "start": 1523,
                                        "end": 1524,
                                        "fullWidth": 1,
                                        "width": 1,
                                        "text": "[",
                                        "value": "[",
                                        "valueText": "["
                                    },
                                    "argumentExpression": {
                                        "kind": "NumericLiteral",
                                        "fullStart": 1524,
                                        "fullEnd": 1526,
                                        "start": 1524,
                                        "end": 1526,
                                        "fullWidth": 2,
                                        "width": 2,
                                        "text": "23",
                                        "value": 23,
                                        "valueText": "23"
                                    },
                                    "closeBracketToken": {
                                        "kind": "CloseBracketToken",
                                        "fullStart": 1526,
                                        "fullEnd": 1528,
                                        "start": 1526,
                                        "end": 1527,
                                        "fullWidth": 2,
                                        "width": 1,
                                        "text": "]",
                                        "value": "]",
                                        "valueText": "]",
                                        "hasTrailingTrivia": true,
                                        "trailingTrivia": [
                                            {
                                                "kind": "WhitespaceTrivia",
                                                "text": " "
                                            }
                                        ]
                                    }
                                },
                                "operatorToken": {
                                    "kind": "EqualsToken",
                                    "fullStart": 1528,
                                    "fullEnd": 1530,
                                    "start": 1528,
                                    "end": 1529,
                                    "fullWidth": 2,
                                    "width": 1,
                                    "text": "=",
                                    "value": "=",
                                    "valueText": "=",
                                    "hasTrailingTrivia": true,
                                    "trailingTrivia": [
                                        {
                                            "kind": "WhitespaceTrivia",
                                            "text": " "
                                        }
                                    ]
                                },
                                "right": {
                                    "kind": "StringLiteral",
                                    "fullStart": 1530,
                                    "fullEnd": 1542,
                                    "start": 1530,
                                    "end": 1542,
                                    "fullWidth": 12,
                                    "width": 12,
                                    "text": "'\\\"\\u0017\\\"'",
                                    "value": "\"\u0017\"",
                                    "valueText": "\"\u0017\""
                                }
                            },
                            "semicolonToken": {
                                "kind": "SemicolonToken",
                                "fullStart": 1542,
                                "fullEnd": 1545,
                                "start": 1542,
                                "end": 1543,
                                "fullWidth": 3,
                                "width": 1,
                                "text": ";",
                                "value": ";",
                                "valueText": ";",
                                "hasTrailingTrivia": true,
                                "hasTrailingNewLine": true,
                                "trailingTrivia": [
                                    {
                                        "kind": "NewLineTrivia",
                                        "text": "\r\n"
                                    }
                                ]
                            }
                        },
                        {
                            "kind": "ExpressionStatement",
                            "fullStart": 1545,
                            "fullEnd": 1584,
                            "start": 1553,
                            "end": 1582,
                            "fullWidth": 39,
                            "width": 29,
                            "expression": {
                                "kind": "AssignmentExpression",
                                "fullStart": 1545,
                                "fullEnd": 1581,
                                "start": 1553,
                                "end": 1581,
                                "fullWidth": 36,
                                "width": 28,
                                "left": {
                                    "kind": "ElementAccessExpression",
                                    "fullStart": 1545,
                                    "fullEnd": 1567,
                                    "start": 1553,
                                    "end": 1566,
                                    "fullWidth": 22,
                                    "width": 13,
                                    "expression": {
                                        "kind": "IdentifierName",
                                        "fullStart": 1545,
                                        "fullEnd": 1562,
                                        "start": 1553,
                                        "end": 1562,
                                        "fullWidth": 17,
                                        "width": 9,
                                        "text": "nullChars",
                                        "value": "nullChars",
                                        "valueText": "nullChars",
                                        "hasLeadingTrivia": true,
                                        "leadingTrivia": [
                                            {
                                                "kind": "WhitespaceTrivia",
                                                "text": "        "
                                            }
                                        ]
                                    },
                                    "openBracketToken": {
                                        "kind": "OpenBracketToken",
                                        "fullStart": 1562,
                                        "fullEnd": 1563,
                                        "start": 1562,
                                        "end": 1563,
                                        "fullWidth": 1,
                                        "width": 1,
                                        "text": "[",
                                        "value": "[",
                                        "valueText": "["
                                    },
                                    "argumentExpression": {
                                        "kind": "NumericLiteral",
                                        "fullStart": 1563,
                                        "fullEnd": 1565,
                                        "start": 1563,
                                        "end": 1565,
                                        "fullWidth": 2,
                                        "width": 2,
                                        "text": "24",
                                        "value": 24,
                                        "valueText": "24"
                                    },
                                    "closeBracketToken": {
                                        "kind": "CloseBracketToken",
                                        "fullStart": 1565,
                                        "fullEnd": 1567,
                                        "start": 1565,
                                        "end": 1566,
                                        "fullWidth": 2,
                                        "width": 1,
                                        "text": "]",
                                        "value": "]",
                                        "valueText": "]",
                                        "hasTrailingTrivia": true,
                                        "trailingTrivia": [
                                            {
                                                "kind": "WhitespaceTrivia",
                                                "text": " "
                                            }
                                        ]
                                    }
                                },
                                "operatorToken": {
                                    "kind": "EqualsToken",
                                    "fullStart": 1567,
                                    "fullEnd": 1569,
                                    "start": 1567,
                                    "end": 1568,
                                    "fullWidth": 2,
                                    "width": 1,
                                    "text": "=",
                                    "value": "=",
                                    "valueText": "=",
                                    "hasTrailingTrivia": true,
                                    "trailingTrivia": [
                                        {
                                            "kind": "WhitespaceTrivia",
                                            "text": " "
                                        }
                                    ]
                                },
                                "right": {
                                    "kind": "StringLiteral",
                                    "fullStart": 1569,
                                    "fullEnd": 1581,
                                    "start": 1569,
                                    "end": 1581,
                                    "fullWidth": 12,
                                    "width": 12,
                                    "text": "'\\\"\\u0018\\\"'",
                                    "value": "\"\u0018\"",
                                    "valueText": "\"\u0018\""
                                }
                            },
                            "semicolonToken": {
                                "kind": "SemicolonToken",
                                "fullStart": 1581,
                                "fullEnd": 1584,
                                "start": 1581,
                                "end": 1582,
                                "fullWidth": 3,
                                "width": 1,
                                "text": ";",
                                "value": ";",
                                "valueText": ";",
                                "hasTrailingTrivia": true,
                                "hasTrailingNewLine": true,
                                "trailingTrivia": [
                                    {
                                        "kind": "NewLineTrivia",
                                        "text": "\r\n"
                                    }
                                ]
                            }
                        },
                        {
                            "kind": "ExpressionStatement",
                            "fullStart": 1584,
                            "fullEnd": 1623,
                            "start": 1592,
                            "end": 1621,
                            "fullWidth": 39,
                            "width": 29,
                            "expression": {
                                "kind": "AssignmentExpression",
                                "fullStart": 1584,
                                "fullEnd": 1620,
                                "start": 1592,
                                "end": 1620,
                                "fullWidth": 36,
                                "width": 28,
                                "left": {
                                    "kind": "ElementAccessExpression",
                                    "fullStart": 1584,
                                    "fullEnd": 1606,
                                    "start": 1592,
                                    "end": 1605,
                                    "fullWidth": 22,
                                    "width": 13,
                                    "expression": {
                                        "kind": "IdentifierName",
                                        "fullStart": 1584,
                                        "fullEnd": 1601,
                                        "start": 1592,
                                        "end": 1601,
                                        "fullWidth": 17,
                                        "width": 9,
                                        "text": "nullChars",
                                        "value": "nullChars",
                                        "valueText": "nullChars",
                                        "hasLeadingTrivia": true,
                                        "leadingTrivia": [
                                            {
                                                "kind": "WhitespaceTrivia",
                                                "text": "        "
                                            }
                                        ]
                                    },
                                    "openBracketToken": {
                                        "kind": "OpenBracketToken",
                                        "fullStart": 1601,
                                        "fullEnd": 1602,
                                        "start": 1601,
                                        "end": 1602,
                                        "fullWidth": 1,
                                        "width": 1,
                                        "text": "[",
                                        "value": "[",
                                        "valueText": "["
                                    },
                                    "argumentExpression": {
                                        "kind": "NumericLiteral",
                                        "fullStart": 1602,
                                        "fullEnd": 1604,
                                        "start": 1602,
                                        "end": 1604,
                                        "fullWidth": 2,
                                        "width": 2,
                                        "text": "25",
                                        "value": 25,
                                        "valueText": "25"
                                    },
                                    "closeBracketToken": {
                                        "kind": "CloseBracketToken",
                                        "fullStart": 1604,
                                        "fullEnd": 1606,
                                        "start": 1604,
                                        "end": 1605,
                                        "fullWidth": 2,
                                        "width": 1,
                                        "text": "]",
                                        "value": "]",
                                        "valueText": "]",
                                        "hasTrailingTrivia": true,
                                        "trailingTrivia": [
                                            {
                                                "kind": "WhitespaceTrivia",
                                                "text": " "
                                            }
                                        ]
                                    }
                                },
                                "operatorToken": {
                                    "kind": "EqualsToken",
                                    "fullStart": 1606,
                                    "fullEnd": 1608,
                                    "start": 1606,
                                    "end": 1607,
                                    "fullWidth": 2,
                                    "width": 1,
                                    "text": "=",
                                    "value": "=",
                                    "valueText": "=",
                                    "hasTrailingTrivia": true,
                                    "trailingTrivia": [
                                        {
                                            "kind": "WhitespaceTrivia",
                                            "text": " "
                                        }
                                    ]
                                },
                                "right": {
                                    "kind": "StringLiteral",
                                    "fullStart": 1608,
                                    "fullEnd": 1620,
                                    "start": 1608,
                                    "end": 1620,
                                    "fullWidth": 12,
                                    "width": 12,
                                    "text": "'\\\"\\u0019\\\"'",
                                    "value": "\"\u0019\"",
                                    "valueText": "\"\u0019\""
                                }
                            },
                            "semicolonToken": {
                                "kind": "SemicolonToken",
                                "fullStart": 1620,
                                "fullEnd": 1623,
                                "start": 1620,
                                "end": 1621,
                                "fullWidth": 3,
                                "width": 1,
                                "text": ";",
                                "value": ";",
                                "valueText": ";",
                                "hasTrailingTrivia": true,
                                "hasTrailingNewLine": true,
                                "trailingTrivia": [
                                    {
                                        "kind": "NewLineTrivia",
                                        "text": "\r\n"
                                    }
                                ]
                            }
                        },
                        {
                            "kind": "ExpressionStatement",
                            "fullStart": 1623,
                            "fullEnd": 1662,
                            "start": 1631,
                            "end": 1660,
                            "fullWidth": 39,
                            "width": 29,
                            "expression": {
                                "kind": "AssignmentExpression",
                                "fullStart": 1623,
                                "fullEnd": 1659,
                                "start": 1631,
                                "end": 1659,
                                "fullWidth": 36,
                                "width": 28,
                                "left": {
                                    "kind": "ElementAccessExpression",
                                    "fullStart": 1623,
                                    "fullEnd": 1645,
                                    "start": 1631,
                                    "end": 1644,
                                    "fullWidth": 22,
                                    "width": 13,
                                    "expression": {
                                        "kind": "IdentifierName",
                                        "fullStart": 1623,
                                        "fullEnd": 1640,
                                        "start": 1631,
                                        "end": 1640,
                                        "fullWidth": 17,
                                        "width": 9,
                                        "text": "nullChars",
                                        "value": "nullChars",
                                        "valueText": "nullChars",
                                        "hasLeadingTrivia": true,
                                        "leadingTrivia": [
                                            {
                                                "kind": "WhitespaceTrivia",
                                                "text": "        "
                                            }
                                        ]
                                    },
                                    "openBracketToken": {
                                        "kind": "OpenBracketToken",
                                        "fullStart": 1640,
                                        "fullEnd": 1641,
                                        "start": 1640,
                                        "end": 1641,
                                        "fullWidth": 1,
                                        "width": 1,
                                        "text": "[",
                                        "value": "[",
                                        "valueText": "["
                                    },
                                    "argumentExpression": {
                                        "kind": "NumericLiteral",
                                        "fullStart": 1641,
                                        "fullEnd": 1643,
                                        "start": 1641,
                                        "end": 1643,
                                        "fullWidth": 2,
                                        "width": 2,
                                        "text": "26",
                                        "value": 26,
                                        "valueText": "26"
                                    },
                                    "closeBracketToken": {
                                        "kind": "CloseBracketToken",
                                        "fullStart": 1643,
                                        "fullEnd": 1645,
                                        "start": 1643,
                                        "end": 1644,
                                        "fullWidth": 2,
                                        "width": 1,
                                        "text": "]",
                                        "value": "]",
                                        "valueText": "]",
                                        "hasTrailingTrivia": true,
                                        "trailingTrivia": [
                                            {
                                                "kind": "WhitespaceTrivia",
                                                "text": " "
                                            }
                                        ]
                                    }
                                },
                                "operatorToken": {
                                    "kind": "EqualsToken",
                                    "fullStart": 1645,
                                    "fullEnd": 1647,
                                    "start": 1645,
                                    "end": 1646,
                                    "fullWidth": 2,
                                    "width": 1,
                                    "text": "=",
                                    "value": "=",
                                    "valueText": "=",
                                    "hasTrailingTrivia": true,
                                    "trailingTrivia": [
                                        {
                                            "kind": "WhitespaceTrivia",
                                            "text": " "
                                        }
                                    ]
                                },
                                "right": {
                                    "kind": "StringLiteral",
                                    "fullStart": 1647,
                                    "fullEnd": 1659,
                                    "start": 1647,
                                    "end": 1659,
                                    "fullWidth": 12,
                                    "width": 12,
                                    "text": "'\\\"\\u001A\\\"'",
                                    "value": "\"\u001a\"",
                                    "valueText": "\"\u001a\""
                                }
                            },
                            "semicolonToken": {
                                "kind": "SemicolonToken",
                                "fullStart": 1659,
                                "fullEnd": 1662,
                                "start": 1659,
                                "end": 1660,
                                "fullWidth": 3,
                                "width": 1,
                                "text": ";",
                                "value": ";",
                                "valueText": ";",
                                "hasTrailingTrivia": true,
                                "hasTrailingNewLine": true,
                                "trailingTrivia": [
                                    {
                                        "kind": "NewLineTrivia",
                                        "text": "\r\n"
                                    }
                                ]
                            }
                        },
                        {
                            "kind": "ExpressionStatement",
                            "fullStart": 1662,
                            "fullEnd": 1701,
                            "start": 1670,
                            "end": 1699,
                            "fullWidth": 39,
                            "width": 29,
                            "expression": {
                                "kind": "AssignmentExpression",
                                "fullStart": 1662,
                                "fullEnd": 1698,
                                "start": 1670,
                                "end": 1698,
                                "fullWidth": 36,
                                "width": 28,
                                "left": {
                                    "kind": "ElementAccessExpression",
                                    "fullStart": 1662,
                                    "fullEnd": 1684,
                                    "start": 1670,
                                    "end": 1683,
                                    "fullWidth": 22,
                                    "width": 13,
                                    "expression": {
                                        "kind": "IdentifierName",
                                        "fullStart": 1662,
                                        "fullEnd": 1679,
                                        "start": 1670,
                                        "end": 1679,
                                        "fullWidth": 17,
                                        "width": 9,
                                        "text": "nullChars",
                                        "value": "nullChars",
                                        "valueText": "nullChars",
                                        "hasLeadingTrivia": true,
                                        "leadingTrivia": [
                                            {
                                                "kind": "WhitespaceTrivia",
                                                "text": "        "
                                            }
                                        ]
                                    },
                                    "openBracketToken": {
                                        "kind": "OpenBracketToken",
                                        "fullStart": 1679,
                                        "fullEnd": 1680,
                                        "start": 1679,
                                        "end": 1680,
                                        "fullWidth": 1,
                                        "width": 1,
                                        "text": "[",
                                        "value": "[",
                                        "valueText": "["
                                    },
                                    "argumentExpression": {
                                        "kind": "NumericLiteral",
                                        "fullStart": 1680,
                                        "fullEnd": 1682,
                                        "start": 1680,
                                        "end": 1682,
                                        "fullWidth": 2,
                                        "width": 2,
                                        "text": "27",
                                        "value": 27,
                                        "valueText": "27"
                                    },
                                    "closeBracketToken": {
                                        "kind": "CloseBracketToken",
                                        "fullStart": 1682,
                                        "fullEnd": 1684,
                                        "start": 1682,
                                        "end": 1683,
                                        "fullWidth": 2,
                                        "width": 1,
                                        "text": "]",
                                        "value": "]",
                                        "valueText": "]",
                                        "hasTrailingTrivia": true,
                                        "trailingTrivia": [
                                            {
                                                "kind": "WhitespaceTrivia",
                                                "text": " "
                                            }
                                        ]
                                    }
                                },
                                "operatorToken": {
                                    "kind": "EqualsToken",
                                    "fullStart": 1684,
                                    "fullEnd": 1686,
                                    "start": 1684,
                                    "end": 1685,
                                    "fullWidth": 2,
                                    "width": 1,
                                    "text": "=",
                                    "value": "=",
                                    "valueText": "=",
                                    "hasTrailingTrivia": true,
                                    "trailingTrivia": [
                                        {
                                            "kind": "WhitespaceTrivia",
                                            "text": " "
                                        }
                                    ]
                                },
                                "right": {
                                    "kind": "StringLiteral",
                                    "fullStart": 1686,
                                    "fullEnd": 1698,
                                    "start": 1686,
                                    "end": 1698,
                                    "fullWidth": 12,
                                    "width": 12,
                                    "text": "'\\\"\\u001B\\\"'",
                                    "value": "\"\u001b\"",
                                    "valueText": "\"\u001b\""
                                }
                            },
                            "semicolonToken": {
                                "kind": "SemicolonToken",
                                "fullStart": 1698,
                                "fullEnd": 1701,
                                "start": 1698,
                                "end": 1699,
                                "fullWidth": 3,
                                "width": 1,
                                "text": ";",
                                "value": ";",
                                "valueText": ";",
                                "hasTrailingTrivia": true,
                                "hasTrailingNewLine": true,
                                "trailingTrivia": [
                                    {
                                        "kind": "NewLineTrivia",
                                        "text": "\r\n"
                                    }
                                ]
                            }
                        },
                        {
                            "kind": "ExpressionStatement",
                            "fullStart": 1701,
                            "fullEnd": 1740,
                            "start": 1709,
                            "end": 1738,
                            "fullWidth": 39,
                            "width": 29,
                            "expression": {
                                "kind": "AssignmentExpression",
                                "fullStart": 1701,
                                "fullEnd": 1737,
                                "start": 1709,
                                "end": 1737,
                                "fullWidth": 36,
                                "width": 28,
                                "left": {
                                    "kind": "ElementAccessExpression",
                                    "fullStart": 1701,
                                    "fullEnd": 1723,
                                    "start": 1709,
                                    "end": 1722,
                                    "fullWidth": 22,
                                    "width": 13,
                                    "expression": {
                                        "kind": "IdentifierName",
                                        "fullStart": 1701,
                                        "fullEnd": 1718,
                                        "start": 1709,
                                        "end": 1718,
                                        "fullWidth": 17,
                                        "width": 9,
                                        "text": "nullChars",
                                        "value": "nullChars",
                                        "valueText": "nullChars",
                                        "hasLeadingTrivia": true,
                                        "leadingTrivia": [
                                            {
                                                "kind": "WhitespaceTrivia",
                                                "text": "        "
                                            }
                                        ]
                                    },
                                    "openBracketToken": {
                                        "kind": "OpenBracketToken",
                                        "fullStart": 1718,
                                        "fullEnd": 1719,
                                        "start": 1718,
                                        "end": 1719,
                                        "fullWidth": 1,
                                        "width": 1,
                                        "text": "[",
                                        "value": "[",
                                        "valueText": "["
                                    },
                                    "argumentExpression": {
                                        "kind": "NumericLiteral",
                                        "fullStart": 1719,
                                        "fullEnd": 1721,
                                        "start": 1719,
                                        "end": 1721,
                                        "fullWidth": 2,
                                        "width": 2,
                                        "text": "28",
                                        "value": 28,
                                        "valueText": "28"
                                    },
                                    "closeBracketToken": {
                                        "kind": "CloseBracketToken",
                                        "fullStart": 1721,
                                        "fullEnd": 1723,
                                        "start": 1721,
                                        "end": 1722,
                                        "fullWidth": 2,
                                        "width": 1,
                                        "text": "]",
                                        "value": "]",
                                        "valueText": "]",
                                        "hasTrailingTrivia": true,
                                        "trailingTrivia": [
                                            {
                                                "kind": "WhitespaceTrivia",
                                                "text": " "
                                            }
                                        ]
                                    }
                                },
                                "operatorToken": {
                                    "kind": "EqualsToken",
                                    "fullStart": 1723,
                                    "fullEnd": 1725,
                                    "start": 1723,
                                    "end": 1724,
                                    "fullWidth": 2,
                                    "width": 1,
                                    "text": "=",
                                    "value": "=",
                                    "valueText": "=",
                                    "hasTrailingTrivia": true,
                                    "trailingTrivia": [
                                        {
                                            "kind": "WhitespaceTrivia",
                                            "text": " "
                                        }
                                    ]
                                },
                                "right": {
                                    "kind": "StringLiteral",
                                    "fullStart": 1725,
                                    "fullEnd": 1737,
                                    "start": 1725,
                                    "end": 1737,
                                    "fullWidth": 12,
                                    "width": 12,
                                    "text": "'\\\"\\u001C\\\"'",
                                    "value": "\"\u001c\"",
                                    "valueText": "\"\u001c\""
                                }
                            },
                            "semicolonToken": {
                                "kind": "SemicolonToken",
                                "fullStart": 1737,
                                "fullEnd": 1740,
                                "start": 1737,
                                "end": 1738,
                                "fullWidth": 3,
                                "width": 1,
                                "text": ";",
                                "value": ";",
                                "valueText": ";",
                                "hasTrailingTrivia": true,
                                "hasTrailingNewLine": true,
                                "trailingTrivia": [
                                    {
                                        "kind": "NewLineTrivia",
                                        "text": "\r\n"
                                    }
                                ]
                            }
                        },
                        {
                            "kind": "ExpressionStatement",
                            "fullStart": 1740,
                            "fullEnd": 1779,
                            "start": 1748,
                            "end": 1777,
                            "fullWidth": 39,
                            "width": 29,
                            "expression": {
                                "kind": "AssignmentExpression",
                                "fullStart": 1740,
                                "fullEnd": 1776,
                                "start": 1748,
                                "end": 1776,
                                "fullWidth": 36,
                                "width": 28,
                                "left": {
                                    "kind": "ElementAccessExpression",
                                    "fullStart": 1740,
                                    "fullEnd": 1762,
                                    "start": 1748,
                                    "end": 1761,
                                    "fullWidth": 22,
                                    "width": 13,
                                    "expression": {
                                        "kind": "IdentifierName",
                                        "fullStart": 1740,
                                        "fullEnd": 1757,
                                        "start": 1748,
                                        "end": 1757,
                                        "fullWidth": 17,
                                        "width": 9,
                                        "text": "nullChars",
                                        "value": "nullChars",
                                        "valueText": "nullChars",
                                        "hasLeadingTrivia": true,
                                        "leadingTrivia": [
                                            {
                                                "kind": "WhitespaceTrivia",
                                                "text": "        "
                                            }
                                        ]
                                    },
                                    "openBracketToken": {
                                        "kind": "OpenBracketToken",
                                        "fullStart": 1757,
                                        "fullEnd": 1758,
                                        "start": 1757,
                                        "end": 1758,
                                        "fullWidth": 1,
                                        "width": 1,
                                        "text": "[",
                                        "value": "[",
                                        "valueText": "["
                                    },
                                    "argumentExpression": {
                                        "kind": "NumericLiteral",
                                        "fullStart": 1758,
                                        "fullEnd": 1760,
                                        "start": 1758,
                                        "end": 1760,
                                        "fullWidth": 2,
                                        "width": 2,
                                        "text": "29",
                                        "value": 29,
                                        "valueText": "29"
                                    },
                                    "closeBracketToken": {
                                        "kind": "CloseBracketToken",
                                        "fullStart": 1760,
                                        "fullEnd": 1762,
                                        "start": 1760,
                                        "end": 1761,
                                        "fullWidth": 2,
                                        "width": 1,
                                        "text": "]",
                                        "value": "]",
                                        "valueText": "]",
                                        "hasTrailingTrivia": true,
                                        "trailingTrivia": [
                                            {
                                                "kind": "WhitespaceTrivia",
                                                "text": " "
                                            }
                                        ]
                                    }
                                },
                                "operatorToken": {
                                    "kind": "EqualsToken",
                                    "fullStart": 1762,
                                    "fullEnd": 1764,
                                    "start": 1762,
                                    "end": 1763,
                                    "fullWidth": 2,
                                    "width": 1,
                                    "text": "=",
                                    "value": "=",
                                    "valueText": "=",
                                    "hasTrailingTrivia": true,
                                    "trailingTrivia": [
                                        {
                                            "kind": "WhitespaceTrivia",
                                            "text": " "
                                        }
                                    ]
                                },
                                "right": {
                                    "kind": "StringLiteral",
                                    "fullStart": 1764,
                                    "fullEnd": 1776,
                                    "start": 1764,
                                    "end": 1776,
                                    "fullWidth": 12,
                                    "width": 12,
                                    "text": "'\\\"\\u001D\\\"'",
                                    "value": "\"\u001d\"",
                                    "valueText": "\"\u001d\""
                                }
                            },
                            "semicolonToken": {
                                "kind": "SemicolonToken",
                                "fullStart": 1776,
                                "fullEnd": 1779,
                                "start": 1776,
                                "end": 1777,
                                "fullWidth": 3,
                                "width": 1,
                                "text": ";",
                                "value": ";",
                                "valueText": ";",
                                "hasTrailingTrivia": true,
                                "hasTrailingNewLine": true,
                                "trailingTrivia": [
                                    {
                                        "kind": "NewLineTrivia",
                                        "text": "\r\n"
                                    }
                                ]
                            }
                        },
                        {
                            "kind": "ExpressionStatement",
                            "fullStart": 1779,
                            "fullEnd": 1818,
                            "start": 1787,
                            "end": 1816,
                            "fullWidth": 39,
                            "width": 29,
                            "expression": {
                                "kind": "AssignmentExpression",
                                "fullStart": 1779,
                                "fullEnd": 1815,
                                "start": 1787,
                                "end": 1815,
                                "fullWidth": 36,
                                "width": 28,
                                "left": {
                                    "kind": "ElementAccessExpression",
                                    "fullStart": 1779,
                                    "fullEnd": 1801,
                                    "start": 1787,
                                    "end": 1800,
                                    "fullWidth": 22,
                                    "width": 13,
                                    "expression": {
                                        "kind": "IdentifierName",
                                        "fullStart": 1779,
                                        "fullEnd": 1796,
                                        "start": 1787,
                                        "end": 1796,
                                        "fullWidth": 17,
                                        "width": 9,
                                        "text": "nullChars",
                                        "value": "nullChars",
                                        "valueText": "nullChars",
                                        "hasLeadingTrivia": true,
                                        "leadingTrivia": [
                                            {
                                                "kind": "WhitespaceTrivia",
                                                "text": "        "
                                            }
                                        ]
                                    },
                                    "openBracketToken": {
                                        "kind": "OpenBracketToken",
                                        "fullStart": 1796,
                                        "fullEnd": 1797,
                                        "start": 1796,
                                        "end": 1797,
                                        "fullWidth": 1,
                                        "width": 1,
                                        "text": "[",
                                        "value": "[",
                                        "valueText": "["
                                    },
                                    "argumentExpression": {
                                        "kind": "NumericLiteral",
                                        "fullStart": 1797,
                                        "fullEnd": 1799,
                                        "start": 1797,
                                        "end": 1799,
                                        "fullWidth": 2,
                                        "width": 2,
                                        "text": "30",
                                        "value": 30,
                                        "valueText": "30"
                                    },
                                    "closeBracketToken": {
                                        "kind": "CloseBracketToken",
                                        "fullStart": 1799,
                                        "fullEnd": 1801,
                                        "start": 1799,
                                        "end": 1800,
                                        "fullWidth": 2,
                                        "width": 1,
                                        "text": "]",
                                        "value": "]",
                                        "valueText": "]",
                                        "hasTrailingTrivia": true,
                                        "trailingTrivia": [
                                            {
                                                "kind": "WhitespaceTrivia",
                                                "text": " "
                                            }
                                        ]
                                    }
                                },
                                "operatorToken": {
                                    "kind": "EqualsToken",
                                    "fullStart": 1801,
                                    "fullEnd": 1803,
                                    "start": 1801,
                                    "end": 1802,
                                    "fullWidth": 2,
                                    "width": 1,
                                    "text": "=",
                                    "value": "=",
                                    "valueText": "=",
                                    "hasTrailingTrivia": true,
                                    "trailingTrivia": [
                                        {
                                            "kind": "WhitespaceTrivia",
                                            "text": " "
                                        }
                                    ]
                                },
                                "right": {
                                    "kind": "StringLiteral",
                                    "fullStart": 1803,
                                    "fullEnd": 1815,
                                    "start": 1803,
                                    "end": 1815,
                                    "fullWidth": 12,
                                    "width": 12,
                                    "text": "'\\\"\\u001E\\\"'",
                                    "value": "\"\u001e\"",
                                    "valueText": "\"\u001e\""
                                }
                            },
                            "semicolonToken": {
                                "kind": "SemicolonToken",
                                "fullStart": 1815,
                                "fullEnd": 1818,
                                "start": 1815,
                                "end": 1816,
                                "fullWidth": 3,
                                "width": 1,
                                "text": ";",
                                "value": ";",
                                "valueText": ";",
                                "hasTrailingTrivia": true,
                                "hasTrailingNewLine": true,
                                "trailingTrivia": [
                                    {
                                        "kind": "NewLineTrivia",
                                        "text": "\r\n"
                                    }
                                ]
                            }
                        },
                        {
                            "kind": "ExpressionStatement",
                            "fullStart": 1818,
                            "fullEnd": 1857,
                            "start": 1826,
                            "end": 1855,
                            "fullWidth": 39,
                            "width": 29,
                            "expression": {
                                "kind": "AssignmentExpression",
                                "fullStart": 1818,
                                "fullEnd": 1854,
                                "start": 1826,
                                "end": 1854,
                                "fullWidth": 36,
                                "width": 28,
                                "left": {
                                    "kind": "ElementAccessExpression",
                                    "fullStart": 1818,
                                    "fullEnd": 1840,
                                    "start": 1826,
                                    "end": 1839,
                                    "fullWidth": 22,
                                    "width": 13,
                                    "expression": {
                                        "kind": "IdentifierName",
                                        "fullStart": 1818,
                                        "fullEnd": 1835,
                                        "start": 1826,
                                        "end": 1835,
                                        "fullWidth": 17,
                                        "width": 9,
                                        "text": "nullChars",
                                        "value": "nullChars",
                                        "valueText": "nullChars",
                                        "hasLeadingTrivia": true,
                                        "leadingTrivia": [
                                            {
                                                "kind": "WhitespaceTrivia",
                                                "text": "        "
                                            }
                                        ]
                                    },
                                    "openBracketToken": {
                                        "kind": "OpenBracketToken",
                                        "fullStart": 1835,
                                        "fullEnd": 1836,
                                        "start": 1835,
                                        "end": 1836,
                                        "fullWidth": 1,
                                        "width": 1,
                                        "text": "[",
                                        "value": "[",
                                        "valueText": "["
                                    },
                                    "argumentExpression": {
                                        "kind": "NumericLiteral",
                                        "fullStart": 1836,
                                        "fullEnd": 1838,
                                        "start": 1836,
                                        "end": 1838,
                                        "fullWidth": 2,
                                        "width": 2,
                                        "text": "31",
                                        "value": 31,
                                        "valueText": "31"
                                    },
                                    "closeBracketToken": {
                                        "kind": "CloseBracketToken",
                                        "fullStart": 1838,
                                        "fullEnd": 1840,
                                        "start": 1838,
                                        "end": 1839,
                                        "fullWidth": 2,
                                        "width": 1,
                                        "text": "]",
                                        "value": "]",
                                        "valueText": "]",
                                        "hasTrailingTrivia": true,
                                        "trailingTrivia": [
                                            {
                                                "kind": "WhitespaceTrivia",
                                                "text": " "
                                            }
                                        ]
                                    }
                                },
                                "operatorToken": {
                                    "kind": "EqualsToken",
                                    "fullStart": 1840,
                                    "fullEnd": 1842,
                                    "start": 1840,
                                    "end": 1841,
                                    "fullWidth": 2,
                                    "width": 1,
                                    "text": "=",
                                    "value": "=",
                                    "valueText": "=",
                                    "hasTrailingTrivia": true,
                                    "trailingTrivia": [
                                        {
                                            "kind": "WhitespaceTrivia",
                                            "text": " "
                                        }
                                    ]
                                },
                                "right": {
                                    "kind": "StringLiteral",
                                    "fullStart": 1842,
                                    "fullEnd": 1854,
                                    "start": 1842,
                                    "end": 1854,
                                    "fullWidth": 12,
                                    "width": 12,
                                    "text": "'\\\"\\u001F\\\"'",
                                    "value": "\"\u001f\"",
                                    "valueText": "\"\u001f\""
                                }
                            },
                            "semicolonToken": {
                                "kind": "SemicolonToken",
                                "fullStart": 1854,
                                "fullEnd": 1857,
                                "start": 1854,
                                "end": 1855,
                                "fullWidth": 3,
                                "width": 1,
                                "text": ";",
                                "value": ";",
                                "valueText": ";",
                                "hasTrailingTrivia": true,
                                "hasTrailingNewLine": true,
                                "trailingTrivia": [
                                    {
                                        "kind": "NewLineTrivia",
                                        "text": "\r\n"
                                    }
                                ]
                            }
                        },
                        {
                            "kind": "ForInStatement",
                            "fullStart": 1857,
                            "fullEnd": 2163,
                            "start": 1867,
                            "end": 2161,
                            "fullWidth": 306,
                            "width": 294,
                            "forKeyword": {
                                "kind": "ForKeyword",
                                "fullStart": 1857,
                                "fullEnd": 1871,
                                "start": 1867,
                                "end": 1870,
                                "fullWidth": 14,
                                "width": 3,
                                "text": "for",
                                "value": "for",
                                "valueText": "for",
                                "hasLeadingTrivia": true,
                                "hasLeadingNewLine": true,
                                "hasTrailingTrivia": true,
                                "leadingTrivia": [
                                    {
                                        "kind": "NewLineTrivia",
                                        "text": "\r\n"
                                    },
                                    {
                                        "kind": "WhitespaceTrivia",
                                        "text": "        "
                                    }
                                ],
                                "trailingTrivia": [
                                    {
                                        "kind": "WhitespaceTrivia",
                                        "text": " "
                                    }
                                ]
                            },
                            "openParenToken": {
                                "kind": "OpenParenToken",
                                "fullStart": 1871,
                                "fullEnd": 1872,
                                "start": 1871,
                                "end": 1872,
                                "fullWidth": 1,
                                "width": 1,
                                "text": "(",
                                "value": "(",
                                "valueText": "("
                            },
                            "variableDeclaration": {
                                "kind": "VariableDeclaration",
                                "fullStart": 1872,
                                "fullEnd": 1882,
                                "start": 1872,
                                "end": 1881,
                                "fullWidth": 10,
                                "width": 9,
                                "varKeyword": {
                                    "kind": "VarKeyword",
                                    "fullStart": 1872,
                                    "fullEnd": 1876,
                                    "start": 1872,
                                    "end": 1875,
                                    "fullWidth": 4,
                                    "width": 3,
                                    "text": "var",
                                    "value": "var",
                                    "valueText": "var",
                                    "hasTrailingTrivia": true,
                                    "trailingTrivia": [
                                        {
                                            "kind": "WhitespaceTrivia",
                                            "text": " "
                                        }
                                    ]
                                },
                                "variableDeclarators": [
                                    {
                                        "kind": "VariableDeclarator",
                                        "fullStart": 1876,
                                        "fullEnd": 1882,
                                        "start": 1876,
                                        "end": 1881,
                                        "fullWidth": 6,
<<<<<<< HEAD
                                        "width": 5,
                                        "identifier": {
=======
                                        "propertyName": {
>>>>>>> 85e84683
                                            "kind": "IdentifierName",
                                            "fullStart": 1876,
                                            "fullEnd": 1882,
                                            "start": 1876,
                                            "end": 1881,
                                            "fullWidth": 6,
                                            "width": 5,
                                            "text": "index",
                                            "value": "index",
                                            "valueText": "index",
                                            "hasTrailingTrivia": true,
                                            "trailingTrivia": [
                                                {
                                                    "kind": "WhitespaceTrivia",
                                                    "text": " "
                                                }
                                            ]
                                        }
                                    }
                                ]
                            },
                            "inKeyword": {
                                "kind": "InKeyword",
                                "fullStart": 1882,
                                "fullEnd": 1885,
                                "start": 1882,
                                "end": 1884,
                                "fullWidth": 3,
                                "width": 2,
                                "text": "in",
                                "value": "in",
                                "valueText": "in",
                                "hasTrailingTrivia": true,
                                "trailingTrivia": [
                                    {
                                        "kind": "WhitespaceTrivia",
                                        "text": " "
                                    }
                                ]
                            },
                            "expression": {
                                "kind": "IdentifierName",
                                "fullStart": 1885,
                                "fullEnd": 1894,
                                "start": 1885,
                                "end": 1894,
                                "fullWidth": 9,
                                "width": 9,
                                "text": "nullChars",
                                "value": "nullChars",
                                "valueText": "nullChars"
                            },
                            "closeParenToken": {
                                "kind": "CloseParenToken",
                                "fullStart": 1894,
                                "fullEnd": 1896,
                                "start": 1894,
                                "end": 1895,
                                "fullWidth": 2,
                                "width": 1,
                                "text": ")",
                                "value": ")",
                                "valueText": ")",
                                "hasTrailingTrivia": true,
                                "trailingTrivia": [
                                    {
                                        "kind": "WhitespaceTrivia",
                                        "text": " "
                                    }
                                ]
                            },
                            "statement": {
                                "kind": "Block",
                                "fullStart": 1896,
                                "fullEnd": 2163,
                                "start": 1896,
                                "end": 2161,
                                "fullWidth": 267,
                                "width": 265,
                                "openBraceToken": {
                                    "kind": "OpenBraceToken",
                                    "fullStart": 1896,
                                    "fullEnd": 1899,
                                    "start": 1896,
                                    "end": 1897,
                                    "fullWidth": 3,
                                    "width": 1,
                                    "text": "{",
                                    "value": "{",
                                    "valueText": "{",
                                    "hasTrailingTrivia": true,
                                    "hasTrailingNewLine": true,
                                    "trailingTrivia": [
                                        {
                                            "kind": "NewLineTrivia",
                                            "text": "\r\n"
                                        }
                                    ]
                                },
                                "statements": [
                                    {
                                        "kind": "TryStatement",
                                        "fullStart": 1899,
                                        "fullEnd": 2152,
                                        "start": 1911,
                                        "end": 2150,
                                        "fullWidth": 253,
                                        "width": 239,
                                        "tryKeyword": {
                                            "kind": "TryKeyword",
                                            "fullStart": 1899,
                                            "fullEnd": 1915,
                                            "start": 1911,
                                            "end": 1914,
                                            "fullWidth": 16,
                                            "width": 3,
                                            "text": "try",
                                            "value": "try",
                                            "valueText": "try",
                                            "hasLeadingTrivia": true,
                                            "hasTrailingTrivia": true,
                                            "leadingTrivia": [
                                                {
                                                    "kind": "WhitespaceTrivia",
                                                    "text": "            "
                                                }
                                            ],
                                            "trailingTrivia": [
                                                {
                                                    "kind": "WhitespaceTrivia",
                                                    "text": " "
                                                }
                                            ]
                                        },
                                        "block": {
                                            "kind": "Block",
                                            "fullStart": 1915,
                                            "fullEnd": 2058,
                                            "start": 1915,
                                            "end": 2057,
                                            "fullWidth": 143,
                                            "width": 142,
                                            "openBraceToken": {
                                                "kind": "OpenBraceToken",
                                                "fullStart": 1915,
                                                "fullEnd": 1918,
                                                "start": 1915,
                                                "end": 1916,
                                                "fullWidth": 3,
                                                "width": 1,
                                                "text": "{",
                                                "value": "{",
                                                "valueText": "{",
                                                "hasTrailingTrivia": true,
                                                "hasTrailingNewLine": true,
                                                "trailingTrivia": [
                                                    {
                                                        "kind": "NewLineTrivia",
                                                        "text": "\r\n"
                                                    }
                                                ]
                                            },
                                            "statements": [
                                                {
                                                    "kind": "VariableStatement",
                                                    "fullStart": 1918,
                                                    "fullEnd": 1999,
                                                    "start": 1934,
                                                    "end": 1997,
                                                    "fullWidth": 81,
                                                    "width": 63,
                                                    "modifiers": [],
                                                    "variableDeclaration": {
                                                        "kind": "VariableDeclaration",
                                                        "fullStart": 1918,
                                                        "fullEnd": 1996,
                                                        "start": 1934,
                                                        "end": 1996,
                                                        "fullWidth": 78,
                                                        "width": 62,
                                                        "varKeyword": {
                                                            "kind": "VarKeyword",
                                                            "fullStart": 1918,
                                                            "fullEnd": 1938,
                                                            "start": 1934,
                                                            "end": 1937,
                                                            "fullWidth": 20,
                                                            "width": 3,
                                                            "text": "var",
                                                            "value": "var",
                                                            "valueText": "var",
                                                            "hasLeadingTrivia": true,
                                                            "hasTrailingTrivia": true,
                                                            "leadingTrivia": [
                                                                {
                                                                    "kind": "WhitespaceTrivia",
                                                                    "text": "                "
                                                                }
                                                            ],
                                                            "trailingTrivia": [
                                                                {
                                                                    "kind": "WhitespaceTrivia",
                                                                    "text": " "
                                                                }
                                                            ]
                                                        },
                                                        "variableDeclarators": [
                                                            {
                                                                "kind": "VariableDeclarator",
                                                                "fullStart": 1938,
                                                                "fullEnd": 1996,
                                                                "start": 1938,
                                                                "end": 1996,
                                                                "fullWidth": 58,
<<<<<<< HEAD
                                                                "width": 58,
                                                                "identifier": {
=======
                                                                "propertyName": {
>>>>>>> 85e84683
                                                                    "kind": "IdentifierName",
                                                                    "fullStart": 1938,
                                                                    "fullEnd": 1942,
                                                                    "start": 1938,
                                                                    "end": 1941,
                                                                    "fullWidth": 4,
                                                                    "width": 3,
                                                                    "text": "obj",
                                                                    "value": "obj",
                                                                    "valueText": "obj",
                                                                    "hasTrailingTrivia": true,
                                                                    "trailingTrivia": [
                                                                        {
                                                                            "kind": "WhitespaceTrivia",
                                                                            "text": " "
                                                                        }
                                                                    ]
                                                                },
                                                                "equalsValueClause": {
                                                                    "kind": "EqualsValueClause",
                                                                    "fullStart": 1942,
                                                                    "fullEnd": 1996,
                                                                    "start": 1942,
                                                                    "end": 1996,
                                                                    "fullWidth": 54,
                                                                    "width": 54,
                                                                    "equalsToken": {
                                                                        "kind": "EqualsToken",
                                                                        "fullStart": 1942,
                                                                        "fullEnd": 1944,
                                                                        "start": 1942,
                                                                        "end": 1943,
                                                                        "fullWidth": 2,
                                                                        "width": 1,
                                                                        "text": "=",
                                                                        "value": "=",
                                                                        "valueText": "=",
                                                                        "hasTrailingTrivia": true,
                                                                        "trailingTrivia": [
                                                                            {
                                                                                "kind": "WhitespaceTrivia",
                                                                                "text": " "
                                                                            }
                                                                        ]
                                                                    },
                                                                    "value": {
                                                                        "kind": "InvocationExpression",
                                                                        "fullStart": 1944,
                                                                        "fullEnd": 1996,
                                                                        "start": 1944,
                                                                        "end": 1996,
                                                                        "fullWidth": 52,
                                                                        "width": 52,
                                                                        "expression": {
                                                                            "kind": "MemberAccessExpression",
                                                                            "fullStart": 1944,
                                                                            "fullEnd": 1954,
                                                                            "start": 1944,
                                                                            "end": 1954,
                                                                            "fullWidth": 10,
                                                                            "width": 10,
                                                                            "expression": {
                                                                                "kind": "IdentifierName",
                                                                                "fullStart": 1944,
                                                                                "fullEnd": 1948,
                                                                                "start": 1944,
                                                                                "end": 1948,
                                                                                "fullWidth": 4,
                                                                                "width": 4,
                                                                                "text": "JSON",
                                                                                "value": "JSON",
                                                                                "valueText": "JSON"
                                                                            },
                                                                            "dotToken": {
                                                                                "kind": "DotToken",
                                                                                "fullStart": 1948,
                                                                                "fullEnd": 1949,
                                                                                "start": 1948,
                                                                                "end": 1949,
                                                                                "fullWidth": 1,
                                                                                "width": 1,
                                                                                "text": ".",
                                                                                "value": ".",
                                                                                "valueText": "."
                                                                            },
                                                                            "name": {
                                                                                "kind": "IdentifierName",
                                                                                "fullStart": 1949,
                                                                                "fullEnd": 1954,
                                                                                "start": 1949,
                                                                                "end": 1954,
                                                                                "fullWidth": 5,
                                                                                "width": 5,
                                                                                "text": "parse",
                                                                                "value": "parse",
                                                                                "valueText": "parse"
                                                                            }
                                                                        },
                                                                        "argumentList": {
                                                                            "kind": "ArgumentList",
                                                                            "fullStart": 1954,
                                                                            "fullEnd": 1996,
                                                                            "start": 1954,
                                                                            "end": 1996,
                                                                            "fullWidth": 42,
                                                                            "width": 42,
                                                                            "openParenToken": {
                                                                                "kind": "OpenParenToken",
                                                                                "fullStart": 1954,
                                                                                "fullEnd": 1955,
                                                                                "start": 1954,
                                                                                "end": 1955,
                                                                                "fullWidth": 1,
                                                                                "width": 1,
                                                                                "text": "(",
                                                                                "value": "(",
                                                                                "valueText": "("
                                                                            },
                                                                            "arguments": [
                                                                                {
                                                                                    "kind": "AddExpression",
                                                                                    "fullStart": 1955,
                                                                                    "fullEnd": 1995,
                                                                                    "start": 1955,
                                                                                    "end": 1995,
                                                                                    "fullWidth": 40,
                                                                                    "width": 40,
                                                                                    "left": {
                                                                                        "kind": "AddExpression",
                                                                                        "fullStart": 1955,
                                                                                        "fullEnd": 1979,
                                                                                        "start": 1955,
                                                                                        "end": 1978,
                                                                                        "fullWidth": 24,
                                                                                        "width": 23,
                                                                                        "left": {
                                                                                            "kind": "StringLiteral",
                                                                                            "fullStart": 1955,
                                                                                            "fullEnd": 1960,
                                                                                            "start": 1955,
                                                                                            "end": 1959,
                                                                                            "fullWidth": 5,
                                                                                            "width": 4,
                                                                                            "text": "'{ '",
                                                                                            "value": "{ ",
                                                                                            "valueText": "{ ",
                                                                                            "hasTrailingTrivia": true,
                                                                                            "trailingTrivia": [
                                                                                                {
                                                                                                    "kind": "WhitespaceTrivia",
                                                                                                    "text": " "
                                                                                                }
                                                                                            ]
                                                                                        },
                                                                                        "operatorToken": {
                                                                                            "kind": "PlusToken",
                                                                                            "fullStart": 1960,
                                                                                            "fullEnd": 1962,
                                                                                            "start": 1960,
                                                                                            "end": 1961,
                                                                                            "fullWidth": 2,
                                                                                            "width": 1,
                                                                                            "text": "+",
                                                                                            "value": "+",
                                                                                            "valueText": "+",
                                                                                            "hasTrailingTrivia": true,
                                                                                            "trailingTrivia": [
                                                                                                {
                                                                                                    "kind": "WhitespaceTrivia",
                                                                                                    "text": " "
                                                                                                }
                                                                                            ]
                                                                                        },
                                                                                        "right": {
                                                                                            "kind": "ElementAccessExpression",
                                                                                            "fullStart": 1962,
                                                                                            "fullEnd": 1979,
                                                                                            "start": 1962,
                                                                                            "end": 1978,
                                                                                            "fullWidth": 17,
                                                                                            "width": 16,
                                                                                            "expression": {
                                                                                                "kind": "IdentifierName",
                                                                                                "fullStart": 1962,
                                                                                                "fullEnd": 1971,
                                                                                                "start": 1962,
                                                                                                "end": 1971,
                                                                                                "fullWidth": 9,
                                                                                                "width": 9,
                                                                                                "text": "nullChars",
                                                                                                "value": "nullChars",
                                                                                                "valueText": "nullChars"
                                                                                            },
                                                                                            "openBracketToken": {
                                                                                                "kind": "OpenBracketToken",
                                                                                                "fullStart": 1971,
                                                                                                "fullEnd": 1972,
                                                                                                "start": 1971,
                                                                                                "end": 1972,
                                                                                                "fullWidth": 1,
                                                                                                "width": 1,
                                                                                                "text": "[",
                                                                                                "value": "[",
                                                                                                "valueText": "["
                                                                                            },
                                                                                            "argumentExpression": {
                                                                                                "kind": "IdentifierName",
                                                                                                "fullStart": 1972,
                                                                                                "fullEnd": 1977,
                                                                                                "start": 1972,
                                                                                                "end": 1977,
                                                                                                "fullWidth": 5,
                                                                                                "width": 5,
                                                                                                "text": "index",
                                                                                                "value": "index",
                                                                                                "valueText": "index"
                                                                                            },
                                                                                            "closeBracketToken": {
                                                                                                "kind": "CloseBracketToken",
                                                                                                "fullStart": 1977,
                                                                                                "fullEnd": 1979,
                                                                                                "start": 1977,
                                                                                                "end": 1978,
                                                                                                "fullWidth": 2,
                                                                                                "width": 1,
                                                                                                "text": "]",
                                                                                                "value": "]",
                                                                                                "valueText": "]",
                                                                                                "hasTrailingTrivia": true,
                                                                                                "trailingTrivia": [
                                                                                                    {
                                                                                                        "kind": "WhitespaceTrivia",
                                                                                                        "text": " "
                                                                                                    }
                                                                                                ]
                                                                                            }
                                                                                        }
                                                                                    },
                                                                                    "operatorToken": {
                                                                                        "kind": "PlusToken",
                                                                                        "fullStart": 1979,
                                                                                        "fullEnd": 1981,
                                                                                        "start": 1979,
                                                                                        "end": 1980,
                                                                                        "fullWidth": 2,
                                                                                        "width": 1,
                                                                                        "text": "+",
                                                                                        "value": "+",
                                                                                        "valueText": "+",
                                                                                        "hasTrailingTrivia": true,
                                                                                        "trailingTrivia": [
                                                                                            {
                                                                                                "kind": "WhitespaceTrivia",
                                                                                                "text": " "
                                                                                            }
                                                                                        ]
                                                                                    },
                                                                                    "right": {
                                                                                        "kind": "StringLiteral",
                                                                                        "fullStart": 1981,
                                                                                        "fullEnd": 1995,
                                                                                        "start": 1981,
                                                                                        "end": 1995,
                                                                                        "fullWidth": 14,
                                                                                        "width": 14,
                                                                                        "text": "' : \"John\" } '",
                                                                                        "value": " : \"John\" } ",
                                                                                        "valueText": " : \"John\" } "
                                                                                    }
                                                                                }
                                                                            ],
                                                                            "closeParenToken": {
                                                                                "kind": "CloseParenToken",
                                                                                "fullStart": 1995,
                                                                                "fullEnd": 1996,
                                                                                "start": 1995,
                                                                                "end": 1996,
                                                                                "fullWidth": 1,
                                                                                "width": 1,
                                                                                "text": ")",
                                                                                "value": ")",
                                                                                "valueText": ")"
                                                                            }
                                                                        }
                                                                    }
                                                                }
                                                            }
                                                        ]
                                                    },
                                                    "semicolonToken": {
                                                        "kind": "SemicolonToken",
                                                        "fullStart": 1996,
                                                        "fullEnd": 1999,
                                                        "start": 1996,
                                                        "end": 1997,
                                                        "fullWidth": 3,
                                                        "width": 1,
                                                        "text": ";",
                                                        "value": ";",
                                                        "valueText": ";",
                                                        "hasTrailingTrivia": true,
                                                        "hasTrailingNewLine": true,
                                                        "trailingTrivia": [
                                                            {
                                                                "kind": "NewLineTrivia",
                                                                "text": "\r\n"
                                                            }
                                                        ]
                                                    }
                                                },
                                                {
                                                    "kind": "ExpressionStatement",
                                                    "fullStart": 1999,
                                                    "fullEnd": 2044,
                                                    "start": 2015,
                                                    "end": 2042,
                                                    "fullWidth": 45,
                                                    "width": 27,
                                                    "expression": {
                                                        "kind": "AssignmentExpression",
                                                        "fullStart": 1999,
                                                        "fullEnd": 2041,
                                                        "start": 2015,
                                                        "end": 2041,
                                                        "fullWidth": 42,
                                                        "width": 26,
                                                        "left": {
                                                            "kind": "IdentifierName",
                                                            "fullStart": 1999,
                                                            "fullEnd": 2022,
                                                            "start": 2015,
                                                            "end": 2021,
                                                            "fullWidth": 23,
                                                            "width": 6,
                                                            "text": "result",
                                                            "value": "result",
                                                            "valueText": "result",
                                                            "hasLeadingTrivia": true,
                                                            "hasTrailingTrivia": true,
                                                            "leadingTrivia": [
                                                                {
                                                                    "kind": "WhitespaceTrivia",
                                                                    "text": "                "
                                                                }
                                                            ],
                                                            "trailingTrivia": [
                                                                {
                                                                    "kind": "WhitespaceTrivia",
                                                                    "text": " "
                                                                }
                                                            ]
                                                        },
                                                        "operatorToken": {
                                                            "kind": "EqualsToken",
                                                            "fullStart": 2022,
                                                            "fullEnd": 2024,
                                                            "start": 2022,
                                                            "end": 2023,
                                                            "fullWidth": 2,
                                                            "width": 1,
                                                            "text": "=",
                                                            "value": "=",
                                                            "valueText": "=",
                                                            "hasTrailingTrivia": true,
                                                            "trailingTrivia": [
                                                                {
                                                                    "kind": "WhitespaceTrivia",
                                                                    "text": " "
                                                                }
                                                            ]
                                                        },
                                                        "right": {
                                                            "kind": "ParenthesizedExpression",
                                                            "fullStart": 2024,
                                                            "fullEnd": 2041,
                                                            "start": 2024,
                                                            "end": 2041,
                                                            "fullWidth": 17,
                                                            "width": 17,
                                                            "openParenToken": {
                                                                "kind": "OpenParenToken",
                                                                "fullStart": 2024,
                                                                "fullEnd": 2025,
                                                                "start": 2024,
                                                                "end": 2025,
                                                                "fullWidth": 1,
                                                                "width": 1,
                                                                "text": "(",
                                                                "value": "(",
                                                                "valueText": "("
                                                            },
                                                            "expression": {
                                                                "kind": "LogicalAndExpression",
                                                                "fullStart": 2025,
                                                                "fullEnd": 2040,
                                                                "start": 2025,
                                                                "end": 2040,
                                                                "fullWidth": 15,
                                                                "width": 15,
                                                                "left": {
                                                                    "kind": "IdentifierName",
                                                                    "fullStart": 2025,
                                                                    "fullEnd": 2032,
                                                                    "start": 2025,
                                                                    "end": 2031,
                                                                    "fullWidth": 7,
                                                                    "width": 6,
                                                                    "text": "result",
                                                                    "value": "result",
                                                                    "valueText": "result",
                                                                    "hasTrailingTrivia": true,
                                                                    "trailingTrivia": [
                                                                        {
                                                                            "kind": "WhitespaceTrivia",
                                                                            "text": " "
                                                                        }
                                                                    ]
                                                                },
                                                                "operatorToken": {
                                                                    "kind": "AmpersandAmpersandToken",
                                                                    "fullStart": 2032,
                                                                    "fullEnd": 2035,
                                                                    "start": 2032,
                                                                    "end": 2034,
                                                                    "fullWidth": 3,
                                                                    "width": 2,
                                                                    "text": "&&",
                                                                    "value": "&&",
                                                                    "valueText": "&&",
                                                                    "hasTrailingTrivia": true,
                                                                    "trailingTrivia": [
                                                                        {
                                                                            "kind": "WhitespaceTrivia",
                                                                            "text": " "
                                                                        }
                                                                    ]
                                                                },
                                                                "right": {
                                                                    "kind": "FalseKeyword",
                                                                    "fullStart": 2035,
                                                                    "fullEnd": 2040,
                                                                    "start": 2035,
                                                                    "end": 2040,
                                                                    "fullWidth": 5,
                                                                    "width": 5,
                                                                    "text": "false",
                                                                    "value": false,
                                                                    "valueText": "false"
                                                                }
                                                            },
                                                            "closeParenToken": {
                                                                "kind": "CloseParenToken",
                                                                "fullStart": 2040,
                                                                "fullEnd": 2041,
                                                                "start": 2040,
                                                                "end": 2041,
                                                                "fullWidth": 1,
                                                                "width": 1,
                                                                "text": ")",
                                                                "value": ")",
                                                                "valueText": ")"
                                                            }
                                                        }
                                                    },
                                                    "semicolonToken": {
                                                        "kind": "SemicolonToken",
                                                        "fullStart": 2041,
                                                        "fullEnd": 2044,
                                                        "start": 2041,
                                                        "end": 2042,
                                                        "fullWidth": 3,
                                                        "width": 1,
                                                        "text": ";",
                                                        "value": ";",
                                                        "valueText": ";",
                                                        "hasTrailingTrivia": true,
                                                        "hasTrailingNewLine": true,
                                                        "trailingTrivia": [
                                                            {
                                                                "kind": "NewLineTrivia",
                                                                "text": "\r\n"
                                                            }
                                                        ]
                                                    }
                                                }
                                            ],
                                            "closeBraceToken": {
                                                "kind": "CloseBraceToken",
                                                "fullStart": 2044,
                                                "fullEnd": 2058,
                                                "start": 2056,
                                                "end": 2057,
                                                "fullWidth": 14,
                                                "width": 1,
                                                "text": "}",
                                                "value": "}",
                                                "valueText": "}",
                                                "hasLeadingTrivia": true,
                                                "hasTrailingTrivia": true,
                                                "leadingTrivia": [
                                                    {
                                                        "kind": "WhitespaceTrivia",
                                                        "text": "            "
                                                    }
                                                ],
                                                "trailingTrivia": [
                                                    {
                                                        "kind": "WhitespaceTrivia",
                                                        "text": " "
                                                    }
                                                ]
                                            }
                                        },
                                        "catchClause": {
                                            "kind": "CatchClause",
                                            "fullStart": 2058,
                                            "fullEnd": 2152,
                                            "start": 2058,
                                            "end": 2150,
                                            "fullWidth": 94,
                                            "width": 92,
                                            "catchKeyword": {
                                                "kind": "CatchKeyword",
                                                "fullStart": 2058,
                                                "fullEnd": 2064,
                                                "start": 2058,
                                                "end": 2063,
                                                "fullWidth": 6,
                                                "width": 5,
                                                "text": "catch",
                                                "value": "catch",
                                                "valueText": "catch",
                                                "hasTrailingTrivia": true,
                                                "trailingTrivia": [
                                                    {
                                                        "kind": "WhitespaceTrivia",
                                                        "text": " "
                                                    }
                                                ]
                                            },
                                            "openParenToken": {
                                                "kind": "OpenParenToken",
                                                "fullStart": 2064,
                                                "fullEnd": 2065,
                                                "start": 2064,
                                                "end": 2065,
                                                "fullWidth": 1,
                                                "width": 1,
                                                "text": "(",
                                                "value": "(",
                                                "valueText": "("
                                            },
                                            "identifier": {
                                                "kind": "IdentifierName",
                                                "fullStart": 2065,
                                                "fullEnd": 2066,
                                                "start": 2065,
                                                "end": 2066,
                                                "fullWidth": 1,
                                                "width": 1,
                                                "text": "e",
                                                "value": "e",
                                                "valueText": "e"
                                            },
                                            "closeParenToken": {
                                                "kind": "CloseParenToken",
                                                "fullStart": 2066,
                                                "fullEnd": 2068,
                                                "start": 2066,
                                                "end": 2067,
                                                "fullWidth": 2,
                                                "width": 1,
                                                "text": ")",
                                                "value": ")",
                                                "valueText": ")",
                                                "hasTrailingTrivia": true,
                                                "trailingTrivia": [
                                                    {
                                                        "kind": "WhitespaceTrivia",
                                                        "text": " "
                                                    }
                                                ]
                                            },
                                            "block": {
                                                "kind": "Block",
                                                "fullStart": 2068,
                                                "fullEnd": 2152,
                                                "start": 2068,
                                                "end": 2150,
                                                "fullWidth": 84,
                                                "width": 82,
                                                "openBraceToken": {
                                                    "kind": "OpenBraceToken",
                                                    "fullStart": 2068,
                                                    "fullEnd": 2071,
                                                    "start": 2068,
                                                    "end": 2069,
                                                    "fullWidth": 3,
                                                    "width": 1,
                                                    "text": "{",
                                                    "value": "{",
                                                    "valueText": "{",
                                                    "hasTrailingTrivia": true,
                                                    "hasTrailingNewLine": true,
                                                    "trailingTrivia": [
                                                        {
                                                            "kind": "NewLineTrivia",
                                                            "text": "\r\n"
                                                        }
                                                    ]
                                                },
                                                "statements": [
                                                    {
                                                        "kind": "ExpressionStatement",
                                                        "fullStart": 2071,
                                                        "fullEnd": 2137,
                                                        "start": 2087,
                                                        "end": 2135,
                                                        "fullWidth": 66,
                                                        "width": 48,
                                                        "expression": {
                                                            "kind": "AssignmentExpression",
                                                            "fullStart": 2071,
                                                            "fullEnd": 2134,
                                                            "start": 2087,
                                                            "end": 2134,
                                                            "fullWidth": 63,
                                                            "width": 47,
                                                            "left": {
                                                                "kind": "IdentifierName",
                                                                "fullStart": 2071,
                                                                "fullEnd": 2094,
                                                                "start": 2087,
                                                                "end": 2093,
                                                                "fullWidth": 23,
                                                                "width": 6,
                                                                "text": "result",
                                                                "value": "result",
                                                                "valueText": "result",
                                                                "hasLeadingTrivia": true,
                                                                "hasTrailingTrivia": true,
                                                                "leadingTrivia": [
                                                                    {
                                                                        "kind": "WhitespaceTrivia",
                                                                        "text": "                "
                                                                    }
                                                                ],
                                                                "trailingTrivia": [
                                                                    {
                                                                        "kind": "WhitespaceTrivia",
                                                                        "text": " "
                                                                    }
                                                                ]
                                                            },
                                                            "operatorToken": {
                                                                "kind": "EqualsToken",
                                                                "fullStart": 2094,
                                                                "fullEnd": 2096,
                                                                "start": 2094,
                                                                "end": 2095,
                                                                "fullWidth": 2,
                                                                "width": 1,
                                                                "text": "=",
                                                                "value": "=",
                                                                "valueText": "=",
                                                                "hasTrailingTrivia": true,
                                                                "trailingTrivia": [
                                                                    {
                                                                        "kind": "WhitespaceTrivia",
                                                                        "text": " "
                                                                    }
                                                                ]
                                                            },
                                                            "right": {
                                                                "kind": "ParenthesizedExpression",
                                                                "fullStart": 2096,
                                                                "fullEnd": 2134,
                                                                "start": 2096,
                                                                "end": 2134,
                                                                "fullWidth": 38,
                                                                "width": 38,
                                                                "openParenToken": {
                                                                    "kind": "OpenParenToken",
                                                                    "fullStart": 2096,
                                                                    "fullEnd": 2097,
                                                                    "start": 2096,
                                                                    "end": 2097,
                                                                    "fullWidth": 1,
                                                                    "width": 1,
                                                                    "text": "(",
                                                                    "value": "(",
                                                                    "valueText": "("
                                                                },
                                                                "expression": {
                                                                    "kind": "LogicalAndExpression",
                                                                    "fullStart": 2097,
                                                                    "fullEnd": 2133,
                                                                    "start": 2097,
                                                                    "end": 2133,
                                                                    "fullWidth": 36,
                                                                    "width": 36,
                                                                    "left": {
                                                                        "kind": "IdentifierName",
                                                                        "fullStart": 2097,
                                                                        "fullEnd": 2104,
                                                                        "start": 2097,
                                                                        "end": 2103,
                                                                        "fullWidth": 7,
                                                                        "width": 6,
                                                                        "text": "result",
                                                                        "value": "result",
                                                                        "valueText": "result",
                                                                        "hasTrailingTrivia": true,
                                                                        "trailingTrivia": [
                                                                            {
                                                                                "kind": "WhitespaceTrivia",
                                                                                "text": " "
                                                                            }
                                                                        ]
                                                                    },
                                                                    "operatorToken": {
                                                                        "kind": "AmpersandAmpersandToken",
                                                                        "fullStart": 2104,
                                                                        "fullEnd": 2107,
                                                                        "start": 2104,
                                                                        "end": 2106,
                                                                        "fullWidth": 3,
                                                                        "width": 2,
                                                                        "text": "&&",
                                                                        "value": "&&",
                                                                        "valueText": "&&",
                                                                        "hasTrailingTrivia": true,
                                                                        "trailingTrivia": [
                                                                            {
                                                                                "kind": "WhitespaceTrivia",
                                                                                "text": " "
                                                                            }
                                                                        ]
                                                                    },
                                                                    "right": {
                                                                        "kind": "ParenthesizedExpression",
                                                                        "fullStart": 2107,
                                                                        "fullEnd": 2133,
                                                                        "start": 2107,
                                                                        "end": 2133,
                                                                        "fullWidth": 26,
                                                                        "width": 26,
                                                                        "openParenToken": {
                                                                            "kind": "OpenParenToken",
                                                                            "fullStart": 2107,
                                                                            "fullEnd": 2108,
                                                                            "start": 2107,
                                                                            "end": 2108,
                                                                            "fullWidth": 1,
                                                                            "width": 1,
                                                                            "text": "(",
                                                                            "value": "(",
                                                                            "valueText": "("
                                                                        },
                                                                        "expression": {
                                                                            "kind": "InstanceOfExpression",
                                                                            "fullStart": 2108,
                                                                            "fullEnd": 2132,
                                                                            "start": 2108,
                                                                            "end": 2132,
                                                                            "fullWidth": 24,
                                                                            "width": 24,
                                                                            "left": {
                                                                                "kind": "IdentifierName",
                                                                                "fullStart": 2108,
                                                                                "fullEnd": 2110,
                                                                                "start": 2108,
                                                                                "end": 2109,
                                                                                "fullWidth": 2,
                                                                                "width": 1,
                                                                                "text": "e",
                                                                                "value": "e",
                                                                                "valueText": "e",
                                                                                "hasTrailingTrivia": true,
                                                                                "trailingTrivia": [
                                                                                    {
                                                                                        "kind": "WhitespaceTrivia",
                                                                                        "text": " "
                                                                                    }
                                                                                ]
                                                                            },
                                                                            "operatorToken": {
                                                                                "kind": "InstanceOfKeyword",
                                                                                "fullStart": 2110,
                                                                                "fullEnd": 2121,
                                                                                "start": 2110,
                                                                                "end": 2120,
                                                                                "fullWidth": 11,
                                                                                "width": 10,
                                                                                "text": "instanceof",
                                                                                "value": "instanceof",
                                                                                "valueText": "instanceof",
                                                                                "hasTrailingTrivia": true,
                                                                                "trailingTrivia": [
                                                                                    {
                                                                                        "kind": "WhitespaceTrivia",
                                                                                        "text": " "
                                                                                    }
                                                                                ]
                                                                            },
                                                                            "right": {
                                                                                "kind": "IdentifierName",
                                                                                "fullStart": 2121,
                                                                                "fullEnd": 2132,
                                                                                "start": 2121,
                                                                                "end": 2132,
                                                                                "fullWidth": 11,
                                                                                "width": 11,
                                                                                "text": "SyntaxError",
                                                                                "value": "SyntaxError",
                                                                                "valueText": "SyntaxError"
                                                                            }
                                                                        },
                                                                        "closeParenToken": {
                                                                            "kind": "CloseParenToken",
                                                                            "fullStart": 2132,
                                                                            "fullEnd": 2133,
                                                                            "start": 2132,
                                                                            "end": 2133,
                                                                            "fullWidth": 1,
                                                                            "width": 1,
                                                                            "text": ")",
                                                                            "value": ")",
                                                                            "valueText": ")"
                                                                        }
                                                                    }
                                                                },
                                                                "closeParenToken": {
                                                                    "kind": "CloseParenToken",
                                                                    "fullStart": 2133,
                                                                    "fullEnd": 2134,
                                                                    "start": 2133,
                                                                    "end": 2134,
                                                                    "fullWidth": 1,
                                                                    "width": 1,
                                                                    "text": ")",
                                                                    "value": ")",
                                                                    "valueText": ")"
                                                                }
                                                            }
                                                        },
                                                        "semicolonToken": {
                                                            "kind": "SemicolonToken",
                                                            "fullStart": 2134,
                                                            "fullEnd": 2137,
                                                            "start": 2134,
                                                            "end": 2135,
                                                            "fullWidth": 3,
                                                            "width": 1,
                                                            "text": ";",
                                                            "value": ";",
                                                            "valueText": ";",
                                                            "hasTrailingTrivia": true,
                                                            "hasTrailingNewLine": true,
                                                            "trailingTrivia": [
                                                                {
                                                                    "kind": "NewLineTrivia",
                                                                    "text": "\r\n"
                                                                }
                                                            ]
                                                        }
                                                    }
                                                ],
                                                "closeBraceToken": {
                                                    "kind": "CloseBraceToken",
                                                    "fullStart": 2137,
                                                    "fullEnd": 2152,
                                                    "start": 2149,
                                                    "end": 2150,
                                                    "fullWidth": 15,
                                                    "width": 1,
                                                    "text": "}",
                                                    "value": "}",
                                                    "valueText": "}",
                                                    "hasLeadingTrivia": true,
                                                    "hasTrailingTrivia": true,
                                                    "hasTrailingNewLine": true,
                                                    "leadingTrivia": [
                                                        {
                                                            "kind": "WhitespaceTrivia",
                                                            "text": "            "
                                                        }
                                                    ],
                                                    "trailingTrivia": [
                                                        {
                                                            "kind": "NewLineTrivia",
                                                            "text": "\r\n"
                                                        }
                                                    ]
                                                }
                                            }
                                        }
                                    }
                                ],
                                "closeBraceToken": {
                                    "kind": "CloseBraceToken",
                                    "fullStart": 2152,
                                    "fullEnd": 2163,
                                    "start": 2160,
                                    "end": 2161,
                                    "fullWidth": 11,
                                    "width": 1,
                                    "text": "}",
                                    "value": "}",
                                    "valueText": "}",
                                    "hasLeadingTrivia": true,
                                    "hasTrailingTrivia": true,
                                    "hasTrailingNewLine": true,
                                    "leadingTrivia": [
                                        {
                                            "kind": "WhitespaceTrivia",
                                            "text": "        "
                                        }
                                    ],
                                    "trailingTrivia": [
                                        {
                                            "kind": "NewLineTrivia",
                                            "text": "\r\n"
                                        }
                                    ]
                                }
                            }
                        },
                        {
                            "kind": "ReturnStatement",
                            "fullStart": 2163,
                            "fullEnd": 2187,
                            "start": 2171,
                            "end": 2185,
                            "fullWidth": 24,
                            "width": 14,
                            "returnKeyword": {
                                "kind": "ReturnKeyword",
                                "fullStart": 2163,
                                "fullEnd": 2178,
                                "start": 2171,
                                "end": 2177,
                                "fullWidth": 15,
                                "width": 6,
                                "text": "return",
                                "value": "return",
                                "valueText": "return",
                                "hasLeadingTrivia": true,
                                "hasTrailingTrivia": true,
                                "leadingTrivia": [
                                    {
                                        "kind": "WhitespaceTrivia",
                                        "text": "        "
                                    }
                                ],
                                "trailingTrivia": [
                                    {
                                        "kind": "WhitespaceTrivia",
                                        "text": " "
                                    }
                                ]
                            },
                            "expression": {
                                "kind": "IdentifierName",
                                "fullStart": 2178,
                                "fullEnd": 2184,
                                "start": 2178,
                                "end": 2184,
                                "fullWidth": 6,
                                "width": 6,
                                "text": "result",
                                "value": "result",
                                "valueText": "result"
                            },
                            "semicolonToken": {
                                "kind": "SemicolonToken",
                                "fullStart": 2184,
                                "fullEnd": 2187,
                                "start": 2184,
                                "end": 2185,
                                "fullWidth": 3,
                                "width": 1,
                                "text": ";",
                                "value": ";",
                                "valueText": ";",
                                "hasTrailingTrivia": true,
                                "hasTrailingNewLine": true,
                                "trailingTrivia": [
                                    {
                                        "kind": "NewLineTrivia",
                                        "text": "\r\n"
                                    }
                                ]
                            }
                        }
                    ],
                    "closeBraceToken": {
                        "kind": "CloseBraceToken",
                        "fullStart": 2187,
                        "fullEnd": 2194,
                        "start": 2191,
                        "end": 2192,
                        "fullWidth": 7,
                        "width": 1,
                        "text": "}",
                        "value": "}",
                        "valueText": "}",
                        "hasLeadingTrivia": true,
                        "hasTrailingTrivia": true,
                        "hasTrailingNewLine": true,
                        "leadingTrivia": [
                            {
                                "kind": "WhitespaceTrivia",
                                "text": "    "
                            }
                        ],
                        "trailingTrivia": [
                            {
                                "kind": "NewLineTrivia",
                                "text": "\r\n"
                            }
                        ]
                    }
                }
            },
            {
                "kind": "ExpressionStatement",
                "fullStart": 2194,
                "fullEnd": 2218,
                "start": 2194,
                "end": 2216,
                "fullWidth": 24,
                "width": 22,
                "expression": {
                    "kind": "InvocationExpression",
                    "fullStart": 2194,
                    "fullEnd": 2215,
                    "start": 2194,
                    "end": 2215,
                    "fullWidth": 21,
                    "width": 21,
                    "expression": {
                        "kind": "IdentifierName",
                        "fullStart": 2194,
                        "fullEnd": 2205,
                        "start": 2194,
                        "end": 2205,
                        "fullWidth": 11,
                        "width": 11,
                        "text": "runTestCase",
                        "value": "runTestCase",
                        "valueText": "runTestCase"
                    },
                    "argumentList": {
                        "kind": "ArgumentList",
                        "fullStart": 2205,
                        "fullEnd": 2215,
                        "start": 2205,
                        "end": 2215,
                        "fullWidth": 10,
                        "width": 10,
                        "openParenToken": {
                            "kind": "OpenParenToken",
                            "fullStart": 2205,
                            "fullEnd": 2206,
                            "start": 2205,
                            "end": 2206,
                            "fullWidth": 1,
                            "width": 1,
                            "text": "(",
                            "value": "(",
                            "valueText": "("
                        },
                        "arguments": [
                            {
                                "kind": "IdentifierName",
                                "fullStart": 2206,
                                "fullEnd": 2214,
                                "start": 2206,
                                "end": 2214,
                                "fullWidth": 8,
                                "width": 8,
                                "text": "testcase",
                                "value": "testcase",
                                "valueText": "testcase"
                            }
                        ],
                        "closeParenToken": {
                            "kind": "CloseParenToken",
                            "fullStart": 2214,
                            "fullEnd": 2215,
                            "start": 2214,
                            "end": 2215,
                            "fullWidth": 1,
                            "width": 1,
                            "text": ")",
                            "value": ")",
                            "valueText": ")"
                        }
                    }
                },
                "semicolonToken": {
                    "kind": "SemicolonToken",
                    "fullStart": 2215,
                    "fullEnd": 2218,
                    "start": 2215,
                    "end": 2216,
                    "fullWidth": 3,
                    "width": 1,
                    "text": ";",
                    "value": ";",
                    "valueText": ";",
                    "hasTrailingTrivia": true,
                    "hasTrailingNewLine": true,
                    "trailingTrivia": [
                        {
                            "kind": "NewLineTrivia",
                            "text": "\r\n"
                        }
                    ]
                }
            }
        ],
        "endOfFileToken": {
            "kind": "EndOfFileToken",
            "fullStart": 2218,
            "fullEnd": 2218,
            "start": 2218,
            "end": 2218,
            "fullWidth": 0,
            "width": 0,
            "text": ""
        }
    },
    "lineMap": {
        "lineStarts": [
            0,
            67,
            152,
            232,
            308,
            380,
            385,
            429,
            517,
            522,
            524,
            526,
            549,
            551,
            579,
            581,
            619,
            657,
            695,
            733,
            771,
            809,
            847,
            885,
            923,
            961,
            999,
            1038,
            1077,
            1116,
            1155,
            1194,
            1233,
            1272,
            1311,
            1350,
            1389,
            1428,
            1467,
            1506,
            1545,
            1584,
            1623,
            1662,
            1701,
            1740,
            1779,
            1818,
            1857,
            1859,
            1899,
            1918,
            1999,
            2044,
            2071,
            2137,
            2152,
            2163,
            2187,
            2194,
            2218
        ],
        "length": 2218
    }
}<|MERGE_RESOLUTION|>--- conflicted
+++ resolved
@@ -250,12 +250,8 @@
                                         "start": 563,
                                         "end": 576,
                                         "fullWidth": 13,
-<<<<<<< HEAD
                                         "width": 13,
-                                        "identifier": {
-=======
                                         "propertyName": {
->>>>>>> 85e84683
                                             "kind": "IdentifierName",
                                             "fullStart": 563,
                                             "fullEnd": 570,
@@ -394,12 +390,8 @@
                                         "start": 593,
                                         "end": 616,
                                         "fullWidth": 23,
-<<<<<<< HEAD
                                         "width": 23,
-                                        "identifier": {
-=======
                                         "propertyName": {
->>>>>>> 85e84683
                                             "kind": "IdentifierName",
                                             "fullStart": 593,
                                             "fullEnd": 603,
@@ -5110,12 +5102,8 @@
                                         "start": 1876,
                                         "end": 1881,
                                         "fullWidth": 6,
-<<<<<<< HEAD
                                         "width": 5,
-                                        "identifier": {
-=======
                                         "propertyName": {
->>>>>>> 85e84683
                                             "kind": "IdentifierName",
                                             "fullStart": 1876,
                                             "fullEnd": 1882,
@@ -5330,12 +5318,8 @@
                                                                 "start": 1938,
                                                                 "end": 1996,
                                                                 "fullWidth": 58,
-<<<<<<< HEAD
                                                                 "width": 58,
-                                                                "identifier": {
-=======
                                                                 "propertyName": {
->>>>>>> 85e84683
                                                                     "kind": "IdentifierName",
                                                                     "fullStart": 1938,
                                                                     "fullEnd": 1942,
