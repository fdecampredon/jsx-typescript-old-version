--- conflicted
+++ resolved
@@ -250,12 +250,8 @@
                                         "start": 575,
                                         "end": 588,
                                         "fullWidth": 13,
-<<<<<<< HEAD
                                         "width": 13,
-                                        "identifier": {
-=======
                                         "propertyName": {
->>>>>>> 85e84683
                                             "kind": "IdentifierName",
                                             "fullStart": 575,
                                             "fullEnd": 582,
@@ -394,12 +390,8 @@
                                         "start": 605,
                                         "end": 628,
                                         "fullWidth": 23,
-<<<<<<< HEAD
                                         "width": 23,
-                                        "identifier": {
-=======
                                         "propertyName": {
->>>>>>> 85e84683
                                             "kind": "IdentifierName",
                                             "fullStart": 605,
                                             "fullEnd": 615,
@@ -5110,12 +5102,8 @@
                                         "start": 1888,
                                         "end": 1893,
                                         "fullWidth": 6,
-<<<<<<< HEAD
                                         "width": 5,
-                                        "identifier": {
-=======
                                         "propertyName": {
->>>>>>> 85e84683
                                             "kind": "IdentifierName",
                                             "fullStart": 1888,
                                             "fullEnd": 1894,
@@ -5330,12 +5318,8 @@
                                                                 "start": 1950,
                                                                 "end": 2022,
                                                                 "fullWidth": 72,
-<<<<<<< HEAD
                                                                 "width": 72,
-                                                                "identifier": {
-=======
                                                                 "propertyName": {
->>>>>>> 85e84683
                                                                     "kind": "IdentifierName",
                                                                     "fullStart": 1950,
                                                                     "fullEnd": 1954,
