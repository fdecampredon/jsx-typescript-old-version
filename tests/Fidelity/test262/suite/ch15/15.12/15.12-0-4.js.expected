{
    "isDeclaration": false,
    "languageVersion": "EcmaScript5",
    "parseOptions": {
        "allowAutomaticSemicolonInsertion": true
    },
    "sourceUnit": {
        "kind": "SourceUnit",
        "fullStart": 0,
        "fullEnd": 1011,
        "start": 844,
        "end": 1011,
        "fullWidth": 1011,
        "width": 167,
        "isIncrementallyUnusable": true,
        "moduleElements": [
            {
                "kind": "FunctionDeclaration",
                "fullStart": 0,
                "fullEnd": 987,
                "start": 844,
                "end": 985,
                "fullWidth": 987,
                "width": 141,
                "modifiers": [],
                "functionKeyword": {
                    "kind": "FunctionKeyword",
                    "fullStart": 0,
                    "fullEnd": 853,
                    "start": 844,
                    "end": 852,
                    "fullWidth": 853,
                    "width": 8,
                    "text": "function",
                    "value": "function",
                    "valueText": "function",
                    "hasLeadingTrivia": true,
                    "hasLeadingComment": true,
                    "hasLeadingNewLine": true,
                    "hasTrailingTrivia": true,
                    "leadingTrivia": [
                        {
                            "kind": "SingleLineCommentTrivia",
                            "text": "/// Copyright (c) 2012 Ecma International.  All rights reserved. "
                        },
                        {
                            "kind": "NewLineTrivia",
                            "text": "\r\n"
                        },
                        {
                            "kind": "SingleLineCommentTrivia",
                            "text": "/// Ecma International makes this code available under the terms and conditions set"
                        },
                        {
                            "kind": "NewLineTrivia",
                            "text": "\r\n"
                        },
                        {
                            "kind": "SingleLineCommentTrivia",
                            "text": "/// forth on http://hg.ecmascript.org/tests/test262/raw-file/tip/LICENSE (the "
                        },
                        {
                            "kind": "NewLineTrivia",
                            "text": "\r\n"
                        },
                        {
                            "kind": "SingleLineCommentTrivia",
                            "text": "/// \"Use Terms\").   Any redistribution of this code must retain the above "
                        },
                        {
                            "kind": "NewLineTrivia",
                            "text": "\r\n"
                        },
                        {
                            "kind": "SingleLineCommentTrivia",
                            "text": "/// copyright and this notice and otherwise comply with the Use Terms."
                        },
                        {
                            "kind": "NewLineTrivia",
                            "text": "\r\n"
                        },
                        {
                            "kind": "MultiLineCommentTrivia",
                            "text": "/**\r\n * This test should be run without any built-ins being added/augmented.\r\n * The last paragraph in section 15 says \"every other property described\r\n * in this section has the attribute {... [[Enumerable]] : false ...}\r\n * unless otherwise specified. This default applies to the properties on\r\n * JSON, and we should not be able to enumerate them.\r\n *\r\n * @path ch15/15.12/15.12-0-4.js\r\n * @description JSON object's properties must be non enumerable\r\n */"
                        },
                        {
                            "kind": "NewLineTrivia",
                            "text": "\r\n"
                        },
                        {
                            "kind": "NewLineTrivia",
                            "text": "\r\n"
                        },
                        {
                            "kind": "NewLineTrivia",
                            "text": "\r\n"
                        }
                    ],
                    "trailingTrivia": [
                        {
                            "kind": "WhitespaceTrivia",
                            "text": " "
                        }
                    ]
                },
                "identifier": {
                    "kind": "IdentifierName",
                    "fullStart": 853,
                    "fullEnd": 861,
                    "start": 853,
                    "end": 861,
                    "fullWidth": 8,
                    "width": 8,
                    "text": "testcase",
                    "value": "testcase",
                    "valueText": "testcase"
                },
                "callSignature": {
                    "kind": "CallSignature",
                    "fullStart": 861,
                    "fullEnd": 864,
                    "start": 861,
                    "end": 863,
                    "fullWidth": 3,
                    "width": 2,
                    "parameterList": {
                        "kind": "ParameterList",
                        "fullStart": 861,
                        "fullEnd": 864,
                        "start": 861,
                        "end": 863,
                        "fullWidth": 3,
                        "width": 2,
                        "openParenToken": {
                            "kind": "OpenParenToken",
                            "fullStart": 861,
                            "fullEnd": 862,
                            "start": 861,
                            "end": 862,
                            "fullWidth": 1,
                            "width": 1,
                            "text": "(",
                            "value": "(",
                            "valueText": "("
                        },
                        "parameters": [],
                        "closeParenToken": {
                            "kind": "CloseParenToken",
                            "fullStart": 862,
                            "fullEnd": 864,
                            "start": 862,
                            "end": 863,
                            "fullWidth": 2,
                            "width": 1,
                            "text": ")",
                            "value": ")",
                            "valueText": ")",
                            "hasTrailingTrivia": true,
                            "trailingTrivia": [
                                {
                                    "kind": "WhitespaceTrivia",
                                    "text": " "
                                }
                            ]
                        }
                    }
                },
                "block": {
                    "kind": "Block",
                    "fullStart": 864,
                    "fullEnd": 987,
                    "start": 864,
                    "end": 985,
                    "fullWidth": 123,
                    "width": 121,
                    "openBraceToken": {
                        "kind": "OpenBraceToken",
                        "fullStart": 864,
                        "fullEnd": 868,
                        "start": 864,
                        "end": 865,
                        "fullWidth": 4,
                        "width": 1,
                        "text": "{",
                        "value": "{",
                        "valueText": "{",
                        "hasTrailingTrivia": true,
                        "hasTrailingNewLine": true,
                        "trailingTrivia": [
                            {
                                "kind": "WhitespaceTrivia",
                                "text": " "
                            },
                            {
                                "kind": "NewLineTrivia",
                                "text": "\r\n"
                            }
                        ]
                    },
                    "statements": [
                        {
                            "kind": "VariableStatement",
                            "fullStart": 868,
                            "fullEnd": 885,
                            "start": 870,
                            "end": 883,
                            "fullWidth": 17,
                            "width": 13,
                            "modifiers": [],
                            "variableDeclaration": {
                                "kind": "VariableDeclaration",
                                "fullStart": 868,
                                "fullEnd": 882,
                                "start": 870,
                                "end": 882,
                                "fullWidth": 14,
                                "width": 12,
                                "varKeyword": {
                                    "kind": "VarKeyword",
                                    "fullStart": 868,
                                    "fullEnd": 874,
                                    "start": 870,
                                    "end": 873,
                                    "fullWidth": 6,
                                    "width": 3,
                                    "text": "var",
                                    "value": "var",
                                    "valueText": "var",
                                    "hasLeadingTrivia": true,
                                    "hasTrailingTrivia": true,
                                    "leadingTrivia": [
                                        {
                                            "kind": "WhitespaceTrivia",
                                            "text": "  "
                                        }
                                    ],
                                    "trailingTrivia": [
                                        {
                                            "kind": "WhitespaceTrivia",
                                            "text": " "
                                        }
                                    ]
                                },
                                "variableDeclarators": [
                                    {
                                        "kind": "VariableDeclarator",
                                        "fullStart": 874,
                                        "fullEnd": 882,
                                        "start": 874,
                                        "end": 882,
                                        "fullWidth": 8,
<<<<<<< HEAD
                                        "width": 8,
                                        "identifier": {
=======
                                        "propertyName": {
>>>>>>> 85e84683
                                            "kind": "IdentifierName",
                                            "fullStart": 874,
                                            "fullEnd": 876,
                                            "start": 874,
                                            "end": 875,
                                            "fullWidth": 2,
                                            "width": 1,
                                            "text": "o",
                                            "value": "o",
                                            "valueText": "o",
                                            "hasTrailingTrivia": true,
                                            "trailingTrivia": [
                                                {
                                                    "kind": "WhitespaceTrivia",
                                                    "text": " "
                                                }
                                            ]
                                        },
                                        "equalsValueClause": {
                                            "kind": "EqualsValueClause",
                                            "fullStart": 876,
                                            "fullEnd": 882,
                                            "start": 876,
                                            "end": 882,
                                            "fullWidth": 6,
                                            "width": 6,
                                            "equalsToken": {
                                                "kind": "EqualsToken",
                                                "fullStart": 876,
                                                "fullEnd": 878,
                                                "start": 876,
                                                "end": 877,
                                                "fullWidth": 2,
                                                "width": 1,
                                                "text": "=",
                                                "value": "=",
                                                "valueText": "=",
                                                "hasTrailingTrivia": true,
                                                "trailingTrivia": [
                                                    {
                                                        "kind": "WhitespaceTrivia",
                                                        "text": " "
                                                    }
                                                ]
                                            },
                                            "value": {
                                                "kind": "IdentifierName",
                                                "fullStart": 878,
                                                "fullEnd": 882,
                                                "start": 878,
                                                "end": 882,
                                                "fullWidth": 4,
                                                "width": 4,
                                                "text": "JSON",
                                                "value": "JSON",
                                                "valueText": "JSON"
                                            }
                                        }
                                    }
                                ]
                            },
                            "semicolonToken": {
                                "kind": "SemicolonToken",
                                "fullStart": 882,
                                "fullEnd": 885,
                                "start": 882,
                                "end": 883,
                                "fullWidth": 3,
                                "width": 1,
                                "text": ";",
                                "value": ";",
                                "valueText": ";",
                                "hasTrailingTrivia": true,
                                "hasTrailingNewLine": true,
                                "trailingTrivia": [
                                    {
                                        "kind": "NewLineTrivia",
                                        "text": "\r\n"
                                    }
                                ]
                            }
                        },
                        {
                            "kind": "VariableStatement",
                            "fullStart": 885,
                            "fullEnd": 899,
                            "start": 887,
                            "end": 897,
                            "fullWidth": 14,
                            "width": 10,
                            "modifiers": [],
                            "variableDeclaration": {
                                "kind": "VariableDeclaration",
                                "fullStart": 885,
                                "fullEnd": 896,
                                "start": 887,
                                "end": 896,
                                "fullWidth": 11,
                                "width": 9,
                                "varKeyword": {
                                    "kind": "VarKeyword",
                                    "fullStart": 885,
                                    "fullEnd": 891,
                                    "start": 887,
                                    "end": 890,
                                    "fullWidth": 6,
                                    "width": 3,
                                    "text": "var",
                                    "value": "var",
                                    "valueText": "var",
                                    "hasLeadingTrivia": true,
                                    "hasTrailingTrivia": true,
                                    "leadingTrivia": [
                                        {
                                            "kind": "WhitespaceTrivia",
                                            "text": "  "
                                        }
                                    ],
                                    "trailingTrivia": [
                                        {
                                            "kind": "WhitespaceTrivia",
                                            "text": " "
                                        }
                                    ]
                                },
                                "variableDeclarators": [
                                    {
                                        "kind": "VariableDeclarator",
                                        "fullStart": 891,
                                        "fullEnd": 896,
                                        "start": 891,
                                        "end": 896,
                                        "fullWidth": 5,
<<<<<<< HEAD
                                        "width": 5,
                                        "identifier": {
=======
                                        "propertyName": {
>>>>>>> 85e84683
                                            "kind": "IdentifierName",
                                            "fullStart": 891,
                                            "fullEnd": 893,
                                            "start": 891,
                                            "end": 892,
                                            "fullWidth": 2,
                                            "width": 1,
                                            "text": "i",
                                            "value": "i",
                                            "valueText": "i",
                                            "hasTrailingTrivia": true,
                                            "trailingTrivia": [
                                                {
                                                    "kind": "WhitespaceTrivia",
                                                    "text": " "
                                                }
                                            ]
                                        },
                                        "equalsValueClause": {
                                            "kind": "EqualsValueClause",
                                            "fullStart": 893,
                                            "fullEnd": 896,
                                            "start": 893,
                                            "end": 896,
                                            "fullWidth": 3,
                                            "width": 3,
                                            "equalsToken": {
                                                "kind": "EqualsToken",
                                                "fullStart": 893,
                                                "fullEnd": 895,
                                                "start": 893,
                                                "end": 894,
                                                "fullWidth": 2,
                                                "width": 1,
                                                "text": "=",
                                                "value": "=",
                                                "valueText": "=",
                                                "hasTrailingTrivia": true,
                                                "trailingTrivia": [
                                                    {
                                                        "kind": "WhitespaceTrivia",
                                                        "text": " "
                                                    }
                                                ]
                                            },
                                            "value": {
                                                "kind": "NumericLiteral",
                                                "fullStart": 895,
                                                "fullEnd": 896,
                                                "start": 895,
                                                "end": 896,
                                                "fullWidth": 1,
                                                "width": 1,
                                                "text": "0",
                                                "value": 0,
                                                "valueText": "0"
                                            }
                                        }
                                    }
                                ]
                            },
                            "semicolonToken": {
                                "kind": "SemicolonToken",
                                "fullStart": 896,
                                "fullEnd": 899,
                                "start": 896,
                                "end": 897,
                                "fullWidth": 3,
                                "width": 1,
                                "text": ";",
                                "value": ";",
                                "valueText": ";",
                                "hasTrailingTrivia": true,
                                "hasTrailingNewLine": true,
                                "trailingTrivia": [
                                    {
                                        "kind": "NewLineTrivia",
                                        "text": "\r\n"
                                    }
                                ]
                            }
                        },
                        {
                            "kind": "ForInStatement",
                            "fullStart": 899,
                            "fullEnd": 936,
                            "start": 901,
                            "end": 934,
                            "fullWidth": 37,
                            "width": 33,
                            "forKeyword": {
                                "kind": "ForKeyword",
                                "fullStart": 899,
                                "fullEnd": 905,
                                "start": 901,
                                "end": 904,
                                "fullWidth": 6,
                                "width": 3,
                                "text": "for",
                                "value": "for",
                                "valueText": "for",
                                "hasLeadingTrivia": true,
                                "hasTrailingTrivia": true,
                                "leadingTrivia": [
                                    {
                                        "kind": "WhitespaceTrivia",
                                        "text": "  "
                                    }
                                ],
                                "trailingTrivia": [
                                    {
                                        "kind": "WhitespaceTrivia",
                                        "text": " "
                                    }
                                ]
                            },
                            "openParenToken": {
                                "kind": "OpenParenToken",
                                "fullStart": 905,
                                "fullEnd": 906,
                                "start": 905,
                                "end": 906,
                                "fullWidth": 1,
                                "width": 1,
                                "text": "(",
                                "value": "(",
                                "valueText": "("
                            },
                            "variableDeclaration": {
                                "kind": "VariableDeclaration",
                                "fullStart": 906,
                                "fullEnd": 912,
                                "start": 906,
                                "end": 911,
                                "fullWidth": 6,
                                "width": 5,
                                "varKeyword": {
                                    "kind": "VarKeyword",
                                    "fullStart": 906,
                                    "fullEnd": 910,
                                    "start": 906,
                                    "end": 909,
                                    "fullWidth": 4,
                                    "width": 3,
                                    "text": "var",
                                    "value": "var",
                                    "valueText": "var",
                                    "hasTrailingTrivia": true,
                                    "trailingTrivia": [
                                        {
                                            "kind": "WhitespaceTrivia",
                                            "text": " "
                                        }
                                    ]
                                },
                                "variableDeclarators": [
                                    {
                                        "kind": "VariableDeclarator",
                                        "fullStart": 910,
                                        "fullEnd": 912,
                                        "start": 910,
                                        "end": 911,
                                        "fullWidth": 2,
<<<<<<< HEAD
                                        "width": 1,
                                        "identifier": {
=======
                                        "propertyName": {
>>>>>>> 85e84683
                                            "kind": "IdentifierName",
                                            "fullStart": 910,
                                            "fullEnd": 912,
                                            "start": 910,
                                            "end": 911,
                                            "fullWidth": 2,
                                            "width": 1,
                                            "text": "p",
                                            "value": "p",
                                            "valueText": "p",
                                            "hasTrailingTrivia": true,
                                            "trailingTrivia": [
                                                {
                                                    "kind": "WhitespaceTrivia",
                                                    "text": " "
                                                }
                                            ]
                                        }
                                    }
                                ]
                            },
                            "inKeyword": {
                                "kind": "InKeyword",
                                "fullStart": 912,
                                "fullEnd": 915,
                                "start": 912,
                                "end": 914,
                                "fullWidth": 3,
                                "width": 2,
                                "text": "in",
                                "value": "in",
                                "valueText": "in",
                                "hasTrailingTrivia": true,
                                "trailingTrivia": [
                                    {
                                        "kind": "WhitespaceTrivia",
                                        "text": " "
                                    }
                                ]
                            },
                            "expression": {
                                "kind": "IdentifierName",
                                "fullStart": 915,
                                "fullEnd": 916,
                                "start": 915,
                                "end": 916,
                                "fullWidth": 1,
                                "width": 1,
                                "text": "o",
                                "value": "o",
                                "valueText": "o"
                            },
                            "closeParenToken": {
                                "kind": "CloseParenToken",
                                "fullStart": 916,
                                "fullEnd": 918,
                                "start": 916,
                                "end": 917,
                                "fullWidth": 2,
                                "width": 1,
                                "text": ")",
                                "value": ")",
                                "valueText": ")",
                                "hasTrailingTrivia": true,
                                "trailingTrivia": [
                                    {
                                        "kind": "WhitespaceTrivia",
                                        "text": " "
                                    }
                                ]
                            },
                            "statement": {
                                "kind": "Block",
                                "fullStart": 918,
                                "fullEnd": 936,
                                "start": 918,
                                "end": 934,
                                "fullWidth": 18,
                                "width": 16,
                                "openBraceToken": {
                                    "kind": "OpenBraceToken",
                                    "fullStart": 918,
                                    "fullEnd": 921,
                                    "start": 918,
                                    "end": 919,
                                    "fullWidth": 3,
                                    "width": 1,
                                    "text": "{",
                                    "value": "{",
                                    "valueText": "{",
                                    "hasTrailingTrivia": true,
                                    "hasTrailingNewLine": true,
                                    "trailingTrivia": [
                                        {
                                            "kind": "NewLineTrivia",
                                            "text": "\r\n"
                                        }
                                    ]
                                },
                                "statements": [
                                    {
                                        "kind": "ExpressionStatement",
                                        "fullStart": 921,
                                        "fullEnd": 931,
                                        "start": 925,
                                        "end": 929,
                                        "fullWidth": 10,
                                        "width": 4,
                                        "expression": {
                                            "kind": "PostIncrementExpression",
                                            "fullStart": 921,
                                            "fullEnd": 928,
                                            "start": 925,
                                            "end": 928,
                                            "fullWidth": 7,
                                            "width": 3,
                                            "operand": {
                                                "kind": "IdentifierName",
                                                "fullStart": 921,
                                                "fullEnd": 926,
                                                "start": 925,
                                                "end": 926,
                                                "fullWidth": 5,
                                                "width": 1,
                                                "text": "i",
                                                "value": "i",
                                                "valueText": "i",
                                                "hasLeadingTrivia": true,
                                                "leadingTrivia": [
                                                    {
                                                        "kind": "WhitespaceTrivia",
                                                        "text": "    "
                                                    }
                                                ]
                                            },
                                            "operatorToken": {
                                                "kind": "PlusPlusToken",
                                                "fullStart": 926,
                                                "fullEnd": 928,
                                                "start": 926,
                                                "end": 928,
                                                "fullWidth": 2,
                                                "width": 2,
                                                "text": "++",
                                                "value": "++",
                                                "valueText": "++"
                                            }
                                        },
                                        "semicolonToken": {
                                            "kind": "SemicolonToken",
                                            "fullStart": 928,
                                            "fullEnd": 931,
                                            "start": 928,
                                            "end": 929,
                                            "fullWidth": 3,
                                            "width": 1,
                                            "text": ";",
                                            "value": ";",
                                            "valueText": ";",
                                            "hasTrailingTrivia": true,
                                            "hasTrailingNewLine": true,
                                            "trailingTrivia": [
                                                {
                                                    "kind": "NewLineTrivia",
                                                    "text": "\r\n"
                                                }
                                            ]
                                        }
                                    }
                                ],
                                "closeBraceToken": {
                                    "kind": "CloseBraceToken",
                                    "fullStart": 931,
                                    "fullEnd": 936,
                                    "start": 933,
                                    "end": 934,
                                    "fullWidth": 5,
                                    "width": 1,
                                    "text": "}",
                                    "value": "}",
                                    "valueText": "}",
                                    "hasLeadingTrivia": true,
                                    "hasTrailingTrivia": true,
                                    "hasTrailingNewLine": true,
                                    "leadingTrivia": [
                                        {
                                            "kind": "WhitespaceTrivia",
                                            "text": "  "
                                        }
                                    ],
                                    "trailingTrivia": [
                                        {
                                            "kind": "NewLineTrivia",
                                            "text": "\r\n"
                                        }
                                    ]
                                }
                            }
                        },
                        {
                            "kind": "IfStatement",
                            "fullStart": 936,
                            "fullEnd": 983,
                            "start": 944,
                            "end": 981,
                            "fullWidth": 47,
                            "width": 37,
                            "ifKeyword": {
                                "kind": "IfKeyword",
                                "fullStart": 936,
                                "fullEnd": 947,
                                "start": 944,
                                "end": 946,
                                "fullWidth": 11,
                                "width": 2,
                                "text": "if",
                                "value": "if",
                                "valueText": "if",
                                "hasLeadingTrivia": true,
                                "hasLeadingNewLine": true,
                                "hasTrailingTrivia": true,
                                "leadingTrivia": [
                                    {
                                        "kind": "WhitespaceTrivia",
                                        "text": "    "
                                    },
                                    {
                                        "kind": "NewLineTrivia",
                                        "text": "\r\n"
                                    },
                                    {
                                        "kind": "WhitespaceTrivia",
                                        "text": "  "
                                    }
                                ],
                                "trailingTrivia": [
                                    {
                                        "kind": "WhitespaceTrivia",
                                        "text": " "
                                    }
                                ]
                            },
                            "openParenToken": {
                                "kind": "OpenParenToken",
                                "fullStart": 947,
                                "fullEnd": 948,
                                "start": 947,
                                "end": 948,
                                "fullWidth": 1,
                                "width": 1,
                                "text": "(",
                                "value": "(",
                                "valueText": "("
                            },
                            "condition": {
                                "kind": "EqualsExpression",
                                "fullStart": 948,
                                "fullEnd": 955,
                                "start": 948,
                                "end": 955,
                                "fullWidth": 7,
                                "width": 7,
                                "left": {
                                    "kind": "IdentifierName",
                                    "fullStart": 948,
                                    "fullEnd": 950,
                                    "start": 948,
                                    "end": 949,
                                    "fullWidth": 2,
                                    "width": 1,
                                    "text": "i",
                                    "value": "i",
                                    "valueText": "i",
                                    "hasTrailingTrivia": true,
                                    "trailingTrivia": [
                                        {
                                            "kind": "WhitespaceTrivia",
                                            "text": " "
                                        }
                                    ]
                                },
                                "operatorToken": {
                                    "kind": "EqualsEqualsEqualsToken",
                                    "fullStart": 950,
                                    "fullEnd": 954,
                                    "start": 950,
                                    "end": 953,
                                    "fullWidth": 4,
                                    "width": 3,
                                    "text": "===",
                                    "value": "===",
                                    "valueText": "===",
                                    "hasTrailingTrivia": true,
                                    "trailingTrivia": [
                                        {
                                            "kind": "WhitespaceTrivia",
                                            "text": " "
                                        }
                                    ]
                                },
                                "right": {
                                    "kind": "NumericLiteral",
                                    "fullStart": 954,
                                    "fullEnd": 955,
                                    "start": 954,
                                    "end": 955,
                                    "fullWidth": 1,
                                    "width": 1,
                                    "text": "0",
                                    "value": 0,
                                    "valueText": "0"
                                }
                            },
                            "closeParenToken": {
                                "kind": "CloseParenToken",
                                "fullStart": 955,
                                "fullEnd": 957,
                                "start": 955,
                                "end": 956,
                                "fullWidth": 2,
                                "width": 1,
                                "text": ")",
                                "value": ")",
                                "valueText": ")",
                                "hasTrailingTrivia": true,
                                "trailingTrivia": [
                                    {
                                        "kind": "WhitespaceTrivia",
                                        "text": " "
                                    }
                                ]
                            },
                            "statement": {
                                "kind": "Block",
                                "fullStart": 957,
                                "fullEnd": 983,
                                "start": 957,
                                "end": 981,
                                "fullWidth": 26,
                                "width": 24,
                                "openBraceToken": {
                                    "kind": "OpenBraceToken",
                                    "fullStart": 957,
                                    "fullEnd": 960,
                                    "start": 957,
                                    "end": 958,
                                    "fullWidth": 3,
                                    "width": 1,
                                    "text": "{",
                                    "value": "{",
                                    "valueText": "{",
                                    "hasTrailingTrivia": true,
                                    "hasTrailingNewLine": true,
                                    "trailingTrivia": [
                                        {
                                            "kind": "NewLineTrivia",
                                            "text": "\r\n"
                                        }
                                    ]
                                },
                                "statements": [
                                    {
                                        "kind": "ReturnStatement",
                                        "fullStart": 960,
                                        "fullEnd": 978,
                                        "start": 964,
                                        "end": 976,
                                        "fullWidth": 18,
                                        "width": 12,
                                        "returnKeyword": {
                                            "kind": "ReturnKeyword",
                                            "fullStart": 960,
                                            "fullEnd": 971,
                                            "start": 964,
                                            "end": 970,
                                            "fullWidth": 11,
                                            "width": 6,
                                            "text": "return",
                                            "value": "return",
                                            "valueText": "return",
                                            "hasLeadingTrivia": true,
                                            "hasTrailingTrivia": true,
                                            "leadingTrivia": [
                                                {
                                                    "kind": "WhitespaceTrivia",
                                                    "text": "    "
                                                }
                                            ],
                                            "trailingTrivia": [
                                                {
                                                    "kind": "WhitespaceTrivia",
                                                    "text": " "
                                                }
                                            ]
                                        },
                                        "expression": {
                                            "kind": "TrueKeyword",
                                            "fullStart": 971,
                                            "fullEnd": 975,
                                            "start": 971,
                                            "end": 975,
                                            "fullWidth": 4,
                                            "width": 4,
                                            "text": "true",
                                            "value": true,
                                            "valueText": "true"
                                        },
                                        "semicolonToken": {
                                            "kind": "SemicolonToken",
                                            "fullStart": 975,
                                            "fullEnd": 978,
                                            "start": 975,
                                            "end": 976,
                                            "fullWidth": 3,
                                            "width": 1,
                                            "text": ";",
                                            "value": ";",
                                            "valueText": ";",
                                            "hasTrailingTrivia": true,
                                            "hasTrailingNewLine": true,
                                            "trailingTrivia": [
                                                {
                                                    "kind": "NewLineTrivia",
                                                    "text": "\r\n"
                                                }
                                            ]
                                        }
                                    }
                                ],
                                "closeBraceToken": {
                                    "kind": "CloseBraceToken",
                                    "fullStart": 978,
                                    "fullEnd": 983,
                                    "start": 980,
                                    "end": 981,
                                    "fullWidth": 5,
                                    "width": 1,
                                    "text": "}",
                                    "value": "}",
                                    "valueText": "}",
                                    "hasLeadingTrivia": true,
                                    "hasTrailingTrivia": true,
                                    "hasTrailingNewLine": true,
                                    "leadingTrivia": [
                                        {
                                            "kind": "WhitespaceTrivia",
                                            "text": "  "
                                        }
                                    ],
                                    "trailingTrivia": [
                                        {
                                            "kind": "NewLineTrivia",
                                            "text": "\r\n"
                                        }
                                    ]
                                }
                            }
                        }
                    ],
                    "closeBraceToken": {
                        "kind": "CloseBraceToken",
                        "fullStart": 983,
                        "fullEnd": 987,
                        "start": 984,
                        "end": 985,
                        "fullWidth": 4,
                        "width": 1,
                        "text": "}",
                        "value": "}",
                        "valueText": "}",
                        "hasLeadingTrivia": true,
                        "hasTrailingTrivia": true,
                        "hasTrailingNewLine": true,
                        "leadingTrivia": [
                            {
                                "kind": "WhitespaceTrivia",
                                "text": " "
                            }
                        ],
                        "trailingTrivia": [
                            {
                                "kind": "NewLineTrivia",
                                "text": "\r\n"
                            }
                        ]
                    }
                }
            },
            {
                "kind": "ExpressionStatement",
                "fullStart": 987,
                "fullEnd": 1011,
                "start": 987,
                "end": 1009,
                "fullWidth": 24,
                "width": 22,
                "expression": {
                    "kind": "InvocationExpression",
                    "fullStart": 987,
                    "fullEnd": 1008,
                    "start": 987,
                    "end": 1008,
                    "fullWidth": 21,
                    "width": 21,
                    "expression": {
                        "kind": "IdentifierName",
                        "fullStart": 987,
                        "fullEnd": 998,
                        "start": 987,
                        "end": 998,
                        "fullWidth": 11,
                        "width": 11,
                        "text": "runTestCase",
                        "value": "runTestCase",
                        "valueText": "runTestCase"
                    },
                    "argumentList": {
                        "kind": "ArgumentList",
                        "fullStart": 998,
                        "fullEnd": 1008,
                        "start": 998,
                        "end": 1008,
                        "fullWidth": 10,
                        "width": 10,
                        "openParenToken": {
                            "kind": "OpenParenToken",
                            "fullStart": 998,
                            "fullEnd": 999,
                            "start": 998,
                            "end": 999,
                            "fullWidth": 1,
                            "width": 1,
                            "text": "(",
                            "value": "(",
                            "valueText": "("
                        },
                        "arguments": [
                            {
                                "kind": "IdentifierName",
                                "fullStart": 999,
                                "fullEnd": 1007,
                                "start": 999,
                                "end": 1007,
                                "fullWidth": 8,
                                "width": 8,
                                "text": "testcase",
                                "value": "testcase",
                                "valueText": "testcase"
                            }
                        ],
                        "closeParenToken": {
                            "kind": "CloseParenToken",
                            "fullStart": 1007,
                            "fullEnd": 1008,
                            "start": 1007,
                            "end": 1008,
                            "fullWidth": 1,
                            "width": 1,
                            "text": ")",
                            "value": ")",
                            "valueText": ")"
                        }
                    }
                },
                "semicolonToken": {
                    "kind": "SemicolonToken",
                    "fullStart": 1008,
                    "fullEnd": 1011,
                    "start": 1008,
                    "end": 1009,
                    "fullWidth": 3,
                    "width": 1,
                    "text": ";",
                    "value": ";",
                    "valueText": ";",
                    "hasTrailingTrivia": true,
                    "hasTrailingNewLine": true,
                    "trailingTrivia": [
                        {
                            "kind": "NewLineTrivia",
                            "text": "\r\n"
                        }
                    ]
                }
            }
        ],
        "endOfFileToken": {
            "kind": "EndOfFileToken",
            "fullStart": 1011,
            "fullEnd": 1011,
            "start": 1011,
            "end": 1011,
            "fullWidth": 0,
            "width": 0,
            "text": ""
        }
    },
    "lineMap": {
        "lineStarts": [
            0,
            67,
            152,
            232,
            308,
            380,
            385,
            458,
            532,
            603,
            677,
            732,
            736,
            770,
            835,
            840,
            842,
            844,
            868,
            885,
            899,
            921,
            931,
            936,
            942,
            960,
            978,
            983,
            987,
            1011
        ],
        "length": 1011
    }
}<|MERGE_RESOLUTION|>--- conflicted
+++ resolved
@@ -249,12 +249,8 @@
                                         "start": 874,
                                         "end": 882,
                                         "fullWidth": 8,
-<<<<<<< HEAD
                                         "width": 8,
-                                        "identifier": {
-=======
                                         "propertyName": {
->>>>>>> 85e84683
                                             "kind": "IdentifierName",
                                             "fullStart": 874,
                                             "fullEnd": 876,
@@ -388,12 +384,8 @@
                                         "start": 891,
                                         "end": 896,
                                         "fullWidth": 5,
-<<<<<<< HEAD
                                         "width": 5,
-                                        "identifier": {
-=======
                                         "propertyName": {
->>>>>>> 85e84683
                                             "kind": "IdentifierName",
                                             "fullStart": 891,
                                             "fullEnd": 893,
@@ -557,12 +549,8 @@
                                         "start": 910,
                                         "end": 911,
                                         "fullWidth": 2,
-<<<<<<< HEAD
                                         "width": 1,
-                                        "identifier": {
-=======
                                         "propertyName": {
->>>>>>> 85e84683
                                             "kind": "IdentifierName",
                                             "fullStart": 910,
                                             "fullEnd": 912,
