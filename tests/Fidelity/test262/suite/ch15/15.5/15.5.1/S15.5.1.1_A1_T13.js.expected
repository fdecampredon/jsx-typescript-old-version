{
    "isDeclaration": false,
    "languageVersion": "EcmaScript5",
    "parseOptions": {
        "allowAutomaticSemicolonInsertion": true
    },
    "sourceUnit": {
        "kind": "SourceUnit",
        "fullStart": 0,
        "fullEnd": 2878,
        "start": 342,
        "end": 2878,
        "fullWidth": 2878,
        "width": 2536,
        "moduleElements": [
            {
                "kind": "VariableStatement",
                "fullStart": 0,
                "fullEnd": 368,
                "start": 342,
                "end": 367,
                "fullWidth": 368,
                "width": 25,
                "modifiers": [],
                "variableDeclaration": {
                    "kind": "VariableDeclaration",
                    "fullStart": 0,
                    "fullEnd": 366,
                    "start": 342,
                    "end": 366,
                    "fullWidth": 366,
                    "width": 24,
                    "varKeyword": {
                        "kind": "VarKeyword",
                        "fullStart": 0,
                        "fullEnd": 346,
                        "start": 342,
                        "end": 345,
                        "fullWidth": 346,
                        "width": 3,
                        "text": "var",
                        "value": "var",
                        "valueText": "var",
                        "hasLeadingTrivia": true,
                        "hasLeadingComment": true,
                        "hasLeadingNewLine": true,
                        "hasTrailingTrivia": true,
                        "leadingTrivia": [
                            {
                                "kind": "SingleLineCommentTrivia",
                                "text": "// Copyright 2009 the Sputnik authors.  All rights reserved."
                            },
                            {
                                "kind": "NewLineTrivia",
                                "text": "\n"
                            },
                            {
                                "kind": "SingleLineCommentTrivia",
                                "text": "// This code is governed by the BSD license found in the LICENSE file."
                            },
                            {
                                "kind": "NewLineTrivia",
                                "text": "\n"
                            },
                            {
                                "kind": "NewLineTrivia",
                                "text": "\n"
                            },
                            {
                                "kind": "MultiLineCommentTrivia",
                                "text": "/**\n * When String is called as a function rather than as a constructor, it performs a type conversion\n *\n * @path ch15/15.5/15.5.1/S15.5.1.1_A1_T13.js\n * @description Call String(true) and String(false)\n */"
                            },
                            {
                                "kind": "NewLineTrivia",
                                "text": "\n"
                            },
                            {
                                "kind": "NewLineTrivia",
                                "text": "\n"
                            }
                        ],
                        "trailingTrivia": [
                            {
                                "kind": "WhitespaceTrivia",
                                "text": " "
                            }
                        ]
                    },
                    "variableDeclarators": [
                        {
                            "kind": "VariableDeclarator",
                            "fullStart": 346,
                            "fullEnd": 366,
                            "start": 346,
                            "end": 366,
                            "fullWidth": 20,
<<<<<<< HEAD
                            "width": 20,
                            "identifier": {
=======
                            "propertyName": {
>>>>>>> 85e84683
                                "kind": "IdentifierName",
                                "fullStart": 346,
                                "fullEnd": 352,
                                "start": 346,
                                "end": 351,
                                "fullWidth": 6,
                                "width": 5,
                                "text": "__str",
                                "value": "__str",
                                "valueText": "__str",
                                "hasTrailingTrivia": true,
                                "trailingTrivia": [
                                    {
                                        "kind": "WhitespaceTrivia",
                                        "text": " "
                                    }
                                ]
                            },
                            "equalsValueClause": {
                                "kind": "EqualsValueClause",
                                "fullStart": 352,
                                "fullEnd": 366,
                                "start": 352,
                                "end": 366,
                                "fullWidth": 14,
                                "width": 14,
                                "equalsToken": {
                                    "kind": "EqualsToken",
                                    "fullStart": 352,
                                    "fullEnd": 354,
                                    "start": 352,
                                    "end": 353,
                                    "fullWidth": 2,
                                    "width": 1,
                                    "text": "=",
                                    "value": "=",
                                    "valueText": "=",
                                    "hasTrailingTrivia": true,
                                    "trailingTrivia": [
                                        {
                                            "kind": "WhitespaceTrivia",
                                            "text": " "
                                        }
                                    ]
                                },
                                "value": {
                                    "kind": "InvocationExpression",
                                    "fullStart": 354,
                                    "fullEnd": 366,
                                    "start": 354,
                                    "end": 366,
                                    "fullWidth": 12,
                                    "width": 12,
                                    "expression": {
                                        "kind": "IdentifierName",
                                        "fullStart": 354,
                                        "fullEnd": 360,
                                        "start": 354,
                                        "end": 360,
                                        "fullWidth": 6,
                                        "width": 6,
                                        "text": "String",
                                        "value": "String",
                                        "valueText": "String"
                                    },
                                    "argumentList": {
                                        "kind": "ArgumentList",
                                        "fullStart": 360,
                                        "fullEnd": 366,
                                        "start": 360,
                                        "end": 366,
                                        "fullWidth": 6,
                                        "width": 6,
                                        "openParenToken": {
                                            "kind": "OpenParenToken",
                                            "fullStart": 360,
                                            "fullEnd": 361,
                                            "start": 360,
                                            "end": 361,
                                            "fullWidth": 1,
                                            "width": 1,
                                            "text": "(",
                                            "value": "(",
                                            "valueText": "("
                                        },
                                        "arguments": [
                                            {
                                                "kind": "TrueKeyword",
                                                "fullStart": 361,
                                                "fullEnd": 365,
                                                "start": 361,
                                                "end": 365,
                                                "fullWidth": 4,
                                                "width": 4,
                                                "text": "true",
                                                "value": true,
                                                "valueText": "true"
                                            }
                                        ],
                                        "closeParenToken": {
                                            "kind": "CloseParenToken",
                                            "fullStart": 365,
                                            "fullEnd": 366,
                                            "start": 365,
                                            "end": 366,
                                            "fullWidth": 1,
                                            "width": 1,
                                            "text": ")",
                                            "value": ")",
                                            "valueText": ")"
                                        }
                                    }
                                }
                            }
                        }
                    ]
                },
                "semicolonToken": {
                    "kind": "SemicolonToken",
                    "fullStart": 366,
                    "fullEnd": 368,
                    "start": 366,
                    "end": 367,
                    "fullWidth": 2,
                    "width": 1,
                    "text": ";",
                    "value": ";",
                    "valueText": ";",
                    "hasTrailingTrivia": true,
                    "hasTrailingNewLine": true,
                    "trailingTrivia": [
                        {
                            "kind": "NewLineTrivia",
                            "text": "\n"
                        }
                    ]
                }
            },
            {
                "kind": "IfStatement",
                "fullStart": 368,
                "fullEnd": 599,
                "start": 458,
                "end": 598,
                "fullWidth": 231,
                "width": 140,
                "ifKeyword": {
                    "kind": "IfKeyword",
                    "fullStart": 368,
                    "fullEnd": 461,
                    "start": 458,
                    "end": 460,
                    "fullWidth": 93,
                    "width": 2,
                    "text": "if",
                    "value": "if",
                    "valueText": "if",
                    "hasLeadingTrivia": true,
                    "hasLeadingComment": true,
                    "hasLeadingNewLine": true,
                    "hasTrailingTrivia": true,
                    "leadingTrivia": [
                        {
                            "kind": "NewLineTrivia",
                            "text": "\n"
                        },
                        {
                            "kind": "SingleLineCommentTrivia",
                            "text": "//////////////////////////////////////////////////////////////////////////////"
                        },
                        {
                            "kind": "NewLineTrivia",
                            "text": "\n"
                        },
                        {
                            "kind": "SingleLineCommentTrivia",
                            "text": "//CHECK#1"
                        },
                        {
                            "kind": "NewLineTrivia",
                            "text": "\n"
                        }
                    ],
                    "trailingTrivia": [
                        {
                            "kind": "WhitespaceTrivia",
                            "text": " "
                        }
                    ]
                },
                "openParenToken": {
                    "kind": "OpenParenToken",
                    "fullStart": 461,
                    "fullEnd": 462,
                    "start": 461,
                    "end": 462,
                    "fullWidth": 1,
                    "width": 1,
                    "text": "(",
                    "value": "(",
                    "valueText": "("
                },
                "condition": {
                    "kind": "NotEqualsExpression",
                    "fullStart": 462,
                    "fullEnd": 487,
                    "start": 462,
                    "end": 487,
                    "fullWidth": 25,
                    "width": 25,
                    "left": {
                        "kind": "TypeOfExpression",
                        "fullStart": 462,
                        "fullEnd": 475,
                        "start": 462,
                        "end": 474,
                        "fullWidth": 13,
                        "width": 12,
                        "typeOfKeyword": {
                            "kind": "TypeOfKeyword",
                            "fullStart": 462,
                            "fullEnd": 469,
                            "start": 462,
                            "end": 468,
                            "fullWidth": 7,
                            "width": 6,
                            "text": "typeof",
                            "value": "typeof",
                            "valueText": "typeof",
                            "hasTrailingTrivia": true,
                            "trailingTrivia": [
                                {
                                    "kind": "WhitespaceTrivia",
                                    "text": " "
                                }
                            ]
                        },
                        "expression": {
                            "kind": "IdentifierName",
                            "fullStart": 469,
                            "fullEnd": 475,
                            "start": 469,
                            "end": 474,
                            "fullWidth": 6,
                            "width": 5,
                            "text": "__str",
                            "value": "__str",
                            "valueText": "__str",
                            "hasTrailingTrivia": true,
                            "trailingTrivia": [
                                {
                                    "kind": "WhitespaceTrivia",
                                    "text": " "
                                }
                            ]
                        }
                    },
                    "operatorToken": {
                        "kind": "ExclamationEqualsEqualsToken",
                        "fullStart": 475,
                        "fullEnd": 479,
                        "start": 475,
                        "end": 478,
                        "fullWidth": 4,
                        "width": 3,
                        "text": "!==",
                        "value": "!==",
                        "valueText": "!==",
                        "hasTrailingTrivia": true,
                        "trailingTrivia": [
                            {
                                "kind": "WhitespaceTrivia",
                                "text": " "
                            }
                        ]
                    },
                    "right": {
                        "kind": "StringLiteral",
                        "fullStart": 479,
                        "fullEnd": 487,
                        "start": 479,
                        "end": 487,
                        "fullWidth": 8,
                        "width": 8,
                        "text": "\"string\"",
                        "value": "string",
                        "valueText": "string"
                    }
                },
                "closeParenToken": {
                    "kind": "CloseParenToken",
                    "fullStart": 487,
                    "fullEnd": 489,
                    "start": 487,
                    "end": 488,
                    "fullWidth": 2,
                    "width": 1,
                    "text": ")",
                    "value": ")",
                    "valueText": ")",
                    "hasTrailingTrivia": true,
                    "trailingTrivia": [
                        {
                            "kind": "WhitespaceTrivia",
                            "text": " "
                        }
                    ]
                },
                "statement": {
                    "kind": "Block",
                    "fullStart": 489,
                    "fullEnd": 599,
                    "start": 489,
                    "end": 598,
                    "fullWidth": 110,
                    "width": 109,
                    "openBraceToken": {
                        "kind": "OpenBraceToken",
                        "fullStart": 489,
                        "fullEnd": 491,
                        "start": 489,
                        "end": 490,
                        "fullWidth": 2,
                        "width": 1,
                        "text": "{",
                        "value": "{",
                        "valueText": "{",
                        "hasTrailingTrivia": true,
                        "hasTrailingNewLine": true,
                        "trailingTrivia": [
                            {
                                "kind": "NewLineTrivia",
                                "text": "\n"
                            }
                        ]
                    },
                    "statements": [
                        {
                            "kind": "ExpressionStatement",
                            "fullStart": 491,
                            "fullEnd": 597,
                            "start": 493,
                            "end": 595,
                            "fullWidth": 106,
                            "width": 102,
                            "expression": {
                                "kind": "InvocationExpression",
                                "fullStart": 491,
                                "fullEnd": 594,
                                "start": 493,
                                "end": 594,
                                "fullWidth": 103,
                                "width": 101,
                                "expression": {
                                    "kind": "IdentifierName",
                                    "fullStart": 491,
                                    "fullEnd": 499,
                                    "start": 493,
                                    "end": 499,
                                    "fullWidth": 8,
                                    "width": 6,
                                    "text": "$ERROR",
                                    "value": "$ERROR",
                                    "valueText": "$ERROR",
                                    "hasLeadingTrivia": true,
                                    "leadingTrivia": [
                                        {
                                            "kind": "WhitespaceTrivia",
                                            "text": "  "
                                        }
                                    ]
                                },
                                "argumentList": {
                                    "kind": "ArgumentList",
                                    "fullStart": 499,
                                    "fullEnd": 594,
                                    "start": 499,
                                    "end": 594,
                                    "fullWidth": 95,
                                    "width": 95,
                                    "openParenToken": {
                                        "kind": "OpenParenToken",
                                        "fullStart": 499,
                                        "fullEnd": 500,
                                        "start": 499,
                                        "end": 500,
                                        "fullWidth": 1,
                                        "width": 1,
                                        "text": "(",
                                        "value": "(",
                                        "valueText": "("
                                    },
                                    "arguments": [
                                        {
                                            "kind": "AddExpression",
                                            "fullStart": 500,
                                            "fullEnd": 593,
                                            "start": 500,
                                            "end": 592,
                                            "fullWidth": 93,
                                            "width": 92,
                                            "left": {
                                                "kind": "StringLiteral",
                                                "fullStart": 500,
                                                "fullEnd": 579,
                                                "start": 500,
                                                "end": 579,
                                                "fullWidth": 79,
                                                "width": 79,
                                                "text": "'#1: __str = String(true); typeof __str === \"string\". Actual: typeof __str ==='",
                                                "value": "#1: __str = String(true); typeof __str === \"string\". Actual: typeof __str ===",
                                                "valueText": "#1: __str = String(true); typeof __str === \"string\". Actual: typeof __str ==="
                                            },
                                            "operatorToken": {
                                                "kind": "PlusToken",
                                                "fullStart": 579,
                                                "fullEnd": 580,
                                                "start": 579,
                                                "end": 580,
                                                "fullWidth": 1,
                                                "width": 1,
                                                "text": "+",
                                                "value": "+",
                                                "valueText": "+"
                                            },
                                            "right": {
                                                "kind": "TypeOfExpression",
                                                "fullStart": 580,
                                                "fullEnd": 593,
                                                "start": 580,
                                                "end": 592,
                                                "fullWidth": 13,
                                                "width": 12,
                                                "typeOfKeyword": {
                                                    "kind": "TypeOfKeyword",
                                                    "fullStart": 580,
                                                    "fullEnd": 587,
                                                    "start": 580,
                                                    "end": 586,
                                                    "fullWidth": 7,
                                                    "width": 6,
                                                    "text": "typeof",
                                                    "value": "typeof",
                                                    "valueText": "typeof",
                                                    "hasTrailingTrivia": true,
                                                    "trailingTrivia": [
                                                        {
                                                            "kind": "WhitespaceTrivia",
                                                            "text": " "
                                                        }
                                                    ]
                                                },
                                                "expression": {
                                                    "kind": "IdentifierName",
                                                    "fullStart": 587,
                                                    "fullEnd": 593,
                                                    "start": 587,
                                                    "end": 592,
                                                    "fullWidth": 6,
                                                    "width": 5,
                                                    "text": "__str",
                                                    "value": "__str",
                                                    "valueText": "__str",
                                                    "hasTrailingTrivia": true,
                                                    "trailingTrivia": [
                                                        {
                                                            "kind": "WhitespaceTrivia",
                                                            "text": " "
                                                        }
                                                    ]
                                                }
                                            }
                                        }
                                    ],
                                    "closeParenToken": {
                                        "kind": "CloseParenToken",
                                        "fullStart": 593,
                                        "fullEnd": 594,
                                        "start": 593,
                                        "end": 594,
                                        "fullWidth": 1,
                                        "width": 1,
                                        "text": ")",
                                        "value": ")",
                                        "valueText": ")"
                                    }
                                }
                            },
                            "semicolonToken": {
                                "kind": "SemicolonToken",
                                "fullStart": 594,
                                "fullEnd": 597,
                                "start": 594,
                                "end": 595,
                                "fullWidth": 3,
                                "width": 1,
                                "text": ";",
                                "value": ";",
                                "valueText": ";",
                                "hasTrailingTrivia": true,
                                "hasTrailingNewLine": true,
                                "trailingTrivia": [
                                    {
                                        "kind": "WhitespaceTrivia",
                                        "text": " "
                                    },
                                    {
                                        "kind": "NewLineTrivia",
                                        "text": "\n"
                                    }
                                ]
                            }
                        }
                    ],
                    "closeBraceToken": {
                        "kind": "CloseBraceToken",
                        "fullStart": 597,
                        "fullEnd": 599,
                        "start": 597,
                        "end": 598,
                        "fullWidth": 2,
                        "width": 1,
                        "text": "}",
                        "value": "}",
                        "valueText": "}",
                        "hasTrailingTrivia": true,
                        "hasTrailingNewLine": true,
                        "trailingTrivia": [
                            {
                                "kind": "NewLineTrivia",
                                "text": "\n"
                            }
                        ]
                    }
                }
            },
            {
                "kind": "IfStatement",
                "fullStart": 599,
                "fullEnd": 880,
                "start": 771,
                "end": 879,
                "fullWidth": 281,
                "width": 108,
                "ifKeyword": {
                    "kind": "IfKeyword",
                    "fullStart": 599,
                    "fullEnd": 774,
                    "start": 771,
                    "end": 773,
                    "fullWidth": 175,
                    "width": 2,
                    "text": "if",
                    "value": "if",
                    "valueText": "if",
                    "hasLeadingTrivia": true,
                    "hasLeadingComment": true,
                    "hasLeadingNewLine": true,
                    "hasTrailingTrivia": true,
                    "leadingTrivia": [
                        {
                            "kind": "SingleLineCommentTrivia",
                            "text": "//"
                        },
                        {
                            "kind": "NewLineTrivia",
                            "text": "\n"
                        },
                        {
                            "kind": "SingleLineCommentTrivia",
                            "text": "//////////////////////////////////////////////////////////////////////////////"
                        },
                        {
                            "kind": "NewLineTrivia",
                            "text": "\n"
                        },
                        {
                            "kind": "NewLineTrivia",
                            "text": "\n"
                        },
                        {
                            "kind": "SingleLineCommentTrivia",
                            "text": "//////////////////////////////////////////////////////////////////////////////"
                        },
                        {
                            "kind": "NewLineTrivia",
                            "text": "\n"
                        },
                        {
                            "kind": "SingleLineCommentTrivia",
                            "text": "//CHECK#2"
                        },
                        {
                            "kind": "NewLineTrivia",
                            "text": "\n"
                        }
                    ],
                    "trailingTrivia": [
                        {
                            "kind": "WhitespaceTrivia",
                            "text": " "
                        }
                    ]
                },
                "openParenToken": {
                    "kind": "OpenParenToken",
                    "fullStart": 774,
                    "fullEnd": 775,
                    "start": 774,
                    "end": 775,
                    "fullWidth": 1,
                    "width": 1,
                    "text": "(",
                    "value": "(",
                    "valueText": "("
                },
                "condition": {
                    "kind": "NotEqualsExpression",
                    "fullStart": 775,
                    "fullEnd": 791,
                    "start": 775,
                    "end": 791,
                    "fullWidth": 16,
                    "width": 16,
                    "left": {
                        "kind": "IdentifierName",
                        "fullStart": 775,
                        "fullEnd": 781,
                        "start": 775,
                        "end": 780,
                        "fullWidth": 6,
                        "width": 5,
                        "text": "__str",
                        "value": "__str",
                        "valueText": "__str",
                        "hasTrailingTrivia": true,
                        "trailingTrivia": [
                            {
                                "kind": "WhitespaceTrivia",
                                "text": " "
                            }
                        ]
                    },
                    "operatorToken": {
                        "kind": "ExclamationEqualsEqualsToken",
                        "fullStart": 781,
                        "fullEnd": 785,
                        "start": 781,
                        "end": 784,
                        "fullWidth": 4,
                        "width": 3,
                        "text": "!==",
                        "value": "!==",
                        "valueText": "!==",
                        "hasTrailingTrivia": true,
                        "trailingTrivia": [
                            {
                                "kind": "WhitespaceTrivia",
                                "text": " "
                            }
                        ]
                    },
                    "right": {
                        "kind": "StringLiteral",
                        "fullStart": 785,
                        "fullEnd": 791,
                        "start": 785,
                        "end": 791,
                        "fullWidth": 6,
                        "width": 6,
                        "text": "\"true\"",
                        "value": "true",
                        "valueText": "true"
                    }
                },
                "closeParenToken": {
                    "kind": "CloseParenToken",
                    "fullStart": 791,
                    "fullEnd": 793,
                    "start": 791,
                    "end": 792,
                    "fullWidth": 2,
                    "width": 1,
                    "text": ")",
                    "value": ")",
                    "valueText": ")",
                    "hasTrailingTrivia": true,
                    "trailingTrivia": [
                        {
                            "kind": "WhitespaceTrivia",
                            "text": " "
                        }
                    ]
                },
                "statement": {
                    "kind": "Block",
                    "fullStart": 793,
                    "fullEnd": 880,
                    "start": 793,
                    "end": 879,
                    "fullWidth": 87,
                    "width": 86,
                    "openBraceToken": {
                        "kind": "OpenBraceToken",
                        "fullStart": 793,
                        "fullEnd": 795,
                        "start": 793,
                        "end": 794,
                        "fullWidth": 2,
                        "width": 1,
                        "text": "{",
                        "value": "{",
                        "valueText": "{",
                        "hasTrailingTrivia": true,
                        "hasTrailingNewLine": true,
                        "trailingTrivia": [
                            {
                                "kind": "NewLineTrivia",
                                "text": "\n"
                            }
                        ]
                    },
                    "statements": [
                        {
                            "kind": "ExpressionStatement",
                            "fullStart": 795,
                            "fullEnd": 878,
                            "start": 797,
                            "end": 876,
                            "fullWidth": 83,
                            "width": 79,
                            "expression": {
                                "kind": "InvocationExpression",
                                "fullStart": 795,
                                "fullEnd": 875,
                                "start": 797,
                                "end": 875,
                                "fullWidth": 80,
                                "width": 78,
                                "expression": {
                                    "kind": "IdentifierName",
                                    "fullStart": 795,
                                    "fullEnd": 803,
                                    "start": 797,
                                    "end": 803,
                                    "fullWidth": 8,
                                    "width": 6,
                                    "text": "$ERROR",
                                    "value": "$ERROR",
                                    "valueText": "$ERROR",
                                    "hasLeadingTrivia": true,
                                    "leadingTrivia": [
                                        {
                                            "kind": "WhitespaceTrivia",
                                            "text": "  "
                                        }
                                    ]
                                },
                                "argumentList": {
                                    "kind": "ArgumentList",
                                    "fullStart": 803,
                                    "fullEnd": 875,
                                    "start": 803,
                                    "end": 875,
                                    "fullWidth": 72,
                                    "width": 72,
                                    "openParenToken": {
                                        "kind": "OpenParenToken",
                                        "fullStart": 803,
                                        "fullEnd": 804,
                                        "start": 803,
                                        "end": 804,
                                        "fullWidth": 1,
                                        "width": 1,
                                        "text": "(",
                                        "value": "(",
                                        "valueText": "("
                                    },
                                    "arguments": [
                                        {
                                            "kind": "AddExpression",
                                            "fullStart": 804,
                                            "fullEnd": 874,
                                            "start": 804,
                                            "end": 873,
                                            "fullWidth": 70,
                                            "width": 69,
                                            "left": {
                                                "kind": "StringLiteral",
                                                "fullStart": 804,
                                                "fullEnd": 867,
                                                "start": 804,
                                                "end": 867,
                                                "fullWidth": 63,
                                                "width": 63,
                                                "text": "'#2: __str = String(true); __str === \"true\". Actual: __str ==='",
                                                "value": "#2: __str = String(true); __str === \"true\". Actual: __str ===",
                                                "valueText": "#2: __str = String(true); __str === \"true\". Actual: __str ==="
                                            },
                                            "operatorToken": {
                                                "kind": "PlusToken",
                                                "fullStart": 867,
                                                "fullEnd": 868,
                                                "start": 867,
                                                "end": 868,
                                                "fullWidth": 1,
                                                "width": 1,
                                                "text": "+",
                                                "value": "+",
                                                "valueText": "+"
                                            },
                                            "right": {
                                                "kind": "IdentifierName",
                                                "fullStart": 868,
                                                "fullEnd": 874,
                                                "start": 868,
                                                "end": 873,
                                                "fullWidth": 6,
                                                "width": 5,
                                                "text": "__str",
                                                "value": "__str",
                                                "valueText": "__str",
                                                "hasTrailingTrivia": true,
                                                "trailingTrivia": [
                                                    {
                                                        "kind": "WhitespaceTrivia",
                                                        "text": " "
                                                    }
                                                ]
                                            }
                                        }
                                    ],
                                    "closeParenToken": {
                                        "kind": "CloseParenToken",
                                        "fullStart": 874,
                                        "fullEnd": 875,
                                        "start": 874,
                                        "end": 875,
                                        "fullWidth": 1,
                                        "width": 1,
                                        "text": ")",
                                        "value": ")",
                                        "valueText": ")"
                                    }
                                }
                            },
                            "semicolonToken": {
                                "kind": "SemicolonToken",
                                "fullStart": 875,
                                "fullEnd": 878,
                                "start": 875,
                                "end": 876,
                                "fullWidth": 3,
                                "width": 1,
                                "text": ";",
                                "value": ";",
                                "valueText": ";",
                                "hasTrailingTrivia": true,
                                "hasTrailingNewLine": true,
                                "trailingTrivia": [
                                    {
                                        "kind": "WhitespaceTrivia",
                                        "text": " "
                                    },
                                    {
                                        "kind": "NewLineTrivia",
                                        "text": "\n"
                                    }
                                ]
                            }
                        }
                    ],
                    "closeBraceToken": {
                        "kind": "CloseBraceToken",
                        "fullStart": 878,
                        "fullEnd": 880,
                        "start": 878,
                        "end": 879,
                        "fullWidth": 2,
                        "width": 1,
                        "text": "}",
                        "value": "}",
                        "valueText": "}",
                        "hasTrailingTrivia": true,
                        "hasTrailingNewLine": true,
                        "trailingTrivia": [
                            {
                                "kind": "NewLineTrivia",
                                "text": "\n"
                            }
                        ]
                    }
                }
            },
            {
                "kind": "ExpressionStatement",
                "fullStart": 880,
                "fullEnd": 986,
                "start": 963,
                "end": 985,
                "fullWidth": 106,
                "width": 22,
                "expression": {
                    "kind": "AssignmentExpression",
                    "fullStart": 880,
                    "fullEnd": 984,
                    "start": 963,
                    "end": 984,
                    "fullWidth": 104,
                    "width": 21,
                    "left": {
                        "kind": "IdentifierName",
                        "fullStart": 880,
                        "fullEnd": 969,
                        "start": 963,
                        "end": 968,
                        "fullWidth": 89,
                        "width": 5,
                        "text": "__str",
                        "value": "__str",
                        "valueText": "__str",
                        "hasLeadingTrivia": true,
                        "hasLeadingComment": true,
                        "hasLeadingNewLine": true,
                        "hasTrailingTrivia": true,
                        "leadingTrivia": [
                            {
                                "kind": "SingleLineCommentTrivia",
                                "text": "//"
                            },
                            {
                                "kind": "NewLineTrivia",
                                "text": "\n"
                            },
                            {
                                "kind": "SingleLineCommentTrivia",
                                "text": "//////////////////////////////////////////////////////////////////////////////"
                            },
                            {
                                "kind": "NewLineTrivia",
                                "text": "\n"
                            },
                            {
                                "kind": "NewLineTrivia",
                                "text": "\n"
                            }
                        ],
                        "trailingTrivia": [
                            {
                                "kind": "WhitespaceTrivia",
                                "text": " "
                            }
                        ]
                    },
                    "operatorToken": {
                        "kind": "EqualsToken",
                        "fullStart": 969,
                        "fullEnd": 971,
                        "start": 969,
                        "end": 970,
                        "fullWidth": 2,
                        "width": 1,
                        "text": "=",
                        "value": "=",
                        "valueText": "=",
                        "hasTrailingTrivia": true,
                        "trailingTrivia": [
                            {
                                "kind": "WhitespaceTrivia",
                                "text": " "
                            }
                        ]
                    },
                    "right": {
                        "kind": "InvocationExpression",
                        "fullStart": 971,
                        "fullEnd": 984,
                        "start": 971,
                        "end": 984,
                        "fullWidth": 13,
                        "width": 13,
                        "expression": {
                            "kind": "IdentifierName",
                            "fullStart": 971,
                            "fullEnd": 977,
                            "start": 971,
                            "end": 977,
                            "fullWidth": 6,
                            "width": 6,
                            "text": "String",
                            "value": "String",
                            "valueText": "String"
                        },
                        "argumentList": {
                            "kind": "ArgumentList",
                            "fullStart": 977,
                            "fullEnd": 984,
                            "start": 977,
                            "end": 984,
                            "fullWidth": 7,
                            "width": 7,
                            "openParenToken": {
                                "kind": "OpenParenToken",
                                "fullStart": 977,
                                "fullEnd": 978,
                                "start": 977,
                                "end": 978,
                                "fullWidth": 1,
                                "width": 1,
                                "text": "(",
                                "value": "(",
                                "valueText": "("
                            },
                            "arguments": [
                                {
                                    "kind": "FalseKeyword",
                                    "fullStart": 978,
                                    "fullEnd": 983,
                                    "start": 978,
                                    "end": 983,
                                    "fullWidth": 5,
                                    "width": 5,
                                    "text": "false",
                                    "value": false,
                                    "valueText": "false"
                                }
                            ],
                            "closeParenToken": {
                                "kind": "CloseParenToken",
                                "fullStart": 983,
                                "fullEnd": 984,
                                "start": 983,
                                "end": 984,
                                "fullWidth": 1,
                                "width": 1,
                                "text": ")",
                                "value": ")",
                                "valueText": ")"
                            }
                        }
                    }
                },
                "semicolonToken": {
                    "kind": "SemicolonToken",
                    "fullStart": 984,
                    "fullEnd": 986,
                    "start": 984,
                    "end": 985,
                    "fullWidth": 2,
                    "width": 1,
                    "text": ";",
                    "value": ";",
                    "valueText": ";",
                    "hasTrailingTrivia": true,
                    "hasTrailingNewLine": true,
                    "trailingTrivia": [
                        {
                            "kind": "NewLineTrivia",
                            "text": "\n"
                        }
                    ]
                }
            },
            {
                "kind": "IfStatement",
                "fullStart": 986,
                "fullEnd": 1218,
                "start": 1076,
                "end": 1217,
                "fullWidth": 232,
                "width": 141,
                "ifKeyword": {
                    "kind": "IfKeyword",
                    "fullStart": 986,
                    "fullEnd": 1079,
                    "start": 1076,
                    "end": 1078,
                    "fullWidth": 93,
                    "width": 2,
                    "text": "if",
                    "value": "if",
                    "valueText": "if",
                    "hasLeadingTrivia": true,
                    "hasLeadingComment": true,
                    "hasLeadingNewLine": true,
                    "hasTrailingTrivia": true,
                    "leadingTrivia": [
                        {
                            "kind": "NewLineTrivia",
                            "text": "\n"
                        },
                        {
                            "kind": "SingleLineCommentTrivia",
                            "text": "//////////////////////////////////////////////////////////////////////////////"
                        },
                        {
                            "kind": "NewLineTrivia",
                            "text": "\n"
                        },
                        {
                            "kind": "SingleLineCommentTrivia",
                            "text": "//CHECK#3"
                        },
                        {
                            "kind": "NewLineTrivia",
                            "text": "\n"
                        }
                    ],
                    "trailingTrivia": [
                        {
                            "kind": "WhitespaceTrivia",
                            "text": " "
                        }
                    ]
                },
                "openParenToken": {
                    "kind": "OpenParenToken",
                    "fullStart": 1079,
                    "fullEnd": 1080,
                    "start": 1079,
                    "end": 1080,
                    "fullWidth": 1,
                    "width": 1,
                    "text": "(",
                    "value": "(",
                    "valueText": "("
                },
                "condition": {
                    "kind": "NotEqualsExpression",
                    "fullStart": 1080,
                    "fullEnd": 1105,
                    "start": 1080,
                    "end": 1105,
                    "fullWidth": 25,
                    "width": 25,
                    "left": {
                        "kind": "TypeOfExpression",
                        "fullStart": 1080,
                        "fullEnd": 1093,
                        "start": 1080,
                        "end": 1092,
                        "fullWidth": 13,
                        "width": 12,
                        "typeOfKeyword": {
                            "kind": "TypeOfKeyword",
                            "fullStart": 1080,
                            "fullEnd": 1087,
                            "start": 1080,
                            "end": 1086,
                            "fullWidth": 7,
                            "width": 6,
                            "text": "typeof",
                            "value": "typeof",
                            "valueText": "typeof",
                            "hasTrailingTrivia": true,
                            "trailingTrivia": [
                                {
                                    "kind": "WhitespaceTrivia",
                                    "text": " "
                                }
                            ]
                        },
                        "expression": {
                            "kind": "IdentifierName",
                            "fullStart": 1087,
                            "fullEnd": 1093,
                            "start": 1087,
                            "end": 1092,
                            "fullWidth": 6,
                            "width": 5,
                            "text": "__str",
                            "value": "__str",
                            "valueText": "__str",
                            "hasTrailingTrivia": true,
                            "trailingTrivia": [
                                {
                                    "kind": "WhitespaceTrivia",
                                    "text": " "
                                }
                            ]
                        }
                    },
                    "operatorToken": {
                        "kind": "ExclamationEqualsEqualsToken",
                        "fullStart": 1093,
                        "fullEnd": 1097,
                        "start": 1093,
                        "end": 1096,
                        "fullWidth": 4,
                        "width": 3,
                        "text": "!==",
                        "value": "!==",
                        "valueText": "!==",
                        "hasTrailingTrivia": true,
                        "trailingTrivia": [
                            {
                                "kind": "WhitespaceTrivia",
                                "text": " "
                            }
                        ]
                    },
                    "right": {
                        "kind": "StringLiteral",
                        "fullStart": 1097,
                        "fullEnd": 1105,
                        "start": 1097,
                        "end": 1105,
                        "fullWidth": 8,
                        "width": 8,
                        "text": "\"string\"",
                        "value": "string",
                        "valueText": "string"
                    }
                },
                "closeParenToken": {
                    "kind": "CloseParenToken",
                    "fullStart": 1105,
                    "fullEnd": 1107,
                    "start": 1105,
                    "end": 1106,
                    "fullWidth": 2,
                    "width": 1,
                    "text": ")",
                    "value": ")",
                    "valueText": ")",
                    "hasTrailingTrivia": true,
                    "trailingTrivia": [
                        {
                            "kind": "WhitespaceTrivia",
                            "text": " "
                        }
                    ]
                },
                "statement": {
                    "kind": "Block",
                    "fullStart": 1107,
                    "fullEnd": 1218,
                    "start": 1107,
                    "end": 1217,
                    "fullWidth": 111,
                    "width": 110,
                    "openBraceToken": {
                        "kind": "OpenBraceToken",
                        "fullStart": 1107,
                        "fullEnd": 1109,
                        "start": 1107,
                        "end": 1108,
                        "fullWidth": 2,
                        "width": 1,
                        "text": "{",
                        "value": "{",
                        "valueText": "{",
                        "hasTrailingTrivia": true,
                        "hasTrailingNewLine": true,
                        "trailingTrivia": [
                            {
                                "kind": "NewLineTrivia",
                                "text": "\n"
                            }
                        ]
                    },
                    "statements": [
                        {
                            "kind": "ExpressionStatement",
                            "fullStart": 1109,
                            "fullEnd": 1216,
                            "start": 1111,
                            "end": 1214,
                            "fullWidth": 107,
                            "width": 103,
                            "expression": {
                                "kind": "InvocationExpression",
                                "fullStart": 1109,
                                "fullEnd": 1213,
                                "start": 1111,
                                "end": 1213,
                                "fullWidth": 104,
                                "width": 102,
                                "expression": {
                                    "kind": "IdentifierName",
                                    "fullStart": 1109,
                                    "fullEnd": 1117,
                                    "start": 1111,
                                    "end": 1117,
                                    "fullWidth": 8,
                                    "width": 6,
                                    "text": "$ERROR",
                                    "value": "$ERROR",
                                    "valueText": "$ERROR",
                                    "hasLeadingTrivia": true,
                                    "leadingTrivia": [
                                        {
                                            "kind": "WhitespaceTrivia",
                                            "text": "  "
                                        }
                                    ]
                                },
                                "argumentList": {
                                    "kind": "ArgumentList",
                                    "fullStart": 1117,
                                    "fullEnd": 1213,
                                    "start": 1117,
                                    "end": 1213,
                                    "fullWidth": 96,
                                    "width": 96,
                                    "openParenToken": {
                                        "kind": "OpenParenToken",
                                        "fullStart": 1117,
                                        "fullEnd": 1118,
                                        "start": 1117,
                                        "end": 1118,
                                        "fullWidth": 1,
                                        "width": 1,
                                        "text": "(",
                                        "value": "(",
                                        "valueText": "("
                                    },
                                    "arguments": [
                                        {
                                            "kind": "AddExpression",
                                            "fullStart": 1118,
                                            "fullEnd": 1212,
                                            "start": 1118,
                                            "end": 1211,
                                            "fullWidth": 94,
                                            "width": 93,
                                            "left": {
                                                "kind": "StringLiteral",
                                                "fullStart": 1118,
                                                "fullEnd": 1198,
                                                "start": 1118,
                                                "end": 1198,
                                                "fullWidth": 80,
                                                "width": 80,
                                                "text": "'#3: __str = String(false); typeof __str === \"string\". Actual: typeof __str ==='",
                                                "value": "#3: __str = String(false); typeof __str === \"string\". Actual: typeof __str ===",
                                                "valueText": "#3: __str = String(false); typeof __str === \"string\". Actual: typeof __str ==="
                                            },
                                            "operatorToken": {
                                                "kind": "PlusToken",
                                                "fullStart": 1198,
                                                "fullEnd": 1199,
                                                "start": 1198,
                                                "end": 1199,
                                                "fullWidth": 1,
                                                "width": 1,
                                                "text": "+",
                                                "value": "+",
                                                "valueText": "+"
                                            },
                                            "right": {
                                                "kind": "TypeOfExpression",
                                                "fullStart": 1199,
                                                "fullEnd": 1212,
                                                "start": 1199,
                                                "end": 1211,
                                                "fullWidth": 13,
                                                "width": 12,
                                                "typeOfKeyword": {
                                                    "kind": "TypeOfKeyword",
                                                    "fullStart": 1199,
                                                    "fullEnd": 1206,
                                                    "start": 1199,
                                                    "end": 1205,
                                                    "fullWidth": 7,
                                                    "width": 6,
                                                    "text": "typeof",
                                                    "value": "typeof",
                                                    "valueText": "typeof",
                                                    "hasTrailingTrivia": true,
                                                    "trailingTrivia": [
                                                        {
                                                            "kind": "WhitespaceTrivia",
                                                            "text": " "
                                                        }
                                                    ]
                                                },
                                                "expression": {
                                                    "kind": "IdentifierName",
                                                    "fullStart": 1206,
                                                    "fullEnd": 1212,
                                                    "start": 1206,
                                                    "end": 1211,
                                                    "fullWidth": 6,
                                                    "width": 5,
                                                    "text": "__str",
                                                    "value": "__str",
                                                    "valueText": "__str",
                                                    "hasTrailingTrivia": true,
                                                    "trailingTrivia": [
                                                        {
                                                            "kind": "WhitespaceTrivia",
                                                            "text": " "
                                                        }
                                                    ]
                                                }
                                            }
                                        }
                                    ],
                                    "closeParenToken": {
                                        "kind": "CloseParenToken",
                                        "fullStart": 1212,
                                        "fullEnd": 1213,
                                        "start": 1212,
                                        "end": 1213,
                                        "fullWidth": 1,
                                        "width": 1,
                                        "text": ")",
                                        "value": ")",
                                        "valueText": ")"
                                    }
                                }
                            },
                            "semicolonToken": {
                                "kind": "SemicolonToken",
                                "fullStart": 1213,
                                "fullEnd": 1216,
                                "start": 1213,
                                "end": 1214,
                                "fullWidth": 3,
                                "width": 1,
                                "text": ";",
                                "value": ";",
                                "valueText": ";",
                                "hasTrailingTrivia": true,
                                "hasTrailingNewLine": true,
                                "trailingTrivia": [
                                    {
                                        "kind": "WhitespaceTrivia",
                                        "text": " "
                                    },
                                    {
                                        "kind": "NewLineTrivia",
                                        "text": "\n"
                                    }
                                ]
                            }
                        }
                    ],
                    "closeBraceToken": {
                        "kind": "CloseBraceToken",
                        "fullStart": 1216,
                        "fullEnd": 1218,
                        "start": 1216,
                        "end": 1217,
                        "fullWidth": 2,
                        "width": 1,
                        "text": "}",
                        "value": "}",
                        "valueText": "}",
                        "hasTrailingTrivia": true,
                        "hasTrailingNewLine": true,
                        "trailingTrivia": [
                            {
                                "kind": "NewLineTrivia",
                                "text": "\n"
                            }
                        ]
                    }
                }
            },
            {
                "kind": "IfStatement",
                "fullStart": 1218,
                "fullEnd": 1502,
                "start": 1390,
                "end": 1501,
                "fullWidth": 284,
                "width": 111,
                "ifKeyword": {
                    "kind": "IfKeyword",
                    "fullStart": 1218,
                    "fullEnd": 1393,
                    "start": 1390,
                    "end": 1392,
                    "fullWidth": 175,
                    "width": 2,
                    "text": "if",
                    "value": "if",
                    "valueText": "if",
                    "hasLeadingTrivia": true,
                    "hasLeadingComment": true,
                    "hasLeadingNewLine": true,
                    "hasTrailingTrivia": true,
                    "leadingTrivia": [
                        {
                            "kind": "SingleLineCommentTrivia",
                            "text": "//"
                        },
                        {
                            "kind": "NewLineTrivia",
                            "text": "\n"
                        },
                        {
                            "kind": "SingleLineCommentTrivia",
                            "text": "//////////////////////////////////////////////////////////////////////////////"
                        },
                        {
                            "kind": "NewLineTrivia",
                            "text": "\n"
                        },
                        {
                            "kind": "NewLineTrivia",
                            "text": "\n"
                        },
                        {
                            "kind": "SingleLineCommentTrivia",
                            "text": "//////////////////////////////////////////////////////////////////////////////"
                        },
                        {
                            "kind": "NewLineTrivia",
                            "text": "\n"
                        },
                        {
                            "kind": "SingleLineCommentTrivia",
                            "text": "//CHECK#4"
                        },
                        {
                            "kind": "NewLineTrivia",
                            "text": "\n"
                        }
                    ],
                    "trailingTrivia": [
                        {
                            "kind": "WhitespaceTrivia",
                            "text": " "
                        }
                    ]
                },
                "openParenToken": {
                    "kind": "OpenParenToken",
                    "fullStart": 1393,
                    "fullEnd": 1394,
                    "start": 1393,
                    "end": 1394,
                    "fullWidth": 1,
                    "width": 1,
                    "text": "(",
                    "value": "(",
                    "valueText": "("
                },
                "condition": {
                    "kind": "NotEqualsExpression",
                    "fullStart": 1394,
                    "fullEnd": 1411,
                    "start": 1394,
                    "end": 1411,
                    "fullWidth": 17,
                    "width": 17,
                    "left": {
                        "kind": "IdentifierName",
                        "fullStart": 1394,
                        "fullEnd": 1400,
                        "start": 1394,
                        "end": 1399,
                        "fullWidth": 6,
                        "width": 5,
                        "text": "__str",
                        "value": "__str",
                        "valueText": "__str",
                        "hasTrailingTrivia": true,
                        "trailingTrivia": [
                            {
                                "kind": "WhitespaceTrivia",
                                "text": " "
                            }
                        ]
                    },
                    "operatorToken": {
                        "kind": "ExclamationEqualsEqualsToken",
                        "fullStart": 1400,
                        "fullEnd": 1404,
                        "start": 1400,
                        "end": 1403,
                        "fullWidth": 4,
                        "width": 3,
                        "text": "!==",
                        "value": "!==",
                        "valueText": "!==",
                        "hasTrailingTrivia": true,
                        "trailingTrivia": [
                            {
                                "kind": "WhitespaceTrivia",
                                "text": " "
                            }
                        ]
                    },
                    "right": {
                        "kind": "StringLiteral",
                        "fullStart": 1404,
                        "fullEnd": 1411,
                        "start": 1404,
                        "end": 1411,
                        "fullWidth": 7,
                        "width": 7,
                        "text": "\"false\"",
                        "value": "false",
                        "valueText": "false"
                    }
                },
                "closeParenToken": {
                    "kind": "CloseParenToken",
                    "fullStart": 1411,
                    "fullEnd": 1413,
                    "start": 1411,
                    "end": 1412,
                    "fullWidth": 2,
                    "width": 1,
                    "text": ")",
                    "value": ")",
                    "valueText": ")",
                    "hasTrailingTrivia": true,
                    "trailingTrivia": [
                        {
                            "kind": "WhitespaceTrivia",
                            "text": " "
                        }
                    ]
                },
                "statement": {
                    "kind": "Block",
                    "fullStart": 1413,
                    "fullEnd": 1502,
                    "start": 1413,
                    "end": 1501,
                    "fullWidth": 89,
                    "width": 88,
                    "openBraceToken": {
                        "kind": "OpenBraceToken",
                        "fullStart": 1413,
                        "fullEnd": 1415,
                        "start": 1413,
                        "end": 1414,
                        "fullWidth": 2,
                        "width": 1,
                        "text": "{",
                        "value": "{",
                        "valueText": "{",
                        "hasTrailingTrivia": true,
                        "hasTrailingNewLine": true,
                        "trailingTrivia": [
                            {
                                "kind": "NewLineTrivia",
                                "text": "\n"
                            }
                        ]
                    },
                    "statements": [
                        {
                            "kind": "ExpressionStatement",
                            "fullStart": 1415,
                            "fullEnd": 1500,
                            "start": 1417,
                            "end": 1498,
                            "fullWidth": 85,
                            "width": 81,
                            "expression": {
                                "kind": "InvocationExpression",
                                "fullStart": 1415,
                                "fullEnd": 1497,
                                "start": 1417,
                                "end": 1497,
                                "fullWidth": 82,
                                "width": 80,
                                "expression": {
                                    "kind": "IdentifierName",
                                    "fullStart": 1415,
                                    "fullEnd": 1423,
                                    "start": 1417,
                                    "end": 1423,
                                    "fullWidth": 8,
                                    "width": 6,
                                    "text": "$ERROR",
                                    "value": "$ERROR",
                                    "valueText": "$ERROR",
                                    "hasLeadingTrivia": true,
                                    "leadingTrivia": [
                                        {
                                            "kind": "WhitespaceTrivia",
                                            "text": "  "
                                        }
                                    ]
                                },
                                "argumentList": {
                                    "kind": "ArgumentList",
                                    "fullStart": 1423,
                                    "fullEnd": 1497,
                                    "start": 1423,
                                    "end": 1497,
                                    "fullWidth": 74,
                                    "width": 74,
                                    "openParenToken": {
                                        "kind": "OpenParenToken",
                                        "fullStart": 1423,
                                        "fullEnd": 1424,
                                        "start": 1423,
                                        "end": 1424,
                                        "fullWidth": 1,
                                        "width": 1,
                                        "text": "(",
                                        "value": "(",
                                        "valueText": "("
                                    },
                                    "arguments": [
                                        {
                                            "kind": "AddExpression",
                                            "fullStart": 1424,
                                            "fullEnd": 1496,
                                            "start": 1424,
                                            "end": 1495,
                                            "fullWidth": 72,
                                            "width": 71,
                                            "left": {
                                                "kind": "StringLiteral",
                                                "fullStart": 1424,
                                                "fullEnd": 1489,
                                                "start": 1424,
                                                "end": 1489,
                                                "fullWidth": 65,
                                                "width": 65,
                                                "text": "'#4: __str = String(false); __str === \"false\". Actual: __str ==='",
                                                "value": "#4: __str = String(false); __str === \"false\". Actual: __str ===",
                                                "valueText": "#4: __str = String(false); __str === \"false\". Actual: __str ==="
                                            },
                                            "operatorToken": {
                                                "kind": "PlusToken",
                                                "fullStart": 1489,
                                                "fullEnd": 1490,
                                                "start": 1489,
                                                "end": 1490,
                                                "fullWidth": 1,
                                                "width": 1,
                                                "text": "+",
                                                "value": "+",
                                                "valueText": "+"
                                            },
                                            "right": {
                                                "kind": "IdentifierName",
                                                "fullStart": 1490,
                                                "fullEnd": 1496,
                                                "start": 1490,
                                                "end": 1495,
                                                "fullWidth": 6,
                                                "width": 5,
                                                "text": "__str",
                                                "value": "__str",
                                                "valueText": "__str",
                                                "hasTrailingTrivia": true,
                                                "trailingTrivia": [
                                                    {
                                                        "kind": "WhitespaceTrivia",
                                                        "text": " "
                                                    }
                                                ]
                                            }
                                        }
                                    ],
                                    "closeParenToken": {
                                        "kind": "CloseParenToken",
                                        "fullStart": 1496,
                                        "fullEnd": 1497,
                                        "start": 1496,
                                        "end": 1497,
                                        "fullWidth": 1,
                                        "width": 1,
                                        "text": ")",
                                        "value": ")",
                                        "valueText": ")"
                                    }
                                }
                            },
                            "semicolonToken": {
                                "kind": "SemicolonToken",
                                "fullStart": 1497,
                                "fullEnd": 1500,
                                "start": 1497,
                                "end": 1498,
                                "fullWidth": 3,
                                "width": 1,
                                "text": ";",
                                "value": ";",
                                "valueText": ";",
                                "hasTrailingTrivia": true,
                                "hasTrailingNewLine": true,
                                "trailingTrivia": [
                                    {
                                        "kind": "WhitespaceTrivia",
                                        "text": " "
                                    },
                                    {
                                        "kind": "NewLineTrivia",
                                        "text": "\n"
                                    }
                                ]
                            }
                        }
                    ],
                    "closeBraceToken": {
                        "kind": "CloseBraceToken",
                        "fullStart": 1500,
                        "fullEnd": 1502,
                        "start": 1500,
                        "end": 1501,
                        "fullWidth": 2,
                        "width": 1,
                        "text": "}",
                        "value": "}",
                        "valueText": "}",
                        "hasTrailingTrivia": true,
                        "hasTrailingNewLine": true,
                        "trailingTrivia": [
                            {
                                "kind": "NewLineTrivia",
                                "text": "\n"
                            }
                        ]
                    }
                }
            },
            {
                "kind": "ExpressionStatement",
                "fullStart": 1502,
                "fullEnd": 1616,
                "start": 1585,
                "end": 1615,
                "fullWidth": 114,
                "width": 30,
                "expression": {
                    "kind": "AssignmentExpression",
                    "fullStart": 1502,
                    "fullEnd": 1614,
                    "start": 1585,
                    "end": 1614,
                    "fullWidth": 112,
                    "width": 29,
                    "left": {
                        "kind": "IdentifierName",
                        "fullStart": 1502,
                        "fullEnd": 1591,
                        "start": 1585,
                        "end": 1590,
                        "fullWidth": 89,
                        "width": 5,
                        "text": "__str",
                        "value": "__str",
                        "valueText": "__str",
                        "hasLeadingTrivia": true,
                        "hasLeadingComment": true,
                        "hasLeadingNewLine": true,
                        "hasTrailingTrivia": true,
                        "leadingTrivia": [
                            {
                                "kind": "SingleLineCommentTrivia",
                                "text": "//"
                            },
                            {
                                "kind": "NewLineTrivia",
                                "text": "\n"
                            },
                            {
                                "kind": "SingleLineCommentTrivia",
                                "text": "//////////////////////////////////////////////////////////////////////////////"
                            },
                            {
                                "kind": "NewLineTrivia",
                                "text": "\n"
                            },
                            {
                                "kind": "NewLineTrivia",
                                "text": "\n"
                            }
                        ],
                        "trailingTrivia": [
                            {
                                "kind": "WhitespaceTrivia",
                                "text": " "
                            }
                        ]
                    },
                    "operatorToken": {
                        "kind": "EqualsToken",
                        "fullStart": 1591,
                        "fullEnd": 1593,
                        "start": 1591,
                        "end": 1592,
                        "fullWidth": 2,
                        "width": 1,
                        "text": "=",
                        "value": "=",
                        "valueText": "=",
                        "hasTrailingTrivia": true,
                        "trailingTrivia": [
                            {
                                "kind": "WhitespaceTrivia",
                                "text": " "
                            }
                        ]
                    },
                    "right": {
                        "kind": "InvocationExpression",
                        "fullStart": 1593,
                        "fullEnd": 1614,
                        "start": 1593,
                        "end": 1614,
                        "fullWidth": 21,
                        "width": 21,
                        "expression": {
                            "kind": "IdentifierName",
                            "fullStart": 1593,
                            "fullEnd": 1599,
                            "start": 1593,
                            "end": 1599,
                            "fullWidth": 6,
                            "width": 6,
                            "text": "String",
                            "value": "String",
                            "valueText": "String"
                        },
                        "argumentList": {
                            "kind": "ArgumentList",
                            "fullStart": 1599,
                            "fullEnd": 1614,
                            "start": 1599,
                            "end": 1614,
                            "fullWidth": 15,
                            "width": 15,
                            "openParenToken": {
                                "kind": "OpenParenToken",
                                "fullStart": 1599,
                                "fullEnd": 1600,
                                "start": 1599,
                                "end": 1600,
                                "fullWidth": 1,
                                "width": 1,
                                "text": "(",
                                "value": "(",
                                "valueText": "("
                            },
                            "arguments": [
                                {
                                    "kind": "InvocationExpression",
                                    "fullStart": 1600,
                                    "fullEnd": 1613,
                                    "start": 1600,
                                    "end": 1613,
                                    "fullWidth": 13,
                                    "width": 13,
                                    "expression": {
                                        "kind": "IdentifierName",
                                        "fullStart": 1600,
                                        "fullEnd": 1607,
                                        "start": 1600,
                                        "end": 1607,
                                        "fullWidth": 7,
                                        "width": 7,
                                        "text": "Boolean",
                                        "value": "Boolean",
                                        "valueText": "Boolean"
                                    },
                                    "argumentList": {
                                        "kind": "ArgumentList",
                                        "fullStart": 1607,
                                        "fullEnd": 1613,
                                        "start": 1607,
                                        "end": 1613,
                                        "fullWidth": 6,
                                        "width": 6,
                                        "openParenToken": {
                                            "kind": "OpenParenToken",
                                            "fullStart": 1607,
                                            "fullEnd": 1608,
                                            "start": 1607,
                                            "end": 1608,
                                            "fullWidth": 1,
                                            "width": 1,
                                            "text": "(",
                                            "value": "(",
                                            "valueText": "("
                                        },
                                        "arguments": [
                                            {
                                                "kind": "TrueKeyword",
                                                "fullStart": 1608,
                                                "fullEnd": 1612,
                                                "start": 1608,
                                                "end": 1612,
                                                "fullWidth": 4,
                                                "width": 4,
                                                "text": "true",
                                                "value": true,
                                                "valueText": "true"
                                            }
                                        ],
                                        "closeParenToken": {
                                            "kind": "CloseParenToken",
                                            "fullStart": 1612,
                                            "fullEnd": 1613,
                                            "start": 1612,
                                            "end": 1613,
                                            "fullWidth": 1,
                                            "width": 1,
                                            "text": ")",
                                            "value": ")",
                                            "valueText": ")"
                                        }
                                    }
                                }
                            ],
                            "closeParenToken": {
                                "kind": "CloseParenToken",
                                "fullStart": 1613,
                                "fullEnd": 1614,
                                "start": 1613,
                                "end": 1614,
                                "fullWidth": 1,
                                "width": 1,
                                "text": ")",
                                "value": ")",
                                "valueText": ")"
                            }
                        }
                    }
                },
                "semicolonToken": {
                    "kind": "SemicolonToken",
                    "fullStart": 1614,
                    "fullEnd": 1616,
                    "start": 1614,
                    "end": 1615,
                    "fullWidth": 2,
                    "width": 1,
                    "text": ";",
                    "value": ";",
                    "valueText": ";",
                    "hasTrailingTrivia": true,
                    "hasTrailingNewLine": true,
                    "trailingTrivia": [
                        {
                            "kind": "NewLineTrivia",
                            "text": "\n"
                        }
                    ]
                }
            },
            {
                "kind": "IfStatement",
                "fullStart": 1616,
                "fullEnd": 1856,
                "start": 1706,
                "end": 1855,
                "fullWidth": 240,
                "width": 149,
                "ifKeyword": {
                    "kind": "IfKeyword",
                    "fullStart": 1616,
                    "fullEnd": 1709,
                    "start": 1706,
                    "end": 1708,
                    "fullWidth": 93,
                    "width": 2,
                    "text": "if",
                    "value": "if",
                    "valueText": "if",
                    "hasLeadingTrivia": true,
                    "hasLeadingComment": true,
                    "hasLeadingNewLine": true,
                    "hasTrailingTrivia": true,
                    "leadingTrivia": [
                        {
                            "kind": "NewLineTrivia",
                            "text": "\n"
                        },
                        {
                            "kind": "SingleLineCommentTrivia",
                            "text": "//////////////////////////////////////////////////////////////////////////////"
                        },
                        {
                            "kind": "NewLineTrivia",
                            "text": "\n"
                        },
                        {
                            "kind": "SingleLineCommentTrivia",
                            "text": "//CHECK#5"
                        },
                        {
                            "kind": "NewLineTrivia",
                            "text": "\n"
                        }
                    ],
                    "trailingTrivia": [
                        {
                            "kind": "WhitespaceTrivia",
                            "text": " "
                        }
                    ]
                },
                "openParenToken": {
                    "kind": "OpenParenToken",
                    "fullStart": 1709,
                    "fullEnd": 1710,
                    "start": 1709,
                    "end": 1710,
                    "fullWidth": 1,
                    "width": 1,
                    "text": "(",
                    "value": "(",
                    "valueText": "("
                },
                "condition": {
                    "kind": "NotEqualsExpression",
                    "fullStart": 1710,
                    "fullEnd": 1735,
                    "start": 1710,
                    "end": 1735,
                    "fullWidth": 25,
                    "width": 25,
                    "left": {
                        "kind": "TypeOfExpression",
                        "fullStart": 1710,
                        "fullEnd": 1723,
                        "start": 1710,
                        "end": 1722,
                        "fullWidth": 13,
                        "width": 12,
                        "typeOfKeyword": {
                            "kind": "TypeOfKeyword",
                            "fullStart": 1710,
                            "fullEnd": 1717,
                            "start": 1710,
                            "end": 1716,
                            "fullWidth": 7,
                            "width": 6,
                            "text": "typeof",
                            "value": "typeof",
                            "valueText": "typeof",
                            "hasTrailingTrivia": true,
                            "trailingTrivia": [
                                {
                                    "kind": "WhitespaceTrivia",
                                    "text": " "
                                }
                            ]
                        },
                        "expression": {
                            "kind": "IdentifierName",
                            "fullStart": 1717,
                            "fullEnd": 1723,
                            "start": 1717,
                            "end": 1722,
                            "fullWidth": 6,
                            "width": 5,
                            "text": "__str",
                            "value": "__str",
                            "valueText": "__str",
                            "hasTrailingTrivia": true,
                            "trailingTrivia": [
                                {
                                    "kind": "WhitespaceTrivia",
                                    "text": " "
                                }
                            ]
                        }
                    },
                    "operatorToken": {
                        "kind": "ExclamationEqualsEqualsToken",
                        "fullStart": 1723,
                        "fullEnd": 1727,
                        "start": 1723,
                        "end": 1726,
                        "fullWidth": 4,
                        "width": 3,
                        "text": "!==",
                        "value": "!==",
                        "valueText": "!==",
                        "hasTrailingTrivia": true,
                        "trailingTrivia": [
                            {
                                "kind": "WhitespaceTrivia",
                                "text": " "
                            }
                        ]
                    },
                    "right": {
                        "kind": "StringLiteral",
                        "fullStart": 1727,
                        "fullEnd": 1735,
                        "start": 1727,
                        "end": 1735,
                        "fullWidth": 8,
                        "width": 8,
                        "text": "\"string\"",
                        "value": "string",
                        "valueText": "string"
                    }
                },
                "closeParenToken": {
                    "kind": "CloseParenToken",
                    "fullStart": 1735,
                    "fullEnd": 1737,
                    "start": 1735,
                    "end": 1736,
                    "fullWidth": 2,
                    "width": 1,
                    "text": ")",
                    "value": ")",
                    "valueText": ")",
                    "hasTrailingTrivia": true,
                    "trailingTrivia": [
                        {
                            "kind": "WhitespaceTrivia",
                            "text": " "
                        }
                    ]
                },
                "statement": {
                    "kind": "Block",
                    "fullStart": 1737,
                    "fullEnd": 1856,
                    "start": 1737,
                    "end": 1855,
                    "fullWidth": 119,
                    "width": 118,
                    "openBraceToken": {
                        "kind": "OpenBraceToken",
                        "fullStart": 1737,
                        "fullEnd": 1739,
                        "start": 1737,
                        "end": 1738,
                        "fullWidth": 2,
                        "width": 1,
                        "text": "{",
                        "value": "{",
                        "valueText": "{",
                        "hasTrailingTrivia": true,
                        "hasTrailingNewLine": true,
                        "trailingTrivia": [
                            {
                                "kind": "NewLineTrivia",
                                "text": "\n"
                            }
                        ]
                    },
                    "statements": [
                        {
                            "kind": "ExpressionStatement",
                            "fullStart": 1739,
                            "fullEnd": 1854,
                            "start": 1741,
                            "end": 1852,
                            "fullWidth": 115,
                            "width": 111,
                            "expression": {
                                "kind": "InvocationExpression",
                                "fullStart": 1739,
                                "fullEnd": 1851,
                                "start": 1741,
                                "end": 1851,
                                "fullWidth": 112,
                                "width": 110,
                                "expression": {
                                    "kind": "IdentifierName",
                                    "fullStart": 1739,
                                    "fullEnd": 1747,
                                    "start": 1741,
                                    "end": 1747,
                                    "fullWidth": 8,
                                    "width": 6,
                                    "text": "$ERROR",
                                    "value": "$ERROR",
                                    "valueText": "$ERROR",
                                    "hasLeadingTrivia": true,
                                    "leadingTrivia": [
                                        {
                                            "kind": "WhitespaceTrivia",
                                            "text": "  "
                                        }
                                    ]
                                },
                                "argumentList": {
                                    "kind": "ArgumentList",
                                    "fullStart": 1747,
                                    "fullEnd": 1851,
                                    "start": 1747,
                                    "end": 1851,
                                    "fullWidth": 104,
                                    "width": 104,
                                    "openParenToken": {
                                        "kind": "OpenParenToken",
                                        "fullStart": 1747,
                                        "fullEnd": 1748,
                                        "start": 1747,
                                        "end": 1748,
                                        "fullWidth": 1,
                                        "width": 1,
                                        "text": "(",
                                        "value": "(",
                                        "valueText": "("
                                    },
                                    "arguments": [
                                        {
                                            "kind": "AddExpression",
                                            "fullStart": 1748,
                                            "fullEnd": 1850,
                                            "start": 1748,
                                            "end": 1849,
                                            "fullWidth": 102,
                                            "width": 101,
                                            "left": {
                                                "kind": "StringLiteral",
                                                "fullStart": 1748,
                                                "fullEnd": 1836,
                                                "start": 1748,
                                                "end": 1836,
                                                "fullWidth": 88,
                                                "width": 88,
                                                "text": "'#5: __str = String(Boolean(true)); typeof __str === \"string\". Actual: typeof __str ==='",
                                                "value": "#5: __str = String(Boolean(true)); typeof __str === \"string\". Actual: typeof __str ===",
                                                "valueText": "#5: __str = String(Boolean(true)); typeof __str === \"string\". Actual: typeof __str ==="
                                            },
                                            "operatorToken": {
                                                "kind": "PlusToken",
                                                "fullStart": 1836,
                                                "fullEnd": 1837,
                                                "start": 1836,
                                                "end": 1837,
                                                "fullWidth": 1,
                                                "width": 1,
                                                "text": "+",
                                                "value": "+",
                                                "valueText": "+"
                                            },
                                            "right": {
                                                "kind": "TypeOfExpression",
                                                "fullStart": 1837,
                                                "fullEnd": 1850,
                                                "start": 1837,
                                                "end": 1849,
                                                "fullWidth": 13,
                                                "width": 12,
                                                "typeOfKeyword": {
                                                    "kind": "TypeOfKeyword",
                                                    "fullStart": 1837,
                                                    "fullEnd": 1844,
                                                    "start": 1837,
                                                    "end": 1843,
                                                    "fullWidth": 7,
                                                    "width": 6,
                                                    "text": "typeof",
                                                    "value": "typeof",
                                                    "valueText": "typeof",
                                                    "hasTrailingTrivia": true,
                                                    "trailingTrivia": [
                                                        {
                                                            "kind": "WhitespaceTrivia",
                                                            "text": " "
                                                        }
                                                    ]
                                                },
                                                "expression": {
                                                    "kind": "IdentifierName",
                                                    "fullStart": 1844,
                                                    "fullEnd": 1850,
                                                    "start": 1844,
                                                    "end": 1849,
                                                    "fullWidth": 6,
                                                    "width": 5,
                                                    "text": "__str",
                                                    "value": "__str",
                                                    "valueText": "__str",
                                                    "hasTrailingTrivia": true,
                                                    "trailingTrivia": [
                                                        {
                                                            "kind": "WhitespaceTrivia",
                                                            "text": " "
                                                        }
                                                    ]
                                                }
                                            }
                                        }
                                    ],
                                    "closeParenToken": {
                                        "kind": "CloseParenToken",
                                        "fullStart": 1850,
                                        "fullEnd": 1851,
                                        "start": 1850,
                                        "end": 1851,
                                        "fullWidth": 1,
                                        "width": 1,
                                        "text": ")",
                                        "value": ")",
                                        "valueText": ")"
                                    }
                                }
                            },
                            "semicolonToken": {
                                "kind": "SemicolonToken",
                                "fullStart": 1851,
                                "fullEnd": 1854,
                                "start": 1851,
                                "end": 1852,
                                "fullWidth": 3,
                                "width": 1,
                                "text": ";",
                                "value": ";",
                                "valueText": ";",
                                "hasTrailingTrivia": true,
                                "hasTrailingNewLine": true,
                                "trailingTrivia": [
                                    {
                                        "kind": "WhitespaceTrivia",
                                        "text": " "
                                    },
                                    {
                                        "kind": "NewLineTrivia",
                                        "text": "\n"
                                    }
                                ]
                            }
                        }
                    ],
                    "closeBraceToken": {
                        "kind": "CloseBraceToken",
                        "fullStart": 1854,
                        "fullEnd": 1856,
                        "start": 1854,
                        "end": 1855,
                        "fullWidth": 2,
                        "width": 1,
                        "text": "}",
                        "value": "}",
                        "valueText": "}",
                        "hasTrailingTrivia": true,
                        "hasTrailingNewLine": true,
                        "trailingTrivia": [
                            {
                                "kind": "NewLineTrivia",
                                "text": "\n"
                            }
                        ]
                    }
                }
            },
            {
                "kind": "IfStatement",
                "fullStart": 1856,
                "fullEnd": 2146,
                "start": 2028,
                "end": 2145,
                "fullWidth": 290,
                "width": 117,
                "ifKeyword": {
                    "kind": "IfKeyword",
                    "fullStart": 1856,
                    "fullEnd": 2031,
                    "start": 2028,
                    "end": 2030,
                    "fullWidth": 175,
                    "width": 2,
                    "text": "if",
                    "value": "if",
                    "valueText": "if",
                    "hasLeadingTrivia": true,
                    "hasLeadingComment": true,
                    "hasLeadingNewLine": true,
                    "hasTrailingTrivia": true,
                    "leadingTrivia": [
                        {
                            "kind": "SingleLineCommentTrivia",
                            "text": "//"
                        },
                        {
                            "kind": "NewLineTrivia",
                            "text": "\n"
                        },
                        {
                            "kind": "SingleLineCommentTrivia",
                            "text": "//////////////////////////////////////////////////////////////////////////////"
                        },
                        {
                            "kind": "NewLineTrivia",
                            "text": "\n"
                        },
                        {
                            "kind": "NewLineTrivia",
                            "text": "\n"
                        },
                        {
                            "kind": "SingleLineCommentTrivia",
                            "text": "//////////////////////////////////////////////////////////////////////////////"
                        },
                        {
                            "kind": "NewLineTrivia",
                            "text": "\n"
                        },
                        {
                            "kind": "SingleLineCommentTrivia",
                            "text": "//CHECK#6"
                        },
                        {
                            "kind": "NewLineTrivia",
                            "text": "\n"
                        }
                    ],
                    "trailingTrivia": [
                        {
                            "kind": "WhitespaceTrivia",
                            "text": " "
                        }
                    ]
                },
                "openParenToken": {
                    "kind": "OpenParenToken",
                    "fullStart": 2031,
                    "fullEnd": 2032,
                    "start": 2031,
                    "end": 2032,
                    "fullWidth": 1,
                    "width": 1,
                    "text": "(",
                    "value": "(",
                    "valueText": "("
                },
                "condition": {
                    "kind": "NotEqualsExpression",
                    "fullStart": 2032,
                    "fullEnd": 2048,
                    "start": 2032,
                    "end": 2048,
                    "fullWidth": 16,
                    "width": 16,
                    "left": {
                        "kind": "IdentifierName",
                        "fullStart": 2032,
                        "fullEnd": 2038,
                        "start": 2032,
                        "end": 2037,
                        "fullWidth": 6,
                        "width": 5,
                        "text": "__str",
                        "value": "__str",
                        "valueText": "__str",
                        "hasTrailingTrivia": true,
                        "trailingTrivia": [
                            {
                                "kind": "WhitespaceTrivia",
                                "text": " "
                            }
                        ]
                    },
                    "operatorToken": {
                        "kind": "ExclamationEqualsEqualsToken",
                        "fullStart": 2038,
                        "fullEnd": 2042,
                        "start": 2038,
                        "end": 2041,
                        "fullWidth": 4,
                        "width": 3,
                        "text": "!==",
                        "value": "!==",
                        "valueText": "!==",
                        "hasTrailingTrivia": true,
                        "trailingTrivia": [
                            {
                                "kind": "WhitespaceTrivia",
                                "text": " "
                            }
                        ]
                    },
                    "right": {
                        "kind": "StringLiteral",
                        "fullStart": 2042,
                        "fullEnd": 2048,
                        "start": 2042,
                        "end": 2048,
                        "fullWidth": 6,
                        "width": 6,
                        "text": "\"true\"",
                        "value": "true",
                        "valueText": "true"
                    }
                },
                "closeParenToken": {
                    "kind": "CloseParenToken",
                    "fullStart": 2048,
                    "fullEnd": 2050,
                    "start": 2048,
                    "end": 2049,
                    "fullWidth": 2,
                    "width": 1,
                    "text": ")",
                    "value": ")",
                    "valueText": ")",
                    "hasTrailingTrivia": true,
                    "trailingTrivia": [
                        {
                            "kind": "WhitespaceTrivia",
                            "text": " "
                        }
                    ]
                },
                "statement": {
                    "kind": "Block",
                    "fullStart": 2050,
                    "fullEnd": 2146,
                    "start": 2050,
                    "end": 2145,
                    "fullWidth": 96,
                    "width": 95,
                    "openBraceToken": {
                        "kind": "OpenBraceToken",
                        "fullStart": 2050,
                        "fullEnd": 2052,
                        "start": 2050,
                        "end": 2051,
                        "fullWidth": 2,
                        "width": 1,
                        "text": "{",
                        "value": "{",
                        "valueText": "{",
                        "hasTrailingTrivia": true,
                        "hasTrailingNewLine": true,
                        "trailingTrivia": [
                            {
                                "kind": "NewLineTrivia",
                                "text": "\n"
                            }
                        ]
                    },
                    "statements": [
                        {
                            "kind": "ExpressionStatement",
                            "fullStart": 2052,
                            "fullEnd": 2144,
                            "start": 2054,
                            "end": 2142,
                            "fullWidth": 92,
                            "width": 88,
                            "expression": {
                                "kind": "InvocationExpression",
                                "fullStart": 2052,
                                "fullEnd": 2141,
                                "start": 2054,
                                "end": 2141,
                                "fullWidth": 89,
                                "width": 87,
                                "expression": {
                                    "kind": "IdentifierName",
                                    "fullStart": 2052,
                                    "fullEnd": 2060,
                                    "start": 2054,
                                    "end": 2060,
                                    "fullWidth": 8,
                                    "width": 6,
                                    "text": "$ERROR",
                                    "value": "$ERROR",
                                    "valueText": "$ERROR",
                                    "hasLeadingTrivia": true,
                                    "leadingTrivia": [
                                        {
                                            "kind": "WhitespaceTrivia",
                                            "text": "  "
                                        }
                                    ]
                                },
                                "argumentList": {
                                    "kind": "ArgumentList",
                                    "fullStart": 2060,
                                    "fullEnd": 2141,
                                    "start": 2060,
                                    "end": 2141,
                                    "fullWidth": 81,
                                    "width": 81,
                                    "openParenToken": {
                                        "kind": "OpenParenToken",
                                        "fullStart": 2060,
                                        "fullEnd": 2061,
                                        "start": 2060,
                                        "end": 2061,
                                        "fullWidth": 1,
                                        "width": 1,
                                        "text": "(",
                                        "value": "(",
                                        "valueText": "("
                                    },
                                    "arguments": [
                                        {
                                            "kind": "AddExpression",
                                            "fullStart": 2061,
                                            "fullEnd": 2140,
                                            "start": 2061,
                                            "end": 2139,
                                            "fullWidth": 79,
                                            "width": 78,
                                            "left": {
                                                "kind": "StringLiteral",
                                                "fullStart": 2061,
                                                "fullEnd": 2133,
                                                "start": 2061,
                                                "end": 2133,
                                                "fullWidth": 72,
                                                "width": 72,
                                                "text": "'#6: __str = String(Boolean(true)); __str === \"true\". Actual: __str ==='",
                                                "value": "#6: __str = String(Boolean(true)); __str === \"true\". Actual: __str ===",
                                                "valueText": "#6: __str = String(Boolean(true)); __str === \"true\". Actual: __str ==="
                                            },
                                            "operatorToken": {
                                                "kind": "PlusToken",
                                                "fullStart": 2133,
                                                "fullEnd": 2134,
                                                "start": 2133,
                                                "end": 2134,
                                                "fullWidth": 1,
                                                "width": 1,
                                                "text": "+",
                                                "value": "+",
                                                "valueText": "+"
                                            },
                                            "right": {
                                                "kind": "IdentifierName",
                                                "fullStart": 2134,
                                                "fullEnd": 2140,
                                                "start": 2134,
                                                "end": 2139,
                                                "fullWidth": 6,
                                                "width": 5,
                                                "text": "__str",
                                                "value": "__str",
                                                "valueText": "__str",
                                                "hasTrailingTrivia": true,
                                                "trailingTrivia": [
                                                    {
                                                        "kind": "WhitespaceTrivia",
                                                        "text": " "
                                                    }
                                                ]
                                            }
                                        }
                                    ],
                                    "closeParenToken": {
                                        "kind": "CloseParenToken",
                                        "fullStart": 2140,
                                        "fullEnd": 2141,
                                        "start": 2140,
                                        "end": 2141,
                                        "fullWidth": 1,
                                        "width": 1,
                                        "text": ")",
                                        "value": ")",
                                        "valueText": ")"
                                    }
                                }
                            },
                            "semicolonToken": {
                                "kind": "SemicolonToken",
                                "fullStart": 2141,
                                "fullEnd": 2144,
                                "start": 2141,
                                "end": 2142,
                                "fullWidth": 3,
                                "width": 1,
                                "text": ";",
                                "value": ";",
                                "valueText": ";",
                                "hasTrailingTrivia": true,
                                "hasTrailingNewLine": true,
                                "trailingTrivia": [
                                    {
                                        "kind": "WhitespaceTrivia",
                                        "text": " "
                                    },
                                    {
                                        "kind": "NewLineTrivia",
                                        "text": "\n"
                                    }
                                ]
                            }
                        }
                    ],
                    "closeBraceToken": {
                        "kind": "CloseBraceToken",
                        "fullStart": 2144,
                        "fullEnd": 2146,
                        "start": 2144,
                        "end": 2145,
                        "fullWidth": 2,
                        "width": 1,
                        "text": "}",
                        "value": "}",
                        "valueText": "}",
                        "hasTrailingTrivia": true,
                        "hasTrailingNewLine": true,
                        "trailingTrivia": [
                            {
                                "kind": "NewLineTrivia",
                                "text": "\n"
                            }
                        ]
                    }
                }
            },
            {
                "kind": "ExpressionStatement",
                "fullStart": 2146,
                "fullEnd": 2261,
                "start": 2229,
                "end": 2260,
                "fullWidth": 115,
                "width": 31,
                "expression": {
                    "kind": "AssignmentExpression",
                    "fullStart": 2146,
                    "fullEnd": 2259,
                    "start": 2229,
                    "end": 2259,
                    "fullWidth": 113,
                    "width": 30,
                    "left": {
                        "kind": "IdentifierName",
                        "fullStart": 2146,
                        "fullEnd": 2235,
                        "start": 2229,
                        "end": 2234,
                        "fullWidth": 89,
                        "width": 5,
                        "text": "__str",
                        "value": "__str",
                        "valueText": "__str",
                        "hasLeadingTrivia": true,
                        "hasLeadingComment": true,
                        "hasLeadingNewLine": true,
                        "hasTrailingTrivia": true,
                        "leadingTrivia": [
                            {
                                "kind": "SingleLineCommentTrivia",
                                "text": "//"
                            },
                            {
                                "kind": "NewLineTrivia",
                                "text": "\n"
                            },
                            {
                                "kind": "SingleLineCommentTrivia",
                                "text": "//////////////////////////////////////////////////////////////////////////////"
                            },
                            {
                                "kind": "NewLineTrivia",
                                "text": "\n"
                            },
                            {
                                "kind": "NewLineTrivia",
                                "text": "\n"
                            }
                        ],
                        "trailingTrivia": [
                            {
                                "kind": "WhitespaceTrivia",
                                "text": " "
                            }
                        ]
                    },
                    "operatorToken": {
                        "kind": "EqualsToken",
                        "fullStart": 2235,
                        "fullEnd": 2237,
                        "start": 2235,
                        "end": 2236,
                        "fullWidth": 2,
                        "width": 1,
                        "text": "=",
                        "value": "=",
                        "valueText": "=",
                        "hasTrailingTrivia": true,
                        "trailingTrivia": [
                            {
                                "kind": "WhitespaceTrivia",
                                "text": " "
                            }
                        ]
                    },
                    "right": {
                        "kind": "InvocationExpression",
                        "fullStart": 2237,
                        "fullEnd": 2259,
                        "start": 2237,
                        "end": 2259,
                        "fullWidth": 22,
                        "width": 22,
                        "expression": {
                            "kind": "IdentifierName",
                            "fullStart": 2237,
                            "fullEnd": 2243,
                            "start": 2237,
                            "end": 2243,
                            "fullWidth": 6,
                            "width": 6,
                            "text": "String",
                            "value": "String",
                            "valueText": "String"
                        },
                        "argumentList": {
                            "kind": "ArgumentList",
                            "fullStart": 2243,
                            "fullEnd": 2259,
                            "start": 2243,
                            "end": 2259,
                            "fullWidth": 16,
                            "width": 16,
                            "openParenToken": {
                                "kind": "OpenParenToken",
                                "fullStart": 2243,
                                "fullEnd": 2244,
                                "start": 2243,
                                "end": 2244,
                                "fullWidth": 1,
                                "width": 1,
                                "text": "(",
                                "value": "(",
                                "valueText": "("
                            },
                            "arguments": [
                                {
                                    "kind": "InvocationExpression",
                                    "fullStart": 2244,
                                    "fullEnd": 2258,
                                    "start": 2244,
                                    "end": 2258,
                                    "fullWidth": 14,
                                    "width": 14,
                                    "expression": {
                                        "kind": "IdentifierName",
                                        "fullStart": 2244,
                                        "fullEnd": 2251,
                                        "start": 2244,
                                        "end": 2251,
                                        "fullWidth": 7,
                                        "width": 7,
                                        "text": "Boolean",
                                        "value": "Boolean",
                                        "valueText": "Boolean"
                                    },
                                    "argumentList": {
                                        "kind": "ArgumentList",
                                        "fullStart": 2251,
                                        "fullEnd": 2258,
                                        "start": 2251,
                                        "end": 2258,
                                        "fullWidth": 7,
                                        "width": 7,
                                        "openParenToken": {
                                            "kind": "OpenParenToken",
                                            "fullStart": 2251,
                                            "fullEnd": 2252,
                                            "start": 2251,
                                            "end": 2252,
                                            "fullWidth": 1,
                                            "width": 1,
                                            "text": "(",
                                            "value": "(",
                                            "valueText": "("
                                        },
                                        "arguments": [
                                            {
                                                "kind": "FalseKeyword",
                                                "fullStart": 2252,
                                                "fullEnd": 2257,
                                                "start": 2252,
                                                "end": 2257,
                                                "fullWidth": 5,
                                                "width": 5,
                                                "text": "false",
                                                "value": false,
                                                "valueText": "false"
                                            }
                                        ],
                                        "closeParenToken": {
                                            "kind": "CloseParenToken",
                                            "fullStart": 2257,
                                            "fullEnd": 2258,
                                            "start": 2257,
                                            "end": 2258,
                                            "fullWidth": 1,
                                            "width": 1,
                                            "text": ")",
                                            "value": ")",
                                            "valueText": ")"
                                        }
                                    }
                                }
                            ],
                            "closeParenToken": {
                                "kind": "CloseParenToken",
                                "fullStart": 2258,
                                "fullEnd": 2259,
                                "start": 2258,
                                "end": 2259,
                                "fullWidth": 1,
                                "width": 1,
                                "text": ")",
                                "value": ")",
                                "valueText": ")"
                            }
                        }
                    }
                },
                "semicolonToken": {
                    "kind": "SemicolonToken",
                    "fullStart": 2259,
                    "fullEnd": 2261,
                    "start": 2259,
                    "end": 2260,
                    "fullWidth": 2,
                    "width": 1,
                    "text": ";",
                    "value": ";",
                    "valueText": ";",
                    "hasTrailingTrivia": true,
                    "hasTrailingNewLine": true,
                    "trailingTrivia": [
                        {
                            "kind": "NewLineTrivia",
                            "text": "\n"
                        }
                    ]
                }
            },
            {
                "kind": "IfStatement",
                "fullStart": 2261,
                "fullEnd": 2502,
                "start": 2351,
                "end": 2501,
                "fullWidth": 241,
                "width": 150,
                "ifKeyword": {
                    "kind": "IfKeyword",
                    "fullStart": 2261,
                    "fullEnd": 2354,
                    "start": 2351,
                    "end": 2353,
                    "fullWidth": 93,
                    "width": 2,
                    "text": "if",
                    "value": "if",
                    "valueText": "if",
                    "hasLeadingTrivia": true,
                    "hasLeadingComment": true,
                    "hasLeadingNewLine": true,
                    "hasTrailingTrivia": true,
                    "leadingTrivia": [
                        {
                            "kind": "NewLineTrivia",
                            "text": "\n"
                        },
                        {
                            "kind": "SingleLineCommentTrivia",
                            "text": "//////////////////////////////////////////////////////////////////////////////"
                        },
                        {
                            "kind": "NewLineTrivia",
                            "text": "\n"
                        },
                        {
                            "kind": "SingleLineCommentTrivia",
                            "text": "//CHECK#7"
                        },
                        {
                            "kind": "NewLineTrivia",
                            "text": "\n"
                        }
                    ],
                    "trailingTrivia": [
                        {
                            "kind": "WhitespaceTrivia",
                            "text": " "
                        }
                    ]
                },
                "openParenToken": {
                    "kind": "OpenParenToken",
                    "fullStart": 2354,
                    "fullEnd": 2355,
                    "start": 2354,
                    "end": 2355,
                    "fullWidth": 1,
                    "width": 1,
                    "text": "(",
                    "value": "(",
                    "valueText": "("
                },
                "condition": {
                    "kind": "NotEqualsExpression",
                    "fullStart": 2355,
                    "fullEnd": 2380,
                    "start": 2355,
                    "end": 2380,
                    "fullWidth": 25,
                    "width": 25,
                    "left": {
                        "kind": "TypeOfExpression",
                        "fullStart": 2355,
                        "fullEnd": 2368,
                        "start": 2355,
                        "end": 2367,
                        "fullWidth": 13,
                        "width": 12,
                        "typeOfKeyword": {
                            "kind": "TypeOfKeyword",
                            "fullStart": 2355,
                            "fullEnd": 2362,
                            "start": 2355,
                            "end": 2361,
                            "fullWidth": 7,
                            "width": 6,
                            "text": "typeof",
                            "value": "typeof",
                            "valueText": "typeof",
                            "hasTrailingTrivia": true,
                            "trailingTrivia": [
                                {
                                    "kind": "WhitespaceTrivia",
                                    "text": " "
                                }
                            ]
                        },
                        "expression": {
                            "kind": "IdentifierName",
                            "fullStart": 2362,
                            "fullEnd": 2368,
                            "start": 2362,
                            "end": 2367,
                            "fullWidth": 6,
                            "width": 5,
                            "text": "__str",
                            "value": "__str",
                            "valueText": "__str",
                            "hasTrailingTrivia": true,
                            "trailingTrivia": [
                                {
                                    "kind": "WhitespaceTrivia",
                                    "text": " "
                                }
                            ]
                        }
                    },
                    "operatorToken": {
                        "kind": "ExclamationEqualsEqualsToken",
                        "fullStart": 2368,
                        "fullEnd": 2372,
                        "start": 2368,
                        "end": 2371,
                        "fullWidth": 4,
                        "width": 3,
                        "text": "!==",
                        "value": "!==",
                        "valueText": "!==",
                        "hasTrailingTrivia": true,
                        "trailingTrivia": [
                            {
                                "kind": "WhitespaceTrivia",
                                "text": " "
                            }
                        ]
                    },
                    "right": {
                        "kind": "StringLiteral",
                        "fullStart": 2372,
                        "fullEnd": 2380,
                        "start": 2372,
                        "end": 2380,
                        "fullWidth": 8,
                        "width": 8,
                        "text": "\"string\"",
                        "value": "string",
                        "valueText": "string"
                    }
                },
                "closeParenToken": {
                    "kind": "CloseParenToken",
                    "fullStart": 2380,
                    "fullEnd": 2382,
                    "start": 2380,
                    "end": 2381,
                    "fullWidth": 2,
                    "width": 1,
                    "text": ")",
                    "value": ")",
                    "valueText": ")",
                    "hasTrailingTrivia": true,
                    "trailingTrivia": [
                        {
                            "kind": "WhitespaceTrivia",
                            "text": " "
                        }
                    ]
                },
                "statement": {
                    "kind": "Block",
                    "fullStart": 2382,
                    "fullEnd": 2502,
                    "start": 2382,
                    "end": 2501,
                    "fullWidth": 120,
                    "width": 119,
                    "openBraceToken": {
                        "kind": "OpenBraceToken",
                        "fullStart": 2382,
                        "fullEnd": 2384,
                        "start": 2382,
                        "end": 2383,
                        "fullWidth": 2,
                        "width": 1,
                        "text": "{",
                        "value": "{",
                        "valueText": "{",
                        "hasTrailingTrivia": true,
                        "hasTrailingNewLine": true,
                        "trailingTrivia": [
                            {
                                "kind": "NewLineTrivia",
                                "text": "\n"
                            }
                        ]
                    },
                    "statements": [
                        {
                            "kind": "ExpressionStatement",
                            "fullStart": 2384,
                            "fullEnd": 2500,
                            "start": 2386,
                            "end": 2498,
                            "fullWidth": 116,
                            "width": 112,
                            "expression": {
                                "kind": "InvocationExpression",
                                "fullStart": 2384,
                                "fullEnd": 2497,
                                "start": 2386,
                                "end": 2497,
                                "fullWidth": 113,
                                "width": 111,
                                "expression": {
                                    "kind": "IdentifierName",
                                    "fullStart": 2384,
                                    "fullEnd": 2392,
                                    "start": 2386,
                                    "end": 2392,
                                    "fullWidth": 8,
                                    "width": 6,
                                    "text": "$ERROR",
                                    "value": "$ERROR",
                                    "valueText": "$ERROR",
                                    "hasLeadingTrivia": true,
                                    "leadingTrivia": [
                                        {
                                            "kind": "WhitespaceTrivia",
                                            "text": "  "
                                        }
                                    ]
                                },
                                "argumentList": {
                                    "kind": "ArgumentList",
                                    "fullStart": 2392,
                                    "fullEnd": 2497,
                                    "start": 2392,
                                    "end": 2497,
                                    "fullWidth": 105,
                                    "width": 105,
                                    "openParenToken": {
                                        "kind": "OpenParenToken",
                                        "fullStart": 2392,
                                        "fullEnd": 2393,
                                        "start": 2392,
                                        "end": 2393,
                                        "fullWidth": 1,
                                        "width": 1,
                                        "text": "(",
                                        "value": "(",
                                        "valueText": "("
                                    },
                                    "arguments": [
                                        {
                                            "kind": "AddExpression",
                                            "fullStart": 2393,
                                            "fullEnd": 2496,
                                            "start": 2393,
                                            "end": 2495,
                                            "fullWidth": 103,
                                            "width": 102,
                                            "left": {
                                                "kind": "StringLiteral",
                                                "fullStart": 2393,
                                                "fullEnd": 2482,
                                                "start": 2393,
                                                "end": 2482,
                                                "fullWidth": 89,
                                                "width": 89,
                                                "text": "'#7: __str = String(Boolean(false)); typeof __str === \"string\". Actual: typeof __str ==='",
                                                "value": "#7: __str = String(Boolean(false)); typeof __str === \"string\". Actual: typeof __str ===",
                                                "valueText": "#7: __str = String(Boolean(false)); typeof __str === \"string\". Actual: typeof __str ==="
                                            },
                                            "operatorToken": {
                                                "kind": "PlusToken",
                                                "fullStart": 2482,
                                                "fullEnd": 2483,
                                                "start": 2482,
                                                "end": 2483,
                                                "fullWidth": 1,
                                                "width": 1,
                                                "text": "+",
                                                "value": "+",
                                                "valueText": "+"
                                            },
                                            "right": {
                                                "kind": "TypeOfExpression",
                                                "fullStart": 2483,
                                                "fullEnd": 2496,
                                                "start": 2483,
                                                "end": 2495,
                                                "fullWidth": 13,
                                                "width": 12,
                                                "typeOfKeyword": {
                                                    "kind": "TypeOfKeyword",
                                                    "fullStart": 2483,
                                                    "fullEnd": 2490,
                                                    "start": 2483,
                                                    "end": 2489,
                                                    "fullWidth": 7,
                                                    "width": 6,
                                                    "text": "typeof",
                                                    "value": "typeof",
                                                    "valueText": "typeof",
                                                    "hasTrailingTrivia": true,
                                                    "trailingTrivia": [
                                                        {
                                                            "kind": "WhitespaceTrivia",
                                                            "text": " "
                                                        }
                                                    ]
                                                },
                                                "expression": {
                                                    "kind": "IdentifierName",
                                                    "fullStart": 2490,
                                                    "fullEnd": 2496,
                                                    "start": 2490,
                                                    "end": 2495,
                                                    "fullWidth": 6,
                                                    "width": 5,
                                                    "text": "__str",
                                                    "value": "__str",
                                                    "valueText": "__str",
                                                    "hasTrailingTrivia": true,
                                                    "trailingTrivia": [
                                                        {
                                                            "kind": "WhitespaceTrivia",
                                                            "text": " "
                                                        }
                                                    ]
                                                }
                                            }
                                        }
                                    ],
                                    "closeParenToken": {
                                        "kind": "CloseParenToken",
                                        "fullStart": 2496,
                                        "fullEnd": 2497,
                                        "start": 2496,
                                        "end": 2497,
                                        "fullWidth": 1,
                                        "width": 1,
                                        "text": ")",
                                        "value": ")",
                                        "valueText": ")"
                                    }
                                }
                            },
                            "semicolonToken": {
                                "kind": "SemicolonToken",
                                "fullStart": 2497,
                                "fullEnd": 2500,
                                "start": 2497,
                                "end": 2498,
                                "fullWidth": 3,
                                "width": 1,
                                "text": ";",
                                "value": ";",
                                "valueText": ";",
                                "hasTrailingTrivia": true,
                                "hasTrailingNewLine": true,
                                "trailingTrivia": [
                                    {
                                        "kind": "WhitespaceTrivia",
                                        "text": " "
                                    },
                                    {
                                        "kind": "NewLineTrivia",
                                        "text": "\n"
                                    }
                                ]
                            }
                        }
                    ],
                    "closeBraceToken": {
                        "kind": "CloseBraceToken",
                        "fullStart": 2500,
                        "fullEnd": 2502,
                        "start": 2500,
                        "end": 2501,
                        "fullWidth": 2,
                        "width": 1,
                        "text": "}",
                        "value": "}",
                        "valueText": "}",
                        "hasTrailingTrivia": true,
                        "hasTrailingNewLine": true,
                        "trailingTrivia": [
                            {
                                "kind": "NewLineTrivia",
                                "text": "\n"
                            }
                        ]
                    }
                }
            },
            {
                "kind": "IfStatement",
                "fullStart": 2502,
                "fullEnd": 2795,
                "start": 2674,
                "end": 2794,
                "fullWidth": 293,
                "width": 120,
                "ifKeyword": {
                    "kind": "IfKeyword",
                    "fullStart": 2502,
                    "fullEnd": 2677,
                    "start": 2674,
                    "end": 2676,
                    "fullWidth": 175,
                    "width": 2,
                    "text": "if",
                    "value": "if",
                    "valueText": "if",
                    "hasLeadingTrivia": true,
                    "hasLeadingComment": true,
                    "hasLeadingNewLine": true,
                    "hasTrailingTrivia": true,
                    "leadingTrivia": [
                        {
                            "kind": "SingleLineCommentTrivia",
                            "text": "//"
                        },
                        {
                            "kind": "NewLineTrivia",
                            "text": "\n"
                        },
                        {
                            "kind": "SingleLineCommentTrivia",
                            "text": "//////////////////////////////////////////////////////////////////////////////"
                        },
                        {
                            "kind": "NewLineTrivia",
                            "text": "\n"
                        },
                        {
                            "kind": "NewLineTrivia",
                            "text": "\n"
                        },
                        {
                            "kind": "SingleLineCommentTrivia",
                            "text": "//////////////////////////////////////////////////////////////////////////////"
                        },
                        {
                            "kind": "NewLineTrivia",
                            "text": "\n"
                        },
                        {
                            "kind": "SingleLineCommentTrivia",
                            "text": "//CHECK#8"
                        },
                        {
                            "kind": "NewLineTrivia",
                            "text": "\n"
                        }
                    ],
                    "trailingTrivia": [
                        {
                            "kind": "WhitespaceTrivia",
                            "text": " "
                        }
                    ]
                },
                "openParenToken": {
                    "kind": "OpenParenToken",
                    "fullStart": 2677,
                    "fullEnd": 2678,
                    "start": 2677,
                    "end": 2678,
                    "fullWidth": 1,
                    "width": 1,
                    "text": "(",
                    "value": "(",
                    "valueText": "("
                },
                "condition": {
                    "kind": "NotEqualsExpression",
                    "fullStart": 2678,
                    "fullEnd": 2695,
                    "start": 2678,
                    "end": 2695,
                    "fullWidth": 17,
                    "width": 17,
                    "left": {
                        "kind": "IdentifierName",
                        "fullStart": 2678,
                        "fullEnd": 2684,
                        "start": 2678,
                        "end": 2683,
                        "fullWidth": 6,
                        "width": 5,
                        "text": "__str",
                        "value": "__str",
                        "valueText": "__str",
                        "hasTrailingTrivia": true,
                        "trailingTrivia": [
                            {
                                "kind": "WhitespaceTrivia",
                                "text": " "
                            }
                        ]
                    },
                    "operatorToken": {
                        "kind": "ExclamationEqualsEqualsToken",
                        "fullStart": 2684,
                        "fullEnd": 2688,
                        "start": 2684,
                        "end": 2687,
                        "fullWidth": 4,
                        "width": 3,
                        "text": "!==",
                        "value": "!==",
                        "valueText": "!==",
                        "hasTrailingTrivia": true,
                        "trailingTrivia": [
                            {
                                "kind": "WhitespaceTrivia",
                                "text": " "
                            }
                        ]
                    },
                    "right": {
                        "kind": "StringLiteral",
                        "fullStart": 2688,
                        "fullEnd": 2695,
                        "start": 2688,
                        "end": 2695,
                        "fullWidth": 7,
                        "width": 7,
                        "text": "\"false\"",
                        "value": "false",
                        "valueText": "false"
                    }
                },
                "closeParenToken": {
                    "kind": "CloseParenToken",
                    "fullStart": 2695,
                    "fullEnd": 2697,
                    "start": 2695,
                    "end": 2696,
                    "fullWidth": 2,
                    "width": 1,
                    "text": ")",
                    "value": ")",
                    "valueText": ")",
                    "hasTrailingTrivia": true,
                    "trailingTrivia": [
                        {
                            "kind": "WhitespaceTrivia",
                            "text": " "
                        }
                    ]
                },
                "statement": {
                    "kind": "Block",
                    "fullStart": 2697,
                    "fullEnd": 2795,
                    "start": 2697,
                    "end": 2794,
                    "fullWidth": 98,
                    "width": 97,
                    "openBraceToken": {
                        "kind": "OpenBraceToken",
                        "fullStart": 2697,
                        "fullEnd": 2699,
                        "start": 2697,
                        "end": 2698,
                        "fullWidth": 2,
                        "width": 1,
                        "text": "{",
                        "value": "{",
                        "valueText": "{",
                        "hasTrailingTrivia": true,
                        "hasTrailingNewLine": true,
                        "trailingTrivia": [
                            {
                                "kind": "NewLineTrivia",
                                "text": "\n"
                            }
                        ]
                    },
                    "statements": [
                        {
                            "kind": "ExpressionStatement",
                            "fullStart": 2699,
                            "fullEnd": 2793,
                            "start": 2701,
                            "end": 2791,
                            "fullWidth": 94,
                            "width": 90,
                            "expression": {
                                "kind": "InvocationExpression",
                                "fullStart": 2699,
                                "fullEnd": 2790,
                                "start": 2701,
                                "end": 2790,
                                "fullWidth": 91,
                                "width": 89,
                                "expression": {
                                    "kind": "IdentifierName",
                                    "fullStart": 2699,
                                    "fullEnd": 2707,
                                    "start": 2701,
                                    "end": 2707,
                                    "fullWidth": 8,
                                    "width": 6,
                                    "text": "$ERROR",
                                    "value": "$ERROR",
                                    "valueText": "$ERROR",
                                    "hasLeadingTrivia": true,
                                    "leadingTrivia": [
                                        {
                                            "kind": "WhitespaceTrivia",
                                            "text": "  "
                                        }
                                    ]
                                },
                                "argumentList": {
                                    "kind": "ArgumentList",
                                    "fullStart": 2707,
                                    "fullEnd": 2790,
                                    "start": 2707,
                                    "end": 2790,
                                    "fullWidth": 83,
                                    "width": 83,
                                    "openParenToken": {
                                        "kind": "OpenParenToken",
                                        "fullStart": 2707,
                                        "fullEnd": 2708,
                                        "start": 2707,
                                        "end": 2708,
                                        "fullWidth": 1,
                                        "width": 1,
                                        "text": "(",
                                        "value": "(",
                                        "valueText": "("
                                    },
                                    "arguments": [
                                        {
                                            "kind": "AddExpression",
                                            "fullStart": 2708,
                                            "fullEnd": 2789,
                                            "start": 2708,
                                            "end": 2788,
                                            "fullWidth": 81,
                                            "width": 80,
                                            "left": {
                                                "kind": "StringLiteral",
                                                "fullStart": 2708,
                                                "fullEnd": 2782,
                                                "start": 2708,
                                                "end": 2782,
                                                "fullWidth": 74,
                                                "width": 74,
                                                "text": "'#8: __str = String(Boolean(false)); __str === \"false\". Actual: __str ==='",
                                                "value": "#8: __str = String(Boolean(false)); __str === \"false\". Actual: __str ===",
                                                "valueText": "#8: __str = String(Boolean(false)); __str === \"false\". Actual: __str ==="
                                            },
                                            "operatorToken": {
                                                "kind": "PlusToken",
                                                "fullStart": 2782,
                                                "fullEnd": 2783,
                                                "start": 2782,
                                                "end": 2783,
                                                "fullWidth": 1,
                                                "width": 1,
                                                "text": "+",
                                                "value": "+",
                                                "valueText": "+"
                                            },
                                            "right": {
                                                "kind": "IdentifierName",
                                                "fullStart": 2783,
                                                "fullEnd": 2789,
                                                "start": 2783,
                                                "end": 2788,
                                                "fullWidth": 6,
                                                "width": 5,
                                                "text": "__str",
                                                "value": "__str",
                                                "valueText": "__str",
                                                "hasTrailingTrivia": true,
                                                "trailingTrivia": [
                                                    {
                                                        "kind": "WhitespaceTrivia",
                                                        "text": " "
                                                    }
                                                ]
                                            }
                                        }
                                    ],
                                    "closeParenToken": {
                                        "kind": "CloseParenToken",
                                        "fullStart": 2789,
                                        "fullEnd": 2790,
                                        "start": 2789,
                                        "end": 2790,
                                        "fullWidth": 1,
                                        "width": 1,
                                        "text": ")",
                                        "value": ")",
                                        "valueText": ")"
                                    }
                                }
                            },
                            "semicolonToken": {
                                "kind": "SemicolonToken",
                                "fullStart": 2790,
                                "fullEnd": 2793,
                                "start": 2790,
                                "end": 2791,
                                "fullWidth": 3,
                                "width": 1,
                                "text": ";",
                                "value": ";",
                                "valueText": ";",
                                "hasTrailingTrivia": true,
                                "hasTrailingNewLine": true,
                                "trailingTrivia": [
                                    {
                                        "kind": "WhitespaceTrivia",
                                        "text": " "
                                    },
                                    {
                                        "kind": "NewLineTrivia",
                                        "text": "\n"
                                    }
                                ]
                            }
                        }
                    ],
                    "closeBraceToken": {
                        "kind": "CloseBraceToken",
                        "fullStart": 2793,
                        "fullEnd": 2795,
                        "start": 2793,
                        "end": 2794,
                        "fullWidth": 2,
                        "width": 1,
                        "text": "}",
                        "value": "}",
                        "valueText": "}",
                        "hasTrailingTrivia": true,
                        "hasTrailingNewLine": true,
                        "trailingTrivia": [
                            {
                                "kind": "NewLineTrivia",
                                "text": "\n"
                            }
                        ]
                    }
                }
            }
        ],
        "endOfFileToken": {
            "kind": "EndOfFileToken",
            "fullStart": 2795,
            "fullEnd": 2878,
            "start": 2878,
            "end": 2878,
            "fullWidth": 83,
            "width": 0,
            "text": "",
            "hasLeadingTrivia": true,
            "hasLeadingComment": true,
            "hasLeadingNewLine": true,
            "leadingTrivia": [
                {
                    "kind": "SingleLineCommentTrivia",
                    "text": "//"
                },
                {
                    "kind": "NewLineTrivia",
                    "text": "\n"
                },
                {
                    "kind": "SingleLineCommentTrivia",
                    "text": "//////////////////////////////////////////////////////////////////////////////"
                },
                {
                    "kind": "NewLineTrivia",
                    "text": "\n"
                },
                {
                    "kind": "NewLineTrivia",
                    "text": "\n"
                }
            ]
        }
    },
    "lineMap": {
        "lineStarts": [
            0,
            61,
            132,
            133,
            137,
            236,
            239,
            285,
            337,
            341,
            342,
            368,
            369,
            448,
            458,
            491,
            597,
            599,
            602,
            681,
            682,
            761,
            771,
            795,
            878,
            880,
            883,
            962,
            963,
            986,
            987,
            1066,
            1076,
            1109,
            1216,
            1218,
            1221,
            1300,
            1301,
            1380,
            1390,
            1415,
            1500,
            1502,
            1505,
            1584,
            1585,
            1616,
            1617,
            1696,
            1706,
            1739,
            1854,
            1856,
            1859,
            1938,
            1939,
            2018,
            2028,
            2052,
            2144,
            2146,
            2149,
            2228,
            2229,
            2261,
            2262,
            2341,
            2351,
            2384,
            2500,
            2502,
            2505,
            2584,
            2585,
            2664,
            2674,
            2699,
            2793,
            2795,
            2798,
            2877,
            2878
        ],
        "length": 2878
    }
}<|MERGE_RESOLUTION|>--- conflicted
+++ resolved
@@ -94,12 +94,8 @@
                             "start": 346,
                             "end": 366,
                             "fullWidth": 20,
-<<<<<<< HEAD
                             "width": 20,
-                            "identifier": {
-=======
                             "propertyName": {
->>>>>>> 85e84683
                                 "kind": "IdentifierName",
                                 "fullStart": 346,
                                 "fullEnd": 352,
