--- conflicted
+++ resolved
@@ -94,12 +94,8 @@
                             "start": 332,
                             "end": 392,
                             "fullWidth": 60,
-<<<<<<< HEAD
                             "width": 60,
-                            "identifier": {
-=======
                             "propertyName": {
->>>>>>> 85e84683
                                 "kind": "IdentifierName",
                                 "fullStart": 332,
                                 "fullEnd": 366,
@@ -587,12 +583,8 @@
                             "start": 458,
                             "end": 483,
                             "fullWidth": 25,
-<<<<<<< HEAD
                             "width": 25,
-                            "identifier": {
-=======
                             "propertyName": {
->>>>>>> 85e84683
                                 "kind": "IdentifierName",
                                 "fullStart": 458,
                                 "fullEnd": 464,
