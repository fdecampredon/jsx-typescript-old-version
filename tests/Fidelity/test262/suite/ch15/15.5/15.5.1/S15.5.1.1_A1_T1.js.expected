{
    "isDeclaration": false,
    "languageVersion": "EcmaScript5",
    "parseOptions": {
        "allowAutomaticSemicolonInsertion": true
    },
    "sourceUnit": {
        "kind": "SourceUnit",
        "fullStart": 0,
        "fullEnd": 994,
        "start": 333,
        "end": 994,
        "fullWidth": 994,
        "width": 661,
        "moduleElements": [
            {
                "kind": "VariableStatement",
                "fullStart": 0,
                "fullEnd": 369,
                "start": 333,
                "end": 368,
                "fullWidth": 369,
                "width": 35,
                "modifiers": [],
                "variableDeclaration": {
                    "kind": "VariableDeclaration",
                    "fullStart": 0,
                    "fullEnd": 367,
                    "start": 333,
                    "end": 367,
                    "fullWidth": 367,
                    "width": 34,
                    "varKeyword": {
                        "kind": "VarKeyword",
                        "fullStart": 0,
                        "fullEnd": 337,
                        "start": 333,
                        "end": 336,
                        "fullWidth": 337,
                        "width": 3,
                        "text": "var",
                        "value": "var",
                        "valueText": "var",
                        "hasLeadingTrivia": true,
                        "hasLeadingComment": true,
                        "hasLeadingNewLine": true,
                        "hasTrailingTrivia": true,
                        "leadingTrivia": [
                            {
                                "kind": "SingleLineCommentTrivia",
                                "text": "// Copyright 2009 the Sputnik authors.  All rights reserved."
                            },
                            {
                                "kind": "NewLineTrivia",
                                "text": "\n"
                            },
                            {
                                "kind": "SingleLineCommentTrivia",
                                "text": "// This code is governed by the BSD license found in the LICENSE file."
                            },
                            {
                                "kind": "NewLineTrivia",
                                "text": "\n"
                            },
                            {
                                "kind": "NewLineTrivia",
                                "text": "\n"
                            },
                            {
                                "kind": "MultiLineCommentTrivia",
                                "text": "/**\n * When String is called as a function rather than as a constructor, it performs a type conversion\n *\n * @path ch15/15.5/15.5.1/S15.5.1.1_A1_T1.js\n * @description Call String(function(){}())\n */"
                            },
                            {
                                "kind": "NewLineTrivia",
                                "text": "\n"
                            },
                            {
                                "kind": "NewLineTrivia",
                                "text": "\n"
                            }
                        ],
                        "trailingTrivia": [
                            {
                                "kind": "WhitespaceTrivia",
                                "text": " "
                            }
                        ]
                    },
                    "variableDeclarators": [
                        {
                            "kind": "VariableDeclarator",
                            "fullStart": 337,
                            "fullEnd": 367,
                            "start": 337,
                            "end": 367,
                            "fullWidth": 30,
<<<<<<< HEAD
                            "width": 30,
                            "identifier": {
=======
                            "propertyName": {
>>>>>>> 85e84683
                                "kind": "IdentifierName",
                                "fullStart": 337,
                                "fullEnd": 343,
                                "start": 337,
                                "end": 342,
                                "fullWidth": 6,
                                "width": 5,
                                "text": "__str",
                                "value": "__str",
                                "valueText": "__str",
                                "hasTrailingTrivia": true,
                                "trailingTrivia": [
                                    {
                                        "kind": "WhitespaceTrivia",
                                        "text": " "
                                    }
                                ]
                            },
                            "equalsValueClause": {
                                "kind": "EqualsValueClause",
                                "fullStart": 343,
                                "fullEnd": 367,
                                "start": 343,
                                "end": 367,
                                "fullWidth": 24,
                                "width": 24,
                                "equalsToken": {
                                    "kind": "EqualsToken",
                                    "fullStart": 343,
                                    "fullEnd": 345,
                                    "start": 343,
                                    "end": 344,
                                    "fullWidth": 2,
                                    "width": 1,
                                    "text": "=",
                                    "value": "=",
                                    "valueText": "=",
                                    "hasTrailingTrivia": true,
                                    "trailingTrivia": [
                                        {
                                            "kind": "WhitespaceTrivia",
                                            "text": " "
                                        }
                                    ]
                                },
                                "value": {
                                    "kind": "InvocationExpression",
                                    "fullStart": 345,
                                    "fullEnd": 367,
                                    "start": 345,
                                    "end": 367,
                                    "fullWidth": 22,
                                    "width": 22,
                                    "expression": {
                                        "kind": "IdentifierName",
                                        "fullStart": 345,
                                        "fullEnd": 351,
                                        "start": 345,
                                        "end": 351,
                                        "fullWidth": 6,
                                        "width": 6,
                                        "text": "String",
                                        "value": "String",
                                        "valueText": "String"
                                    },
                                    "argumentList": {
                                        "kind": "ArgumentList",
                                        "fullStart": 351,
                                        "fullEnd": 367,
                                        "start": 351,
                                        "end": 367,
                                        "fullWidth": 16,
                                        "width": 16,
                                        "openParenToken": {
                                            "kind": "OpenParenToken",
                                            "fullStart": 351,
                                            "fullEnd": 352,
                                            "start": 351,
                                            "end": 352,
                                            "fullWidth": 1,
                                            "width": 1,
                                            "text": "(",
                                            "value": "(",
                                            "valueText": "("
                                        },
                                        "arguments": [
                                            {
                                                "kind": "InvocationExpression",
                                                "fullStart": 352,
                                                "fullEnd": 366,
                                                "start": 352,
                                                "end": 366,
                                                "fullWidth": 14,
                                                "width": 14,
                                                "expression": {
                                                    "kind": "FunctionExpression",
                                                    "fullStart": 352,
                                                    "fullEnd": 364,
                                                    "start": 352,
                                                    "end": 364,
                                                    "fullWidth": 12,
                                                    "width": 12,
                                                    "functionKeyword": {
                                                        "kind": "FunctionKeyword",
                                                        "fullStart": 352,
                                                        "fullEnd": 360,
                                                        "start": 352,
                                                        "end": 360,
                                                        "fullWidth": 8,
                                                        "width": 8,
                                                        "text": "function",
                                                        "value": "function",
                                                        "valueText": "function"
                                                    },
                                                    "callSignature": {
                                                        "kind": "CallSignature",
                                                        "fullStart": 360,
                                                        "fullEnd": 362,
                                                        "start": 360,
                                                        "end": 362,
                                                        "fullWidth": 2,
                                                        "width": 2,
                                                        "parameterList": {
                                                            "kind": "ParameterList",
                                                            "fullStart": 360,
                                                            "fullEnd": 362,
                                                            "start": 360,
                                                            "end": 362,
                                                            "fullWidth": 2,
                                                            "width": 2,
                                                            "openParenToken": {
                                                                "kind": "OpenParenToken",
                                                                "fullStart": 360,
                                                                "fullEnd": 361,
                                                                "start": 360,
                                                                "end": 361,
                                                                "fullWidth": 1,
                                                                "width": 1,
                                                                "text": "(",
                                                                "value": "(",
                                                                "valueText": "("
                                                            },
                                                            "parameters": [],
                                                            "closeParenToken": {
                                                                "kind": "CloseParenToken",
                                                                "fullStart": 361,
                                                                "fullEnd": 362,
                                                                "start": 361,
                                                                "end": 362,
                                                                "fullWidth": 1,
                                                                "width": 1,
                                                                "text": ")",
                                                                "value": ")",
                                                                "valueText": ")"
                                                            }
                                                        }
                                                    },
                                                    "block": {
                                                        "kind": "Block",
                                                        "fullStart": 362,
                                                        "fullEnd": 364,
                                                        "start": 362,
                                                        "end": 364,
                                                        "fullWidth": 2,
                                                        "width": 2,
                                                        "openBraceToken": {
                                                            "kind": "OpenBraceToken",
                                                            "fullStart": 362,
                                                            "fullEnd": 363,
                                                            "start": 362,
                                                            "end": 363,
                                                            "fullWidth": 1,
                                                            "width": 1,
                                                            "text": "{",
                                                            "value": "{",
                                                            "valueText": "{"
                                                        },
                                                        "statements": [],
                                                        "closeBraceToken": {
                                                            "kind": "CloseBraceToken",
                                                            "fullStart": 363,
                                                            "fullEnd": 364,
                                                            "start": 363,
                                                            "end": 364,
                                                            "fullWidth": 1,
                                                            "width": 1,
                                                            "text": "}",
                                                            "value": "}",
                                                            "valueText": "}"
                                                        }
                                                    }
                                                },
                                                "argumentList": {
                                                    "kind": "ArgumentList",
                                                    "fullStart": 364,
                                                    "fullEnd": 366,
                                                    "start": 364,
                                                    "end": 366,
                                                    "fullWidth": 2,
                                                    "width": 2,
                                                    "openParenToken": {
                                                        "kind": "OpenParenToken",
                                                        "fullStart": 364,
                                                        "fullEnd": 365,
                                                        "start": 364,
                                                        "end": 365,
                                                        "fullWidth": 1,
                                                        "width": 1,
                                                        "text": "(",
                                                        "value": "(",
                                                        "valueText": "("
                                                    },
                                                    "arguments": [],
                                                    "closeParenToken": {
                                                        "kind": "CloseParenToken",
                                                        "fullStart": 365,
                                                        "fullEnd": 366,
                                                        "start": 365,
                                                        "end": 366,
                                                        "fullWidth": 1,
                                                        "width": 1,
                                                        "text": ")",
                                                        "value": ")",
                                                        "valueText": ")"
                                                    }
                                                }
                                            }
                                        ],
                                        "closeParenToken": {
                                            "kind": "CloseParenToken",
                                            "fullStart": 366,
                                            "fullEnd": 367,
                                            "start": 366,
                                            "end": 367,
                                            "fullWidth": 1,
                                            "width": 1,
                                            "text": ")",
                                            "value": ")",
                                            "valueText": ")"
                                        }
                                    }
                                }
                            }
                        }
                    ]
                },
                "semicolonToken": {
                    "kind": "SemicolonToken",
                    "fullStart": 367,
                    "fullEnd": 369,
                    "start": 367,
                    "end": 368,
                    "fullWidth": 2,
                    "width": 1,
                    "text": ";",
                    "value": ";",
                    "valueText": ";",
                    "hasTrailingTrivia": true,
                    "hasTrailingNewLine": true,
                    "trailingTrivia": [
                        {
                            "kind": "NewLineTrivia",
                            "text": "\n"
                        }
                    ]
                }
            },
            {
                "kind": "IfStatement",
                "fullStart": 369,
                "fullEnd": 610,
                "start": 459,
                "end": 609,
                "fullWidth": 241,
                "width": 150,
                "ifKeyword": {
                    "kind": "IfKeyword",
                    "fullStart": 369,
                    "fullEnd": 462,
                    "start": 459,
                    "end": 461,
                    "fullWidth": 93,
                    "width": 2,
                    "text": "if",
                    "value": "if",
                    "valueText": "if",
                    "hasLeadingTrivia": true,
                    "hasLeadingComment": true,
                    "hasLeadingNewLine": true,
                    "hasTrailingTrivia": true,
                    "leadingTrivia": [
                        {
                            "kind": "NewLineTrivia",
                            "text": "\n"
                        },
                        {
                            "kind": "SingleLineCommentTrivia",
                            "text": "//////////////////////////////////////////////////////////////////////////////"
                        },
                        {
                            "kind": "NewLineTrivia",
                            "text": "\n"
                        },
                        {
                            "kind": "SingleLineCommentTrivia",
                            "text": "//CHECK#1"
                        },
                        {
                            "kind": "NewLineTrivia",
                            "text": "\n"
                        }
                    ],
                    "trailingTrivia": [
                        {
                            "kind": "WhitespaceTrivia",
                            "text": " "
                        }
                    ]
                },
                "openParenToken": {
                    "kind": "OpenParenToken",
                    "fullStart": 462,
                    "fullEnd": 463,
                    "start": 462,
                    "end": 463,
                    "fullWidth": 1,
                    "width": 1,
                    "text": "(",
                    "value": "(",
                    "valueText": "("
                },
                "condition": {
                    "kind": "NotEqualsExpression",
                    "fullStart": 463,
                    "fullEnd": 488,
                    "start": 463,
                    "end": 488,
                    "fullWidth": 25,
                    "width": 25,
                    "left": {
                        "kind": "TypeOfExpression",
                        "fullStart": 463,
                        "fullEnd": 476,
                        "start": 463,
                        "end": 475,
                        "fullWidth": 13,
                        "width": 12,
                        "typeOfKeyword": {
                            "kind": "TypeOfKeyword",
                            "fullStart": 463,
                            "fullEnd": 470,
                            "start": 463,
                            "end": 469,
                            "fullWidth": 7,
                            "width": 6,
                            "text": "typeof",
                            "value": "typeof",
                            "valueText": "typeof",
                            "hasTrailingTrivia": true,
                            "trailingTrivia": [
                                {
                                    "kind": "WhitespaceTrivia",
                                    "text": " "
                                }
                            ]
                        },
                        "expression": {
                            "kind": "IdentifierName",
                            "fullStart": 470,
                            "fullEnd": 476,
                            "start": 470,
                            "end": 475,
                            "fullWidth": 6,
                            "width": 5,
                            "text": "__str",
                            "value": "__str",
                            "valueText": "__str",
                            "hasTrailingTrivia": true,
                            "trailingTrivia": [
                                {
                                    "kind": "WhitespaceTrivia",
                                    "text": " "
                                }
                            ]
                        }
                    },
                    "operatorToken": {
                        "kind": "ExclamationEqualsEqualsToken",
                        "fullStart": 476,
                        "fullEnd": 480,
                        "start": 476,
                        "end": 479,
                        "fullWidth": 4,
                        "width": 3,
                        "text": "!==",
                        "value": "!==",
                        "valueText": "!==",
                        "hasTrailingTrivia": true,
                        "trailingTrivia": [
                            {
                                "kind": "WhitespaceTrivia",
                                "text": " "
                            }
                        ]
                    },
                    "right": {
                        "kind": "StringLiteral",
                        "fullStart": 480,
                        "fullEnd": 488,
                        "start": 480,
                        "end": 488,
                        "fullWidth": 8,
                        "width": 8,
                        "text": "\"string\"",
                        "value": "string",
                        "valueText": "string"
                    }
                },
                "closeParenToken": {
                    "kind": "CloseParenToken",
                    "fullStart": 488,
                    "fullEnd": 490,
                    "start": 488,
                    "end": 489,
                    "fullWidth": 2,
                    "width": 1,
                    "text": ")",
                    "value": ")",
                    "valueText": ")",
                    "hasTrailingTrivia": true,
                    "trailingTrivia": [
                        {
                            "kind": "WhitespaceTrivia",
                            "text": " "
                        }
                    ]
                },
                "statement": {
                    "kind": "Block",
                    "fullStart": 490,
                    "fullEnd": 610,
                    "start": 490,
                    "end": 609,
                    "fullWidth": 120,
                    "width": 119,
                    "openBraceToken": {
                        "kind": "OpenBraceToken",
                        "fullStart": 490,
                        "fullEnd": 492,
                        "start": 490,
                        "end": 491,
                        "fullWidth": 2,
                        "width": 1,
                        "text": "{",
                        "value": "{",
                        "valueText": "{",
                        "hasTrailingTrivia": true,
                        "hasTrailingNewLine": true,
                        "trailingTrivia": [
                            {
                                "kind": "NewLineTrivia",
                                "text": "\n"
                            }
                        ]
                    },
                    "statements": [
                        {
                            "kind": "ExpressionStatement",
                            "fullStart": 492,
                            "fullEnd": 608,
                            "start": 494,
                            "end": 606,
                            "fullWidth": 116,
                            "width": 112,
                            "expression": {
                                "kind": "InvocationExpression",
                                "fullStart": 492,
                                "fullEnd": 605,
                                "start": 494,
                                "end": 605,
                                "fullWidth": 113,
                                "width": 111,
                                "expression": {
                                    "kind": "IdentifierName",
                                    "fullStart": 492,
                                    "fullEnd": 500,
                                    "start": 494,
                                    "end": 500,
                                    "fullWidth": 8,
                                    "width": 6,
                                    "text": "$ERROR",
                                    "value": "$ERROR",
                                    "valueText": "$ERROR",
                                    "hasLeadingTrivia": true,
                                    "leadingTrivia": [
                                        {
                                            "kind": "WhitespaceTrivia",
                                            "text": "  "
                                        }
                                    ]
                                },
                                "argumentList": {
                                    "kind": "ArgumentList",
                                    "fullStart": 500,
                                    "fullEnd": 605,
                                    "start": 500,
                                    "end": 605,
                                    "fullWidth": 105,
                                    "width": 105,
                                    "openParenToken": {
                                        "kind": "OpenParenToken",
                                        "fullStart": 500,
                                        "fullEnd": 501,
                                        "start": 500,
                                        "end": 501,
                                        "fullWidth": 1,
                                        "width": 1,
                                        "text": "(",
                                        "value": "(",
                                        "valueText": "("
                                    },
                                    "arguments": [
                                        {
                                            "kind": "AddExpression",
                                            "fullStart": 501,
                                            "fullEnd": 604,
                                            "start": 501,
                                            "end": 603,
                                            "fullWidth": 103,
                                            "width": 102,
                                            "left": {
                                                "kind": "StringLiteral",
                                                "fullStart": 501,
                                                "fullEnd": 590,
                                                "start": 501,
                                                "end": 590,
                                                "fullWidth": 89,
                                                "width": 89,
                                                "text": "'#1: __str = String(function(){}()); typeof __str === \"string\". Actual: typeof __str ==='",
                                                "value": "#1: __str = String(function(){}()); typeof __str === \"string\". Actual: typeof __str ===",
                                                "valueText": "#1: __str = String(function(){}()); typeof __str === \"string\". Actual: typeof __str ==="
                                            },
                                            "operatorToken": {
                                                "kind": "PlusToken",
                                                "fullStart": 590,
                                                "fullEnd": 591,
                                                "start": 590,
                                                "end": 591,
                                                "fullWidth": 1,
                                                "width": 1,
                                                "text": "+",
                                                "value": "+",
                                                "valueText": "+"
                                            },
                                            "right": {
                                                "kind": "TypeOfExpression",
                                                "fullStart": 591,
                                                "fullEnd": 604,
                                                "start": 591,
                                                "end": 603,
                                                "fullWidth": 13,
                                                "width": 12,
                                                "typeOfKeyword": {
                                                    "kind": "TypeOfKeyword",
                                                    "fullStart": 591,
                                                    "fullEnd": 598,
                                                    "start": 591,
                                                    "end": 597,
                                                    "fullWidth": 7,
                                                    "width": 6,
                                                    "text": "typeof",
                                                    "value": "typeof",
                                                    "valueText": "typeof",
                                                    "hasTrailingTrivia": true,
                                                    "trailingTrivia": [
                                                        {
                                                            "kind": "WhitespaceTrivia",
                                                            "text": " "
                                                        }
                                                    ]
                                                },
                                                "expression": {
                                                    "kind": "IdentifierName",
                                                    "fullStart": 598,
                                                    "fullEnd": 604,
                                                    "start": 598,
                                                    "end": 603,
                                                    "fullWidth": 6,
                                                    "width": 5,
                                                    "text": "__str",
                                                    "value": "__str",
                                                    "valueText": "__str",
                                                    "hasTrailingTrivia": true,
                                                    "trailingTrivia": [
                                                        {
                                                            "kind": "WhitespaceTrivia",
                                                            "text": " "
                                                        }
                                                    ]
                                                }
                                            }
                                        }
                                    ],
                                    "closeParenToken": {
                                        "kind": "CloseParenToken",
                                        "fullStart": 604,
                                        "fullEnd": 605,
                                        "start": 604,
                                        "end": 605,
                                        "fullWidth": 1,
                                        "width": 1,
                                        "text": ")",
                                        "value": ")",
                                        "valueText": ")"
                                    }
                                }
                            },
                            "semicolonToken": {
                                "kind": "SemicolonToken",
                                "fullStart": 605,
                                "fullEnd": 608,
                                "start": 605,
                                "end": 606,
                                "fullWidth": 3,
                                "width": 1,
                                "text": ";",
                                "value": ";",
                                "valueText": ";",
                                "hasTrailingTrivia": true,
                                "hasTrailingNewLine": true,
                                "trailingTrivia": [
                                    {
                                        "kind": "WhitespaceTrivia",
                                        "text": " "
                                    },
                                    {
                                        "kind": "NewLineTrivia",
                                        "text": "\n"
                                    }
                                ]
                            }
                        }
                    ],
                    "closeBraceToken": {
                        "kind": "CloseBraceToken",
                        "fullStart": 608,
                        "fullEnd": 610,
                        "start": 608,
                        "end": 609,
                        "fullWidth": 2,
                        "width": 1,
                        "text": "}",
                        "value": "}",
                        "valueText": "}",
                        "hasTrailingTrivia": true,
                        "hasTrailingNewLine": true,
                        "trailingTrivia": [
                            {
                                "kind": "NewLineTrivia",
                                "text": "\n"
                            }
                        ]
                    }
                }
            },
            {
                "kind": "IfStatement",
                "fullStart": 610,
                "fullEnd": 911,
                "start": 782,
                "end": 910,
                "fullWidth": 301,
                "width": 128,
                "ifKeyword": {
                    "kind": "IfKeyword",
                    "fullStart": 610,
                    "fullEnd": 785,
                    "start": 782,
                    "end": 784,
                    "fullWidth": 175,
                    "width": 2,
                    "text": "if",
                    "value": "if",
                    "valueText": "if",
                    "hasLeadingTrivia": true,
                    "hasLeadingComment": true,
                    "hasLeadingNewLine": true,
                    "hasTrailingTrivia": true,
                    "leadingTrivia": [
                        {
                            "kind": "SingleLineCommentTrivia",
                            "text": "//"
                        },
                        {
                            "kind": "NewLineTrivia",
                            "text": "\n"
                        },
                        {
                            "kind": "SingleLineCommentTrivia",
                            "text": "//////////////////////////////////////////////////////////////////////////////"
                        },
                        {
                            "kind": "NewLineTrivia",
                            "text": "\n"
                        },
                        {
                            "kind": "NewLineTrivia",
                            "text": "\n"
                        },
                        {
                            "kind": "SingleLineCommentTrivia",
                            "text": "//////////////////////////////////////////////////////////////////////////////"
                        },
                        {
                            "kind": "NewLineTrivia",
                            "text": "\n"
                        },
                        {
                            "kind": "SingleLineCommentTrivia",
                            "text": "//CHECK#2"
                        },
                        {
                            "kind": "NewLineTrivia",
                            "text": "\n"
                        }
                    ],
                    "trailingTrivia": [
                        {
                            "kind": "WhitespaceTrivia",
                            "text": " "
                        }
                    ]
                },
                "openParenToken": {
                    "kind": "OpenParenToken",
                    "fullStart": 785,
                    "fullEnd": 786,
                    "start": 785,
                    "end": 786,
                    "fullWidth": 1,
                    "width": 1,
                    "text": "(",
                    "value": "(",
                    "valueText": "("
                },
                "condition": {
                    "kind": "NotEqualsExpression",
                    "fullStart": 786,
                    "fullEnd": 807,
                    "start": 786,
                    "end": 807,
                    "fullWidth": 21,
                    "width": 21,
                    "left": {
                        "kind": "IdentifierName",
                        "fullStart": 786,
                        "fullEnd": 792,
                        "start": 786,
                        "end": 791,
                        "fullWidth": 6,
                        "width": 5,
                        "text": "__str",
                        "value": "__str",
                        "valueText": "__str",
                        "hasTrailingTrivia": true,
                        "trailingTrivia": [
                            {
                                "kind": "WhitespaceTrivia",
                                "text": " "
                            }
                        ]
                    },
                    "operatorToken": {
                        "kind": "ExclamationEqualsEqualsToken",
                        "fullStart": 792,
                        "fullEnd": 796,
                        "start": 792,
                        "end": 795,
                        "fullWidth": 4,
                        "width": 3,
                        "text": "!==",
                        "value": "!==",
                        "valueText": "!==",
                        "hasTrailingTrivia": true,
                        "trailingTrivia": [
                            {
                                "kind": "WhitespaceTrivia",
                                "text": " "
                            }
                        ]
                    },
                    "right": {
                        "kind": "StringLiteral",
                        "fullStart": 796,
                        "fullEnd": 807,
                        "start": 796,
                        "end": 807,
                        "fullWidth": 11,
                        "width": 11,
                        "text": "\"undefined\"",
                        "value": "undefined",
                        "valueText": "undefined"
                    }
                },
                "closeParenToken": {
                    "kind": "CloseParenToken",
                    "fullStart": 807,
                    "fullEnd": 809,
                    "start": 807,
                    "end": 808,
                    "fullWidth": 2,
                    "width": 1,
                    "text": ")",
                    "value": ")",
                    "valueText": ")",
                    "hasTrailingTrivia": true,
                    "trailingTrivia": [
                        {
                            "kind": "WhitespaceTrivia",
                            "text": " "
                        }
                    ]
                },
                "statement": {
                    "kind": "Block",
                    "fullStart": 809,
                    "fullEnd": 911,
                    "start": 809,
                    "end": 910,
                    "fullWidth": 102,
                    "width": 101,
                    "openBraceToken": {
                        "kind": "OpenBraceToken",
                        "fullStart": 809,
                        "fullEnd": 811,
                        "start": 809,
                        "end": 810,
                        "fullWidth": 2,
                        "width": 1,
                        "text": "{",
                        "value": "{",
                        "valueText": "{",
                        "hasTrailingTrivia": true,
                        "hasTrailingNewLine": true,
                        "trailingTrivia": [
                            {
                                "kind": "NewLineTrivia",
                                "text": "\n"
                            }
                        ]
                    },
                    "statements": [
                        {
                            "kind": "ExpressionStatement",
                            "fullStart": 811,
                            "fullEnd": 909,
                            "start": 813,
                            "end": 907,
                            "fullWidth": 98,
                            "width": 94,
                            "expression": {
                                "kind": "InvocationExpression",
                                "fullStart": 811,
                                "fullEnd": 906,
                                "start": 813,
                                "end": 906,
                                "fullWidth": 95,
                                "width": 93,
                                "expression": {
                                    "kind": "IdentifierName",
                                    "fullStart": 811,
                                    "fullEnd": 819,
                                    "start": 813,
                                    "end": 819,
                                    "fullWidth": 8,
                                    "width": 6,
                                    "text": "$ERROR",
                                    "value": "$ERROR",
                                    "valueText": "$ERROR",
                                    "hasLeadingTrivia": true,
                                    "leadingTrivia": [
                                        {
                                            "kind": "WhitespaceTrivia",
                                            "text": "  "
                                        }
                                    ]
                                },
                                "argumentList": {
                                    "kind": "ArgumentList",
                                    "fullStart": 819,
                                    "fullEnd": 906,
                                    "start": 819,
                                    "end": 906,
                                    "fullWidth": 87,
                                    "width": 87,
                                    "openParenToken": {
                                        "kind": "OpenParenToken",
                                        "fullStart": 819,
                                        "fullEnd": 820,
                                        "start": 819,
                                        "end": 820,
                                        "fullWidth": 1,
                                        "width": 1,
                                        "text": "(",
                                        "value": "(",
                                        "valueText": "("
                                    },
                                    "arguments": [
                                        {
                                            "kind": "AddExpression",
                                            "fullStart": 820,
                                            "fullEnd": 905,
                                            "start": 820,
                                            "end": 904,
                                            "fullWidth": 85,
                                            "width": 84,
                                            "left": {
                                                "kind": "StringLiteral",
                                                "fullStart": 820,
                                                "fullEnd": 898,
                                                "start": 820,
                                                "end": 898,
                                                "fullWidth": 78,
                                                "width": 78,
                                                "text": "'#2: __str = String(function(){}()); __str === \"undefined\". Actual: __str ==='",
                                                "value": "#2: __str = String(function(){}()); __str === \"undefined\". Actual: __str ===",
                                                "valueText": "#2: __str = String(function(){}()); __str === \"undefined\". Actual: __str ==="
                                            },
                                            "operatorToken": {
                                                "kind": "PlusToken",
                                                "fullStart": 898,
                                                "fullEnd": 899,
                                                "start": 898,
                                                "end": 899,
                                                "fullWidth": 1,
                                                "width": 1,
                                                "text": "+",
                                                "value": "+",
                                                "valueText": "+"
                                            },
                                            "right": {
                                                "kind": "IdentifierName",
                                                "fullStart": 899,
                                                "fullEnd": 905,
                                                "start": 899,
                                                "end": 904,
                                                "fullWidth": 6,
                                                "width": 5,
                                                "text": "__str",
                                                "value": "__str",
                                                "valueText": "__str",
                                                "hasTrailingTrivia": true,
                                                "trailingTrivia": [
                                                    {
                                                        "kind": "WhitespaceTrivia",
                                                        "text": " "
                                                    }
                                                ]
                                            }
                                        }
                                    ],
                                    "closeParenToken": {
                                        "kind": "CloseParenToken",
                                        "fullStart": 905,
                                        "fullEnd": 906,
                                        "start": 905,
                                        "end": 906,
                                        "fullWidth": 1,
                                        "width": 1,
                                        "text": ")",
                                        "value": ")",
                                        "valueText": ")"
                                    }
                                }
                            },
                            "semicolonToken": {
                                "kind": "SemicolonToken",
                                "fullStart": 906,
                                "fullEnd": 909,
                                "start": 906,
                                "end": 907,
                                "fullWidth": 3,
                                "width": 1,
                                "text": ";",
                                "value": ";",
                                "valueText": ";",
                                "hasTrailingTrivia": true,
                                "hasTrailingNewLine": true,
                                "trailingTrivia": [
                                    {
                                        "kind": "WhitespaceTrivia",
                                        "text": " "
                                    },
                                    {
                                        "kind": "NewLineTrivia",
                                        "text": "\n"
                                    }
                                ]
                            }
                        }
                    ],
                    "closeBraceToken": {
                        "kind": "CloseBraceToken",
                        "fullStart": 909,
                        "fullEnd": 911,
                        "start": 909,
                        "end": 910,
                        "fullWidth": 2,
                        "width": 1,
                        "text": "}",
                        "value": "}",
                        "valueText": "}",
                        "hasTrailingTrivia": true,
                        "hasTrailingNewLine": true,
                        "trailingTrivia": [
                            {
                                "kind": "NewLineTrivia",
                                "text": "\n"
                            }
                        ]
                    }
                }
            }
        ],
        "endOfFileToken": {
            "kind": "EndOfFileToken",
            "fullStart": 911,
            "fullEnd": 994,
            "start": 994,
            "end": 994,
            "fullWidth": 83,
            "width": 0,
            "text": "",
            "hasLeadingTrivia": true,
            "hasLeadingComment": true,
            "hasLeadingNewLine": true,
            "leadingTrivia": [
                {
                    "kind": "SingleLineCommentTrivia",
                    "text": "//"
                },
                {
                    "kind": "NewLineTrivia",
                    "text": "\n"
                },
                {
                    "kind": "SingleLineCommentTrivia",
                    "text": "//////////////////////////////////////////////////////////////////////////////"
                },
                {
                    "kind": "NewLineTrivia",
                    "text": "\n"
                },
                {
                    "kind": "NewLineTrivia",
                    "text": "\n"
                }
            ]
        }
    },
    "lineMap": {
        "lineStarts": [
            0,
            61,
            132,
            133,
            137,
            236,
            239,
            284,
            328,
            332,
            333,
            369,
            370,
            449,
            459,
            492,
            608,
            610,
            613,
            692,
            693,
            772,
            782,
            811,
            909,
            911,
            914,
            993,
            994
        ],
        "length": 994
    }
}<|MERGE_RESOLUTION|>--- conflicted
+++ resolved
@@ -94,12 +94,8 @@
                             "start": 337,
                             "end": 367,
                             "fullWidth": 30,
-<<<<<<< HEAD
                             "width": 30,
-                            "identifier": {
-=======
                             "propertyName": {
->>>>>>> 85e84683
                                 "kind": "IdentifierName",
                                 "fullStart": 337,
                                 "fullEnd": 343,
