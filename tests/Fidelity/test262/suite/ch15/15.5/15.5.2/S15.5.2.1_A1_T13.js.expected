--- conflicted
+++ resolved
@@ -95,12 +95,8 @@
                             "start": 603,
                             "end": 658,
                             "fullWidth": 55,
-<<<<<<< HEAD
                             "width": 55,
-                            "identifier": {
-=======
                             "propertyName": {
->>>>>>> 85e84683
                                 "kind": "IdentifierName",
                                 "fullStart": 603,
                                 "fullEnd": 609,
@@ -904,12 +900,8 @@
                                         "start": 808,
                                         "end": 833,
                                         "fullWidth": 25,
-<<<<<<< HEAD
                                         "width": 25,
-                                        "identifier": {
-=======
                                         "propertyName": {
->>>>>>> 85e84683
                                             "kind": "IdentifierName",
                                             "fullStart": 808,
                                             "fullEnd": 814,
