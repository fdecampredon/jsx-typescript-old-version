--- conflicted
+++ resolved
@@ -95,12 +95,8 @@
                             "start": 516,
                             "end": 534,
                             "fullWidth": 18,
-<<<<<<< HEAD
                             "width": 18,
-                            "identifier": {
-=======
                             "propertyName": {
->>>>>>> 85e84683
                                 "kind": "IdentifierName",
                                 "fullStart": 516,
                                 "fullEnd": 522,
