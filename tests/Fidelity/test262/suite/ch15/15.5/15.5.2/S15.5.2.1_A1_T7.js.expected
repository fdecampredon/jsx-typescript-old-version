{
    "isDeclaration": false,
    "languageVersion": "EcmaScript5",
    "parseOptions": {
        "allowAutomaticSemicolonInsertion": true
    },
    "sourceUnit": {
        "kind": "SourceUnit",
        "fullStart": 0,
        "fullEnd": 1721,
        "start": 505,
        "end": 1721,
        "fullWidth": 1721,
        "width": 1216,
        "isIncrementallyUnusable": true,
        "moduleElements": [
            {
                "kind": "VariableStatement",
                "fullStart": 0,
                "fullEnd": 576,
                "start": 505,
                "end": 575,
                "fullWidth": 576,
                "width": 70,
                "modifiers": [],
                "variableDeclaration": {
                    "kind": "VariableDeclaration",
                    "fullStart": 0,
                    "fullEnd": 574,
                    "start": 505,
                    "end": 574,
                    "fullWidth": 574,
                    "width": 69,
                    "varKeyword": {
                        "kind": "VarKeyword",
                        "fullStart": 0,
                        "fullEnd": 509,
                        "start": 505,
                        "end": 508,
                        "fullWidth": 509,
                        "width": 3,
                        "text": "var",
                        "value": "var",
                        "valueText": "var",
                        "hasLeadingTrivia": true,
                        "hasLeadingComment": true,
                        "hasLeadingNewLine": true,
                        "hasTrailingTrivia": true,
                        "leadingTrivia": [
                            {
                                "kind": "SingleLineCommentTrivia",
                                "text": "// Copyright 2009 the Sputnik authors.  All rights reserved."
                            },
                            {
                                "kind": "NewLineTrivia",
                                "text": "\n"
                            },
                            {
                                "kind": "SingleLineCommentTrivia",
                                "text": "// This code is governed by the BSD license found in the LICENSE file."
                            },
                            {
                                "kind": "NewLineTrivia",
                                "text": "\n"
                            },
                            {
                                "kind": "NewLineTrivia",
                                "text": "\n"
                            },
                            {
                                "kind": "MultiLineCommentTrivia",
                                "text": "/**\n * When \"String\" is called as part of a new expression, it is a constructor: it initialises the newly created object and\n * The [[Value]] property of the newly constructed object is set to ToString(value), or to the empty string if value is not supplied\n *\n * @path ch15/15.5/15.5.2/S15.5.2.1_A1_T7.js\n * @description Creating string object with \"new String({})\"\n */"
                            },
                            {
                                "kind": "NewLineTrivia",
                                "text": "\n"
                            },
                            {
                                "kind": "NewLineTrivia",
                                "text": "\n"
                            }
                        ],
                        "trailingTrivia": [
                            {
                                "kind": "WhitespaceTrivia",
                                "text": " "
                            }
                        ]
                    },
                    "variableDeclarators": [
                        {
                            "kind": "VariableDeclarator",
                            "fullStart": 509,
                            "fullEnd": 574,
                            "start": 509,
                            "end": 574,
                            "fullWidth": 65,
<<<<<<< HEAD
                            "width": 65,
                            "identifier": {
=======
                            "propertyName": {
>>>>>>> 85e84683
                                "kind": "IdentifierName",
                                "fullStart": 509,
                                "fullEnd": 547,
                                "start": 509,
                                "end": 546,
                                "fullWidth": 38,
                                "width": 37,
                                "text": "__stored__Object__prototype__toString",
                                "value": "__stored__Object__prototype__toString",
                                "valueText": "__stored__Object__prototype__toString",
                                "hasTrailingTrivia": true,
                                "trailingTrivia": [
                                    {
                                        "kind": "WhitespaceTrivia",
                                        "text": " "
                                    }
                                ]
                            },
                            "equalsValueClause": {
                                "kind": "EqualsValueClause",
                                "fullStart": 547,
                                "fullEnd": 574,
                                "start": 547,
                                "end": 574,
                                "fullWidth": 27,
                                "width": 27,
                                "equalsToken": {
                                    "kind": "EqualsToken",
                                    "fullStart": 547,
                                    "fullEnd": 549,
                                    "start": 547,
                                    "end": 548,
                                    "fullWidth": 2,
                                    "width": 1,
                                    "text": "=",
                                    "value": "=",
                                    "valueText": "=",
                                    "hasTrailingTrivia": true,
                                    "trailingTrivia": [
                                        {
                                            "kind": "WhitespaceTrivia",
                                            "text": " "
                                        }
                                    ]
                                },
                                "value": {
                                    "kind": "MemberAccessExpression",
                                    "fullStart": 549,
                                    "fullEnd": 574,
                                    "start": 549,
                                    "end": 574,
                                    "fullWidth": 25,
                                    "width": 25,
                                    "expression": {
                                        "kind": "MemberAccessExpression",
                                        "fullStart": 549,
                                        "fullEnd": 565,
                                        "start": 549,
                                        "end": 565,
                                        "fullWidth": 16,
                                        "width": 16,
                                        "expression": {
                                            "kind": "IdentifierName",
                                            "fullStart": 549,
                                            "fullEnd": 555,
                                            "start": 549,
                                            "end": 555,
                                            "fullWidth": 6,
                                            "width": 6,
                                            "text": "Object",
                                            "value": "Object",
                                            "valueText": "Object"
                                        },
                                        "dotToken": {
                                            "kind": "DotToken",
                                            "fullStart": 555,
                                            "fullEnd": 556,
                                            "start": 555,
                                            "end": 556,
                                            "fullWidth": 1,
                                            "width": 1,
                                            "text": ".",
                                            "value": ".",
                                            "valueText": "."
                                        },
                                        "name": {
                                            "kind": "IdentifierName",
                                            "fullStart": 556,
                                            "fullEnd": 565,
                                            "start": 556,
                                            "end": 565,
                                            "fullWidth": 9,
                                            "width": 9,
                                            "text": "prototype",
                                            "value": "prototype",
                                            "valueText": "prototype"
                                        }
                                    },
                                    "dotToken": {
                                        "kind": "DotToken",
                                        "fullStart": 565,
                                        "fullEnd": 566,
                                        "start": 565,
                                        "end": 566,
                                        "fullWidth": 1,
                                        "width": 1,
                                        "text": ".",
                                        "value": ".",
                                        "valueText": "."
                                    },
                                    "name": {
                                        "kind": "IdentifierName",
                                        "fullStart": 566,
                                        "fullEnd": 574,
                                        "start": 566,
                                        "end": 574,
                                        "fullWidth": 8,
                                        "width": 8,
                                        "text": "toString",
                                        "value": "toString",
                                        "valueText": "toString"
                                    }
                                }
                            }
                        }
                    ]
                },
                "semicolonToken": {
                    "kind": "SemicolonToken",
                    "fullStart": 574,
                    "fullEnd": 576,
                    "start": 574,
                    "end": 575,
                    "fullWidth": 2,
                    "width": 1,
                    "text": ";",
                    "value": ";",
                    "valueText": ";",
                    "hasTrailingTrivia": true,
                    "hasTrailingNewLine": true,
                    "trailingTrivia": [
                        {
                            "kind": "NewLineTrivia",
                            "text": "\n"
                        }
                    ]
                }
            },
            {
                "kind": "ExpressionStatement",
                "fullStart": 576,
                "fullEnd": 633,
                "start": 577,
                "end": 632,
                "fullWidth": 57,
                "width": 55,
                "isIncrementallyUnusable": true,
                "expression": {
                    "kind": "AssignmentExpression",
                    "fullStart": 576,
                    "fullEnd": 631,
                    "start": 577,
                    "end": 631,
                    "fullWidth": 55,
                    "width": 54,
                    "isIncrementallyUnusable": true,
                    "left": {
                        "kind": "MemberAccessExpression",
                        "fullStart": 576,
                        "fullEnd": 602,
                        "start": 577,
                        "end": 602,
                        "fullWidth": 26,
                        "width": 25,
                        "expression": {
                            "kind": "MemberAccessExpression",
                            "fullStart": 576,
                            "fullEnd": 593,
                            "start": 577,
                            "end": 593,
                            "fullWidth": 17,
                            "width": 16,
                            "expression": {
                                "kind": "IdentifierName",
                                "fullStart": 576,
                                "fullEnd": 583,
                                "start": 577,
                                "end": 583,
                                "fullWidth": 7,
                                "width": 6,
                                "text": "Object",
                                "value": "Object",
                                "valueText": "Object",
                                "hasLeadingTrivia": true,
                                "hasLeadingNewLine": true,
                                "leadingTrivia": [
                                    {
                                        "kind": "NewLineTrivia",
                                        "text": "\n"
                                    }
                                ]
                            },
                            "dotToken": {
                                "kind": "DotToken",
                                "fullStart": 583,
                                "fullEnd": 584,
                                "start": 583,
                                "end": 584,
                                "fullWidth": 1,
                                "width": 1,
                                "text": ".",
                                "value": ".",
                                "valueText": "."
                            },
                            "name": {
                                "kind": "IdentifierName",
                                "fullStart": 584,
                                "fullEnd": 593,
                                "start": 584,
                                "end": 593,
                                "fullWidth": 9,
                                "width": 9,
                                "text": "prototype",
                                "value": "prototype",
                                "valueText": "prototype"
                            }
                        },
                        "dotToken": {
                            "kind": "DotToken",
                            "fullStart": 593,
                            "fullEnd": 594,
                            "start": 593,
                            "end": 594,
                            "fullWidth": 1,
                            "width": 1,
                            "text": ".",
                            "value": ".",
                            "valueText": "."
                        },
                        "name": {
                            "kind": "IdentifierName",
                            "fullStart": 594,
                            "fullEnd": 602,
                            "start": 594,
                            "end": 602,
                            "fullWidth": 8,
                            "width": 8,
                            "text": "toString",
                            "value": "toString",
                            "valueText": "toString"
                        }
                    },
                    "operatorToken": {
                        "kind": "EqualsToken",
                        "fullStart": 602,
                        "fullEnd": 603,
                        "start": 602,
                        "end": 603,
                        "fullWidth": 1,
                        "width": 1,
                        "text": "=",
                        "value": "=",
                        "valueText": "="
                    },
                    "right": {
                        "kind": "FunctionExpression",
                        "fullStart": 603,
                        "fullEnd": 631,
                        "start": 603,
                        "end": 631,
                        "fullWidth": 28,
                        "width": 28,
                        "isIncrementallyUnusable": true,
                        "functionKeyword": {
                            "kind": "FunctionKeyword",
                            "fullStart": 603,
                            "fullEnd": 611,
                            "start": 603,
                            "end": 611,
                            "fullWidth": 8,
                            "width": 8,
                            "text": "function",
                            "value": "function",
                            "valueText": "function"
                        },
                        "callSignature": {
                            "kind": "CallSignature",
                            "fullStart": 611,
                            "fullEnd": 613,
                            "start": 611,
                            "end": 613,
                            "fullWidth": 2,
                            "width": 2,
                            "parameterList": {
                                "kind": "ParameterList",
                                "fullStart": 611,
                                "fullEnd": 613,
                                "start": 611,
                                "end": 613,
                                "fullWidth": 2,
                                "width": 2,
                                "openParenToken": {
                                    "kind": "OpenParenToken",
                                    "fullStart": 611,
                                    "fullEnd": 612,
                                    "start": 611,
                                    "end": 612,
                                    "fullWidth": 1,
                                    "width": 1,
                                    "text": "(",
                                    "value": "(",
                                    "valueText": "("
                                },
                                "parameters": [],
                                "closeParenToken": {
                                    "kind": "CloseParenToken",
                                    "fullStart": 612,
                                    "fullEnd": 613,
                                    "start": 612,
                                    "end": 613,
                                    "fullWidth": 1,
                                    "width": 1,
                                    "text": ")",
                                    "value": ")",
                                    "valueText": ")"
                                }
                            }
                        },
                        "block": {
                            "kind": "Block",
                            "fullStart": 613,
                            "fullEnd": 631,
                            "start": 613,
                            "end": 631,
                            "fullWidth": 18,
                            "width": 18,
                            "isIncrementallyUnusable": true,
                            "openBraceToken": {
                                "kind": "OpenBraceToken",
                                "fullStart": 613,
                                "fullEnd": 614,
                                "start": 613,
                                "end": 614,
                                "fullWidth": 1,
                                "width": 1,
                                "text": "{",
                                "value": "{",
                                "valueText": "{"
                            },
                            "statements": [
                                {
                                    "kind": "ReturnStatement",
                                    "fullStart": 614,
                                    "fullEnd": 630,
                                    "start": 614,
                                    "end": 630,
                                    "fullWidth": 16,
                                    "width": 16,
                                    "isIncrementallyUnusable": true,
                                    "returnKeyword": {
                                        "kind": "ReturnKeyword",
                                        "fullStart": 614,
                                        "fullEnd": 621,
                                        "start": 614,
                                        "end": 620,
                                        "fullWidth": 7,
                                        "width": 6,
                                        "text": "return",
                                        "value": "return",
                                        "valueText": "return",
                                        "hasTrailingTrivia": true,
                                        "trailingTrivia": [
                                            {
                                                "kind": "WhitespaceTrivia",
                                                "text": " "
                                            }
                                        ]
                                    },
                                    "expression": {
                                        "kind": "StringLiteral",
                                        "fullStart": 621,
                                        "fullEnd": 630,
                                        "start": 621,
                                        "end": 630,
                                        "fullWidth": 9,
                                        "width": 9,
                                        "text": "\"SHIFTED\"",
                                        "value": "SHIFTED",
                                        "valueText": "SHIFTED"
                                    },
                                    "semicolonToken": {
                                        "kind": "SemicolonToken",
                                        "fullStart": -1,
                                        "fullEnd": -1,
                                        "start": -1,
                                        "end": -1,
                                        "fullWidth": 0,
                                        "width": 0,
                                        "text": ""
                                    }
                                }
                            ],
                            "closeBraceToken": {
                                "kind": "CloseBraceToken",
                                "fullStart": 630,
                                "fullEnd": 631,
                                "start": 630,
                                "end": 631,
                                "fullWidth": 1,
                                "width": 1,
                                "text": "}",
                                "value": "}",
                                "valueText": "}"
                            }
                        }
                    }
                },
                "semicolonToken": {
                    "kind": "SemicolonToken",
                    "fullStart": 631,
                    "fullEnd": 633,
                    "start": 631,
                    "end": 632,
                    "fullWidth": 2,
                    "width": 1,
                    "text": ";",
                    "value": ";",
                    "valueText": ";",
                    "hasTrailingTrivia": true,
                    "hasTrailingNewLine": true,
                    "trailingTrivia": [
                        {
                            "kind": "NewLineTrivia",
                            "text": "\n"
                        }
                    ]
                }
            },
            {
                "kind": "VariableStatement",
                "fullStart": 633,
                "fullEnd": 662,
                "start": 634,
                "end": 661,
                "fullWidth": 29,
                "width": 27,
                "modifiers": [],
                "variableDeclaration": {
                    "kind": "VariableDeclaration",
                    "fullStart": 633,
                    "fullEnd": 660,
                    "start": 634,
                    "end": 660,
                    "fullWidth": 27,
                    "width": 26,
                    "varKeyword": {
                        "kind": "VarKeyword",
                        "fullStart": 633,
                        "fullEnd": 638,
                        "start": 634,
                        "end": 637,
                        "fullWidth": 5,
                        "width": 3,
                        "text": "var",
                        "value": "var",
                        "valueText": "var",
                        "hasLeadingTrivia": true,
                        "hasLeadingNewLine": true,
                        "hasTrailingTrivia": true,
                        "leadingTrivia": [
                            {
                                "kind": "NewLineTrivia",
                                "text": "\n"
                            }
                        ],
                        "trailingTrivia": [
                            {
                                "kind": "WhitespaceTrivia",
                                "text": " "
                            }
                        ]
                    },
                    "variableDeclarators": [
                        {
                            "kind": "VariableDeclarator",
                            "fullStart": 638,
                            "fullEnd": 660,
                            "start": 638,
                            "end": 660,
                            "fullWidth": 22,
<<<<<<< HEAD
                            "width": 22,
                            "identifier": {
=======
                            "propertyName": {
>>>>>>> 85e84683
                                "kind": "IdentifierName",
                                "fullStart": 638,
                                "fullEnd": 644,
                                "start": 638,
                                "end": 643,
                                "fullWidth": 6,
                                "width": 5,
                                "text": "__str",
                                "value": "__str",
                                "valueText": "__str",
                                "hasTrailingTrivia": true,
                                "trailingTrivia": [
                                    {
                                        "kind": "WhitespaceTrivia",
                                        "text": " "
                                    }
                                ]
                            },
                            "equalsValueClause": {
                                "kind": "EqualsValueClause",
                                "fullStart": 644,
                                "fullEnd": 660,
                                "start": 644,
                                "end": 660,
                                "fullWidth": 16,
                                "width": 16,
                                "equalsToken": {
                                    "kind": "EqualsToken",
                                    "fullStart": 644,
                                    "fullEnd": 646,
                                    "start": 644,
                                    "end": 645,
                                    "fullWidth": 2,
                                    "width": 1,
                                    "text": "=",
                                    "value": "=",
                                    "valueText": "=",
                                    "hasTrailingTrivia": true,
                                    "trailingTrivia": [
                                        {
                                            "kind": "WhitespaceTrivia",
                                            "text": " "
                                        }
                                    ]
                                },
                                "value": {
                                    "kind": "ObjectCreationExpression",
                                    "fullStart": 646,
                                    "fullEnd": 660,
                                    "start": 646,
                                    "end": 660,
                                    "fullWidth": 14,
                                    "width": 14,
                                    "newKeyword": {
                                        "kind": "NewKeyword",
                                        "fullStart": 646,
                                        "fullEnd": 650,
                                        "start": 646,
                                        "end": 649,
                                        "fullWidth": 4,
                                        "width": 3,
                                        "text": "new",
                                        "value": "new",
                                        "valueText": "new",
                                        "hasTrailingTrivia": true,
                                        "trailingTrivia": [
                                            {
                                                "kind": "WhitespaceTrivia",
                                                "text": " "
                                            }
                                        ]
                                    },
                                    "expression": {
                                        "kind": "IdentifierName",
                                        "fullStart": 650,
                                        "fullEnd": 656,
                                        "start": 650,
                                        "end": 656,
                                        "fullWidth": 6,
                                        "width": 6,
                                        "text": "String",
                                        "value": "String",
                                        "valueText": "String"
                                    },
                                    "argumentList": {
                                        "kind": "ArgumentList",
                                        "fullStart": 656,
                                        "fullEnd": 660,
                                        "start": 656,
                                        "end": 660,
                                        "fullWidth": 4,
                                        "width": 4,
                                        "openParenToken": {
                                            "kind": "OpenParenToken",
                                            "fullStart": 656,
                                            "fullEnd": 657,
                                            "start": 656,
                                            "end": 657,
                                            "fullWidth": 1,
                                            "width": 1,
                                            "text": "(",
                                            "value": "(",
                                            "valueText": "("
                                        },
                                        "arguments": [
                                            {
                                                "kind": "ObjectLiteralExpression",
                                                "fullStart": 657,
                                                "fullEnd": 659,
                                                "start": 657,
                                                "end": 659,
                                                "fullWidth": 2,
                                                "width": 2,
                                                "openBraceToken": {
                                                    "kind": "OpenBraceToken",
                                                    "fullStart": 657,
                                                    "fullEnd": 658,
                                                    "start": 657,
                                                    "end": 658,
                                                    "fullWidth": 1,
                                                    "width": 1,
                                                    "text": "{",
                                                    "value": "{",
                                                    "valueText": "{"
                                                },
                                                "propertyAssignments": [],
                                                "closeBraceToken": {
                                                    "kind": "CloseBraceToken",
                                                    "fullStart": 658,
                                                    "fullEnd": 659,
                                                    "start": 658,
                                                    "end": 659,
                                                    "fullWidth": 1,
                                                    "width": 1,
                                                    "text": "}",
                                                    "value": "}",
                                                    "valueText": "}"
                                                }
                                            }
                                        ],
                                        "closeParenToken": {
                                            "kind": "CloseParenToken",
                                            "fullStart": 659,
                                            "fullEnd": 660,
                                            "start": 659,
                                            "end": 660,
                                            "fullWidth": 1,
                                            "width": 1,
                                            "text": ")",
                                            "value": ")",
                                            "valueText": ")"
                                        }
                                    }
                                }
                            }
                        }
                    ]
                },
                "semicolonToken": {
                    "kind": "SemicolonToken",
                    "fullStart": 660,
                    "fullEnd": 662,
                    "start": 660,
                    "end": 661,
                    "fullWidth": 2,
                    "width": 1,
                    "text": ";",
                    "value": ";",
                    "valueText": ";",
                    "hasTrailingTrivia": true,
                    "hasTrailingNewLine": true,
                    "trailingTrivia": [
                        {
                            "kind": "NewLineTrivia",
                            "text": "\n"
                        }
                    ]
                }
            },
            {
                "kind": "ExpressionStatement",
                "fullStart": 662,
                "fullEnd": 730,
                "start": 663,
                "end": 729,
                "fullWidth": 68,
                "width": 66,
                "expression": {
                    "kind": "AssignmentExpression",
                    "fullStart": 662,
                    "fullEnd": 728,
                    "start": 663,
                    "end": 728,
                    "fullWidth": 66,
                    "width": 65,
                    "left": {
                        "kind": "MemberAccessExpression",
                        "fullStart": 662,
                        "fullEnd": 689,
                        "start": 663,
                        "end": 688,
                        "fullWidth": 27,
                        "width": 25,
                        "expression": {
                            "kind": "MemberAccessExpression",
                            "fullStart": 662,
                            "fullEnd": 679,
                            "start": 663,
                            "end": 679,
                            "fullWidth": 17,
                            "width": 16,
                            "expression": {
                                "kind": "IdentifierName",
                                "fullStart": 662,
                                "fullEnd": 669,
                                "start": 663,
                                "end": 669,
                                "fullWidth": 7,
                                "width": 6,
                                "text": "Object",
                                "value": "Object",
                                "valueText": "Object",
                                "hasLeadingTrivia": true,
                                "hasLeadingNewLine": true,
                                "leadingTrivia": [
                                    {
                                        "kind": "NewLineTrivia",
                                        "text": "\n"
                                    }
                                ]
                            },
                            "dotToken": {
                                "kind": "DotToken",
                                "fullStart": 669,
                                "fullEnd": 670,
                                "start": 669,
                                "end": 670,
                                "fullWidth": 1,
                                "width": 1,
                                "text": ".",
                                "value": ".",
                                "valueText": "."
                            },
                            "name": {
                                "kind": "IdentifierName",
                                "fullStart": 670,
                                "fullEnd": 679,
                                "start": 670,
                                "end": 679,
                                "fullWidth": 9,
                                "width": 9,
                                "text": "prototype",
                                "value": "prototype",
                                "valueText": "prototype"
                            }
                        },
                        "dotToken": {
                            "kind": "DotToken",
                            "fullStart": 679,
                            "fullEnd": 680,
                            "start": 679,
                            "end": 680,
                            "fullWidth": 1,
                            "width": 1,
                            "text": ".",
                            "value": ".",
                            "valueText": "."
                        },
                        "name": {
                            "kind": "IdentifierName",
                            "fullStart": 680,
                            "fullEnd": 689,
                            "start": 680,
                            "end": 688,
                            "fullWidth": 9,
                            "width": 8,
                            "text": "toString",
                            "value": "toString",
                            "valueText": "toString",
                            "hasTrailingTrivia": true,
                            "trailingTrivia": [
                                {
                                    "kind": "WhitespaceTrivia",
                                    "text": " "
                                }
                            ]
                        }
                    },
                    "operatorToken": {
                        "kind": "EqualsToken",
                        "fullStart": 689,
                        "fullEnd": 691,
                        "start": 689,
                        "end": 690,
                        "fullWidth": 2,
                        "width": 1,
                        "text": "=",
                        "value": "=",
                        "valueText": "=",
                        "hasTrailingTrivia": true,
                        "trailingTrivia": [
                            {
                                "kind": "WhitespaceTrivia",
                                "text": " "
                            }
                        ]
                    },
                    "right": {
                        "kind": "IdentifierName",
                        "fullStart": 691,
                        "fullEnd": 728,
                        "start": 691,
                        "end": 728,
                        "fullWidth": 37,
                        "width": 37,
                        "text": "__stored__Object__prototype__toString",
                        "value": "__stored__Object__prototype__toString",
                        "valueText": "__stored__Object__prototype__toString"
                    }
                },
                "semicolonToken": {
                    "kind": "SemicolonToken",
                    "fullStart": 728,
                    "fullEnd": 730,
                    "start": 728,
                    "end": 729,
                    "fullWidth": 2,
                    "width": 1,
                    "text": ";",
                    "value": ";",
                    "valueText": ";",
                    "hasTrailingTrivia": true,
                    "hasTrailingNewLine": true,
                    "trailingTrivia": [
                        {
                            "kind": "NewLineTrivia",
                            "text": "\n"
                        }
                    ]
                }
            },
            {
                "kind": "IfStatement",
                "fullStart": 730,
                "fullEnd": 963,
                "start": 820,
                "end": 962,
                "fullWidth": 233,
                "width": 142,
                "ifKeyword": {
                    "kind": "IfKeyword",
                    "fullStart": 730,
                    "fullEnd": 823,
                    "start": 820,
                    "end": 822,
                    "fullWidth": 93,
                    "width": 2,
                    "text": "if",
                    "value": "if",
                    "valueText": "if",
                    "hasLeadingTrivia": true,
                    "hasLeadingComment": true,
                    "hasLeadingNewLine": true,
                    "hasTrailingTrivia": true,
                    "leadingTrivia": [
                        {
                            "kind": "NewLineTrivia",
                            "text": "\n"
                        },
                        {
                            "kind": "SingleLineCommentTrivia",
                            "text": "//////////////////////////////////////////////////////////////////////////////"
                        },
                        {
                            "kind": "NewLineTrivia",
                            "text": "\n"
                        },
                        {
                            "kind": "SingleLineCommentTrivia",
                            "text": "//CHECK#1"
                        },
                        {
                            "kind": "NewLineTrivia",
                            "text": "\n"
                        }
                    ],
                    "trailingTrivia": [
                        {
                            "kind": "WhitespaceTrivia",
                            "text": " "
                        }
                    ]
                },
                "openParenToken": {
                    "kind": "OpenParenToken",
                    "fullStart": 823,
                    "fullEnd": 824,
                    "start": 823,
                    "end": 824,
                    "fullWidth": 1,
                    "width": 1,
                    "text": "(",
                    "value": "(",
                    "valueText": "("
                },
                "condition": {
                    "kind": "NotEqualsExpression",
                    "fullStart": 824,
                    "fullEnd": 849,
                    "start": 824,
                    "end": 849,
                    "fullWidth": 25,
                    "width": 25,
                    "left": {
                        "kind": "TypeOfExpression",
                        "fullStart": 824,
                        "fullEnd": 837,
                        "start": 824,
                        "end": 836,
                        "fullWidth": 13,
                        "width": 12,
                        "typeOfKeyword": {
                            "kind": "TypeOfKeyword",
                            "fullStart": 824,
                            "fullEnd": 831,
                            "start": 824,
                            "end": 830,
                            "fullWidth": 7,
                            "width": 6,
                            "text": "typeof",
                            "value": "typeof",
                            "valueText": "typeof",
                            "hasTrailingTrivia": true,
                            "trailingTrivia": [
                                {
                                    "kind": "WhitespaceTrivia",
                                    "text": " "
                                }
                            ]
                        },
                        "expression": {
                            "kind": "IdentifierName",
                            "fullStart": 831,
                            "fullEnd": 837,
                            "start": 831,
                            "end": 836,
                            "fullWidth": 6,
                            "width": 5,
                            "text": "__str",
                            "value": "__str",
                            "valueText": "__str",
                            "hasTrailingTrivia": true,
                            "trailingTrivia": [
                                {
                                    "kind": "WhitespaceTrivia",
                                    "text": " "
                                }
                            ]
                        }
                    },
                    "operatorToken": {
                        "kind": "ExclamationEqualsEqualsToken",
                        "fullStart": 837,
                        "fullEnd": 841,
                        "start": 837,
                        "end": 840,
                        "fullWidth": 4,
                        "width": 3,
                        "text": "!==",
                        "value": "!==",
                        "valueText": "!==",
                        "hasTrailingTrivia": true,
                        "trailingTrivia": [
                            {
                                "kind": "WhitespaceTrivia",
                                "text": " "
                            }
                        ]
                    },
                    "right": {
                        "kind": "StringLiteral",
                        "fullStart": 841,
                        "fullEnd": 849,
                        "start": 841,
                        "end": 849,
                        "fullWidth": 8,
                        "width": 8,
                        "text": "\"object\"",
                        "value": "object",
                        "valueText": "object"
                    }
                },
                "closeParenToken": {
                    "kind": "CloseParenToken",
                    "fullStart": 849,
                    "fullEnd": 851,
                    "start": 849,
                    "end": 850,
                    "fullWidth": 2,
                    "width": 1,
                    "text": ")",
                    "value": ")",
                    "valueText": ")",
                    "hasTrailingTrivia": true,
                    "trailingTrivia": [
                        {
                            "kind": "WhitespaceTrivia",
                            "text": " "
                        }
                    ]
                },
                "statement": {
                    "kind": "Block",
                    "fullStart": 851,
                    "fullEnd": 963,
                    "start": 851,
                    "end": 962,
                    "fullWidth": 112,
                    "width": 111,
                    "openBraceToken": {
                        "kind": "OpenBraceToken",
                        "fullStart": 851,
                        "fullEnd": 853,
                        "start": 851,
                        "end": 852,
                        "fullWidth": 2,
                        "width": 1,
                        "text": "{",
                        "value": "{",
                        "valueText": "{",
                        "hasTrailingTrivia": true,
                        "hasTrailingNewLine": true,
                        "trailingTrivia": [
                            {
                                "kind": "NewLineTrivia",
                                "text": "\n"
                            }
                        ]
                    },
                    "statements": [
                        {
                            "kind": "ExpressionStatement",
                            "fullStart": 853,
                            "fullEnd": 961,
                            "start": 855,
                            "end": 959,
                            "fullWidth": 108,
                            "width": 104,
                            "expression": {
                                "kind": "InvocationExpression",
                                "fullStart": 853,
                                "fullEnd": 958,
                                "start": 855,
                                "end": 958,
                                "fullWidth": 105,
                                "width": 103,
                                "expression": {
                                    "kind": "IdentifierName",
                                    "fullStart": 853,
                                    "fullEnd": 861,
                                    "start": 855,
                                    "end": 861,
                                    "fullWidth": 8,
                                    "width": 6,
                                    "text": "$ERROR",
                                    "value": "$ERROR",
                                    "valueText": "$ERROR",
                                    "hasLeadingTrivia": true,
                                    "leadingTrivia": [
                                        {
                                            "kind": "WhitespaceTrivia",
                                            "text": "  "
                                        }
                                    ]
                                },
                                "argumentList": {
                                    "kind": "ArgumentList",
                                    "fullStart": 861,
                                    "fullEnd": 958,
                                    "start": 861,
                                    "end": 958,
                                    "fullWidth": 97,
                                    "width": 97,
                                    "openParenToken": {
                                        "kind": "OpenParenToken",
                                        "fullStart": 861,
                                        "fullEnd": 862,
                                        "start": 861,
                                        "end": 862,
                                        "fullWidth": 1,
                                        "width": 1,
                                        "text": "(",
                                        "value": "(",
                                        "valueText": "("
                                    },
                                    "arguments": [
                                        {
                                            "kind": "AddExpression",
                                            "fullStart": 862,
                                            "fullEnd": 957,
                                            "start": 862,
                                            "end": 956,
                                            "fullWidth": 95,
                                            "width": 94,
                                            "left": {
                                                "kind": "StringLiteral",
                                                "fullStart": 862,
                                                "fullEnd": 943,
                                                "start": 862,
                                                "end": 943,
                                                "fullWidth": 81,
                                                "width": 81,
                                                "text": "'#1: __str = new String({}); typeof __str === \"object\". Actual: typeof __str ==='",
                                                "value": "#1: __str = new String({}); typeof __str === \"object\". Actual: typeof __str ===",
                                                "valueText": "#1: __str = new String({}); typeof __str === \"object\". Actual: typeof __str ==="
                                            },
                                            "operatorToken": {
                                                "kind": "PlusToken",
                                                "fullStart": 943,
                                                "fullEnd": 944,
                                                "start": 943,
                                                "end": 944,
                                                "fullWidth": 1,
                                                "width": 1,
                                                "text": "+",
                                                "value": "+",
                                                "valueText": "+"
                                            },
                                            "right": {
                                                "kind": "TypeOfExpression",
                                                "fullStart": 944,
                                                "fullEnd": 957,
                                                "start": 944,
                                                "end": 956,
                                                "fullWidth": 13,
                                                "width": 12,
                                                "typeOfKeyword": {
                                                    "kind": "TypeOfKeyword",
                                                    "fullStart": 944,
                                                    "fullEnd": 951,
                                                    "start": 944,
                                                    "end": 950,
                                                    "fullWidth": 7,
                                                    "width": 6,
                                                    "text": "typeof",
                                                    "value": "typeof",
                                                    "valueText": "typeof",
                                                    "hasTrailingTrivia": true,
                                                    "trailingTrivia": [
                                                        {
                                                            "kind": "WhitespaceTrivia",
                                                            "text": " "
                                                        }
                                                    ]
                                                },
                                                "expression": {
                                                    "kind": "IdentifierName",
                                                    "fullStart": 951,
                                                    "fullEnd": 957,
                                                    "start": 951,
                                                    "end": 956,
                                                    "fullWidth": 6,
                                                    "width": 5,
                                                    "text": "__str",
                                                    "value": "__str",
                                                    "valueText": "__str",
                                                    "hasTrailingTrivia": true,
                                                    "trailingTrivia": [
                                                        {
                                                            "kind": "WhitespaceTrivia",
                                                            "text": " "
                                                        }
                                                    ]
                                                }
                                            }
                                        }
                                    ],
                                    "closeParenToken": {
                                        "kind": "CloseParenToken",
                                        "fullStart": 957,
                                        "fullEnd": 958,
                                        "start": 957,
                                        "end": 958,
                                        "fullWidth": 1,
                                        "width": 1,
                                        "text": ")",
                                        "value": ")",
                                        "valueText": ")"
                                    }
                                }
                            },
                            "semicolonToken": {
                                "kind": "SemicolonToken",
                                "fullStart": 958,
                                "fullEnd": 961,
                                "start": 958,
                                "end": 959,
                                "fullWidth": 3,
                                "width": 1,
                                "text": ";",
                                "value": ";",
                                "valueText": ";",
                                "hasTrailingTrivia": true,
                                "hasTrailingNewLine": true,
                                "trailingTrivia": [
                                    {
                                        "kind": "WhitespaceTrivia",
                                        "text": " "
                                    },
                                    {
                                        "kind": "NewLineTrivia",
                                        "text": "\n"
                                    }
                                ]
                            }
                        }
                    ],
                    "closeBraceToken": {
                        "kind": "CloseBraceToken",
                        "fullStart": 961,
                        "fullEnd": 963,
                        "start": 961,
                        "end": 962,
                        "fullWidth": 2,
                        "width": 1,
                        "text": "}",
                        "value": "}",
                        "valueText": "}",
                        "hasTrailingTrivia": true,
                        "hasTrailingNewLine": true,
                        "trailingTrivia": [
                            {
                                "kind": "NewLineTrivia",
                                "text": "\n"
                            }
                        ]
                    }
                }
            },
            {
                "kind": "IfStatement",
                "fullStart": 963,
                "fullEnd": 1298,
                "start": 1137,
                "end": 1297,
                "fullWidth": 335,
                "width": 160,
                "isIncrementallyUnusable": true,
                "ifKeyword": {
                    "kind": "IfKeyword",
                    "fullStart": 963,
                    "fullEnd": 1140,
                    "start": 1137,
                    "end": 1139,
                    "fullWidth": 177,
                    "width": 2,
                    "text": "if",
                    "value": "if",
                    "valueText": "if",
                    "hasLeadingTrivia": true,
                    "hasLeadingComment": true,
                    "hasLeadingNewLine": true,
                    "hasTrailingTrivia": true,
                    "leadingTrivia": [
                        {
                            "kind": "SingleLineCommentTrivia",
                            "text": "//"
                        },
                        {
                            "kind": "NewLineTrivia",
                            "text": "\n"
                        },
                        {
                            "kind": "SingleLineCommentTrivia",
                            "text": "//////////////////////////////////////////////////////////////////////////////"
                        },
                        {
                            "kind": "NewLineTrivia",
                            "text": "\n"
                        },
                        {
                            "kind": "NewLineTrivia",
                            "text": "\n"
                        },
                        {
                            "kind": "SingleLineCommentTrivia",
                            "text": "//////////////////////////////////////////////////////////////////////////////"
                        },
                        {
                            "kind": "NewLineTrivia",
                            "text": "\n"
                        },
                        {
                            "kind": "SingleLineCommentTrivia",
                            "text": "//CHECK#1.5"
                        },
                        {
                            "kind": "NewLineTrivia",
                            "text": "\n"
                        }
                    ],
                    "trailingTrivia": [
                        {
                            "kind": "WhitespaceTrivia",
                            "text": " "
                        }
                    ]
                },
                "openParenToken": {
                    "kind": "OpenParenToken",
                    "fullStart": 1140,
                    "fullEnd": 1141,
                    "start": 1140,
                    "end": 1141,
                    "fullWidth": 1,
                    "width": 1,
                    "text": "(",
                    "value": "(",
                    "valueText": "("
                },
                "condition": {
                    "kind": "NotEqualsExpression",
                    "fullStart": 1141,
                    "fullEnd": 1169,
                    "start": 1141,
                    "end": 1169,
                    "fullWidth": 28,
                    "width": 28,
                    "isIncrementallyUnusable": true,
                    "left": {
                        "kind": "MemberAccessExpression",
                        "fullStart": 1141,
                        "fullEnd": 1159,
                        "start": 1141,
                        "end": 1158,
                        "fullWidth": 18,
                        "width": 17,
                        "isIncrementallyUnusable": true,
                        "expression": {
                            "kind": "IdentifierName",
                            "fullStart": 1141,
                            "fullEnd": 1146,
                            "start": 1141,
                            "end": 1146,
                            "fullWidth": 5,
                            "width": 5,
                            "text": "__str",
                            "value": "__str",
                            "valueText": "__str"
                        },
                        "dotToken": {
                            "kind": "DotToken",
                            "fullStart": 1146,
                            "fullEnd": 1147,
                            "start": 1146,
                            "end": 1147,
                            "fullWidth": 1,
                            "width": 1,
                            "text": ".",
                            "value": ".",
                            "valueText": "."
                        },
                        "name": {
                            "kind": "IdentifierName",
                            "fullStart": 1147,
                            "fullEnd": 1159,
                            "start": 1147,
                            "end": 1158,
                            "fullWidth": 12,
                            "width": 11,
                            "text": "constructor",
                            "value": "constructor",
                            "valueText": "constructor",
                            "hasTrailingTrivia": true,
                            "trailingTrivia": [
                                {
                                    "kind": "WhitespaceTrivia",
                                    "text": " "
                                }
                            ]
                        }
                    },
                    "operatorToken": {
                        "kind": "ExclamationEqualsEqualsToken",
                        "fullStart": 1159,
                        "fullEnd": 1163,
                        "start": 1159,
                        "end": 1162,
                        "fullWidth": 4,
                        "width": 3,
                        "text": "!==",
                        "value": "!==",
                        "valueText": "!==",
                        "hasTrailingTrivia": true,
                        "trailingTrivia": [
                            {
                                "kind": "WhitespaceTrivia",
                                "text": " "
                            }
                        ]
                    },
                    "right": {
                        "kind": "IdentifierName",
                        "fullStart": 1163,
                        "fullEnd": 1169,
                        "start": 1163,
                        "end": 1169,
                        "fullWidth": 6,
                        "width": 6,
                        "text": "String",
                        "value": "String",
                        "valueText": "String"
                    }
                },
                "closeParenToken": {
                    "kind": "CloseParenToken",
                    "fullStart": 1169,
                    "fullEnd": 1171,
                    "start": 1169,
                    "end": 1170,
                    "fullWidth": 2,
                    "width": 1,
                    "text": ")",
                    "value": ")",
                    "valueText": ")",
                    "hasTrailingTrivia": true,
                    "trailingTrivia": [
                        {
                            "kind": "WhitespaceTrivia",
                            "text": " "
                        }
                    ]
                },
                "statement": {
                    "kind": "Block",
                    "fullStart": 1171,
                    "fullEnd": 1298,
                    "start": 1171,
                    "end": 1297,
                    "fullWidth": 127,
                    "width": 126,
                    "isIncrementallyUnusable": true,
                    "openBraceToken": {
                        "kind": "OpenBraceToken",
                        "fullStart": 1171,
                        "fullEnd": 1173,
                        "start": 1171,
                        "end": 1172,
                        "fullWidth": 2,
                        "width": 1,
                        "text": "{",
                        "value": "{",
                        "valueText": "{",
                        "hasTrailingTrivia": true,
                        "hasTrailingNewLine": true,
                        "trailingTrivia": [
                            {
                                "kind": "NewLineTrivia",
                                "text": "\n"
                            }
                        ]
                    },
                    "statements": [
                        {
                            "kind": "ExpressionStatement",
                            "fullStart": 1173,
                            "fullEnd": 1296,
                            "start": 1175,
                            "end": 1294,
                            "fullWidth": 123,
                            "width": 119,
                            "isIncrementallyUnusable": true,
                            "expression": {
                                "kind": "InvocationExpression",
                                "fullStart": 1173,
                                "fullEnd": 1293,
                                "start": 1175,
                                "end": 1293,
                                "fullWidth": 120,
                                "width": 118,
                                "isIncrementallyUnusable": true,
                                "expression": {
                                    "kind": "IdentifierName",
                                    "fullStart": 1173,
                                    "fullEnd": 1181,
                                    "start": 1175,
                                    "end": 1181,
                                    "fullWidth": 8,
                                    "width": 6,
                                    "text": "$ERROR",
                                    "value": "$ERROR",
                                    "valueText": "$ERROR",
                                    "hasLeadingTrivia": true,
                                    "leadingTrivia": [
                                        {
                                            "kind": "WhitespaceTrivia",
                                            "text": "  "
                                        }
                                    ]
                                },
                                "argumentList": {
                                    "kind": "ArgumentList",
                                    "fullStart": 1181,
                                    "fullEnd": 1293,
                                    "start": 1181,
                                    "end": 1293,
                                    "fullWidth": 112,
                                    "width": 112,
                                    "isIncrementallyUnusable": true,
                                    "openParenToken": {
                                        "kind": "OpenParenToken",
                                        "fullStart": 1181,
                                        "fullEnd": 1182,
                                        "start": 1181,
                                        "end": 1182,
                                        "fullWidth": 1,
                                        "width": 1,
                                        "text": "(",
                                        "value": "(",
                                        "valueText": "("
                                    },
                                    "arguments": [
                                        {
                                            "kind": "AddExpression",
                                            "fullStart": 1182,
                                            "fullEnd": 1292,
                                            "start": 1182,
                                            "end": 1291,
                                            "fullWidth": 110,
                                            "width": 109,
                                            "isIncrementallyUnusable": true,
                                            "left": {
                                                "kind": "StringLiteral",
                                                "fullStart": 1182,
                                                "fullEnd": 1273,
                                                "start": 1182,
                                                "end": 1273,
                                                "fullWidth": 91,
                                                "width": 91,
                                                "text": "'#1.5: __str = new String({}); __str.constructor === String. Actual: __str.constructor ==='",
                                                "value": "#1.5: __str = new String({}); __str.constructor === String. Actual: __str.constructor ===",
                                                "valueText": "#1.5: __str = new String({}); __str.constructor === String. Actual: __str.constructor ==="
                                            },
                                            "operatorToken": {
                                                "kind": "PlusToken",
                                                "fullStart": 1273,
                                                "fullEnd": 1274,
                                                "start": 1273,
                                                "end": 1274,
                                                "fullWidth": 1,
                                                "width": 1,
                                                "text": "+",
                                                "value": "+",
                                                "valueText": "+"
                                            },
                                            "right": {
                                                "kind": "MemberAccessExpression",
                                                "fullStart": 1274,
                                                "fullEnd": 1292,
                                                "start": 1274,
                                                "end": 1291,
                                                "fullWidth": 18,
                                                "width": 17,
                                                "isIncrementallyUnusable": true,
                                                "expression": {
                                                    "kind": "IdentifierName",
                                                    "fullStart": 1274,
                                                    "fullEnd": 1279,
                                                    "start": 1274,
                                                    "end": 1279,
                                                    "fullWidth": 5,
                                                    "width": 5,
                                                    "text": "__str",
                                                    "value": "__str",
                                                    "valueText": "__str"
                                                },
                                                "dotToken": {
                                                    "kind": "DotToken",
                                                    "fullStart": 1279,
                                                    "fullEnd": 1280,
                                                    "start": 1279,
                                                    "end": 1280,
                                                    "fullWidth": 1,
                                                    "width": 1,
                                                    "text": ".",
                                                    "value": ".",
                                                    "valueText": "."
                                                },
                                                "name": {
                                                    "kind": "IdentifierName",
                                                    "fullStart": 1280,
                                                    "fullEnd": 1292,
                                                    "start": 1280,
                                                    "end": 1291,
                                                    "fullWidth": 12,
                                                    "width": 11,
                                                    "text": "constructor",
                                                    "value": "constructor",
                                                    "valueText": "constructor",
                                                    "hasTrailingTrivia": true,
                                                    "trailingTrivia": [
                                                        {
                                                            "kind": "WhitespaceTrivia",
                                                            "text": " "
                                                        }
                                                    ]
                                                }
                                            }
                                        }
                                    ],
                                    "closeParenToken": {
                                        "kind": "CloseParenToken",
                                        "fullStart": 1292,
                                        "fullEnd": 1293,
                                        "start": 1292,
                                        "end": 1293,
                                        "fullWidth": 1,
                                        "width": 1,
                                        "text": ")",
                                        "value": ")",
                                        "valueText": ")"
                                    }
                                }
                            },
                            "semicolonToken": {
                                "kind": "SemicolonToken",
                                "fullStart": 1293,
                                "fullEnd": 1296,
                                "start": 1293,
                                "end": 1294,
                                "fullWidth": 3,
                                "width": 1,
                                "text": ";",
                                "value": ";",
                                "valueText": ";",
                                "hasTrailingTrivia": true,
                                "hasTrailingNewLine": true,
                                "trailingTrivia": [
                                    {
                                        "kind": "WhitespaceTrivia",
                                        "text": " "
                                    },
                                    {
                                        "kind": "NewLineTrivia",
                                        "text": "\n"
                                    }
                                ]
                            }
                        }
                    ],
                    "closeBraceToken": {
                        "kind": "CloseBraceToken",
                        "fullStart": 1296,
                        "fullEnd": 1298,
                        "start": 1296,
                        "end": 1297,
                        "fullWidth": 2,
                        "width": 1,
                        "text": "}",
                        "value": "}",
                        "valueText": "}",
                        "hasTrailingTrivia": true,
                        "hasTrailingNewLine": true,
                        "trailingTrivia": [
                            {
                                "kind": "NewLineTrivia",
                                "text": "\n"
                            }
                        ]
                    }
                }
            },
            {
                "kind": "IfStatement",
                "fullStart": 1298,
                "fullEnd": 1638,
                "start": 1470,
                "end": 1637,
                "fullWidth": 340,
                "width": 167,
                "ifKeyword": {
                    "kind": "IfKeyword",
                    "fullStart": 1298,
                    "fullEnd": 1473,
                    "start": 1470,
                    "end": 1472,
                    "fullWidth": 175,
                    "width": 2,
                    "text": "if",
                    "value": "if",
                    "valueText": "if",
                    "hasLeadingTrivia": true,
                    "hasLeadingComment": true,
                    "hasLeadingNewLine": true,
                    "hasTrailingTrivia": true,
                    "leadingTrivia": [
                        {
                            "kind": "SingleLineCommentTrivia",
                            "text": "//"
                        },
                        {
                            "kind": "NewLineTrivia",
                            "text": "\n"
                        },
                        {
                            "kind": "SingleLineCommentTrivia",
                            "text": "//////////////////////////////////////////////////////////////////////////////"
                        },
                        {
                            "kind": "NewLineTrivia",
                            "text": "\n"
                        },
                        {
                            "kind": "NewLineTrivia",
                            "text": "\n"
                        },
                        {
                            "kind": "SingleLineCommentTrivia",
                            "text": "//////////////////////////////////////////////////////////////////////////////"
                        },
                        {
                            "kind": "NewLineTrivia",
                            "text": "\n"
                        },
                        {
                            "kind": "SingleLineCommentTrivia",
                            "text": "//CHECK#2"
                        },
                        {
                            "kind": "NewLineTrivia",
                            "text": "\n"
                        }
                    ],
                    "trailingTrivia": [
                        {
                            "kind": "WhitespaceTrivia",
                            "text": " "
                        }
                    ]
                },
                "openParenToken": {
                    "kind": "OpenParenToken",
                    "fullStart": 1473,
                    "fullEnd": 1474,
                    "start": 1473,
                    "end": 1474,
                    "fullWidth": 1,
                    "width": 1,
                    "text": "(",
                    "value": "(",
                    "valueText": "("
                },
                "condition": {
                    "kind": "NotEqualsWithTypeConversionExpression",
                    "fullStart": 1474,
                    "fullEnd": 1491,
                    "start": 1474,
                    "end": 1491,
                    "fullWidth": 17,
                    "width": 17,
                    "left": {
                        "kind": "IdentifierName",
                        "fullStart": 1474,
                        "fullEnd": 1480,
                        "start": 1474,
                        "end": 1479,
                        "fullWidth": 6,
                        "width": 5,
                        "text": "__str",
                        "value": "__str",
                        "valueText": "__str",
                        "hasTrailingTrivia": true,
                        "trailingTrivia": [
                            {
                                "kind": "WhitespaceTrivia",
                                "text": " "
                            }
                        ]
                    },
                    "operatorToken": {
                        "kind": "ExclamationEqualsToken",
                        "fullStart": 1480,
                        "fullEnd": 1482,
                        "start": 1480,
                        "end": 1482,
                        "fullWidth": 2,
                        "width": 2,
                        "text": "!=",
                        "value": "!=",
                        "valueText": "!="
                    },
                    "right": {
                        "kind": "StringLiteral",
                        "fullStart": 1482,
                        "fullEnd": 1491,
                        "start": 1482,
                        "end": 1491,
                        "fullWidth": 9,
                        "width": 9,
                        "text": "\"SHIFTED\"",
                        "value": "SHIFTED",
                        "valueText": "SHIFTED"
                    }
                },
                "closeParenToken": {
                    "kind": "CloseParenToken",
                    "fullStart": 1491,
                    "fullEnd": 1493,
                    "start": 1491,
                    "end": 1492,
                    "fullWidth": 2,
                    "width": 1,
                    "text": ")",
                    "value": ")",
                    "valueText": ")",
                    "hasTrailingTrivia": true,
                    "trailingTrivia": [
                        {
                            "kind": "WhitespaceTrivia",
                            "text": " "
                        }
                    ]
                },
                "statement": {
                    "kind": "Block",
                    "fullStart": 1493,
                    "fullEnd": 1638,
                    "start": 1493,
                    "end": 1637,
                    "fullWidth": 145,
                    "width": 144,
                    "openBraceToken": {
                        "kind": "OpenBraceToken",
                        "fullStart": 1493,
                        "fullEnd": 1495,
                        "start": 1493,
                        "end": 1494,
                        "fullWidth": 2,
                        "width": 1,
                        "text": "{",
                        "value": "{",
                        "valueText": "{",
                        "hasTrailingTrivia": true,
                        "hasTrailingNewLine": true,
                        "trailingTrivia": [
                            {
                                "kind": "NewLineTrivia",
                                "text": "\n"
                            }
                        ]
                    },
                    "statements": [
                        {
                            "kind": "ExpressionStatement",
                            "fullStart": 1495,
                            "fullEnd": 1636,
                            "start": 1497,
                            "end": 1634,
                            "fullWidth": 141,
                            "width": 137,
                            "expression": {
                                "kind": "InvocationExpression",
                                "fullStart": 1495,
                                "fullEnd": 1633,
                                "start": 1497,
                                "end": 1633,
                                "fullWidth": 138,
                                "width": 136,
                                "expression": {
                                    "kind": "IdentifierName",
                                    "fullStart": 1495,
                                    "fullEnd": 1503,
                                    "start": 1497,
                                    "end": 1503,
                                    "fullWidth": 8,
                                    "width": 6,
                                    "text": "$ERROR",
                                    "value": "$ERROR",
                                    "valueText": "$ERROR",
                                    "hasLeadingTrivia": true,
                                    "leadingTrivia": [
                                        {
                                            "kind": "WhitespaceTrivia",
                                            "text": "  "
                                        }
                                    ]
                                },
                                "argumentList": {
                                    "kind": "ArgumentList",
                                    "fullStart": 1503,
                                    "fullEnd": 1633,
                                    "start": 1503,
                                    "end": 1633,
                                    "fullWidth": 130,
                                    "width": 130,
                                    "openParenToken": {
                                        "kind": "OpenParenToken",
                                        "fullStart": 1503,
                                        "fullEnd": 1504,
                                        "start": 1503,
                                        "end": 1504,
                                        "fullWidth": 1,
                                        "width": 1,
                                        "text": "(",
                                        "value": "(",
                                        "valueText": "("
                                    },
                                    "arguments": [
                                        {
                                            "kind": "AddExpression",
                                            "fullStart": 1504,
                                            "fullEnd": 1632,
                                            "start": 1504,
                                            "end": 1631,
                                            "fullWidth": 128,
                                            "width": 127,
                                            "left": {
                                                "kind": "StringLiteral",
                                                "fullStart": 1504,
                                                "fullEnd": 1625,
                                                "start": 1504,
                                                "end": 1625,
                                                "fullWidth": 121,
                                                "width": 121,
                                                "text": "'#2: Object.prototype.toString=function(){return \"SHIFTED\"}; __str = new String({}); __str ==\"SHIFTED\". Actual: __str =='",
                                                "value": "#2: Object.prototype.toString=function(){return \"SHIFTED\"}; __str = new String({}); __str ==\"SHIFTED\". Actual: __str ==",
                                                "valueText": "#2: Object.prototype.toString=function(){return \"SHIFTED\"}; __str = new String({}); __str ==\"SHIFTED\". Actual: __str =="
                                            },
                                            "operatorToken": {
                                                "kind": "PlusToken",
                                                "fullStart": 1625,
                                                "fullEnd": 1626,
                                                "start": 1625,
                                                "end": 1626,
                                                "fullWidth": 1,
                                                "width": 1,
                                                "text": "+",
                                                "value": "+",
                                                "valueText": "+"
                                            },
                                            "right": {
                                                "kind": "IdentifierName",
                                                "fullStart": 1626,
                                                "fullEnd": 1632,
                                                "start": 1626,
                                                "end": 1631,
                                                "fullWidth": 6,
                                                "width": 5,
                                                "text": "__str",
                                                "value": "__str",
                                                "valueText": "__str",
                                                "hasTrailingTrivia": true,
                                                "trailingTrivia": [
                                                    {
                                                        "kind": "WhitespaceTrivia",
                                                        "text": " "
                                                    }
                                                ]
                                            }
                                        }
                                    ],
                                    "closeParenToken": {
                                        "kind": "CloseParenToken",
                                        "fullStart": 1632,
                                        "fullEnd": 1633,
                                        "start": 1632,
                                        "end": 1633,
                                        "fullWidth": 1,
                                        "width": 1,
                                        "text": ")",
                                        "value": ")",
                                        "valueText": ")"
                                    }
                                }
                            },
                            "semicolonToken": {
                                "kind": "SemicolonToken",
                                "fullStart": 1633,
                                "fullEnd": 1636,
                                "start": 1633,
                                "end": 1634,
                                "fullWidth": 3,
                                "width": 1,
                                "text": ";",
                                "value": ";",
                                "valueText": ";",
                                "hasTrailingTrivia": true,
                                "hasTrailingNewLine": true,
                                "trailingTrivia": [
                                    {
                                        "kind": "WhitespaceTrivia",
                                        "text": " "
                                    },
                                    {
                                        "kind": "NewLineTrivia",
                                        "text": "\n"
                                    }
                                ]
                            }
                        }
                    ],
                    "closeBraceToken": {
                        "kind": "CloseBraceToken",
                        "fullStart": 1636,
                        "fullEnd": 1638,
                        "start": 1636,
                        "end": 1637,
                        "fullWidth": 2,
                        "width": 1,
                        "text": "}",
                        "value": "}",
                        "valueText": "}",
                        "hasTrailingTrivia": true,
                        "hasTrailingNewLine": true,
                        "trailingTrivia": [
                            {
                                "kind": "NewLineTrivia",
                                "text": "\n"
                            }
                        ]
                    }
                }
            }
        ],
        "endOfFileToken": {
            "kind": "EndOfFileToken",
            "fullStart": 1638,
            "fullEnd": 1721,
            "start": 1721,
            "end": 1721,
            "fullWidth": 83,
            "width": 0,
            "text": "",
            "hasLeadingTrivia": true,
            "hasLeadingComment": true,
            "hasLeadingNewLine": true,
            "leadingTrivia": [
                {
                    "kind": "SingleLineCommentTrivia",
                    "text": "//"
                },
                {
                    "kind": "NewLineTrivia",
                    "text": "\n"
                },
                {
                    "kind": "SingleLineCommentTrivia",
                    "text": "//////////////////////////////////////////////////////////////////////////////"
                },
                {
                    "kind": "NewLineTrivia",
                    "text": "\n"
                },
                {
                    "kind": "NewLineTrivia",
                    "text": "\n"
                }
            ]
        }
    },
    "lineMap": {
        "lineStarts": [
            0,
            61,
            132,
            133,
            137,
            258,
            391,
            394,
            439,
            500,
            504,
            505,
            576,
            577,
            633,
            634,
            662,
            663,
            730,
            731,
            810,
            820,
            853,
            961,
            963,
            966,
            1045,
            1046,
            1125,
            1137,
            1173,
            1296,
            1298,
            1301,
            1380,
            1381,
            1460,
            1470,
            1495,
            1636,
            1638,
            1641,
            1720,
            1721
        ],
        "length": 1721
    }
}<|MERGE_RESOLUTION|>--- conflicted
+++ resolved
@@ -95,12 +95,8 @@
                             "start": 509,
                             "end": 574,
                             "fullWidth": 65,
-<<<<<<< HEAD
                             "width": 65,
-                            "identifier": {
-=======
                             "propertyName": {
->>>>>>> 85e84683
                                 "kind": "IdentifierName",
                                 "fullStart": 509,
                                 "fullEnd": 547,
@@ -591,12 +587,8 @@
                             "start": 638,
                             "end": 660,
                             "fullWidth": 22,
-<<<<<<< HEAD
                             "width": 22,
-                            "identifier": {
-=======
                             "propertyName": {
->>>>>>> 85e84683
                                 "kind": "IdentifierName",
                                 "fullStart": 638,
                                 "fullEnd": 644,
