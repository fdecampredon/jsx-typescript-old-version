{
    "isDeclaration": false,
    "languageVersion": "EcmaScript5",
    "parseOptions": {
        "allowAutomaticSemicolonInsertion": true
    },
    "sourceUnit": {
        "kind": "SourceUnit",
        "fullStart": 0,
        "fullEnd": 2514,
        "start": 308,
        "end": 2514,
        "fullWidth": 2514,
        "width": 2206,
        "moduleElements": [
            {
                "kind": "VariableStatement",
                "fullStart": 0,
                "fullEnd": 354,
                "start": 308,
                "end": 353,
                "fullWidth": 354,
                "width": 45,
                "modifiers": [],
                "variableDeclaration": {
                    "kind": "VariableDeclaration",
                    "fullStart": 0,
                    "fullEnd": 352,
                    "start": 308,
                    "end": 352,
                    "fullWidth": 352,
                    "width": 44,
                    "varKeyword": {
                        "kind": "VarKeyword",
                        "fullStart": 0,
                        "fullEnd": 312,
                        "start": 308,
                        "end": 311,
                        "fullWidth": 312,
                        "width": 3,
                        "text": "var",
                        "value": "var",
                        "valueText": "var",
                        "hasLeadingTrivia": true,
                        "hasLeadingComment": true,
                        "hasLeadingNewLine": true,
                        "hasTrailingTrivia": true,
                        "leadingTrivia": [
                            {
                                "kind": "SingleLineCommentTrivia",
                                "text": "// Copyright 2009 the Sputnik authors.  All rights reserved."
                            },
                            {
                                "kind": "NewLineTrivia",
                                "text": "\n"
                            },
                            {
                                "kind": "SingleLineCommentTrivia",
                                "text": "// This code is governed by the BSD license found in the LICENSE file."
                            },
                            {
                                "kind": "NewLineTrivia",
                                "text": "\n"
                            },
                            {
                                "kind": "NewLineTrivia",
                                "text": "\n"
                            },
                            {
                                "kind": "MultiLineCommentTrivia",
                                "text": "/**\n * length property has the attributes {ReadOnly}\n *\n * @path ch15/15.5/15.5.5/S15.5.5.1_A4.js\n * @description Checking if varying the length property of String fails\n */"
                            },
                            {
                                "kind": "NewLineTrivia",
                                "text": "\n"
                            },
                            {
                                "kind": "NewLineTrivia",
                                "text": "\n"
                            }
                        ],
                        "trailingTrivia": [
                            {
                                "kind": "WhitespaceTrivia",
                                "text": " "
                            }
                        ]
                    },
                    "variableDeclarators": [
                        {
                            "kind": "VariableDeclarator",
                            "fullStart": 312,
                            "fullEnd": 352,
                            "start": 312,
                            "end": 352,
                            "fullWidth": 40,
<<<<<<< HEAD
                            "width": 40,
                            "identifier": {
=======
                            "propertyName": {
>>>>>>> 85e84683
                                "kind": "IdentifierName",
                                "fullStart": 312,
                                "fullEnd": 328,
                                "start": 312,
                                "end": 327,
                                "fullWidth": 16,
                                "width": 15,
                                "text": "__str__instance",
                                "value": "__str__instance",
                                "valueText": "__str__instance",
                                "hasTrailingTrivia": true,
                                "trailingTrivia": [
                                    {
                                        "kind": "WhitespaceTrivia",
                                        "text": " "
                                    }
                                ]
                            },
                            "equalsValueClause": {
                                "kind": "EqualsValueClause",
                                "fullStart": 328,
                                "fullEnd": 352,
                                "start": 328,
                                "end": 352,
                                "fullWidth": 24,
                                "width": 24,
                                "equalsToken": {
                                    "kind": "EqualsToken",
                                    "fullStart": 328,
                                    "fullEnd": 330,
                                    "start": 328,
                                    "end": 329,
                                    "fullWidth": 2,
                                    "width": 1,
                                    "text": "=",
                                    "value": "=",
                                    "valueText": "=",
                                    "hasTrailingTrivia": true,
                                    "trailingTrivia": [
                                        {
                                            "kind": "WhitespaceTrivia",
                                            "text": " "
                                        }
                                    ]
                                },
                                "value": {
                                    "kind": "ObjectCreationExpression",
                                    "fullStart": 330,
                                    "fullEnd": 352,
                                    "start": 330,
                                    "end": 352,
                                    "fullWidth": 22,
                                    "width": 22,
                                    "newKeyword": {
                                        "kind": "NewKeyword",
                                        "fullStart": 330,
                                        "fullEnd": 334,
                                        "start": 330,
                                        "end": 333,
                                        "fullWidth": 4,
                                        "width": 3,
                                        "text": "new",
                                        "value": "new",
                                        "valueText": "new",
                                        "hasTrailingTrivia": true,
                                        "trailingTrivia": [
                                            {
                                                "kind": "WhitespaceTrivia",
                                                "text": " "
                                            }
                                        ]
                                    },
                                    "expression": {
                                        "kind": "IdentifierName",
                                        "fullStart": 334,
                                        "fullEnd": 340,
                                        "start": 334,
                                        "end": 340,
                                        "fullWidth": 6,
                                        "width": 6,
                                        "text": "String",
                                        "value": "String",
                                        "valueText": "String"
                                    },
                                    "argumentList": {
                                        "kind": "ArgumentList",
                                        "fullStart": 340,
                                        "fullEnd": 352,
                                        "start": 340,
                                        "end": 352,
                                        "fullWidth": 12,
                                        "width": 12,
                                        "openParenToken": {
                                            "kind": "OpenParenToken",
                                            "fullStart": 340,
                                            "fullEnd": 341,
                                            "start": 340,
                                            "end": 341,
                                            "fullWidth": 1,
                                            "width": 1,
                                            "text": "(",
                                            "value": "(",
                                            "valueText": "("
                                        },
                                        "arguments": [
                                            {
                                                "kind": "StringLiteral",
                                                "fullStart": 341,
                                                "fullEnd": 351,
                                                "start": 341,
                                                "end": 351,
                                                "fullWidth": 10,
                                                "width": 10,
                                                "text": "\"globglob\"",
                                                "value": "globglob",
                                                "valueText": "globglob"
                                            }
                                        ],
                                        "closeParenToken": {
                                            "kind": "CloseParenToken",
                                            "fullStart": 351,
                                            "fullEnd": 352,
                                            "start": 351,
                                            "end": 352,
                                            "fullWidth": 1,
                                            "width": 1,
                                            "text": ")",
                                            "value": ")",
                                            "valueText": ")"
                                        }
                                    }
                                }
                            }
                        }
                    ]
                },
                "semicolonToken": {
                    "kind": "SemicolonToken",
                    "fullStart": 352,
                    "fullEnd": 354,
                    "start": 352,
                    "end": 353,
                    "fullWidth": 2,
                    "width": 1,
                    "text": ";",
                    "value": ";",
                    "valueText": ";",
                    "hasTrailingTrivia": true,
                    "hasTrailingNewLine": true,
                    "trailingTrivia": [
                        {
                            "kind": "NewLineTrivia",
                            "text": "\n"
                        }
                    ]
                }
            },
            {
                "kind": "IfStatement",
                "fullStart": 354,
                "fullEnd": 664,
                "start": 444,
                "end": 663,
                "fullWidth": 310,
                "width": 219,
                "ifKeyword": {
                    "kind": "IfKeyword",
                    "fullStart": 354,
                    "fullEnd": 447,
                    "start": 444,
                    "end": 446,
                    "fullWidth": 93,
                    "width": 2,
                    "text": "if",
                    "value": "if",
                    "valueText": "if",
                    "hasLeadingTrivia": true,
                    "hasLeadingComment": true,
                    "hasLeadingNewLine": true,
                    "hasTrailingTrivia": true,
                    "leadingTrivia": [
                        {
                            "kind": "NewLineTrivia",
                            "text": "\n"
                        },
                        {
                            "kind": "SingleLineCommentTrivia",
                            "text": "//////////////////////////////////////////////////////////////////////////////"
                        },
                        {
                            "kind": "NewLineTrivia",
                            "text": "\n"
                        },
                        {
                            "kind": "SingleLineCommentTrivia",
                            "text": "//CHECK#1"
                        },
                        {
                            "kind": "NewLineTrivia",
                            "text": "\n"
                        }
                    ],
                    "trailingTrivia": [
                        {
                            "kind": "WhitespaceTrivia",
                            "text": " "
                        }
                    ]
                },
                "openParenToken": {
                    "kind": "OpenParenToken",
                    "fullStart": 447,
                    "fullEnd": 448,
                    "start": 447,
                    "end": 448,
                    "fullWidth": 1,
                    "width": 1,
                    "text": "(",
                    "value": "(",
                    "valueText": "("
                },
                "condition": {
                    "kind": "LogicalNotExpression",
                    "fullStart": 448,
                    "fullEnd": 491,
                    "start": 448,
                    "end": 491,
                    "fullWidth": 43,
                    "width": 43,
                    "operatorToken": {
                        "kind": "ExclamationToken",
                        "fullStart": 448,
                        "fullEnd": 449,
                        "start": 448,
                        "end": 449,
                        "fullWidth": 1,
                        "width": 1,
                        "text": "!",
                        "value": "!",
                        "valueText": "!"
                    },
                    "operand": {
                        "kind": "ParenthesizedExpression",
                        "fullStart": 449,
                        "fullEnd": 491,
                        "start": 449,
                        "end": 491,
                        "fullWidth": 42,
                        "width": 42,
                        "openParenToken": {
                            "kind": "OpenParenToken",
                            "fullStart": 449,
                            "fullEnd": 450,
                            "start": 449,
                            "end": 450,
                            "fullWidth": 1,
                            "width": 1,
                            "text": "(",
                            "value": "(",
                            "valueText": "("
                        },
                        "expression": {
                            "kind": "InvocationExpression",
                            "fullStart": 450,
                            "fullEnd": 490,
                            "start": 450,
                            "end": 490,
                            "fullWidth": 40,
                            "width": 40,
                            "expression": {
                                "kind": "MemberAccessExpression",
                                "fullStart": 450,
                                "fullEnd": 480,
                                "start": 450,
                                "end": 480,
                                "fullWidth": 30,
                                "width": 30,
                                "expression": {
                                    "kind": "IdentifierName",
                                    "fullStart": 450,
                                    "fullEnd": 465,
                                    "start": 450,
                                    "end": 465,
                                    "fullWidth": 15,
                                    "width": 15,
                                    "text": "__str__instance",
                                    "value": "__str__instance",
                                    "valueText": "__str__instance"
                                },
                                "dotToken": {
                                    "kind": "DotToken",
                                    "fullStart": 465,
                                    "fullEnd": 466,
                                    "start": 465,
                                    "end": 466,
                                    "fullWidth": 1,
                                    "width": 1,
                                    "text": ".",
                                    "value": ".",
                                    "valueText": "."
                                },
                                "name": {
                                    "kind": "IdentifierName",
                                    "fullStart": 466,
                                    "fullEnd": 480,
                                    "start": 466,
                                    "end": 480,
                                    "fullWidth": 14,
                                    "width": 14,
                                    "text": "hasOwnProperty",
                                    "value": "hasOwnProperty",
                                    "valueText": "hasOwnProperty"
                                }
                            },
                            "argumentList": {
                                "kind": "ArgumentList",
                                "fullStart": 480,
                                "fullEnd": 490,
                                "start": 480,
                                "end": 490,
                                "fullWidth": 10,
                                "width": 10,
                                "openParenToken": {
                                    "kind": "OpenParenToken",
                                    "fullStart": 480,
                                    "fullEnd": 481,
                                    "start": 480,
                                    "end": 481,
                                    "fullWidth": 1,
                                    "width": 1,
                                    "text": "(",
                                    "value": "(",
                                    "valueText": "("
                                },
                                "arguments": [
                                    {
                                        "kind": "StringLiteral",
                                        "fullStart": 481,
                                        "fullEnd": 489,
                                        "start": 481,
                                        "end": 489,
                                        "fullWidth": 8,
                                        "width": 8,
                                        "text": "\"length\"",
                                        "value": "length",
                                        "valueText": "length"
                                    }
                                ],
                                "closeParenToken": {
                                    "kind": "CloseParenToken",
                                    "fullStart": 489,
                                    "fullEnd": 490,
                                    "start": 489,
                                    "end": 490,
                                    "fullWidth": 1,
                                    "width": 1,
                                    "text": ")",
                                    "value": ")",
                                    "valueText": ")"
                                }
                            }
                        },
                        "closeParenToken": {
                            "kind": "CloseParenToken",
                            "fullStart": 490,
                            "fullEnd": 491,
                            "start": 490,
                            "end": 491,
                            "fullWidth": 1,
                            "width": 1,
                            "text": ")",
                            "value": ")",
                            "valueText": ")"
                        }
                    }
                },
                "closeParenToken": {
                    "kind": "CloseParenToken",
                    "fullStart": 491,
                    "fullEnd": 493,
                    "start": 491,
                    "end": 492,
                    "fullWidth": 2,
                    "width": 1,
                    "text": ")",
                    "value": ")",
                    "valueText": ")",
                    "hasTrailingTrivia": true,
                    "trailingTrivia": [
                        {
                            "kind": "WhitespaceTrivia",
                            "text": " "
                        }
                    ]
                },
                "statement": {
                    "kind": "Block",
                    "fullStart": 493,
                    "fullEnd": 664,
                    "start": 493,
                    "end": 663,
                    "fullWidth": 171,
                    "width": 170,
                    "openBraceToken": {
                        "kind": "OpenBraceToken",
                        "fullStart": 493,
                        "fullEnd": 495,
                        "start": 493,
                        "end": 494,
                        "fullWidth": 2,
                        "width": 1,
                        "text": "{",
                        "value": "{",
                        "valueText": "{",
                        "hasTrailingTrivia": true,
                        "hasTrailingNewLine": true,
                        "trailingTrivia": [
                            {
                                "kind": "NewLineTrivia",
                                "text": "\n"
                            }
                        ]
                    },
                    "statements": [
                        {
                            "kind": "ExpressionStatement",
                            "fullStart": 495,
                            "fullEnd": 662,
                            "start": 497,
                            "end": 661,
                            "fullWidth": 167,
                            "width": 164,
                            "expression": {
                                "kind": "InvocationExpression",
                                "fullStart": 495,
                                "fullEnd": 660,
                                "start": 497,
                                "end": 660,
                                "fullWidth": 165,
                                "width": 163,
                                "expression": {
                                    "kind": "IdentifierName",
                                    "fullStart": 495,
                                    "fullEnd": 503,
                                    "start": 497,
                                    "end": 503,
                                    "fullWidth": 8,
                                    "width": 6,
                                    "text": "$ERROR",
                                    "value": "$ERROR",
                                    "valueText": "$ERROR",
                                    "hasLeadingTrivia": true,
                                    "leadingTrivia": [
                                        {
                                            "kind": "WhitespaceTrivia",
                                            "text": "  "
                                        }
                                    ]
                                },
                                "argumentList": {
                                    "kind": "ArgumentList",
                                    "fullStart": 503,
                                    "fullEnd": 660,
                                    "start": 503,
                                    "end": 660,
                                    "fullWidth": 157,
                                    "width": 157,
                                    "openParenToken": {
                                        "kind": "OpenParenToken",
                                        "fullStart": 503,
                                        "fullEnd": 504,
                                        "start": 503,
                                        "end": 504,
                                        "fullWidth": 1,
                                        "width": 1,
                                        "text": "(",
                                        "value": "(",
                                        "valueText": "("
                                    },
                                    "arguments": [
                                        {
                                            "kind": "AddExpression",
                                            "fullStart": 504,
                                            "fullEnd": 659,
                                            "start": 504,
                                            "end": 659,
                                            "fullWidth": 155,
                                            "width": 155,
                                            "left": {
                                                "kind": "StringLiteral",
                                                "fullStart": 504,
                                                "fullEnd": 618,
                                                "start": 504,
                                                "end": 618,
                                                "fullWidth": 114,
                                                "width": 114,
                                                "text": "'#1: var __str__instance = new String(\"globglob\"); __str__instance.hasOwnProperty(\"length\") return true. Actual: '",
                                                "value": "#1: var __str__instance = new String(\"globglob\"); __str__instance.hasOwnProperty(\"length\") return true. Actual: ",
                                                "valueText": "#1: var __str__instance = new String(\"globglob\"); __str__instance.hasOwnProperty(\"length\") return true. Actual: "
                                            },
                                            "operatorToken": {
                                                "kind": "PlusToken",
                                                "fullStart": 618,
                                                "fullEnd": 619,
                                                "start": 618,
                                                "end": 619,
                                                "fullWidth": 1,
                                                "width": 1,
                                                "text": "+",
                                                "value": "+",
                                                "valueText": "+"
                                            },
                                            "right": {
                                                "kind": "InvocationExpression",
                                                "fullStart": 619,
                                                "fullEnd": 659,
                                                "start": 619,
                                                "end": 659,
                                                "fullWidth": 40,
                                                "width": 40,
                                                "expression": {
                                                    "kind": "MemberAccessExpression",
                                                    "fullStart": 619,
                                                    "fullEnd": 649,
                                                    "start": 619,
                                                    "end": 649,
                                                    "fullWidth": 30,
                                                    "width": 30,
                                                    "expression": {
                                                        "kind": "IdentifierName",
                                                        "fullStart": 619,
                                                        "fullEnd": 634,
                                                        "start": 619,
                                                        "end": 634,
                                                        "fullWidth": 15,
                                                        "width": 15,
                                                        "text": "__str__instance",
                                                        "value": "__str__instance",
                                                        "valueText": "__str__instance"
                                                    },
                                                    "dotToken": {
                                                        "kind": "DotToken",
                                                        "fullStart": 634,
                                                        "fullEnd": 635,
                                                        "start": 634,
                                                        "end": 635,
                                                        "fullWidth": 1,
                                                        "width": 1,
                                                        "text": ".",
                                                        "value": ".",
                                                        "valueText": "."
                                                    },
                                                    "name": {
                                                        "kind": "IdentifierName",
                                                        "fullStart": 635,
                                                        "fullEnd": 649,
                                                        "start": 635,
                                                        "end": 649,
                                                        "fullWidth": 14,
                                                        "width": 14,
                                                        "text": "hasOwnProperty",
                                                        "value": "hasOwnProperty",
                                                        "valueText": "hasOwnProperty"
                                                    }
                                                },
                                                "argumentList": {
                                                    "kind": "ArgumentList",
                                                    "fullStart": 649,
                                                    "fullEnd": 659,
                                                    "start": 649,
                                                    "end": 659,
                                                    "fullWidth": 10,
                                                    "width": 10,
                                                    "openParenToken": {
                                                        "kind": "OpenParenToken",
                                                        "fullStart": 649,
                                                        "fullEnd": 650,
                                                        "start": 649,
                                                        "end": 650,
                                                        "fullWidth": 1,
                                                        "width": 1,
                                                        "text": "(",
                                                        "value": "(",
                                                        "valueText": "("
                                                    },
                                                    "arguments": [
                                                        {
                                                            "kind": "StringLiteral",
                                                            "fullStart": 650,
                                                            "fullEnd": 658,
                                                            "start": 650,
                                                            "end": 658,
                                                            "fullWidth": 8,
                                                            "width": 8,
                                                            "text": "\"length\"",
                                                            "value": "length",
                                                            "valueText": "length"
                                                        }
                                                    ],
                                                    "closeParenToken": {
                                                        "kind": "CloseParenToken",
                                                        "fullStart": 658,
                                                        "fullEnd": 659,
                                                        "start": 658,
                                                        "end": 659,
                                                        "fullWidth": 1,
                                                        "width": 1,
                                                        "text": ")",
                                                        "value": ")",
                                                        "valueText": ")"
                                                    }
                                                }
                                            }
                                        }
                                    ],
                                    "closeParenToken": {
                                        "kind": "CloseParenToken",
                                        "fullStart": 659,
                                        "fullEnd": 660,
                                        "start": 659,
                                        "end": 660,
                                        "fullWidth": 1,
                                        "width": 1,
                                        "text": ")",
                                        "value": ")",
                                        "valueText": ")"
                                    }
                                }
                            },
                            "semicolonToken": {
                                "kind": "SemicolonToken",
                                "fullStart": 660,
                                "fullEnd": 662,
                                "start": 660,
                                "end": 661,
                                "fullWidth": 2,
                                "width": 1,
                                "text": ";",
                                "value": ";",
                                "valueText": ";",
                                "hasTrailingTrivia": true,
                                "hasTrailingNewLine": true,
                                "trailingTrivia": [
                                    {
                                        "kind": "NewLineTrivia",
                                        "text": "\n"
                                    }
                                ]
                            }
                        }
                    ],
                    "closeBraceToken": {
                        "kind": "CloseBraceToken",
                        "fullStart": 662,
                        "fullEnd": 664,
                        "start": 662,
                        "end": 663,
                        "fullWidth": 2,
                        "width": 1,
                        "text": "}",
                        "value": "}",
                        "valueText": "}",
                        "hasTrailingTrivia": true,
                        "hasTrailingNewLine": true,
                        "trailingTrivia": [
                            {
                                "kind": "NewLineTrivia",
                                "text": "\n"
                            }
                        ]
                    }
                }
            },
            {
                "kind": "IfStatement",
                "fullStart": 664,
                "fullEnd": 1027,
                "start": 836,
                "end": 1026,
                "fullWidth": 363,
                "width": 190,
                "ifKeyword": {
                    "kind": "IfKeyword",
                    "fullStart": 664,
                    "fullEnd": 839,
                    "start": 836,
                    "end": 838,
                    "fullWidth": 175,
                    "width": 2,
                    "text": "if",
                    "value": "if",
                    "valueText": "if",
                    "hasLeadingTrivia": true,
                    "hasLeadingComment": true,
                    "hasLeadingNewLine": true,
                    "hasTrailingTrivia": true,
                    "leadingTrivia": [
                        {
                            "kind": "SingleLineCommentTrivia",
                            "text": "//"
                        },
                        {
                            "kind": "NewLineTrivia",
                            "text": "\n"
                        },
                        {
                            "kind": "SingleLineCommentTrivia",
                            "text": "//////////////////////////////////////////////////////////////////////////////"
                        },
                        {
                            "kind": "NewLineTrivia",
                            "text": "\n"
                        },
                        {
                            "kind": "NewLineTrivia",
                            "text": "\n"
                        },
                        {
                            "kind": "SingleLineCommentTrivia",
                            "text": "//////////////////////////////////////////////////////////////////////////////"
                        },
                        {
                            "kind": "NewLineTrivia",
                            "text": "\n"
                        },
                        {
                            "kind": "SingleLineCommentTrivia",
                            "text": "//CHECK#2"
                        },
                        {
                            "kind": "NewLineTrivia",
                            "text": "\n"
                        }
                    ],
                    "trailingTrivia": [
                        {
                            "kind": "WhitespaceTrivia",
                            "text": " "
                        }
                    ]
                },
                "openParenToken": {
                    "kind": "OpenParenToken",
                    "fullStart": 839,
                    "fullEnd": 840,
                    "start": 839,
                    "end": 840,
                    "fullWidth": 1,
                    "width": 1,
                    "text": "(",
                    "value": "(",
                    "valueText": "("
                },
                "condition": {
                    "kind": "NotEqualsExpression",
                    "fullStart": 840,
                    "fullEnd": 868,
                    "start": 840,
                    "end": 868,
                    "fullWidth": 28,
                    "width": 28,
                    "left": {
                        "kind": "MemberAccessExpression",
                        "fullStart": 840,
                        "fullEnd": 863,
                        "start": 840,
                        "end": 862,
                        "fullWidth": 23,
                        "width": 22,
                        "expression": {
                            "kind": "IdentifierName",
                            "fullStart": 840,
                            "fullEnd": 855,
                            "start": 840,
                            "end": 855,
                            "fullWidth": 15,
                            "width": 15,
                            "text": "__str__instance",
                            "value": "__str__instance",
                            "valueText": "__str__instance"
                        },
                        "dotToken": {
                            "kind": "DotToken",
                            "fullStart": 855,
                            "fullEnd": 856,
                            "start": 855,
                            "end": 856,
                            "fullWidth": 1,
                            "width": 1,
                            "text": ".",
                            "value": ".",
                            "valueText": "."
                        },
                        "name": {
                            "kind": "IdentifierName",
                            "fullStart": 856,
                            "fullEnd": 863,
                            "start": 856,
                            "end": 862,
                            "fullWidth": 7,
                            "width": 6,
                            "text": "length",
                            "value": "length",
                            "valueText": "length",
                            "hasTrailingTrivia": true,
                            "trailingTrivia": [
                                {
                                    "kind": "WhitespaceTrivia",
                                    "text": " "
                                }
                            ]
                        }
                    },
                    "operatorToken": {
                        "kind": "ExclamationEqualsEqualsToken",
                        "fullStart": 863,
                        "fullEnd": 867,
                        "start": 863,
                        "end": 866,
                        "fullWidth": 4,
                        "width": 3,
                        "text": "!==",
                        "value": "!==",
                        "valueText": "!==",
                        "hasTrailingTrivia": true,
                        "trailingTrivia": [
                            {
                                "kind": "WhitespaceTrivia",
                                "text": " "
                            }
                        ]
                    },
                    "right": {
                        "kind": "NumericLiteral",
                        "fullStart": 867,
                        "fullEnd": 868,
                        "start": 867,
                        "end": 868,
                        "fullWidth": 1,
                        "width": 1,
                        "text": "8",
                        "value": 8,
                        "valueText": "8"
                    }
                },
                "closeParenToken": {
                    "kind": "CloseParenToken",
                    "fullStart": 868,
                    "fullEnd": 870,
                    "start": 868,
                    "end": 869,
                    "fullWidth": 2,
                    "width": 1,
                    "text": ")",
                    "value": ")",
                    "valueText": ")",
                    "hasTrailingTrivia": true,
                    "trailingTrivia": [
                        {
                            "kind": "WhitespaceTrivia",
                            "text": " "
                        }
                    ]
                },
                "statement": {
                    "kind": "Block",
                    "fullStart": 870,
                    "fullEnd": 1027,
                    "start": 870,
                    "end": 1026,
                    "fullWidth": 157,
                    "width": 156,
                    "openBraceToken": {
                        "kind": "OpenBraceToken",
                        "fullStart": 870,
                        "fullEnd": 872,
                        "start": 870,
                        "end": 871,
                        "fullWidth": 2,
                        "width": 1,
                        "text": "{",
                        "value": "{",
                        "valueText": "{",
                        "hasTrailingTrivia": true,
                        "hasTrailingNewLine": true,
                        "trailingTrivia": [
                            {
                                "kind": "NewLineTrivia",
                                "text": "\n"
                            }
                        ]
                    },
                    "statements": [
                        {
                            "kind": "ExpressionStatement",
                            "fullStart": 872,
                            "fullEnd": 1025,
                            "start": 874,
                            "end": 1023,
                            "fullWidth": 153,
                            "width": 149,
                            "expression": {
                                "kind": "InvocationExpression",
                                "fullStart": 872,
                                "fullEnd": 1022,
                                "start": 874,
                                "end": 1022,
                                "fullWidth": 150,
                                "width": 148,
                                "expression": {
                                    "kind": "IdentifierName",
                                    "fullStart": 872,
                                    "fullEnd": 880,
                                    "start": 874,
                                    "end": 880,
                                    "fullWidth": 8,
                                    "width": 6,
                                    "text": "$ERROR",
                                    "value": "$ERROR",
                                    "valueText": "$ERROR",
                                    "hasLeadingTrivia": true,
                                    "leadingTrivia": [
                                        {
                                            "kind": "WhitespaceTrivia",
                                            "text": "  "
                                        }
                                    ]
                                },
                                "argumentList": {
                                    "kind": "ArgumentList",
                                    "fullStart": 880,
                                    "fullEnd": 1022,
                                    "start": 880,
                                    "end": 1022,
                                    "fullWidth": 142,
                                    "width": 142,
                                    "openParenToken": {
                                        "kind": "OpenParenToken",
                                        "fullStart": 880,
                                        "fullEnd": 881,
                                        "start": 880,
                                        "end": 881,
                                        "fullWidth": 1,
                                        "width": 1,
                                        "text": "(",
                                        "value": "(",
                                        "valueText": "("
                                    },
                                    "arguments": [
                                        {
                                            "kind": "AddExpression",
                                            "fullStart": 881,
                                            "fullEnd": 1021,
                                            "start": 881,
                                            "end": 1020,
                                            "fullWidth": 140,
                                            "width": 139,
                                            "left": {
                                                "kind": "StringLiteral",
                                                "fullStart": 881,
                                                "fullEnd": 997,
                                                "start": 881,
                                                "end": 997,
                                                "fullWidth": 116,
                                                "width": 116,
                                                "text": "'#2: var __str__instance = new String(\"globglob\"); __str__instance.length === 8. Actual: __str__instance.length ==='",
                                                "value": "#2: var __str__instance = new String(\"globglob\"); __str__instance.length === 8. Actual: __str__instance.length ===",
                                                "valueText": "#2: var __str__instance = new String(\"globglob\"); __str__instance.length === 8. Actual: __str__instance.length ==="
                                            },
                                            "operatorToken": {
                                                "kind": "PlusToken",
                                                "fullStart": 997,
                                                "fullEnd": 998,
                                                "start": 997,
                                                "end": 998,
                                                "fullWidth": 1,
                                                "width": 1,
                                                "text": "+",
                                                "value": "+",
                                                "valueText": "+"
                                            },
                                            "right": {
                                                "kind": "MemberAccessExpression",
                                                "fullStart": 998,
                                                "fullEnd": 1021,
                                                "start": 998,
                                                "end": 1020,
                                                "fullWidth": 23,
                                                "width": 22,
                                                "expression": {
                                                    "kind": "IdentifierName",
                                                    "fullStart": 998,
                                                    "fullEnd": 1013,
                                                    "start": 998,
                                                    "end": 1013,
                                                    "fullWidth": 15,
                                                    "width": 15,
                                                    "text": "__str__instance",
                                                    "value": "__str__instance",
                                                    "valueText": "__str__instance"
                                                },
                                                "dotToken": {
                                                    "kind": "DotToken",
                                                    "fullStart": 1013,
                                                    "fullEnd": 1014,
                                                    "start": 1013,
                                                    "end": 1014,
                                                    "fullWidth": 1,
                                                    "width": 1,
                                                    "text": ".",
                                                    "value": ".",
                                                    "valueText": "."
                                                },
                                                "name": {
                                                    "kind": "IdentifierName",
                                                    "fullStart": 1014,
                                                    "fullEnd": 1021,
                                                    "start": 1014,
                                                    "end": 1020,
                                                    "fullWidth": 7,
                                                    "width": 6,
                                                    "text": "length",
                                                    "value": "length",
                                                    "valueText": "length",
                                                    "hasTrailingTrivia": true,
                                                    "trailingTrivia": [
                                                        {
                                                            "kind": "WhitespaceTrivia",
                                                            "text": " "
                                                        }
                                                    ]
                                                }
                                            }
                                        }
                                    ],
                                    "closeParenToken": {
                                        "kind": "CloseParenToken",
                                        "fullStart": 1021,
                                        "fullEnd": 1022,
                                        "start": 1021,
                                        "end": 1022,
                                        "fullWidth": 1,
                                        "width": 1,
                                        "text": ")",
                                        "value": ")",
                                        "valueText": ")"
                                    }
                                }
                            },
                            "semicolonToken": {
                                "kind": "SemicolonToken",
                                "fullStart": 1022,
                                "fullEnd": 1025,
                                "start": 1022,
                                "end": 1023,
                                "fullWidth": 3,
                                "width": 1,
                                "text": ";",
                                "value": ";",
                                "valueText": ";",
                                "hasTrailingTrivia": true,
                                "hasTrailingNewLine": true,
                                "trailingTrivia": [
                                    {
                                        "kind": "WhitespaceTrivia",
                                        "text": " "
                                    },
                                    {
                                        "kind": "NewLineTrivia",
                                        "text": "\n"
                                    }
                                ]
                            }
                        }
                    ],
                    "closeBraceToken": {
                        "kind": "CloseBraceToken",
                        "fullStart": 1025,
                        "fullEnd": 1027,
                        "start": 1025,
                        "end": 1026,
                        "fullWidth": 2,
                        "width": 1,
                        "text": "}",
                        "value": "}",
                        "valueText": "}",
                        "hasTrailingTrivia": true,
                        "hasTrailingNewLine": true,
                        "trailingTrivia": [
                            {
                                "kind": "NewLineTrivia",
                                "text": "\n"
                            }
                        ]
                    }
                }
            },
            {
                "kind": "ExpressionStatement",
                "fullStart": 1027,
                "fullEnd": 1137,
                "start": 1110,
                "end": 1136,
                "fullWidth": 110,
                "width": 26,
                "expression": {
                    "kind": "AssignmentExpression",
                    "fullStart": 1027,
                    "fullEnd": 1135,
                    "start": 1110,
                    "end": 1135,
                    "fullWidth": 108,
                    "width": 25,
                    "left": {
                        "kind": "MemberAccessExpression",
                        "fullStart": 1027,
                        "fullEnd": 1132,
                        "start": 1110,
                        "end": 1132,
                        "fullWidth": 105,
                        "width": 22,
                        "expression": {
                            "kind": "IdentifierName",
                            "fullStart": 1027,
                            "fullEnd": 1125,
                            "start": 1110,
                            "end": 1125,
                            "fullWidth": 98,
                            "width": 15,
                            "text": "__str__instance",
                            "value": "__str__instance",
                            "valueText": "__str__instance",
                            "hasLeadingTrivia": true,
                            "hasLeadingComment": true,
                            "hasLeadingNewLine": true,
                            "leadingTrivia": [
                                {
                                    "kind": "SingleLineCommentTrivia",
                                    "text": "//"
                                },
                                {
                                    "kind": "NewLineTrivia",
                                    "text": "\n"
                                },
                                {
                                    "kind": "SingleLineCommentTrivia",
                                    "text": "//////////////////////////////////////////////////////////////////////////////"
                                },
                                {
                                    "kind": "NewLineTrivia",
                                    "text": "\n"
                                },
                                {
                                    "kind": "NewLineTrivia",
                                    "text": "\n"
                                }
                            ]
                        },
                        "dotToken": {
                            "kind": "DotToken",
                            "fullStart": 1125,
                            "fullEnd": 1126,
                            "start": 1125,
                            "end": 1126,
                            "fullWidth": 1,
                            "width": 1,
                            "text": ".",
                            "value": ".",
                            "valueText": "."
                        },
                        "name": {
                            "kind": "IdentifierName",
                            "fullStart": 1126,
                            "fullEnd": 1132,
                            "start": 1126,
                            "end": 1132,
                            "fullWidth": 6,
                            "width": 6,
                            "text": "length",
                            "value": "length",
                            "valueText": "length"
                        }
                    },
                    "operatorToken": {
                        "kind": "EqualsToken",
                        "fullStart": 1132,
                        "fullEnd": 1133,
                        "start": 1132,
                        "end": 1133,
                        "fullWidth": 1,
                        "width": 1,
                        "text": "=",
                        "value": "=",
                        "valueText": "="
                    },
                    "right": {
                        "kind": "NegateExpression",
                        "fullStart": 1133,
                        "fullEnd": 1135,
                        "start": 1133,
                        "end": 1135,
                        "fullWidth": 2,
                        "width": 2,
                        "operatorToken": {
                            "kind": "MinusToken",
                            "fullStart": 1133,
                            "fullEnd": 1134,
                            "start": 1133,
                            "end": 1134,
                            "fullWidth": 1,
                            "width": 1,
                            "text": "-",
                            "value": "-",
                            "valueText": "-"
                        },
                        "operand": {
                            "kind": "NumericLiteral",
                            "fullStart": 1134,
                            "fullEnd": 1135,
                            "start": 1134,
                            "end": 1135,
                            "fullWidth": 1,
                            "width": 1,
                            "text": "1",
                            "value": 1,
                            "valueText": "1"
                        }
                    }
                },
                "semicolonToken": {
                    "kind": "SemicolonToken",
                    "fullStart": 1135,
                    "fullEnd": 1137,
                    "start": 1135,
                    "end": 1136,
                    "fullWidth": 2,
                    "width": 1,
                    "text": ";",
                    "value": ";",
                    "valueText": ";",
                    "hasTrailingTrivia": true,
                    "hasTrailingNewLine": true,
                    "trailingTrivia": [
                        {
                            "kind": "NewLineTrivia",
                            "text": "\n"
                        }
                    ]
                }
            },
            {
                "kind": "IfStatement",
                "fullStart": 1137,
                "fullEnd": 1477,
                "start": 1227,
                "end": 1476,
                "fullWidth": 340,
                "width": 249,
                "ifKeyword": {
                    "kind": "IfKeyword",
                    "fullStart": 1137,
                    "fullEnd": 1230,
                    "start": 1227,
                    "end": 1229,
                    "fullWidth": 93,
                    "width": 2,
                    "text": "if",
                    "value": "if",
                    "valueText": "if",
                    "hasLeadingTrivia": true,
                    "hasLeadingComment": true,
                    "hasLeadingNewLine": true,
                    "hasTrailingTrivia": true,
                    "leadingTrivia": [
                        {
                            "kind": "NewLineTrivia",
                            "text": "\n"
                        },
                        {
                            "kind": "SingleLineCommentTrivia",
                            "text": "//////////////////////////////////////////////////////////////////////////////"
                        },
                        {
                            "kind": "NewLineTrivia",
                            "text": "\n"
                        },
                        {
                            "kind": "SingleLineCommentTrivia",
                            "text": "//CHECK#3"
                        },
                        {
                            "kind": "NewLineTrivia",
                            "text": "\n"
                        }
                    ],
                    "trailingTrivia": [
                        {
                            "kind": "WhitespaceTrivia",
                            "text": " "
                        }
                    ]
                },
                "openParenToken": {
                    "kind": "OpenParenToken",
                    "fullStart": 1230,
                    "fullEnd": 1231,
                    "start": 1230,
                    "end": 1231,
                    "fullWidth": 1,
                    "width": 1,
                    "text": "(",
                    "value": "(",
                    "valueText": "("
                },
                "condition": {
                    "kind": "NotEqualsExpression",
                    "fullStart": 1231,
                    "fullEnd": 1259,
                    "start": 1231,
                    "end": 1259,
                    "fullWidth": 28,
                    "width": 28,
                    "left": {
                        "kind": "MemberAccessExpression",
                        "fullStart": 1231,
                        "fullEnd": 1254,
                        "start": 1231,
                        "end": 1253,
                        "fullWidth": 23,
                        "width": 22,
                        "expression": {
                            "kind": "IdentifierName",
                            "fullStart": 1231,
                            "fullEnd": 1246,
                            "start": 1231,
                            "end": 1246,
                            "fullWidth": 15,
                            "width": 15,
                            "text": "__str__instance",
                            "value": "__str__instance",
                            "valueText": "__str__instance"
                        },
                        "dotToken": {
                            "kind": "DotToken",
                            "fullStart": 1246,
                            "fullEnd": 1247,
                            "start": 1246,
                            "end": 1247,
                            "fullWidth": 1,
                            "width": 1,
                            "text": ".",
                            "value": ".",
                            "valueText": "."
                        },
                        "name": {
                            "kind": "IdentifierName",
                            "fullStart": 1247,
                            "fullEnd": 1254,
                            "start": 1247,
                            "end": 1253,
                            "fullWidth": 7,
                            "width": 6,
                            "text": "length",
                            "value": "length",
                            "valueText": "length",
                            "hasTrailingTrivia": true,
                            "trailingTrivia": [
                                {
                                    "kind": "WhitespaceTrivia",
                                    "text": " "
                                }
                            ]
                        }
                    },
                    "operatorToken": {
                        "kind": "ExclamationEqualsEqualsToken",
                        "fullStart": 1254,
                        "fullEnd": 1258,
                        "start": 1254,
                        "end": 1257,
                        "fullWidth": 4,
                        "width": 3,
                        "text": "!==",
                        "value": "!==",
                        "valueText": "!==",
                        "hasTrailingTrivia": true,
                        "trailingTrivia": [
                            {
                                "kind": "WhitespaceTrivia",
                                "text": " "
                            }
                        ]
                    },
                    "right": {
                        "kind": "NumericLiteral",
                        "fullStart": 1258,
                        "fullEnd": 1259,
                        "start": 1258,
                        "end": 1259,
                        "fullWidth": 1,
                        "width": 1,
                        "text": "8",
                        "value": 8,
                        "valueText": "8"
                    }
                },
                "closeParenToken": {
                    "kind": "CloseParenToken",
                    "fullStart": 1259,
                    "fullEnd": 1261,
                    "start": 1259,
                    "end": 1260,
                    "fullWidth": 2,
                    "width": 1,
                    "text": ")",
                    "value": ")",
                    "valueText": ")",
                    "hasTrailingTrivia": true,
                    "trailingTrivia": [
                        {
                            "kind": "WhitespaceTrivia",
                            "text": " "
                        }
                    ]
                },
                "statement": {
                    "kind": "Block",
                    "fullStart": 1261,
                    "fullEnd": 1477,
                    "start": 1261,
                    "end": 1476,
                    "fullWidth": 216,
                    "width": 215,
                    "openBraceToken": {
                        "kind": "OpenBraceToken",
                        "fullStart": 1261,
                        "fullEnd": 1263,
                        "start": 1261,
                        "end": 1262,
                        "fullWidth": 2,
                        "width": 1,
                        "text": "{",
                        "value": "{",
                        "valueText": "{",
                        "hasTrailingTrivia": true,
                        "hasTrailingNewLine": true,
                        "trailingTrivia": [
                            {
                                "kind": "NewLineTrivia",
                                "text": "\n"
                            }
                        ]
                    },
                    "statements": [
                        {
                            "kind": "ExpressionStatement",
                            "fullStart": 1263,
                            "fullEnd": 1475,
                            "start": 1265,
                            "end": 1473,
                            "fullWidth": 212,
                            "width": 208,
                            "expression": {
                                "kind": "InvocationExpression",
                                "fullStart": 1263,
                                "fullEnd": 1472,
                                "start": 1265,
                                "end": 1472,
                                "fullWidth": 209,
                                "width": 207,
                                "expression": {
                                    "kind": "IdentifierName",
                                    "fullStart": 1263,
                                    "fullEnd": 1271,
                                    "start": 1265,
                                    "end": 1271,
                                    "fullWidth": 8,
                                    "width": 6,
                                    "text": "$ERROR",
                                    "value": "$ERROR",
                                    "valueText": "$ERROR",
                                    "hasLeadingTrivia": true,
                                    "leadingTrivia": [
                                        {
                                            "kind": "WhitespaceTrivia",
                                            "text": "  "
                                        }
                                    ]
                                },
                                "argumentList": {
                                    "kind": "ArgumentList",
                                    "fullStart": 1271,
                                    "fullEnd": 1472,
                                    "start": 1271,
                                    "end": 1472,
                                    "fullWidth": 201,
                                    "width": 201,
                                    "openParenToken": {
                                        "kind": "OpenParenToken",
                                        "fullStart": 1271,
                                        "fullEnd": 1272,
                                        "start": 1271,
                                        "end": 1272,
                                        "fullWidth": 1,
                                        "width": 1,
                                        "text": "(",
                                        "value": "(",
                                        "valueText": "("
                                    },
                                    "arguments": [
                                        {
                                            "kind": "AddExpression",
                                            "fullStart": 1272,
                                            "fullEnd": 1471,
                                            "start": 1272,
                                            "end": 1470,
                                            "fullWidth": 199,
                                            "width": 198,
                                            "left": {
                                                "kind": "StringLiteral",
                                                "fullStart": 1272,
                                                "fullEnd": 1447,
                                                "start": 1272,
                                                "end": 1447,
                                                "fullWidth": 175,
                                                "width": 175,
                                                "text": "'#3: var __str__instance = new String(\"globglob\"); __str__instance.length=-1; __str__instance.length === 8(after redefine length property). Actual: __str__instance.length ==='",
                                                "value": "#3: var __str__instance = new String(\"globglob\"); __str__instance.length=-1; __str__instance.length === 8(after redefine length property). Actual: __str__instance.length ===",
                                                "valueText": "#3: var __str__instance = new String(\"globglob\"); __str__instance.length=-1; __str__instance.length === 8(after redefine length property). Actual: __str__instance.length ==="
                                            },
                                            "operatorToken": {
                                                "kind": "PlusToken",
                                                "fullStart": 1447,
                                                "fullEnd": 1448,
                                                "start": 1447,
                                                "end": 1448,
                                                "fullWidth": 1,
                                                "width": 1,
                                                "text": "+",
                                                "value": "+",
                                                "valueText": "+"
                                            },
                                            "right": {
                                                "kind": "MemberAccessExpression",
                                                "fullStart": 1448,
                                                "fullEnd": 1471,
                                                "start": 1448,
                                                "end": 1470,
                                                "fullWidth": 23,
                                                "width": 22,
                                                "expression": {
                                                    "kind": "IdentifierName",
                                                    "fullStart": 1448,
                                                    "fullEnd": 1463,
                                                    "start": 1448,
                                                    "end": 1463,
                                                    "fullWidth": 15,
                                                    "width": 15,
                                                    "text": "__str__instance",
                                                    "value": "__str__instance",
                                                    "valueText": "__str__instance"
                                                },
                                                "dotToken": {
                                                    "kind": "DotToken",
                                                    "fullStart": 1463,
                                                    "fullEnd": 1464,
                                                    "start": 1463,
                                                    "end": 1464,
                                                    "fullWidth": 1,
                                                    "width": 1,
                                                    "text": ".",
                                                    "value": ".",
                                                    "valueText": "."
                                                },
                                                "name": {
                                                    "kind": "IdentifierName",
                                                    "fullStart": 1464,
                                                    "fullEnd": 1471,
                                                    "start": 1464,
                                                    "end": 1470,
                                                    "fullWidth": 7,
                                                    "width": 6,
                                                    "text": "length",
                                                    "value": "length",
                                                    "valueText": "length",
                                                    "hasTrailingTrivia": true,
                                                    "trailingTrivia": [
                                                        {
                                                            "kind": "WhitespaceTrivia",
                                                            "text": " "
                                                        }
                                                    ]
                                                }
                                            }
                                        }
                                    ],
                                    "closeParenToken": {
                                        "kind": "CloseParenToken",
                                        "fullStart": 1471,
                                        "fullEnd": 1472,
                                        "start": 1471,
                                        "end": 1472,
                                        "fullWidth": 1,
                                        "width": 1,
                                        "text": ")",
                                        "value": ")",
                                        "valueText": ")"
                                    }
                                }
                            },
                            "semicolonToken": {
                                "kind": "SemicolonToken",
                                "fullStart": 1472,
                                "fullEnd": 1475,
                                "start": 1472,
                                "end": 1473,
                                "fullWidth": 3,
                                "width": 1,
                                "text": ";",
                                "value": ";",
                                "valueText": ";",
                                "hasTrailingTrivia": true,
                                "hasTrailingNewLine": true,
                                "trailingTrivia": [
                                    {
                                        "kind": "WhitespaceTrivia",
                                        "text": " "
                                    },
                                    {
                                        "kind": "NewLineTrivia",
                                        "text": "\n"
                                    }
                                ]
                            }
                        }
                    ],
                    "closeBraceToken": {
                        "kind": "CloseBraceToken",
                        "fullStart": 1475,
                        "fullEnd": 1477,
                        "start": 1475,
                        "end": 1476,
                        "fullWidth": 2,
                        "width": 1,
                        "text": "}",
                        "value": "}",
                        "valueText": "}",
                        "hasTrailingTrivia": true,
                        "hasTrailingNewLine": true,
                        "trailingTrivia": [
                            {
                                "kind": "NewLineTrivia",
                                "text": "\n"
                            }
                        ]
                    }
                }
            },
            {
                "kind": "WithStatement",
                "fullStart": 1477,
                "fullEnd": 1598,
                "start": 1560,
                "end": 1597,
                "fullWidth": 121,
                "width": 37,
                "withKeyword": {
                    "kind": "WithKeyword",
                    "fullStart": 1477,
                    "fullEnd": 1564,
                    "start": 1560,
                    "end": 1564,
                    "fullWidth": 87,
                    "width": 4,
                    "text": "with",
                    "value": "with",
                    "valueText": "with",
                    "hasLeadingTrivia": true,
                    "hasLeadingComment": true,
                    "hasLeadingNewLine": true,
                    "leadingTrivia": [
                        {
                            "kind": "SingleLineCommentTrivia",
                            "text": "//"
                        },
                        {
                            "kind": "NewLineTrivia",
                            "text": "\n"
                        },
                        {
                            "kind": "SingleLineCommentTrivia",
                            "text": "//////////////////////////////////////////////////////////////////////////////"
                        },
                        {
                            "kind": "NewLineTrivia",
                            "text": "\n"
                        },
                        {
                            "kind": "NewLineTrivia",
                            "text": "\n"
                        }
                    ]
                },
                "openParenToken": {
                    "kind": "OpenParenToken",
                    "fullStart": 1564,
                    "fullEnd": 1565,
                    "start": 1564,
                    "end": 1565,
                    "fullWidth": 1,
                    "width": 1,
                    "text": "(",
                    "value": "(",
                    "valueText": "("
                },
                "condition": {
                    "kind": "IdentifierName",
                    "fullStart": 1565,
                    "fullEnd": 1580,
                    "start": 1565,
                    "end": 1580,
                    "fullWidth": 15,
                    "width": 15,
                    "text": "__str__instance",
                    "value": "__str__instance",
                    "valueText": "__str__instance"
                },
                "closeParenToken": {
                    "kind": "CloseParenToken",
                    "fullStart": 1580,
                    "fullEnd": 1582,
                    "start": 1580,
                    "end": 1581,
                    "fullWidth": 2,
                    "width": 1,
                    "text": ")",
                    "value": ")",
                    "valueText": ")",
                    "hasTrailingTrivia": true,
                    "hasTrailingNewLine": true,
                    "trailingTrivia": [
                        {
                            "kind": "NewLineTrivia",
                            "text": "\n"
                        }
                    ]
                },
                "statement": {
                    "kind": "ExpressionStatement",
                    "fullStart": 1582,
                    "fullEnd": 1598,
                    "start": 1586,
                    "end": 1597,
                    "fullWidth": 16,
                    "width": 11,
                    "expression": {
                        "kind": "AssignmentExpression",
                        "fullStart": 1582,
                        "fullEnd": 1596,
                        "start": 1586,
                        "end": 1596,
                        "fullWidth": 14,
                        "width": 10,
                        "left": {
                            "kind": "IdentifierName",
                            "fullStart": 1582,
                            "fullEnd": 1593,
                            "start": 1586,
                            "end": 1592,
                            "fullWidth": 11,
                            "width": 6,
                            "text": "length",
                            "value": "length",
                            "valueText": "length",
                            "hasLeadingTrivia": true,
                            "hasTrailingTrivia": true,
                            "leadingTrivia": [
                                {
                                    "kind": "WhitespaceTrivia",
                                    "text": "    "
                                }
                            ],
                            "trailingTrivia": [
                                {
                                    "kind": "WhitespaceTrivia",
                                    "text": " "
                                }
                            ]
                        },
                        "operatorToken": {
                            "kind": "EqualsToken",
                            "fullStart": 1593,
                            "fullEnd": 1595,
                            "start": 1593,
                            "end": 1594,
                            "fullWidth": 2,
                            "width": 1,
                            "text": "=",
                            "value": "=",
                            "valueText": "=",
                            "hasTrailingTrivia": true,
                            "trailingTrivia": [
                                {
                                    "kind": "WhitespaceTrivia",
                                    "text": " "
                                }
                            ]
                        },
                        "right": {
                            "kind": "NumericLiteral",
                            "fullStart": 1595,
                            "fullEnd": 1596,
                            "start": 1595,
                            "end": 1596,
                            "fullWidth": 1,
                            "width": 1,
                            "text": "0",
                            "value": 0,
                            "valueText": "0"
                        }
                    },
                    "semicolonToken": {
                        "kind": "SemicolonToken",
                        "fullStart": 1596,
                        "fullEnd": 1598,
                        "start": 1596,
                        "end": 1597,
                        "fullWidth": 2,
                        "width": 1,
                        "text": ";",
                        "value": ";",
                        "valueText": ";",
                        "hasTrailingTrivia": true,
                        "hasTrailingNewLine": true,
                        "trailingTrivia": [
                            {
                                "kind": "NewLineTrivia",
                                "text": "\n"
                            }
                        ]
                    }
                }
            },
            {
                "kind": "IfStatement",
                "fullStart": 1598,
                "fullEnd": 1967,
                "start": 1692,
                "end": 1966,
                "fullWidth": 369,
                "width": 274,
                "ifKeyword": {
                    "kind": "IfKeyword",
                    "fullStart": 1598,
                    "fullEnd": 1695,
                    "start": 1692,
                    "end": 1694,
                    "fullWidth": 97,
                    "width": 2,
                    "text": "if",
                    "value": "if",
                    "valueText": "if",
                    "hasLeadingTrivia": true,
                    "hasLeadingComment": true,
                    "hasLeadingNewLine": true,
                    "hasTrailingTrivia": true,
                    "leadingTrivia": [
                        {
                            "kind": "WhitespaceTrivia",
                            "text": "    "
                        },
                        {
                            "kind": "NewLineTrivia",
                            "text": "\n"
                        },
                        {
                            "kind": "SingleLineCommentTrivia",
                            "text": "//////////////////////////////////////////////////////////////////////////////"
                        },
                        {
                            "kind": "NewLineTrivia",
                            "text": "\n"
                        },
                        {
                            "kind": "SingleLineCommentTrivia",
                            "text": "//CHECK#4"
                        },
                        {
                            "kind": "NewLineTrivia",
                            "text": "\n"
                        }
                    ],
                    "trailingTrivia": [
                        {
                            "kind": "WhitespaceTrivia",
                            "text": " "
                        }
                    ]
                },
                "openParenToken": {
                    "kind": "OpenParenToken",
                    "fullStart": 1695,
                    "fullEnd": 1696,
                    "start": 1695,
                    "end": 1696,
                    "fullWidth": 1,
                    "width": 1,
                    "text": "(",
                    "value": "(",
                    "valueText": "("
                },
                "condition": {
                    "kind": "NotEqualsExpression",
                    "fullStart": 1696,
                    "fullEnd": 1724,
                    "start": 1696,
                    "end": 1724,
                    "fullWidth": 28,
                    "width": 28,
                    "left": {
                        "kind": "MemberAccessExpression",
                        "fullStart": 1696,
                        "fullEnd": 1719,
                        "start": 1696,
                        "end": 1718,
                        "fullWidth": 23,
                        "width": 22,
                        "expression": {
                            "kind": "IdentifierName",
                            "fullStart": 1696,
                            "fullEnd": 1711,
                            "start": 1696,
                            "end": 1711,
                            "fullWidth": 15,
                            "width": 15,
                            "text": "__str__instance",
                            "value": "__str__instance",
                            "valueText": "__str__instance"
                        },
                        "dotToken": {
                            "kind": "DotToken",
                            "fullStart": 1711,
                            "fullEnd": 1712,
                            "start": 1711,
                            "end": 1712,
                            "fullWidth": 1,
                            "width": 1,
                            "text": ".",
                            "value": ".",
                            "valueText": "."
                        },
                        "name": {
                            "kind": "IdentifierName",
                            "fullStart": 1712,
                            "fullEnd": 1719,
                            "start": 1712,
                            "end": 1718,
                            "fullWidth": 7,
                            "width": 6,
                            "text": "length",
                            "value": "length",
                            "valueText": "length",
                            "hasTrailingTrivia": true,
                            "trailingTrivia": [
                                {
                                    "kind": "WhitespaceTrivia",
                                    "text": " "
                                }
                            ]
                        }
                    },
                    "operatorToken": {
                        "kind": "ExclamationEqualsEqualsToken",
                        "fullStart": 1719,
                        "fullEnd": 1723,
                        "start": 1719,
                        "end": 1722,
                        "fullWidth": 4,
                        "width": 3,
                        "text": "!==",
                        "value": "!==",
                        "valueText": "!==",
                        "hasTrailingTrivia": true,
                        "trailingTrivia": [
                            {
                                "kind": "WhitespaceTrivia",
                                "text": " "
                            }
                        ]
                    },
                    "right": {
                        "kind": "NumericLiteral",
                        "fullStart": 1723,
                        "fullEnd": 1724,
                        "start": 1723,
                        "end": 1724,
                        "fullWidth": 1,
                        "width": 1,
                        "text": "8",
                        "value": 8,
                        "valueText": "8"
                    }
                },
                "closeParenToken": {
                    "kind": "CloseParenToken",
                    "fullStart": 1724,
                    "fullEnd": 1726,
                    "start": 1724,
                    "end": 1725,
                    "fullWidth": 2,
                    "width": 1,
                    "text": ")",
                    "value": ")",
                    "valueText": ")",
                    "hasTrailingTrivia": true,
                    "trailingTrivia": [
                        {
                            "kind": "WhitespaceTrivia",
                            "text": " "
                        }
                    ]
                },
                "statement": {
                    "kind": "Block",
                    "fullStart": 1726,
                    "fullEnd": 1967,
                    "start": 1726,
                    "end": 1966,
                    "fullWidth": 241,
                    "width": 240,
                    "openBraceToken": {
                        "kind": "OpenBraceToken",
                        "fullStart": 1726,
                        "fullEnd": 1728,
                        "start": 1726,
                        "end": 1727,
                        "fullWidth": 2,
                        "width": 1,
                        "text": "{",
                        "value": "{",
                        "valueText": "{",
                        "hasTrailingTrivia": true,
                        "hasTrailingNewLine": true,
                        "trailingTrivia": [
                            {
                                "kind": "NewLineTrivia",
                                "text": "\n"
                            }
                        ]
                    },
                    "statements": [
                        {
                            "kind": "ExpressionStatement",
                            "fullStart": 1728,
                            "fullEnd": 1965,
                            "start": 1730,
                            "end": 1963,
                            "fullWidth": 237,
                            "width": 233,
                            "expression": {
                                "kind": "InvocationExpression",
                                "fullStart": 1728,
                                "fullEnd": 1962,
                                "start": 1730,
                                "end": 1962,
                                "fullWidth": 234,
                                "width": 232,
                                "expression": {
                                    "kind": "IdentifierName",
                                    "fullStart": 1728,
                                    "fullEnd": 1736,
                                    "start": 1730,
                                    "end": 1736,
                                    "fullWidth": 8,
                                    "width": 6,
                                    "text": "$ERROR",
                                    "value": "$ERROR",
                                    "valueText": "$ERROR",
                                    "hasLeadingTrivia": true,
                                    "leadingTrivia": [
                                        {
                                            "kind": "WhitespaceTrivia",
                                            "text": "  "
                                        }
                                    ]
                                },
                                "argumentList": {
                                    "kind": "ArgumentList",
                                    "fullStart": 1736,
                                    "fullEnd": 1962,
                                    "start": 1736,
                                    "end": 1962,
                                    "fullWidth": 226,
                                    "width": 226,
                                    "openParenToken": {
                                        "kind": "OpenParenToken",
                                        "fullStart": 1736,
                                        "fullEnd": 1737,
                                        "start": 1736,
                                        "end": 1737,
                                        "fullWidth": 1,
                                        "width": 1,
                                        "text": "(",
                                        "value": "(",
                                        "valueText": "("
                                    },
                                    "arguments": [
                                        {
                                            "kind": "AddExpression",
                                            "fullStart": 1737,
                                            "fullEnd": 1961,
                                            "start": 1737,
                                            "end": 1960,
                                            "fullWidth": 224,
                                            "width": 223,
                                            "left": {
                                                "kind": "StringLiteral",
                                                "fullStart": 1737,
                                                "fullEnd": 1937,
                                                "start": 1737,
                                                "end": 1937,
                                                "fullWidth": 200,
                                                "width": 200,
                                                "text": "'#4: var __str__instance = new String(\"globglob\"); with(__str__instance) length = 0; __str__instance.length === 8(after redefine length property with using \"with\"). Actual: __str__instance.length ==='",
                                                "value": "#4: var __str__instance = new String(\"globglob\"); with(__str__instance) length = 0; __str__instance.length === 8(after redefine length property with using \"with\"). Actual: __str__instance.length ===",
                                                "valueText": "#4: var __str__instance = new String(\"globglob\"); with(__str__instance) length = 0; __str__instance.length === 8(after redefine length property with using \"with\"). Actual: __str__instance.length ==="
                                            },
                                            "operatorToken": {
                                                "kind": "PlusToken",
                                                "fullStart": 1937,
                                                "fullEnd": 1938,
                                                "start": 1937,
                                                "end": 1938,
                                                "fullWidth": 1,
                                                "width": 1,
                                                "text": "+",
                                                "value": "+",
                                                "valueText": "+"
                                            },
                                            "right": {
                                                "kind": "MemberAccessExpression",
                                                "fullStart": 1938,
                                                "fullEnd": 1961,
                                                "start": 1938,
                                                "end": 1960,
                                                "fullWidth": 23,
                                                "width": 22,
                                                "expression": {
                                                    "kind": "IdentifierName",
                                                    "fullStart": 1938,
                                                    "fullEnd": 1953,
                                                    "start": 1938,
                                                    "end": 1953,
                                                    "fullWidth": 15,
                                                    "width": 15,
                                                    "text": "__str__instance",
                                                    "value": "__str__instance",
                                                    "valueText": "__str__instance"
                                                },
                                                "dotToken": {
                                                    "kind": "DotToken",
                                                    "fullStart": 1953,
                                                    "fullEnd": 1954,
                                                    "start": 1953,
                                                    "end": 1954,
                                                    "fullWidth": 1,
                                                    "width": 1,
                                                    "text": ".",
                                                    "value": ".",
                                                    "valueText": "."
                                                },
                                                "name": {
                                                    "kind": "IdentifierName",
                                                    "fullStart": 1954,
                                                    "fullEnd": 1961,
                                                    "start": 1954,
                                                    "end": 1960,
                                                    "fullWidth": 7,
                                                    "width": 6,
                                                    "text": "length",
                                                    "value": "length",
                                                    "valueText": "length",
                                                    "hasTrailingTrivia": true,
                                                    "trailingTrivia": [
                                                        {
                                                            "kind": "WhitespaceTrivia",
                                                            "text": " "
                                                        }
                                                    ]
                                                }
                                            }
                                        }
                                    ],
                                    "closeParenToken": {
                                        "kind": "CloseParenToken",
                                        "fullStart": 1961,
                                        "fullEnd": 1962,
                                        "start": 1961,
                                        "end": 1962,
                                        "fullWidth": 1,
                                        "width": 1,
                                        "text": ")",
                                        "value": ")",
                                        "valueText": ")"
                                    }
                                }
                            },
                            "semicolonToken": {
                                "kind": "SemicolonToken",
                                "fullStart": 1962,
                                "fullEnd": 1965,
                                "start": 1962,
                                "end": 1963,
                                "fullWidth": 3,
                                "width": 1,
                                "text": ";",
                                "value": ";",
                                "valueText": ";",
                                "hasTrailingTrivia": true,
                                "hasTrailingNewLine": true,
                                "trailingTrivia": [
                                    {
                                        "kind": "WhitespaceTrivia",
                                        "text": " "
                                    },
                                    {
                                        "kind": "NewLineTrivia",
                                        "text": "\n"
                                    }
                                ]
                            }
                        }
                    ],
                    "closeBraceToken": {
                        "kind": "CloseBraceToken",
                        "fullStart": 1965,
                        "fullEnd": 1967,
                        "start": 1965,
                        "end": 1966,
                        "fullWidth": 2,
                        "width": 1,
                        "text": "}",
                        "value": "}",
                        "valueText": "}",
                        "hasTrailingTrivia": true,
                        "hasTrailingNewLine": true,
                        "trailingTrivia": [
                            {
                                "kind": "NewLineTrivia",
                                "text": "\n"
                            }
                        ]
                    }
                }
            },
            {
                "kind": "ExpressionStatement",
                "fullStart": 1967,
                "fullEnd": 2076,
                "start": 2050,
                "end": 2075,
                "fullWidth": 109,
                "width": 25,
                "expression": {
                    "kind": "PostIncrementExpression",
                    "fullStart": 1967,
                    "fullEnd": 2074,
                    "start": 2050,
                    "end": 2074,
                    "fullWidth": 107,
                    "width": 24,
                    "operand": {
                        "kind": "MemberAccessExpression",
                        "fullStart": 1967,
                        "fullEnd": 2072,
                        "start": 2050,
                        "end": 2072,
                        "fullWidth": 105,
                        "width": 22,
                        "expression": {
                            "kind": "IdentifierName",
                            "fullStart": 1967,
                            "fullEnd": 2065,
                            "start": 2050,
                            "end": 2065,
                            "fullWidth": 98,
                            "width": 15,
                            "text": "__str__instance",
                            "value": "__str__instance",
                            "valueText": "__str__instance",
                            "hasLeadingTrivia": true,
                            "hasLeadingComment": true,
                            "hasLeadingNewLine": true,
                            "leadingTrivia": [
                                {
                                    "kind": "SingleLineCommentTrivia",
                                    "text": "//"
                                },
                                {
                                    "kind": "NewLineTrivia",
                                    "text": "\n"
                                },
                                {
                                    "kind": "SingleLineCommentTrivia",
                                    "text": "//////////////////////////////////////////////////////////////////////////////"
                                },
                                {
                                    "kind": "NewLineTrivia",
                                    "text": "\n"
                                },
                                {
                                    "kind": "NewLineTrivia",
                                    "text": "\n"
                                }
                            ]
                        },
                        "dotToken": {
                            "kind": "DotToken",
                            "fullStart": 2065,
                            "fullEnd": 2066,
                            "start": 2065,
                            "end": 2066,
                            "fullWidth": 1,
                            "width": 1,
                            "text": ".",
                            "value": ".",
                            "valueText": "."
                        },
                        "name": {
                            "kind": "IdentifierName",
                            "fullStart": 2066,
                            "fullEnd": 2072,
                            "start": 2066,
                            "end": 2072,
                            "fullWidth": 6,
                            "width": 6,
                            "text": "length",
                            "value": "length",
                            "valueText": "length"
                        }
                    },
                    "operatorToken": {
                        "kind": "PlusPlusToken",
                        "fullStart": 2072,
                        "fullEnd": 2074,
                        "start": 2072,
                        "end": 2074,
                        "fullWidth": 2,
                        "width": 2,
                        "text": "++",
                        "value": "++",
                        "valueText": "++"
                    }
                },
                "semicolonToken": {
                    "kind": "SemicolonToken",
                    "fullStart": 2074,
                    "fullEnd": 2076,
                    "start": 2074,
                    "end": 2075,
                    "fullWidth": 2,
                    "width": 1,
                    "text": ";",
                    "value": ";",
                    "valueText": ";",
                    "hasTrailingTrivia": true,
                    "hasTrailingNewLine": true,
                    "trailingTrivia": [
                        {
                            "kind": "NewLineTrivia",
                            "text": "\n"
                        }
                    ]
                }
            },
            {
                "kind": "IfStatement",
                "fullStart": 2076,
                "fullEnd": 2431,
                "start": 2166,
                "end": 2430,
                "fullWidth": 355,
                "width": 264,
                "ifKeyword": {
                    "kind": "IfKeyword",
                    "fullStart": 2076,
                    "fullEnd": 2169,
                    "start": 2166,
                    "end": 2168,
                    "fullWidth": 93,
                    "width": 2,
                    "text": "if",
                    "value": "if",
                    "valueText": "if",
                    "hasLeadingTrivia": true,
                    "hasLeadingComment": true,
                    "hasLeadingNewLine": true,
                    "hasTrailingTrivia": true,
                    "leadingTrivia": [
                        {
                            "kind": "NewLineTrivia",
                            "text": "\n"
                        },
                        {
                            "kind": "SingleLineCommentTrivia",
                            "text": "//////////////////////////////////////////////////////////////////////////////"
                        },
                        {
                            "kind": "NewLineTrivia",
                            "text": "\n"
                        },
                        {
                            "kind": "SingleLineCommentTrivia",
                            "text": "//CHECK#5"
                        },
                        {
                            "kind": "NewLineTrivia",
                            "text": "\n"
                        }
                    ],
                    "trailingTrivia": [
                        {
                            "kind": "WhitespaceTrivia",
                            "text": " "
                        }
                    ]
                },
                "openParenToken": {
                    "kind": "OpenParenToken",
                    "fullStart": 2169,
                    "fullEnd": 2170,
                    "start": 2169,
                    "end": 2170,
                    "fullWidth": 1,
                    "width": 1,
                    "text": "(",
                    "value": "(",
                    "valueText": "("
                },
                "condition": {
                    "kind": "NotEqualsExpression",
                    "fullStart": 2170,
                    "fullEnd": 2198,
                    "start": 2170,
                    "end": 2198,
                    "fullWidth": 28,
                    "width": 28,
                    "left": {
                        "kind": "MemberAccessExpression",
                        "fullStart": 2170,
                        "fullEnd": 2193,
                        "start": 2170,
                        "end": 2192,
                        "fullWidth": 23,
                        "width": 22,
                        "expression": {
                            "kind": "IdentifierName",
                            "fullStart": 2170,
                            "fullEnd": 2185,
                            "start": 2170,
                            "end": 2185,
                            "fullWidth": 15,
                            "width": 15,
                            "text": "__str__instance",
                            "value": "__str__instance",
                            "valueText": "__str__instance"
                        },
                        "dotToken": {
                            "kind": "DotToken",
                            "fullStart": 2185,
                            "fullEnd": 2186,
                            "start": 2185,
                            "end": 2186,
                            "fullWidth": 1,
                            "width": 1,
                            "text": ".",
                            "value": ".",
                            "valueText": "."
                        },
                        "name": {
                            "kind": "IdentifierName",
                            "fullStart": 2186,
                            "fullEnd": 2193,
                            "start": 2186,
                            "end": 2192,
                            "fullWidth": 7,
                            "width": 6,
                            "text": "length",
                            "value": "length",
                            "valueText": "length",
                            "hasTrailingTrivia": true,
                            "trailingTrivia": [
                                {
                                    "kind": "WhitespaceTrivia",
                                    "text": " "
                                }
                            ]
                        }
                    },
                    "operatorToken": {
                        "kind": "ExclamationEqualsEqualsToken",
                        "fullStart": 2193,
                        "fullEnd": 2197,
                        "start": 2193,
                        "end": 2196,
                        "fullWidth": 4,
                        "width": 3,
                        "text": "!==",
                        "value": "!==",
                        "valueText": "!==",
                        "hasTrailingTrivia": true,
                        "trailingTrivia": [
                            {
                                "kind": "WhitespaceTrivia",
                                "text": " "
                            }
                        ]
                    },
                    "right": {
                        "kind": "NumericLiteral",
                        "fullStart": 2197,
                        "fullEnd": 2198,
                        "start": 2197,
                        "end": 2198,
                        "fullWidth": 1,
                        "width": 1,
                        "text": "8",
                        "value": 8,
                        "valueText": "8"
                    }
                },
                "closeParenToken": {
                    "kind": "CloseParenToken",
                    "fullStart": 2198,
                    "fullEnd": 2200,
                    "start": 2198,
                    "end": 2199,
                    "fullWidth": 2,
                    "width": 1,
                    "text": ")",
                    "value": ")",
                    "valueText": ")",
                    "hasTrailingTrivia": true,
                    "trailingTrivia": [
                        {
                            "kind": "WhitespaceTrivia",
                            "text": " "
                        }
                    ]
                },
                "statement": {
                    "kind": "Block",
                    "fullStart": 2200,
                    "fullEnd": 2431,
                    "start": 2200,
                    "end": 2430,
                    "fullWidth": 231,
                    "width": 230,
                    "openBraceToken": {
                        "kind": "OpenBraceToken",
                        "fullStart": 2200,
                        "fullEnd": 2202,
                        "start": 2200,
                        "end": 2201,
                        "fullWidth": 2,
                        "width": 1,
                        "text": "{",
                        "value": "{",
                        "valueText": "{",
                        "hasTrailingTrivia": true,
                        "hasTrailingNewLine": true,
                        "trailingTrivia": [
                            {
                                "kind": "NewLineTrivia",
                                "text": "\n"
                            }
                        ]
                    },
                    "statements": [
                        {
                            "kind": "ExpressionStatement",
                            "fullStart": 2202,
                            "fullEnd": 2429,
                            "start": 2204,
                            "end": 2427,
                            "fullWidth": 227,
                            "width": 223,
                            "expression": {
                                "kind": "InvocationExpression",
                                "fullStart": 2202,
                                "fullEnd": 2426,
                                "start": 2204,
                                "end": 2426,
                                "fullWidth": 224,
                                "width": 222,
                                "expression": {
                                    "kind": "IdentifierName",
                                    "fullStart": 2202,
                                    "fullEnd": 2210,
                                    "start": 2204,
                                    "end": 2210,
                                    "fullWidth": 8,
                                    "width": 6,
                                    "text": "$ERROR",
                                    "value": "$ERROR",
                                    "valueText": "$ERROR",
                                    "hasLeadingTrivia": true,
                                    "leadingTrivia": [
                                        {
                                            "kind": "WhitespaceTrivia",
                                            "text": "  "
                                        }
                                    ]
                                },
                                "argumentList": {
                                    "kind": "ArgumentList",
                                    "fullStart": 2210,
                                    "fullEnd": 2426,
                                    "start": 2210,
                                    "end": 2426,
                                    "fullWidth": 216,
                                    "width": 216,
                                    "openParenToken": {
                                        "kind": "OpenParenToken",
                                        "fullStart": 2210,
                                        "fullEnd": 2211,
                                        "start": 2210,
                                        "end": 2211,
                                        "fullWidth": 1,
                                        "width": 1,
                                        "text": "(",
                                        "value": "(",
                                        "valueText": "("
                                    },
                                    "arguments": [
                                        {
                                            "kind": "AddExpression",
                                            "fullStart": 2211,
                                            "fullEnd": 2425,
                                            "start": 2211,
                                            "end": 2424,
                                            "fullWidth": 214,
                                            "width": 213,
                                            "left": {
                                                "kind": "StringLiteral",
                                                "fullStart": 2211,
                                                "fullEnd": 2401,
                                                "start": 2211,
                                                "end": 2401,
                                                "fullWidth": 190,
                                                "width": 190,
                                                "text": "'#5: var __str__instance = new String(\"globglob\"); __str__instance.length++; __str__instance.length === 8(after redefine length property with using \"++\"). Actual: __str__instance.length ==='",
                                                "value": "#5: var __str__instance = new String(\"globglob\"); __str__instance.length++; __str__instance.length === 8(after redefine length property with using \"++\"). Actual: __str__instance.length ===",
                                                "valueText": "#5: var __str__instance = new String(\"globglob\"); __str__instance.length++; __str__instance.length === 8(after redefine length property with using \"++\"). Actual: __str__instance.length ==="
                                            },
                                            "operatorToken": {
                                                "kind": "PlusToken",
                                                "fullStart": 2401,
                                                "fullEnd": 2402,
                                                "start": 2401,
                                                "end": 2402,
                                                "fullWidth": 1,
                                                "width": 1,
                                                "text": "+",
                                                "value": "+",
                                                "valueText": "+"
                                            },
                                            "right": {
                                                "kind": "MemberAccessExpression",
                                                "fullStart": 2402,
                                                "fullEnd": 2425,
                                                "start": 2402,
                                                "end": 2424,
                                                "fullWidth": 23,
                                                "width": 22,
                                                "expression": {
                                                    "kind": "IdentifierName",
                                                    "fullStart": 2402,
                                                    "fullEnd": 2417,
                                                    "start": 2402,
                                                    "end": 2417,
                                                    "fullWidth": 15,
                                                    "width": 15,
                                                    "text": "__str__instance",
                                                    "value": "__str__instance",
                                                    "valueText": "__str__instance"
                                                },
                                                "dotToken": {
                                                    "kind": "DotToken",
                                                    "fullStart": 2417,
                                                    "fullEnd": 2418,
                                                    "start": 2417,
                                                    "end": 2418,
                                                    "fullWidth": 1,
                                                    "width": 1,
                                                    "text": ".",
                                                    "value": ".",
                                                    "valueText": "."
                                                },
                                                "name": {
                                                    "kind": "IdentifierName",
                                                    "fullStart": 2418,
                                                    "fullEnd": 2425,
                                                    "start": 2418,
                                                    "end": 2424,
                                                    "fullWidth": 7,
                                                    "width": 6,
                                                    "text": "length",
                                                    "value": "length",
                                                    "valueText": "length",
                                                    "hasTrailingTrivia": true,
                                                    "trailingTrivia": [
                                                        {
                                                            "kind": "WhitespaceTrivia",
                                                            "text": " "
                                                        }
                                                    ]
                                                }
                                            }
                                        }
                                    ],
                                    "closeParenToken": {
                                        "kind": "CloseParenToken",
                                        "fullStart": 2425,
                                        "fullEnd": 2426,
                                        "start": 2425,
                                        "end": 2426,
                                        "fullWidth": 1,
                                        "width": 1,
                                        "text": ")",
                                        "value": ")",
                                        "valueText": ")"
                                    }
                                }
                            },
                            "semicolonToken": {
                                "kind": "SemicolonToken",
                                "fullStart": 2426,
                                "fullEnd": 2429,
                                "start": 2426,
                                "end": 2427,
                                "fullWidth": 3,
                                "width": 1,
                                "text": ";",
                                "value": ";",
                                "valueText": ";",
                                "hasTrailingTrivia": true,
                                "hasTrailingNewLine": true,
                                "trailingTrivia": [
                                    {
                                        "kind": "WhitespaceTrivia",
                                        "text": " "
                                    },
                                    {
                                        "kind": "NewLineTrivia",
                                        "text": "\n"
                                    }
                                ]
                            }
                        }
                    ],
                    "closeBraceToken": {
                        "kind": "CloseBraceToken",
                        "fullStart": 2429,
                        "fullEnd": 2431,
                        "start": 2429,
                        "end": 2430,
                        "fullWidth": 2,
                        "width": 1,
                        "text": "}",
                        "value": "}",
                        "valueText": "}",
                        "hasTrailingTrivia": true,
                        "hasTrailingNewLine": true,
                        "trailingTrivia": [
                            {
                                "kind": "NewLineTrivia",
                                "text": "\n"
                            }
                        ]
                    }
                }
            }
        ],
        "endOfFileToken": {
            "kind": "EndOfFileToken",
            "fullStart": 2431,
            "fullEnd": 2514,
            "start": 2514,
            "end": 2514,
            "fullWidth": 83,
            "width": 0,
            "text": "",
            "hasLeadingTrivia": true,
            "hasLeadingComment": true,
            "hasLeadingNewLine": true,
            "leadingTrivia": [
                {
                    "kind": "SingleLineCommentTrivia",
                    "text": "//"
                },
                {
                    "kind": "NewLineTrivia",
                    "text": "\n"
                },
                {
                    "kind": "SingleLineCommentTrivia",
                    "text": "//////////////////////////////////////////////////////////////////////////////"
                },
                {
                    "kind": "NewLineTrivia",
                    "text": "\n"
                },
                {
                    "kind": "NewLineTrivia",
                    "text": "\n"
                }
            ]
        }
    },
    "lineMap": {
        "lineStarts": [
            0,
            61,
            132,
            133,
            137,
            186,
            189,
            231,
            303,
            307,
            308,
            354,
            355,
            434,
            444,
            495,
            662,
            664,
            667,
            746,
            747,
            826,
            836,
            872,
            1025,
            1027,
            1030,
            1109,
            1110,
            1137,
            1138,
            1217,
            1227,
            1263,
            1475,
            1477,
            1480,
            1559,
            1560,
            1582,
            1598,
            1603,
            1682,
            1692,
            1728,
            1965,
            1967,
            1970,
            2049,
            2050,
            2076,
            2077,
            2156,
            2166,
            2202,
            2429,
            2431,
            2434,
            2513,
            2514
        ],
        "length": 2514
    }
}<|MERGE_RESOLUTION|>--- conflicted
+++ resolved
@@ -94,12 +94,8 @@
                             "start": 312,
                             "end": 352,
                             "fullWidth": 40,
-<<<<<<< HEAD
                             "width": 40,
-                            "identifier": {
-=======
                             "propertyName": {
->>>>>>> 85e84683
                                 "kind": "IdentifierName",
                                 "fullStart": 312,
                                 "fullEnd": 328,
