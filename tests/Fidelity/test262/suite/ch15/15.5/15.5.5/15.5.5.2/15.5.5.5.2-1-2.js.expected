--- conflicted
+++ resolved
@@ -245,12 +245,8 @@
                                         "start": 695,
                                         "end": 720,
                                         "fullWidth": 25,
-<<<<<<< HEAD
                                         "width": 25,
-                                        "identifier": {
-=======
                                         "propertyName": {
->>>>>>> 85e84683
                                             "kind": "IdentifierName",
                                             "fullStart": 695,
                                             "fullEnd": 697,
