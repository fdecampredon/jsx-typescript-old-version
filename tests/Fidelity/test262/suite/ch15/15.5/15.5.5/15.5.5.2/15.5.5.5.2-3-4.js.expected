{
    "isDeclaration": false,
    "languageVersion": "EcmaScript5",
    "parseOptions": {
        "allowAutomaticSemicolonInsertion": true
    },
    "sourceUnit": {
        "kind": "SourceUnit",
        "fullStart": 0,
        "fullEnd": 846,
        "start": 696,
        "end": 846,
        "fullWidth": 846,
        "width": 150,
        "isIncrementallyUnusable": true,
        "moduleElements": [
            {
                "kind": "FunctionDeclaration",
                "fullStart": 0,
                "fullEnd": 822,
                "start": 696,
                "end": 820,
                "fullWidth": 822,
                "width": 124,
                "modifiers": [],
                "functionKeyword": {
                    "kind": "FunctionKeyword",
                    "fullStart": 0,
                    "fullEnd": 705,
                    "start": 696,
                    "end": 704,
                    "fullWidth": 705,
                    "width": 8,
                    "text": "function",
                    "value": "function",
                    "valueText": "function",
                    "hasLeadingTrivia": true,
                    "hasLeadingComment": true,
                    "hasLeadingNewLine": true,
                    "hasTrailingTrivia": true,
                    "leadingTrivia": [
                        {
                            "kind": "SingleLineCommentTrivia",
                            "text": "/// Copyright (c) 2012 Ecma International.  All rights reserved. "
                        },
                        {
                            "kind": "NewLineTrivia",
                            "text": "\r\n"
                        },
                        {
                            "kind": "SingleLineCommentTrivia",
                            "text": "/// Ecma International makes this code available under the terms and conditions set"
                        },
                        {
                            "kind": "NewLineTrivia",
                            "text": "\r\n"
                        },
                        {
                            "kind": "SingleLineCommentTrivia",
                            "text": "/// forth on http://hg.ecmascript.org/tests/test262/raw-file/tip/LICENSE (the "
                        },
                        {
                            "kind": "NewLineTrivia",
                            "text": "\r\n"
                        },
                        {
                            "kind": "SingleLineCommentTrivia",
                            "text": "/// \"Use Terms\").   Any redistribution of this code must retain the above "
                        },
                        {
                            "kind": "NewLineTrivia",
                            "text": "\r\n"
                        },
                        {
                            "kind": "SingleLineCommentTrivia",
                            "text": "/// copyright and this notice and otherwise comply with the Use Terms."
                        },
                        {
                            "kind": "NewLineTrivia",
                            "text": "\r\n"
                        },
                        {
                            "kind": "MultiLineCommentTrivia",
                            "text": "/**\r\n * 15.5.5.2 defines [[GetOwnProperty]] for Strings. It supports using indexing\r\n * notation to look up non numeric property names.\r\n *\r\n * @path ch15/15.5/15.5.5/15.5.5.2/15.5.5.5.2-3-4.js\r\n * @description String object indexing returns undefined if the numeric index (Infinity) is not an array index\r\n */"
                        },
                        {
                            "kind": "NewLineTrivia",
                            "text": "\r\n"
                        },
                        {
                            "kind": "NewLineTrivia",
                            "text": "\r\n"
                        },
                        {
                            "kind": "NewLineTrivia",
                            "text": "\r\n"
                        }
                    ],
                    "trailingTrivia": [
                        {
                            "kind": "WhitespaceTrivia",
                            "text": " "
                        }
                    ]
                },
                "identifier": {
                    "kind": "IdentifierName",
                    "fullStart": 705,
                    "fullEnd": 713,
                    "start": 705,
                    "end": 713,
                    "fullWidth": 8,
                    "width": 8,
                    "text": "testcase",
                    "value": "testcase",
                    "valueText": "testcase"
                },
                "callSignature": {
                    "kind": "CallSignature",
                    "fullStart": 713,
                    "fullEnd": 716,
                    "start": 713,
                    "end": 715,
                    "fullWidth": 3,
                    "width": 2,
                    "parameterList": {
                        "kind": "ParameterList",
                        "fullStart": 713,
                        "fullEnd": 716,
                        "start": 713,
                        "end": 715,
                        "fullWidth": 3,
                        "width": 2,
                        "openParenToken": {
                            "kind": "OpenParenToken",
                            "fullStart": 713,
                            "fullEnd": 714,
                            "start": 713,
                            "end": 714,
                            "fullWidth": 1,
                            "width": 1,
                            "text": "(",
                            "value": "(",
                            "valueText": "("
                        },
                        "parameters": [],
                        "closeParenToken": {
                            "kind": "CloseParenToken",
                            "fullStart": 714,
                            "fullEnd": 716,
                            "start": 714,
                            "end": 715,
                            "fullWidth": 2,
                            "width": 1,
                            "text": ")",
                            "value": ")",
                            "valueText": ")",
                            "hasTrailingTrivia": true,
                            "trailingTrivia": [
                                {
                                    "kind": "WhitespaceTrivia",
                                    "text": " "
                                }
                            ]
                        }
                    }
                },
                "block": {
                    "kind": "Block",
                    "fullStart": 716,
                    "fullEnd": 822,
                    "start": 716,
                    "end": 820,
                    "fullWidth": 106,
                    "width": 104,
                    "openBraceToken": {
                        "kind": "OpenBraceToken",
                        "fullStart": 716,
                        "fullEnd": 719,
                        "start": 716,
                        "end": 717,
                        "fullWidth": 3,
                        "width": 1,
                        "text": "{",
                        "value": "{",
                        "valueText": "{",
                        "hasTrailingTrivia": true,
                        "hasTrailingNewLine": true,
                        "trailingTrivia": [
                            {
                                "kind": "NewLineTrivia",
                                "text": "\r\n"
                            }
                        ]
                    },
                    "statements": [
                        {
                            "kind": "VariableStatement",
                            "fullStart": 719,
                            "fullEnd": 757,
                            "start": 721,
                            "end": 755,
                            "fullWidth": 38,
                            "width": 34,
                            "modifiers": [],
                            "variableDeclaration": {
                                "kind": "VariableDeclaration",
                                "fullStart": 719,
                                "fullEnd": 754,
                                "start": 721,
                                "end": 754,
                                "fullWidth": 35,
                                "width": 33,
                                "varKeyword": {
                                    "kind": "VarKeyword",
                                    "fullStart": 719,
                                    "fullEnd": 725,
                                    "start": 721,
                                    "end": 724,
                                    "fullWidth": 6,
                                    "width": 3,
                                    "text": "var",
                                    "value": "var",
                                    "valueText": "var",
                                    "hasLeadingTrivia": true,
                                    "hasTrailingTrivia": true,
                                    "leadingTrivia": [
                                        {
                                            "kind": "WhitespaceTrivia",
                                            "text": "  "
                                        }
                                    ],
                                    "trailingTrivia": [
                                        {
                                            "kind": "WhitespaceTrivia",
                                            "text": " "
                                        }
                                    ]
                                },
                                "variableDeclarators": [
                                    {
                                        "kind": "VariableDeclarator",
                                        "fullStart": 725,
                                        "fullEnd": 754,
                                        "start": 725,
                                        "end": 754,
                                        "fullWidth": 29,
<<<<<<< HEAD
                                        "width": 29,
                                        "identifier": {
=======
                                        "propertyName": {
>>>>>>> 85e84683
                                            "kind": "IdentifierName",
                                            "fullStart": 725,
                                            "fullEnd": 727,
                                            "start": 725,
                                            "end": 726,
                                            "fullWidth": 2,
                                            "width": 1,
                                            "text": "s",
                                            "value": "s",
                                            "valueText": "s",
                                            "hasTrailingTrivia": true,
                                            "trailingTrivia": [
                                                {
                                                    "kind": "WhitespaceTrivia",
                                                    "text": " "
                                                }
                                            ]
                                        },
                                        "equalsValueClause": {
                                            "kind": "EqualsValueClause",
                                            "fullStart": 727,
                                            "fullEnd": 754,
                                            "start": 727,
                                            "end": 754,
                                            "fullWidth": 27,
                                            "width": 27,
                                            "equalsToken": {
                                                "kind": "EqualsToken",
                                                "fullStart": 727,
                                                "fullEnd": 729,
                                                "start": 727,
                                                "end": 728,
                                                "fullWidth": 2,
                                                "width": 1,
                                                "text": "=",
                                                "value": "=",
                                                "valueText": "=",
                                                "hasTrailingTrivia": true,
                                                "trailingTrivia": [
                                                    {
                                                        "kind": "WhitespaceTrivia",
                                                        "text": " "
                                                    }
                                                ]
                                            },
                                            "value": {
                                                "kind": "ObjectCreationExpression",
                                                "fullStart": 729,
                                                "fullEnd": 754,
                                                "start": 729,
                                                "end": 754,
                                                "fullWidth": 25,
                                                "width": 25,
                                                "newKeyword": {
                                                    "kind": "NewKeyword",
                                                    "fullStart": 729,
                                                    "fullEnd": 733,
                                                    "start": 729,
                                                    "end": 732,
                                                    "fullWidth": 4,
                                                    "width": 3,
                                                    "text": "new",
                                                    "value": "new",
                                                    "valueText": "new",
                                                    "hasTrailingTrivia": true,
                                                    "trailingTrivia": [
                                                        {
                                                            "kind": "WhitespaceTrivia",
                                                            "text": " "
                                                        }
                                                    ]
                                                },
                                                "expression": {
                                                    "kind": "IdentifierName",
                                                    "fullStart": 733,
                                                    "fullEnd": 739,
                                                    "start": 733,
                                                    "end": 739,
                                                    "fullWidth": 6,
                                                    "width": 6,
                                                    "text": "String",
                                                    "value": "String",
                                                    "valueText": "String"
                                                },
                                                "argumentList": {
                                                    "kind": "ArgumentList",
                                                    "fullStart": 739,
                                                    "fullEnd": 754,
                                                    "start": 739,
                                                    "end": 754,
                                                    "fullWidth": 15,
                                                    "width": 15,
                                                    "openParenToken": {
                                                        "kind": "OpenParenToken",
                                                        "fullStart": 739,
                                                        "fullEnd": 740,
                                                        "start": 739,
                                                        "end": 740,
                                                        "fullWidth": 1,
                                                        "width": 1,
                                                        "text": "(",
                                                        "value": "(",
                                                        "valueText": "("
                                                    },
                                                    "arguments": [
                                                        {
                                                            "kind": "StringLiteral",
                                                            "fullStart": 740,
                                                            "fullEnd": 753,
                                                            "start": 740,
                                                            "end": 753,
                                                            "fullWidth": 13,
                                                            "width": 13,
                                                            "text": "\"hello world\"",
                                                            "value": "hello world",
                                                            "valueText": "hello world"
                                                        }
                                                    ],
                                                    "closeParenToken": {
                                                        "kind": "CloseParenToken",
                                                        "fullStart": 753,
                                                        "fullEnd": 754,
                                                        "start": 753,
                                                        "end": 754,
                                                        "fullWidth": 1,
                                                        "width": 1,
                                                        "text": ")",
                                                        "value": ")",
                                                        "valueText": ")"
                                                    }
                                                }
                                            }
                                        }
                                    }
                                ]
                            },
                            "semicolonToken": {
                                "kind": "SemicolonToken",
                                "fullStart": 754,
                                "fullEnd": 757,
                                "start": 754,
                                "end": 755,
                                "fullWidth": 3,
                                "width": 1,
                                "text": ";",
                                "value": ";",
                                "valueText": ";",
                                "hasTrailingTrivia": true,
                                "hasTrailingNewLine": true,
                                "trailingTrivia": [
                                    {
                                        "kind": "NewLineTrivia",
                                        "text": "\r\n"
                                    }
                                ]
                            }
                        },
                        {
                            "kind": "IfStatement",
                            "fullStart": 757,
                            "fullEnd": 818,
                            "start": 761,
                            "end": 816,
                            "fullWidth": 61,
                            "width": 55,
                            "ifKeyword": {
                                "kind": "IfKeyword",
                                "fullStart": 757,
                                "fullEnd": 764,
                                "start": 761,
                                "end": 763,
                                "fullWidth": 7,
                                "width": 2,
                                "text": "if",
                                "value": "if",
                                "valueText": "if",
                                "hasLeadingTrivia": true,
                                "hasLeadingNewLine": true,
                                "hasTrailingTrivia": true,
                                "leadingTrivia": [
                                    {
                                        "kind": "NewLineTrivia",
                                        "text": "\r\n"
                                    },
                                    {
                                        "kind": "WhitespaceTrivia",
                                        "text": "  "
                                    }
                                ],
                                "trailingTrivia": [
                                    {
                                        "kind": "WhitespaceTrivia",
                                        "text": " "
                                    }
                                ]
                            },
                            "openParenToken": {
                                "kind": "OpenParenToken",
                                "fullStart": 764,
                                "fullEnd": 765,
                                "start": 764,
                                "end": 765,
                                "fullWidth": 1,
                                "width": 1,
                                "text": "(",
                                "value": "(",
                                "valueText": "("
                            },
                            "condition": {
                                "kind": "EqualsExpression",
                                "fullStart": 765,
                                "fullEnd": 790,
                                "start": 765,
                                "end": 790,
                                "fullWidth": 25,
                                "width": 25,
                                "left": {
                                    "kind": "ElementAccessExpression",
                                    "fullStart": 765,
                                    "fullEnd": 777,
                                    "start": 765,
                                    "end": 776,
                                    "fullWidth": 12,
                                    "width": 11,
                                    "expression": {
                                        "kind": "IdentifierName",
                                        "fullStart": 765,
                                        "fullEnd": 766,
                                        "start": 765,
                                        "end": 766,
                                        "fullWidth": 1,
                                        "width": 1,
                                        "text": "s",
                                        "value": "s",
                                        "valueText": "s"
                                    },
                                    "openBracketToken": {
                                        "kind": "OpenBracketToken",
                                        "fullStart": 766,
                                        "fullEnd": 767,
                                        "start": 766,
                                        "end": 767,
                                        "fullWidth": 1,
                                        "width": 1,
                                        "text": "[",
                                        "value": "[",
                                        "valueText": "["
                                    },
                                    "argumentExpression": {
                                        "kind": "IdentifierName",
                                        "fullStart": 767,
                                        "fullEnd": 775,
                                        "start": 767,
                                        "end": 775,
                                        "fullWidth": 8,
                                        "width": 8,
                                        "text": "Infinity",
                                        "value": "Infinity",
                                        "valueText": "Infinity"
                                    },
                                    "closeBracketToken": {
                                        "kind": "CloseBracketToken",
                                        "fullStart": 775,
                                        "fullEnd": 777,
                                        "start": 775,
                                        "end": 776,
                                        "fullWidth": 2,
                                        "width": 1,
                                        "text": "]",
                                        "value": "]",
                                        "valueText": "]",
                                        "hasTrailingTrivia": true,
                                        "trailingTrivia": [
                                            {
                                                "kind": "WhitespaceTrivia",
                                                "text": " "
                                            }
                                        ]
                                    }
                                },
                                "operatorToken": {
                                    "kind": "EqualsEqualsEqualsToken",
                                    "fullStart": 777,
                                    "fullEnd": 781,
                                    "start": 777,
                                    "end": 780,
                                    "fullWidth": 4,
                                    "width": 3,
                                    "text": "===",
                                    "value": "===",
                                    "valueText": "===",
                                    "hasTrailingTrivia": true,
                                    "trailingTrivia": [
                                        {
                                            "kind": "WhitespaceTrivia",
                                            "text": " "
                                        }
                                    ]
                                },
                                "right": {
                                    "kind": "IdentifierName",
                                    "fullStart": 781,
                                    "fullEnd": 790,
                                    "start": 781,
                                    "end": 790,
                                    "fullWidth": 9,
                                    "width": 9,
                                    "text": "undefined",
                                    "value": "undefined",
                                    "valueText": "undefined"
                                }
                            },
                            "closeParenToken": {
                                "kind": "CloseParenToken",
                                "fullStart": 790,
                                "fullEnd": 792,
                                "start": 790,
                                "end": 791,
                                "fullWidth": 2,
                                "width": 1,
                                "text": ")",
                                "value": ")",
                                "valueText": ")",
                                "hasTrailingTrivia": true,
                                "trailingTrivia": [
                                    {
                                        "kind": "WhitespaceTrivia",
                                        "text": " "
                                    }
                                ]
                            },
                            "statement": {
                                "kind": "Block",
                                "fullStart": 792,
                                "fullEnd": 818,
                                "start": 792,
                                "end": 816,
                                "fullWidth": 26,
                                "width": 24,
                                "openBraceToken": {
                                    "kind": "OpenBraceToken",
                                    "fullStart": 792,
                                    "fullEnd": 795,
                                    "start": 792,
                                    "end": 793,
                                    "fullWidth": 3,
                                    "width": 1,
                                    "text": "{",
                                    "value": "{",
                                    "valueText": "{",
                                    "hasTrailingTrivia": true,
                                    "hasTrailingNewLine": true,
                                    "trailingTrivia": [
                                        {
                                            "kind": "NewLineTrivia",
                                            "text": "\r\n"
                                        }
                                    ]
                                },
                                "statements": [
                                    {
                                        "kind": "ReturnStatement",
                                        "fullStart": 795,
                                        "fullEnd": 813,
                                        "start": 799,
                                        "end": 811,
                                        "fullWidth": 18,
                                        "width": 12,
                                        "returnKeyword": {
                                            "kind": "ReturnKeyword",
                                            "fullStart": 795,
                                            "fullEnd": 806,
                                            "start": 799,
                                            "end": 805,
                                            "fullWidth": 11,
                                            "width": 6,
                                            "text": "return",
                                            "value": "return",
                                            "valueText": "return",
                                            "hasLeadingTrivia": true,
                                            "hasTrailingTrivia": true,
                                            "leadingTrivia": [
                                                {
                                                    "kind": "WhitespaceTrivia",
                                                    "text": "    "
                                                }
                                            ],
                                            "trailingTrivia": [
                                                {
                                                    "kind": "WhitespaceTrivia",
                                                    "text": " "
                                                }
                                            ]
                                        },
                                        "expression": {
                                            "kind": "TrueKeyword",
                                            "fullStart": 806,
                                            "fullEnd": 810,
                                            "start": 806,
                                            "end": 810,
                                            "fullWidth": 4,
                                            "width": 4,
                                            "text": "true",
                                            "value": true,
                                            "valueText": "true"
                                        },
                                        "semicolonToken": {
                                            "kind": "SemicolonToken",
                                            "fullStart": 810,
                                            "fullEnd": 813,
                                            "start": 810,
                                            "end": 811,
                                            "fullWidth": 3,
                                            "width": 1,
                                            "text": ";",
                                            "value": ";",
                                            "valueText": ";",
                                            "hasTrailingTrivia": true,
                                            "hasTrailingNewLine": true,
                                            "trailingTrivia": [
                                                {
                                                    "kind": "NewLineTrivia",
                                                    "text": "\r\n"
                                                }
                                            ]
                                        }
                                    }
                                ],
                                "closeBraceToken": {
                                    "kind": "CloseBraceToken",
                                    "fullStart": 813,
                                    "fullEnd": 818,
                                    "start": 815,
                                    "end": 816,
                                    "fullWidth": 5,
                                    "width": 1,
                                    "text": "}",
                                    "value": "}",
                                    "valueText": "}",
                                    "hasLeadingTrivia": true,
                                    "hasTrailingTrivia": true,
                                    "hasTrailingNewLine": true,
                                    "leadingTrivia": [
                                        {
                                            "kind": "WhitespaceTrivia",
                                            "text": "  "
                                        }
                                    ],
                                    "trailingTrivia": [
                                        {
                                            "kind": "NewLineTrivia",
                                            "text": "\r\n"
                                        }
                                    ]
                                }
                            }
                        }
                    ],
                    "closeBraceToken": {
                        "kind": "CloseBraceToken",
                        "fullStart": 818,
                        "fullEnd": 822,
                        "start": 819,
                        "end": 820,
                        "fullWidth": 4,
                        "width": 1,
                        "text": "}",
                        "value": "}",
                        "valueText": "}",
                        "hasLeadingTrivia": true,
                        "hasTrailingTrivia": true,
                        "hasTrailingNewLine": true,
                        "leadingTrivia": [
                            {
                                "kind": "WhitespaceTrivia",
                                "text": " "
                            }
                        ],
                        "trailingTrivia": [
                            {
                                "kind": "NewLineTrivia",
                                "text": "\r\n"
                            }
                        ]
                    }
                }
            },
            {
                "kind": "ExpressionStatement",
                "fullStart": 822,
                "fullEnd": 846,
                "start": 822,
                "end": 844,
                "fullWidth": 24,
                "width": 22,
                "expression": {
                    "kind": "InvocationExpression",
                    "fullStart": 822,
                    "fullEnd": 843,
                    "start": 822,
                    "end": 843,
                    "fullWidth": 21,
                    "width": 21,
                    "expression": {
                        "kind": "IdentifierName",
                        "fullStart": 822,
                        "fullEnd": 833,
                        "start": 822,
                        "end": 833,
                        "fullWidth": 11,
                        "width": 11,
                        "text": "runTestCase",
                        "value": "runTestCase",
                        "valueText": "runTestCase"
                    },
                    "argumentList": {
                        "kind": "ArgumentList",
                        "fullStart": 833,
                        "fullEnd": 843,
                        "start": 833,
                        "end": 843,
                        "fullWidth": 10,
                        "width": 10,
                        "openParenToken": {
                            "kind": "OpenParenToken",
                            "fullStart": 833,
                            "fullEnd": 834,
                            "start": 833,
                            "end": 834,
                            "fullWidth": 1,
                            "width": 1,
                            "text": "(",
                            "value": "(",
                            "valueText": "("
                        },
                        "arguments": [
                            {
                                "kind": "IdentifierName",
                                "fullStart": 834,
                                "fullEnd": 842,
                                "start": 834,
                                "end": 842,
                                "fullWidth": 8,
                                "width": 8,
                                "text": "testcase",
                                "value": "testcase",
                                "valueText": "testcase"
                            }
                        ],
                        "closeParenToken": {
                            "kind": "CloseParenToken",
                            "fullStart": 842,
                            "fullEnd": 843,
                            "start": 842,
                            "end": 843,
                            "fullWidth": 1,
                            "width": 1,
                            "text": ")",
                            "value": ")",
                            "valueText": ")"
                        }
                    }
                },
                "semicolonToken": {
                    "kind": "SemicolonToken",
                    "fullStart": 843,
                    "fullEnd": 846,
                    "start": 843,
                    "end": 844,
                    "fullWidth": 3,
                    "width": 1,
                    "text": ";",
                    "value": ";",
                    "valueText": ";",
                    "hasTrailingTrivia": true,
                    "hasTrailingNewLine": true,
                    "trailingTrivia": [
                        {
                            "kind": "NewLineTrivia",
                            "text": "\r\n"
                        }
                    ]
                }
            }
        ],
        "endOfFileToken": {
            "kind": "EndOfFileToken",
            "fullStart": 846,
            "fullEnd": 846,
            "start": 846,
            "end": 846,
            "fullWidth": 0,
            "width": 0,
            "text": ""
        }
    },
    "lineMap": {
        "lineStarts": [
            0,
            67,
            152,
            232,
            308,
            380,
            385,
            465,
            517,
            521,
            575,
            687,
            692,
            694,
            696,
            719,
            757,
            759,
            795,
            813,
            818,
            822,
            846
        ],
        "length": 846
    }
}<|MERGE_RESOLUTION|>--- conflicted
+++ resolved
@@ -245,12 +245,8 @@
                                         "start": 725,
                                         "end": 754,
                                         "fullWidth": 29,
-<<<<<<< HEAD
                                         "width": 29,
-                                        "identifier": {
-=======
                                         "propertyName": {
->>>>>>> 85e84683
                                             "kind": "IdentifierName",
                                             "fullStart": 725,
                                             "fullEnd": 727,
