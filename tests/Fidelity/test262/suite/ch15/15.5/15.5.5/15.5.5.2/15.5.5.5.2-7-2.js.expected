--- conflicted
+++ resolved
@@ -245,12 +245,8 @@
                                         "start": 706,
                                         "end": 731,
                                         "fullWidth": 25,
-<<<<<<< HEAD
                                         "width": 25,
-                                        "identifier": {
-=======
                                         "propertyName": {
->>>>>>> 85e84683
                                             "kind": "IdentifierName",
                                             "fullStart": 706,
                                             "fullEnd": 708,
