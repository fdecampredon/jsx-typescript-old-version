{
    "isDeclaration": false,
    "languageVersion": "EcmaScript5",
    "parseOptions": {
        "allowAutomaticSemicolonInsertion": true
    },
    "sourceUnit": {
        "kind": "SourceUnit",
        "fullStart": 0,
        "fullEnd": 852,
        "start": 695,
        "end": 852,
        "fullWidth": 852,
        "width": 157,
        "isIncrementallyUnusable": true,
        "moduleElements": [
            {
                "kind": "FunctionDeclaration",
                "fullStart": 0,
                "fullEnd": 828,
                "start": 695,
                "end": 826,
                "fullWidth": 828,
                "width": 131,
                "modifiers": [],
                "functionKeyword": {
                    "kind": "FunctionKeyword",
                    "fullStart": 0,
                    "fullEnd": 704,
                    "start": 695,
                    "end": 703,
                    "fullWidth": 704,
                    "width": 8,
                    "text": "function",
                    "value": "function",
                    "valueText": "function",
                    "hasLeadingTrivia": true,
                    "hasLeadingComment": true,
                    "hasLeadingNewLine": true,
                    "hasTrailingTrivia": true,
                    "leadingTrivia": [
                        {
                            "kind": "SingleLineCommentTrivia",
                            "text": "/// Copyright (c) 2012 Ecma International.  All rights reserved. "
                        },
                        {
                            "kind": "NewLineTrivia",
                            "text": "\r\n"
                        },
                        {
                            "kind": "SingleLineCommentTrivia",
                            "text": "/// Ecma International makes this code available under the terms and conditions set"
                        },
                        {
                            "kind": "NewLineTrivia",
                            "text": "\r\n"
                        },
                        {
                            "kind": "SingleLineCommentTrivia",
                            "text": "/// forth on http://hg.ecmascript.org/tests/test262/raw-file/tip/LICENSE (the "
                        },
                        {
                            "kind": "NewLineTrivia",
                            "text": "\r\n"
                        },
                        {
                            "kind": "SingleLineCommentTrivia",
                            "text": "/// \"Use Terms\").   Any redistribution of this code must retain the above "
                        },
                        {
                            "kind": "NewLineTrivia",
                            "text": "\r\n"
                        },
                        {
                            "kind": "SingleLineCommentTrivia",
                            "text": "/// copyright and this notice and otherwise comply with the Use Terms."
                        },
                        {
                            "kind": "NewLineTrivia",
                            "text": "\r\n"
                        },
                        {
                            "kind": "MultiLineCommentTrivia",
                            "text": "/**\r\n * 15.5.5.2 defines [[GetOwnProperty]] for Strings. It supports using indexing\r\n * notation to look up non numeric property names.\r\n *\r\n * @path ch15/15.5/15.5.5/15.5.5.2/15.5.5.5.2-3-5.js\r\n * @description String object indexing returns undefined if the numeric index ( 2^32-1) is not an array index\r\n */"
                        },
                        {
                            "kind": "NewLineTrivia",
                            "text": "\r\n"
                        },
                        {
                            "kind": "NewLineTrivia",
                            "text": "\r\n"
                        },
                        {
                            "kind": "NewLineTrivia",
                            "text": "\r\n"
                        }
                    ],
                    "trailingTrivia": [
                        {
                            "kind": "WhitespaceTrivia",
                            "text": " "
                        }
                    ]
                },
                "identifier": {
                    "kind": "IdentifierName",
                    "fullStart": 704,
                    "fullEnd": 712,
                    "start": 704,
                    "end": 712,
                    "fullWidth": 8,
                    "width": 8,
                    "text": "testcase",
                    "value": "testcase",
                    "valueText": "testcase"
                },
                "callSignature": {
                    "kind": "CallSignature",
                    "fullStart": 712,
                    "fullEnd": 715,
                    "start": 712,
                    "end": 714,
                    "fullWidth": 3,
                    "width": 2,
                    "parameterList": {
                        "kind": "ParameterList",
                        "fullStart": 712,
                        "fullEnd": 715,
                        "start": 712,
                        "end": 714,
                        "fullWidth": 3,
                        "width": 2,
                        "openParenToken": {
                            "kind": "OpenParenToken",
                            "fullStart": 712,
                            "fullEnd": 713,
                            "start": 712,
                            "end": 713,
                            "fullWidth": 1,
                            "width": 1,
                            "text": "(",
                            "value": "(",
                            "valueText": "("
                        },
                        "parameters": [],
                        "closeParenToken": {
                            "kind": "CloseParenToken",
                            "fullStart": 713,
                            "fullEnd": 715,
                            "start": 713,
                            "end": 714,
                            "fullWidth": 2,
                            "width": 1,
                            "text": ")",
                            "value": ")",
                            "valueText": ")",
                            "hasTrailingTrivia": true,
                            "trailingTrivia": [
                                {
                                    "kind": "WhitespaceTrivia",
                                    "text": " "
                                }
                            ]
                        }
                    }
                },
                "block": {
                    "kind": "Block",
                    "fullStart": 715,
                    "fullEnd": 828,
                    "start": 715,
                    "end": 826,
                    "fullWidth": 113,
                    "width": 111,
                    "openBraceToken": {
                        "kind": "OpenBraceToken",
                        "fullStart": 715,
                        "fullEnd": 718,
                        "start": 715,
                        "end": 716,
                        "fullWidth": 3,
                        "width": 1,
                        "text": "{",
                        "value": "{",
                        "valueText": "{",
                        "hasTrailingTrivia": true,
                        "hasTrailingNewLine": true,
                        "trailingTrivia": [
                            {
                                "kind": "NewLineTrivia",
                                "text": "\r\n"
                            }
                        ]
                    },
                    "statements": [
                        {
                            "kind": "VariableStatement",
                            "fullStart": 718,
                            "fullEnd": 756,
                            "start": 720,
                            "end": 754,
                            "fullWidth": 38,
                            "width": 34,
                            "modifiers": [],
                            "variableDeclaration": {
                                "kind": "VariableDeclaration",
                                "fullStart": 718,
                                "fullEnd": 753,
                                "start": 720,
                                "end": 753,
                                "fullWidth": 35,
                                "width": 33,
                                "varKeyword": {
                                    "kind": "VarKeyword",
                                    "fullStart": 718,
                                    "fullEnd": 724,
                                    "start": 720,
                                    "end": 723,
                                    "fullWidth": 6,
                                    "width": 3,
                                    "text": "var",
                                    "value": "var",
                                    "valueText": "var",
                                    "hasLeadingTrivia": true,
                                    "hasTrailingTrivia": true,
                                    "leadingTrivia": [
                                        {
                                            "kind": "WhitespaceTrivia",
                                            "text": "  "
                                        }
                                    ],
                                    "trailingTrivia": [
                                        {
                                            "kind": "WhitespaceTrivia",
                                            "text": " "
                                        }
                                    ]
                                },
                                "variableDeclarators": [
                                    {
                                        "kind": "VariableDeclarator",
                                        "fullStart": 724,
                                        "fullEnd": 753,
                                        "start": 724,
                                        "end": 753,
                                        "fullWidth": 29,
<<<<<<< HEAD
                                        "width": 29,
                                        "identifier": {
=======
                                        "propertyName": {
>>>>>>> 85e84683
                                            "kind": "IdentifierName",
                                            "fullStart": 724,
                                            "fullEnd": 726,
                                            "start": 724,
                                            "end": 725,
                                            "fullWidth": 2,
                                            "width": 1,
                                            "text": "s",
                                            "value": "s",
                                            "valueText": "s",
                                            "hasTrailingTrivia": true,
                                            "trailingTrivia": [
                                                {
                                                    "kind": "WhitespaceTrivia",
                                                    "text": " "
                                                }
                                            ]
                                        },
                                        "equalsValueClause": {
                                            "kind": "EqualsValueClause",
                                            "fullStart": 726,
                                            "fullEnd": 753,
                                            "start": 726,
                                            "end": 753,
                                            "fullWidth": 27,
                                            "width": 27,
                                            "equalsToken": {
                                                "kind": "EqualsToken",
                                                "fullStart": 726,
                                                "fullEnd": 728,
                                                "start": 726,
                                                "end": 727,
                                                "fullWidth": 2,
                                                "width": 1,
                                                "text": "=",
                                                "value": "=",
                                                "valueText": "=",
                                                "hasTrailingTrivia": true,
                                                "trailingTrivia": [
                                                    {
                                                        "kind": "WhitespaceTrivia",
                                                        "text": " "
                                                    }
                                                ]
                                            },
                                            "value": {
                                                "kind": "ObjectCreationExpression",
                                                "fullStart": 728,
                                                "fullEnd": 753,
                                                "start": 728,
                                                "end": 753,
                                                "fullWidth": 25,
                                                "width": 25,
                                                "newKeyword": {
                                                    "kind": "NewKeyword",
                                                    "fullStart": 728,
                                                    "fullEnd": 732,
                                                    "start": 728,
                                                    "end": 731,
                                                    "fullWidth": 4,
                                                    "width": 3,
                                                    "text": "new",
                                                    "value": "new",
                                                    "valueText": "new",
                                                    "hasTrailingTrivia": true,
                                                    "trailingTrivia": [
                                                        {
                                                            "kind": "WhitespaceTrivia",
                                                            "text": " "
                                                        }
                                                    ]
                                                },
                                                "expression": {
                                                    "kind": "IdentifierName",
                                                    "fullStart": 732,
                                                    "fullEnd": 738,
                                                    "start": 732,
                                                    "end": 738,
                                                    "fullWidth": 6,
                                                    "width": 6,
                                                    "text": "String",
                                                    "value": "String",
                                                    "valueText": "String"
                                                },
                                                "argumentList": {
                                                    "kind": "ArgumentList",
                                                    "fullStart": 738,
                                                    "fullEnd": 753,
                                                    "start": 738,
                                                    "end": 753,
                                                    "fullWidth": 15,
                                                    "width": 15,
                                                    "openParenToken": {
                                                        "kind": "OpenParenToken",
                                                        "fullStart": 738,
                                                        "fullEnd": 739,
                                                        "start": 738,
                                                        "end": 739,
                                                        "fullWidth": 1,
                                                        "width": 1,
                                                        "text": "(",
                                                        "value": "(",
                                                        "valueText": "("
                                                    },
                                                    "arguments": [
                                                        {
                                                            "kind": "StringLiteral",
                                                            "fullStart": 739,
                                                            "fullEnd": 752,
                                                            "start": 739,
                                                            "end": 752,
                                                            "fullWidth": 13,
                                                            "width": 13,
                                                            "text": "\"hello world\"",
                                                            "value": "hello world",
                                                            "valueText": "hello world"
                                                        }
                                                    ],
                                                    "closeParenToken": {
                                                        "kind": "CloseParenToken",
                                                        "fullStart": 752,
                                                        "fullEnd": 753,
                                                        "start": 752,
                                                        "end": 753,
                                                        "fullWidth": 1,
                                                        "width": 1,
                                                        "text": ")",
                                                        "value": ")",
                                                        "valueText": ")"
                                                    }
                                                }
                                            }
                                        }
                                    }
                                ]
                            },
                            "semicolonToken": {
                                "kind": "SemicolonToken",
                                "fullStart": 753,
                                "fullEnd": 756,
                                "start": 753,
                                "end": 754,
                                "fullWidth": 3,
                                "width": 1,
                                "text": ";",
                                "value": ";",
                                "valueText": ";",
                                "hasTrailingTrivia": true,
                                "hasTrailingNewLine": true,
                                "trailingTrivia": [
                                    {
                                        "kind": "NewLineTrivia",
                                        "text": "\r\n"
                                    }
                                ]
                            }
                        },
                        {
                            "kind": "IfStatement",
                            "fullStart": 756,
                            "fullEnd": 824,
                            "start": 760,
                            "end": 822,
                            "fullWidth": 68,
                            "width": 62,
                            "ifKeyword": {
                                "kind": "IfKeyword",
                                "fullStart": 756,
                                "fullEnd": 763,
                                "start": 760,
                                "end": 762,
                                "fullWidth": 7,
                                "width": 2,
                                "text": "if",
                                "value": "if",
                                "valueText": "if",
                                "hasLeadingTrivia": true,
                                "hasLeadingNewLine": true,
                                "hasTrailingTrivia": true,
                                "leadingTrivia": [
                                    {
                                        "kind": "NewLineTrivia",
                                        "text": "\r\n"
                                    },
                                    {
                                        "kind": "WhitespaceTrivia",
                                        "text": "  "
                                    }
                                ],
                                "trailingTrivia": [
                                    {
                                        "kind": "WhitespaceTrivia",
                                        "text": " "
                                    }
                                ]
                            },
                            "openParenToken": {
                                "kind": "OpenParenToken",
                                "fullStart": 763,
                                "fullEnd": 764,
                                "start": 763,
                                "end": 764,
                                "fullWidth": 1,
                                "width": 1,
                                "text": "(",
                                "value": "(",
                                "valueText": "("
                            },
                            "condition": {
                                "kind": "EqualsExpression",
                                "fullStart": 764,
                                "fullEnd": 796,
                                "start": 764,
                                "end": 796,
                                "fullWidth": 32,
                                "width": 32,
                                "left": {
                                    "kind": "ElementAccessExpression",
                                    "fullStart": 764,
                                    "fullEnd": 784,
                                    "start": 764,
                                    "end": 784,
                                    "fullWidth": 20,
                                    "width": 20,
                                    "expression": {
                                        "kind": "IdentifierName",
                                        "fullStart": 764,
                                        "fullEnd": 765,
                                        "start": 764,
                                        "end": 765,
                                        "fullWidth": 1,
                                        "width": 1,
                                        "text": "s",
                                        "value": "s",
                                        "valueText": "s"
                                    },
                                    "openBracketToken": {
                                        "kind": "OpenBracketToken",
                                        "fullStart": 765,
                                        "fullEnd": 766,
                                        "start": 765,
                                        "end": 766,
                                        "fullWidth": 1,
                                        "width": 1,
                                        "text": "[",
                                        "value": "[",
                                        "valueText": "["
                                    },
                                    "argumentExpression": {
                                        "kind": "SubtractExpression",
                                        "fullStart": 766,
                                        "fullEnd": 783,
                                        "start": 766,
                                        "end": 783,
                                        "fullWidth": 17,
                                        "width": 17,
                                        "left": {
                                            "kind": "InvocationExpression",
                                            "fullStart": 766,
                                            "fullEnd": 781,
                                            "start": 766,
                                            "end": 781,
                                            "fullWidth": 15,
                                            "width": 15,
                                            "expression": {
                                                "kind": "MemberAccessExpression",
                                                "fullStart": 766,
                                                "fullEnd": 774,
                                                "start": 766,
                                                "end": 774,
                                                "fullWidth": 8,
                                                "width": 8,
                                                "expression": {
                                                    "kind": "IdentifierName",
                                                    "fullStart": 766,
                                                    "fullEnd": 770,
                                                    "start": 766,
                                                    "end": 770,
                                                    "fullWidth": 4,
                                                    "width": 4,
                                                    "text": "Math",
                                                    "value": "Math",
                                                    "valueText": "Math"
                                                },
                                                "dotToken": {
                                                    "kind": "DotToken",
                                                    "fullStart": 770,
                                                    "fullEnd": 771,
                                                    "start": 770,
                                                    "end": 771,
                                                    "fullWidth": 1,
                                                    "width": 1,
                                                    "text": ".",
                                                    "value": ".",
                                                    "valueText": "."
                                                },
                                                "name": {
                                                    "kind": "IdentifierName",
                                                    "fullStart": 771,
                                                    "fullEnd": 774,
                                                    "start": 771,
                                                    "end": 774,
                                                    "fullWidth": 3,
                                                    "width": 3,
                                                    "text": "pow",
                                                    "value": "pow",
                                                    "valueText": "pow"
                                                }
                                            },
                                            "argumentList": {
                                                "kind": "ArgumentList",
                                                "fullStart": 774,
                                                "fullEnd": 781,
                                                "start": 774,
                                                "end": 781,
                                                "fullWidth": 7,
                                                "width": 7,
                                                "openParenToken": {
                                                    "kind": "OpenParenToken",
                                                    "fullStart": 774,
                                                    "fullEnd": 775,
                                                    "start": 774,
                                                    "end": 775,
                                                    "fullWidth": 1,
                                                    "width": 1,
                                                    "text": "(",
                                                    "value": "(",
                                                    "valueText": "("
                                                },
                                                "arguments": [
                                                    {
                                                        "kind": "NumericLiteral",
                                                        "fullStart": 775,
                                                        "fullEnd": 776,
                                                        "start": 775,
                                                        "end": 776,
                                                        "fullWidth": 1,
                                                        "width": 1,
                                                        "text": "2",
                                                        "value": 2,
                                                        "valueText": "2"
                                                    },
                                                    {
                                                        "kind": "CommaToken",
                                                        "fullStart": 776,
                                                        "fullEnd": 778,
                                                        "start": 776,
                                                        "end": 777,
                                                        "fullWidth": 2,
                                                        "width": 1,
                                                        "text": ",",
                                                        "value": ",",
                                                        "valueText": ",",
                                                        "hasTrailingTrivia": true,
                                                        "trailingTrivia": [
                                                            {
                                                                "kind": "WhitespaceTrivia",
                                                                "text": " "
                                                            }
                                                        ]
                                                    },
                                                    {
                                                        "kind": "NumericLiteral",
                                                        "fullStart": 778,
                                                        "fullEnd": 780,
                                                        "start": 778,
                                                        "end": 780,
                                                        "fullWidth": 2,
                                                        "width": 2,
                                                        "text": "32",
                                                        "value": 32,
                                                        "valueText": "32"
                                                    }
                                                ],
                                                "closeParenToken": {
                                                    "kind": "CloseParenToken",
                                                    "fullStart": 780,
                                                    "fullEnd": 781,
                                                    "start": 780,
                                                    "end": 781,
                                                    "fullWidth": 1,
                                                    "width": 1,
                                                    "text": ")",
                                                    "value": ")",
                                                    "valueText": ")"
                                                }
                                            }
                                        },
                                        "operatorToken": {
                                            "kind": "MinusToken",
                                            "fullStart": 781,
                                            "fullEnd": 782,
                                            "start": 781,
                                            "end": 782,
                                            "fullWidth": 1,
                                            "width": 1,
                                            "text": "-",
                                            "value": "-",
                                            "valueText": "-"
                                        },
                                        "right": {
                                            "kind": "NumericLiteral",
                                            "fullStart": 782,
                                            "fullEnd": 783,
                                            "start": 782,
                                            "end": 783,
                                            "fullWidth": 1,
                                            "width": 1,
                                            "text": "1",
                                            "value": 1,
                                            "valueText": "1"
                                        }
                                    },
                                    "closeBracketToken": {
                                        "kind": "CloseBracketToken",
                                        "fullStart": 783,
                                        "fullEnd": 784,
                                        "start": 783,
                                        "end": 784,
                                        "fullWidth": 1,
                                        "width": 1,
                                        "text": "]",
                                        "value": "]",
                                        "valueText": "]"
                                    }
                                },
                                "operatorToken": {
                                    "kind": "EqualsEqualsEqualsToken",
                                    "fullStart": 784,
                                    "fullEnd": 787,
                                    "start": 784,
                                    "end": 787,
                                    "fullWidth": 3,
                                    "width": 3,
                                    "text": "===",
                                    "value": "===",
                                    "valueText": "==="
                                },
                                "right": {
                                    "kind": "IdentifierName",
                                    "fullStart": 787,
                                    "fullEnd": 796,
                                    "start": 787,
                                    "end": 796,
                                    "fullWidth": 9,
                                    "width": 9,
                                    "text": "undefined",
                                    "value": "undefined",
                                    "valueText": "undefined"
                                }
                            },
                            "closeParenToken": {
                                "kind": "CloseParenToken",
                                "fullStart": 796,
                                "fullEnd": 798,
                                "start": 796,
                                "end": 797,
                                "fullWidth": 2,
                                "width": 1,
                                "text": ")",
                                "value": ")",
                                "valueText": ")",
                                "hasTrailingTrivia": true,
                                "trailingTrivia": [
                                    {
                                        "kind": "WhitespaceTrivia",
                                        "text": " "
                                    }
                                ]
                            },
                            "statement": {
                                "kind": "Block",
                                "fullStart": 798,
                                "fullEnd": 824,
                                "start": 798,
                                "end": 822,
                                "fullWidth": 26,
                                "width": 24,
                                "openBraceToken": {
                                    "kind": "OpenBraceToken",
                                    "fullStart": 798,
                                    "fullEnd": 801,
                                    "start": 798,
                                    "end": 799,
                                    "fullWidth": 3,
                                    "width": 1,
                                    "text": "{",
                                    "value": "{",
                                    "valueText": "{",
                                    "hasTrailingTrivia": true,
                                    "hasTrailingNewLine": true,
                                    "trailingTrivia": [
                                        {
                                            "kind": "NewLineTrivia",
                                            "text": "\r\n"
                                        }
                                    ]
                                },
                                "statements": [
                                    {
                                        "kind": "ReturnStatement",
                                        "fullStart": 801,
                                        "fullEnd": 819,
                                        "start": 805,
                                        "end": 817,
                                        "fullWidth": 18,
                                        "width": 12,
                                        "returnKeyword": {
                                            "kind": "ReturnKeyword",
                                            "fullStart": 801,
                                            "fullEnd": 812,
                                            "start": 805,
                                            "end": 811,
                                            "fullWidth": 11,
                                            "width": 6,
                                            "text": "return",
                                            "value": "return",
                                            "valueText": "return",
                                            "hasLeadingTrivia": true,
                                            "hasTrailingTrivia": true,
                                            "leadingTrivia": [
                                                {
                                                    "kind": "WhitespaceTrivia",
                                                    "text": "    "
                                                }
                                            ],
                                            "trailingTrivia": [
                                                {
                                                    "kind": "WhitespaceTrivia",
                                                    "text": " "
                                                }
                                            ]
                                        },
                                        "expression": {
                                            "kind": "TrueKeyword",
                                            "fullStart": 812,
                                            "fullEnd": 816,
                                            "start": 812,
                                            "end": 816,
                                            "fullWidth": 4,
                                            "width": 4,
                                            "text": "true",
                                            "value": true,
                                            "valueText": "true"
                                        },
                                        "semicolonToken": {
                                            "kind": "SemicolonToken",
                                            "fullStart": 816,
                                            "fullEnd": 819,
                                            "start": 816,
                                            "end": 817,
                                            "fullWidth": 3,
                                            "width": 1,
                                            "text": ";",
                                            "value": ";",
                                            "valueText": ";",
                                            "hasTrailingTrivia": true,
                                            "hasTrailingNewLine": true,
                                            "trailingTrivia": [
                                                {
                                                    "kind": "NewLineTrivia",
                                                    "text": "\r\n"
                                                }
                                            ]
                                        }
                                    }
                                ],
                                "closeBraceToken": {
                                    "kind": "CloseBraceToken",
                                    "fullStart": 819,
                                    "fullEnd": 824,
                                    "start": 821,
                                    "end": 822,
                                    "fullWidth": 5,
                                    "width": 1,
                                    "text": "}",
                                    "value": "}",
                                    "valueText": "}",
                                    "hasLeadingTrivia": true,
                                    "hasTrailingTrivia": true,
                                    "hasTrailingNewLine": true,
                                    "leadingTrivia": [
                                        {
                                            "kind": "WhitespaceTrivia",
                                            "text": "  "
                                        }
                                    ],
                                    "trailingTrivia": [
                                        {
                                            "kind": "NewLineTrivia",
                                            "text": "\r\n"
                                        }
                                    ]
                                }
                            }
                        }
                    ],
                    "closeBraceToken": {
                        "kind": "CloseBraceToken",
                        "fullStart": 824,
                        "fullEnd": 828,
                        "start": 825,
                        "end": 826,
                        "fullWidth": 4,
                        "width": 1,
                        "text": "}",
                        "value": "}",
                        "valueText": "}",
                        "hasLeadingTrivia": true,
                        "hasTrailingTrivia": true,
                        "hasTrailingNewLine": true,
                        "leadingTrivia": [
                            {
                                "kind": "WhitespaceTrivia",
                                "text": " "
                            }
                        ],
                        "trailingTrivia": [
                            {
                                "kind": "NewLineTrivia",
                                "text": "\r\n"
                            }
                        ]
                    }
                }
            },
            {
                "kind": "ExpressionStatement",
                "fullStart": 828,
                "fullEnd": 852,
                "start": 828,
                "end": 850,
                "fullWidth": 24,
                "width": 22,
                "expression": {
                    "kind": "InvocationExpression",
                    "fullStart": 828,
                    "fullEnd": 849,
                    "start": 828,
                    "end": 849,
                    "fullWidth": 21,
                    "width": 21,
                    "expression": {
                        "kind": "IdentifierName",
                        "fullStart": 828,
                        "fullEnd": 839,
                        "start": 828,
                        "end": 839,
                        "fullWidth": 11,
                        "width": 11,
                        "text": "runTestCase",
                        "value": "runTestCase",
                        "valueText": "runTestCase"
                    },
                    "argumentList": {
                        "kind": "ArgumentList",
                        "fullStart": 839,
                        "fullEnd": 849,
                        "start": 839,
                        "end": 849,
                        "fullWidth": 10,
                        "width": 10,
                        "openParenToken": {
                            "kind": "OpenParenToken",
                            "fullStart": 839,
                            "fullEnd": 840,
                            "start": 839,
                            "end": 840,
                            "fullWidth": 1,
                            "width": 1,
                            "text": "(",
                            "value": "(",
                            "valueText": "("
                        },
                        "arguments": [
                            {
                                "kind": "IdentifierName",
                                "fullStart": 840,
                                "fullEnd": 848,
                                "start": 840,
                                "end": 848,
                                "fullWidth": 8,
                                "width": 8,
                                "text": "testcase",
                                "value": "testcase",
                                "valueText": "testcase"
                            }
                        ],
                        "closeParenToken": {
                            "kind": "CloseParenToken",
                            "fullStart": 848,
                            "fullEnd": 849,
                            "start": 848,
                            "end": 849,
                            "fullWidth": 1,
                            "width": 1,
                            "text": ")",
                            "value": ")",
                            "valueText": ")"
                        }
                    }
                },
                "semicolonToken": {
                    "kind": "SemicolonToken",
                    "fullStart": 849,
                    "fullEnd": 852,
                    "start": 849,
                    "end": 850,
                    "fullWidth": 3,
                    "width": 1,
                    "text": ";",
                    "value": ";",
                    "valueText": ";",
                    "hasTrailingTrivia": true,
                    "hasTrailingNewLine": true,
                    "trailingTrivia": [
                        {
                            "kind": "NewLineTrivia",
                            "text": "\r\n"
                        }
                    ]
                }
            }
        ],
        "endOfFileToken": {
            "kind": "EndOfFileToken",
            "fullStart": 852,
            "fullEnd": 852,
            "start": 852,
            "end": 852,
            "fullWidth": 0,
            "width": 0,
            "text": ""
        }
    },
    "lineMap": {
        "lineStarts": [
            0,
            67,
            152,
            232,
            308,
            380,
            385,
            465,
            517,
            521,
            575,
            686,
            691,
            693,
            695,
            718,
            756,
            758,
            801,
            819,
            824,
            828,
            852
        ],
        "length": 852
    }
}<|MERGE_RESOLUTION|>--- conflicted
+++ resolved
@@ -245,12 +245,8 @@
                                         "start": 724,
                                         "end": 753,
                                         "fullWidth": 29,
-<<<<<<< HEAD
                                         "width": 29,
-                                        "identifier": {
-=======
                                         "propertyName": {
->>>>>>> 85e84683
                                             "kind": "IdentifierName",
                                             "fullStart": 724,
                                             "fullEnd": 726,
