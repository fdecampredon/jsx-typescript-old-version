{
    "isDeclaration": false,
    "languageVersion": "EcmaScript5",
    "parseOptions": {
        "allowAutomaticSemicolonInsertion": true
    },
    "sourceUnit": {
        "kind": "SourceUnit",
        "fullStart": 0,
        "fullEnd": 942,
        "start": 370,
        "end": 942,
        "fullWidth": 942,
        "width": 572,
        "moduleElements": [
            {
                "kind": "ExpressionStatement",
                "fullStart": 0,
                "fullEnd": 439,
                "start": 370,
                "end": 438,
                "fullWidth": 439,
                "width": 68,
                "expression": {
                    "kind": "AssignmentExpression",
                    "fullStart": 0,
                    "fullEnd": 437,
                    "start": 370,
                    "end": 437,
                    "fullWidth": 437,
                    "width": 67,
                    "left": {
                        "kind": "MemberAccessExpression",
                        "fullStart": 0,
                        "fullEnd": 399,
                        "start": 370,
                        "end": 398,
                        "fullWidth": 399,
                        "width": 28,
                        "expression": {
                            "kind": "MemberAccessExpression",
                            "fullStart": 0,
                            "fullEnd": 389,
                            "start": 370,
                            "end": 389,
                            "fullWidth": 389,
                            "width": 19,
                            "expression": {
                                "kind": "IdentifierName",
                                "fullStart": 0,
                                "fullEnd": 379,
                                "start": 370,
                                "end": 379,
                                "fullWidth": 379,
                                "width": 9,
                                "text": "__FACTORY",
                                "value": "__FACTORY",
                                "valueText": "__FACTORY",
                                "hasLeadingTrivia": true,
                                "hasLeadingComment": true,
                                "hasLeadingNewLine": true,
                                "leadingTrivia": [
                                    {
                                        "kind": "SingleLineCommentTrivia",
                                        "text": "// Copyright 2009 the Sputnik authors.  All rights reserved."
                                    },
                                    {
                                        "kind": "NewLineTrivia",
                                        "text": "\n"
                                    },
                                    {
                                        "kind": "SingleLineCommentTrivia",
                                        "text": "// This code is governed by the BSD license found in the LICENSE file."
                                    },
                                    {
                                        "kind": "NewLineTrivia",
                                        "text": "\n"
                                    },
                                    {
                                        "kind": "NewLineTrivia",
                                        "text": "\n"
                                    },
                                    {
                                        "kind": "MultiLineCommentTrivia",
                                        "text": "/**\n * String.prototype.slice (start, end) can be applied to object instances\n *\n * @path ch15/15.5/15.5.4/15.5.4.13/S15.5.4.13_A3_T4.js\n * @description Checknig if applying String.prototype.slice to Function object instance passes\n */"
                                    },
                                    {
                                        "kind": "NewLineTrivia",
                                        "text": "\n"
                                    },
                                    {
                                        "kind": "NewLineTrivia",
                                        "text": "\n"
                                    }
                                ]
                            },
                            "dotToken": {
                                "kind": "DotToken",
                                "fullStart": 379,
                                "fullEnd": 380,
                                "start": 379,
                                "end": 380,
                                "fullWidth": 1,
                                "width": 1,
                                "text": ".",
                                "value": ".",
                                "valueText": "."
                            },
                            "name": {
                                "kind": "IdentifierName",
                                "fullStart": 380,
                                "fullEnd": 389,
                                "start": 380,
                                "end": 389,
                                "fullWidth": 9,
                                "width": 9,
                                "text": "prototype",
                                "value": "prototype",
                                "valueText": "prototype"
                            }
                        },
                        "dotToken": {
                            "kind": "DotToken",
                            "fullStart": 389,
                            "fullEnd": 390,
                            "start": 389,
                            "end": 390,
                            "fullWidth": 1,
                            "width": 1,
                            "text": ".",
                            "value": ".",
                            "valueText": "."
                        },
                        "name": {
                            "kind": "IdentifierName",
                            "fullStart": 390,
                            "fullEnd": 399,
                            "start": 390,
                            "end": 398,
                            "fullWidth": 9,
                            "width": 8,
                            "text": "toString",
                            "value": "toString",
                            "valueText": "toString",
                            "hasTrailingTrivia": true,
                            "trailingTrivia": [
                                {
                                    "kind": "WhitespaceTrivia",
                                    "text": " "
                                }
                            ]
                        }
                    },
                    "operatorToken": {
                        "kind": "EqualsToken",
                        "fullStart": 399,
                        "fullEnd": 401,
                        "start": 399,
                        "end": 400,
                        "fullWidth": 2,
                        "width": 1,
                        "text": "=",
                        "value": "=",
                        "valueText": "=",
                        "hasTrailingTrivia": true,
                        "trailingTrivia": [
                            {
                                "kind": "WhitespaceTrivia",
                                "text": " "
                            }
                        ]
                    },
                    "right": {
                        "kind": "FunctionExpression",
                        "fullStart": 401,
                        "fullEnd": 437,
                        "start": 401,
                        "end": 437,
                        "fullWidth": 36,
                        "width": 36,
                        "functionKeyword": {
                            "kind": "FunctionKeyword",
                            "fullStart": 401,
                            "fullEnd": 409,
                            "start": 401,
                            "end": 409,
                            "fullWidth": 8,
                            "width": 8,
                            "text": "function",
                            "value": "function",
                            "valueText": "function"
                        },
                        "callSignature": {
                            "kind": "CallSignature",
                            "fullStart": 409,
                            "fullEnd": 412,
                            "start": 409,
                            "end": 411,
                            "fullWidth": 3,
                            "width": 2,
                            "parameterList": {
                                "kind": "ParameterList",
                                "fullStart": 409,
                                "fullEnd": 412,
                                "start": 409,
                                "end": 411,
                                "fullWidth": 3,
                                "width": 2,
                                "openParenToken": {
                                    "kind": "OpenParenToken",
                                    "fullStart": 409,
                                    "fullEnd": 410,
                                    "start": 409,
                                    "end": 410,
                                    "fullWidth": 1,
                                    "width": 1,
                                    "text": "(",
                                    "value": "(",
                                    "valueText": "("
                                },
                                "parameters": [],
                                "closeParenToken": {
                                    "kind": "CloseParenToken",
                                    "fullStart": 410,
                                    "fullEnd": 412,
                                    "start": 410,
                                    "end": 411,
                                    "fullWidth": 2,
                                    "width": 1,
                                    "text": ")",
                                    "value": ")",
                                    "valueText": ")",
                                    "hasTrailingTrivia": true,
                                    "trailingTrivia": [
                                        {
                                            "kind": "WhitespaceTrivia",
                                            "text": " "
                                        }
                                    ]
                                }
                            }
                        },
                        "block": {
                            "kind": "Block",
                            "fullStart": 412,
                            "fullEnd": 437,
                            "start": 412,
                            "end": 437,
                            "fullWidth": 25,
                            "width": 25,
                            "openBraceToken": {
                                "kind": "OpenBraceToken",
                                "fullStart": 412,
                                "fullEnd": 414,
                                "start": 412,
                                "end": 413,
                                "fullWidth": 2,
                                "width": 1,
                                "text": "{",
                                "value": "{",
                                "valueText": "{",
                                "hasTrailingTrivia": true,
                                "trailingTrivia": [
                                    {
                                        "kind": "WhitespaceTrivia",
                                        "text": " "
                                    }
                                ]
                            },
                            "statements": [
                                {
                                    "kind": "ReturnStatement",
                                    "fullStart": 414,
                                    "fullEnd": 436,
                                    "start": 414,
                                    "end": 435,
                                    "fullWidth": 22,
                                    "width": 21,
                                    "returnKeyword": {
                                        "kind": "ReturnKeyword",
                                        "fullStart": 414,
                                        "fullEnd": 421,
                                        "start": 414,
                                        "end": 420,
                                        "fullWidth": 7,
                                        "width": 6,
                                        "text": "return",
                                        "value": "return",
                                        "valueText": "return",
                                        "hasTrailingTrivia": true,
                                        "trailingTrivia": [
                                            {
                                                "kind": "WhitespaceTrivia",
                                                "text": " "
                                            }
                                        ]
                                    },
                                    "expression": {
                                        "kind": "AddExpression",
                                        "fullStart": 421,
                                        "fullEnd": 434,
                                        "start": 421,
                                        "end": 434,
                                        "fullWidth": 13,
                                        "width": 13,
                                        "left": {
                                            "kind": "MemberAccessExpression",
                                            "fullStart": 421,
                                            "fullEnd": 431,
                                            "start": 421,
                                            "end": 431,
                                            "fullWidth": 10,
                                            "width": 10,
                                            "expression": {
                                                "kind": "ThisKeyword",
                                                "fullStart": 421,
                                                "fullEnd": 425,
                                                "start": 421,
                                                "end": 425,
                                                "fullWidth": 4,
                                                "width": 4,
                                                "text": "this",
                                                "value": "this",
                                                "valueText": "this"
                                            },
                                            "dotToken": {
                                                "kind": "DotToken",
                                                "fullStart": 425,
                                                "fullEnd": 426,
                                                "start": 425,
                                                "end": 426,
                                                "fullWidth": 1,
                                                "width": 1,
                                                "text": ".",
                                                "value": ".",
                                                "valueText": "."
                                            },
                                            "name": {
                                                "kind": "IdentifierName",
                                                "fullStart": 426,
                                                "fullEnd": 431,
                                                "start": 426,
                                                "end": 431,
                                                "fullWidth": 5,
                                                "width": 5,
                                                "text": "value",
                                                "value": "value",
                                                "valueText": "value"
                                            }
                                        },
                                        "operatorToken": {
                                            "kind": "PlusToken",
                                            "fullStart": 431,
                                            "fullEnd": 432,
                                            "start": 431,
                                            "end": 432,
                                            "fullWidth": 1,
                                            "width": 1,
                                            "text": "+",
                                            "value": "+",
                                            "valueText": "+"
                                        },
                                        "right": {
                                            "kind": "StringLiteral",
                                            "fullStart": 432,
                                            "fullEnd": 434,
                                            "start": 432,
                                            "end": 434,
                                            "fullWidth": 2,
                                            "width": 2,
                                            "text": "''",
                                            "value": "",
                                            "valueText": ""
                                        }
                                    },
                                    "semicolonToken": {
                                        "kind": "SemicolonToken",
                                        "fullStart": 434,
                                        "fullEnd": 436,
                                        "start": 434,
                                        "end": 435,
                                        "fullWidth": 2,
                                        "width": 1,
                                        "text": ";",
                                        "value": ";",
                                        "valueText": ";",
                                        "hasTrailingTrivia": true,
                                        "trailingTrivia": [
                                            {
                                                "kind": "WhitespaceTrivia",
                                                "text": " "
                                            }
                                        ]
                                    }
                                }
                            ],
                            "closeBraceToken": {
                                "kind": "CloseBraceToken",
                                "fullStart": 436,
                                "fullEnd": 437,
                                "start": 436,
                                "end": 437,
                                "fullWidth": 1,
                                "width": 1,
                                "text": "}",
                                "value": "}",
                                "valueText": "}"
                            }
                        }
                    }
                },
                "semicolonToken": {
                    "kind": "SemicolonToken",
                    "fullStart": 437,
                    "fullEnd": 439,
                    "start": 437,
                    "end": 438,
                    "fullWidth": 2,
                    "width": 1,
                    "text": ";",
                    "value": ";",
                    "valueText": ";",
                    "hasTrailingTrivia": true,
                    "hasTrailingNewLine": true,
                    "trailingTrivia": [
                        {
                            "kind": "NewLineTrivia",
                            "text": "\n"
                        }
                    ]
                }
            },
            {
                "kind": "VariableStatement",
                "fullStart": 439,
                "fullEnd": 480,
                "start": 440,
                "end": 479,
                "fullWidth": 41,
                "width": 39,
                "modifiers": [],
                "variableDeclaration": {
                    "kind": "VariableDeclaration",
                    "fullStart": 439,
                    "fullEnd": 478,
                    "start": 440,
                    "end": 478,
                    "fullWidth": 39,
                    "width": 38,
                    "varKeyword": {
                        "kind": "VarKeyword",
                        "fullStart": 439,
                        "fullEnd": 444,
                        "start": 440,
                        "end": 443,
                        "fullWidth": 5,
                        "width": 3,
                        "text": "var",
                        "value": "var",
                        "valueText": "var",
                        "hasLeadingTrivia": true,
                        "hasLeadingNewLine": true,
                        "hasTrailingTrivia": true,
                        "leadingTrivia": [
                            {
                                "kind": "NewLineTrivia",
                                "text": "\n"
                            }
                        ],
                        "trailingTrivia": [
                            {
                                "kind": "WhitespaceTrivia",
                                "text": " "
                            }
                        ]
                    },
                    "variableDeclarators": [
                        {
                            "kind": "VariableDeclarator",
                            "fullStart": 444,
                            "fullEnd": 478,
                            "start": 444,
                            "end": 478,
                            "fullWidth": 34,
                            "width": 34,
                            "identifier": {
                                "kind": "IdentifierName",
                                "fullStart": 444,
                                "fullEnd": 455,
                                "start": 444,
                                "end": 454,
                                "fullWidth": 11,
                                "width": 10,
                                "text": "__instance",
                                "value": "__instance",
                                "valueText": "__instance",
                                "hasTrailingTrivia": true,
                                "trailingTrivia": [
                                    {
                                        "kind": "WhitespaceTrivia",
                                        "text": " "
                                    }
                                ]
                            },
                            "equalsValueClause": {
                                "kind": "EqualsValueClause",
                                "fullStart": 455,
                                "fullEnd": 478,
                                "start": 455,
                                "end": 478,
                                "fullWidth": 23,
                                "width": 23,
                                "equalsToken": {
                                    "kind": "EqualsToken",
                                    "fullStart": 455,
                                    "fullEnd": 457,
                                    "start": 455,
                                    "end": 456,
                                    "fullWidth": 2,
                                    "width": 1,
                                    "text": "=",
                                    "value": "=",
                                    "valueText": "=",
                                    "hasTrailingTrivia": true,
                                    "trailingTrivia": [
                                        {
                                            "kind": "WhitespaceTrivia",
                                            "text": " "
                                        }
                                    ]
                                },
                                "value": {
                                    "kind": "ObjectCreationExpression",
                                    "fullStart": 457,
                                    "fullEnd": 478,
                                    "start": 457,
                                    "end": 478,
                                    "fullWidth": 21,
                                    "width": 21,
                                    "newKeyword": {
                                        "kind": "NewKeyword",
                                        "fullStart": 457,
                                        "fullEnd": 461,
                                        "start": 457,
                                        "end": 460,
                                        "fullWidth": 4,
                                        "width": 3,
                                        "text": "new",
                                        "value": "new",
                                        "valueText": "new",
                                        "hasTrailingTrivia": true,
                                        "trailingTrivia": [
                                            {
                                                "kind": "WhitespaceTrivia",
                                                "text": " "
                                            }
                                        ]
                                    },
                                    "expression": {
                                        "kind": "IdentifierName",
                                        "fullStart": 461,
                                        "fullEnd": 470,
                                        "start": 461,
                                        "end": 470,
                                        "fullWidth": 9,
                                        "width": 9,
                                        "text": "__FACTORY",
                                        "value": "__FACTORY",
                                        "valueText": "__FACTORY"
                                    },
                                    "argumentList": {
                                        "kind": "ArgumentList",
                                        "fullStart": 470,
                                        "fullEnd": 478,
                                        "start": 470,
                                        "end": 478,
                                        "fullWidth": 8,
                                        "width": 8,
                                        "openParenToken": {
                                            "kind": "OpenParenToken",
                                            "fullStart": 470,
                                            "fullEnd": 471,
                                            "start": 470,
                                            "end": 471,
                                            "fullWidth": 1,
                                            "width": 1,
                                            "text": "(",
                                            "value": "(",
                                            "valueText": "("
                                        },
                                        "arguments": [
                                            {
                                                "kind": "VoidExpression",
                                                "fullStart": 471,
                                                "fullEnd": 477,
                                                "start": 471,
                                                "end": 477,
                                                "fullWidth": 6,
                                                "width": 6,
                                                "voidKeyword": {
                                                    "kind": "VoidKeyword",
                                                    "fullStart": 471,
                                                    "fullEnd": 476,
                                                    "start": 471,
                                                    "end": 475,
                                                    "fullWidth": 5,
                                                    "width": 4,
                                                    "text": "void",
                                                    "value": "void",
                                                    "valueText": "void",
                                                    "hasTrailingTrivia": true,
                                                    "trailingTrivia": [
                                                        {
                                                            "kind": "WhitespaceTrivia",
                                                            "text": " "
                                                        }
                                                    ]
                                                },
                                                "expression": {
                                                    "kind": "NumericLiteral",
                                                    "fullStart": 476,
                                                    "fullEnd": 477,
                                                    "start": 476,
                                                    "end": 477,
                                                    "fullWidth": 1,
                                                    "width": 1,
                                                    "text": "0",
                                                    "value": 0,
                                                    "valueText": "0"
                                                }
                                            }
                                        ],
                                        "closeParenToken": {
                                            "kind": "CloseParenToken",
                                            "fullStart": 477,
                                            "fullEnd": 478,
                                            "start": 477,
                                            "end": 478,
                                            "fullWidth": 1,
                                            "width": 1,
                                            "text": ")",
                                            "value": ")",
                                            "valueText": ")"
                                        }
                                    }
                                }
                            }
                        }
                    ]
                },
                "semicolonToken": {
                    "kind": "SemicolonToken",
                    "fullStart": 478,
                    "fullEnd": 480,
                    "start": 478,
                    "end": 479,
                    "fullWidth": 2,
                    "width": 1,
                    "text": ";",
                    "value": ";",
                    "valueText": ";",
                    "hasTrailingTrivia": true,
                    "hasTrailingNewLine": true,
                    "trailingTrivia": [
                        {
                            "kind": "NewLineTrivia",
                            "text": "\n"
                        }
                    ]
                }
            },
            {
                "kind": "IfStatement",
                "fullStart": 480,
                "fullEnd": 711,
                "start": 570,
                "end": 710,
                "fullWidth": 231,
                "width": 140,
                "ifKeyword": {
                    "kind": "IfKeyword",
                    "fullStart": 480,
                    "fullEnd": 573,
                    "start": 570,
                    "end": 572,
                    "fullWidth": 93,
                    "width": 2,
                    "text": "if",
                    "value": "if",
                    "valueText": "if",
                    "hasLeadingTrivia": true,
                    "hasLeadingComment": true,
                    "hasLeadingNewLine": true,
                    "hasTrailingTrivia": true,
                    "leadingTrivia": [
                        {
                            "kind": "NewLineTrivia",
                            "text": "\n"
                        },
                        {
                            "kind": "SingleLineCommentTrivia",
                            "text": "//////////////////////////////////////////////////////////////////////////////"
                        },
                        {
                            "kind": "NewLineTrivia",
                            "text": "\n"
                        },
                        {
                            "kind": "SingleLineCommentTrivia",
                            "text": "//CHECK#1"
                        },
                        {
                            "kind": "NewLineTrivia",
                            "text": "\n"
                        }
                    ],
                    "trailingTrivia": [
                        {
                            "kind": "WhitespaceTrivia",
                            "text": " "
                        }
                    ]
                },
                "openParenToken": {
                    "kind": "OpenParenToken",
                    "fullStart": 573,
                    "fullEnd": 574,
                    "start": 573,
                    "end": 574,
                    "fullWidth": 1,
                    "width": 1,
                    "text": "(",
                    "value": "(",
                    "valueText": "("
                },
                "condition": {
                    "kind": "NotEqualsExpression",
                    "fullStart": 574,
                    "fullEnd": 613,
                    "start": 574,
                    "end": 613,
                    "fullWidth": 39,
                    "width": 39,
                    "left": {
                        "kind": "InvocationExpression",
                        "fullStart": 574,
                        "fullEnd": 598,
                        "start": 574,
                        "end": 597,
                        "fullWidth": 24,
                        "width": 23,
                        "expression": {
                            "kind": "MemberAccessExpression",
                            "fullStart": 574,
                            "fullEnd": 590,
                            "start": 574,
                            "end": 590,
                            "fullWidth": 16,
                            "width": 16,
                            "expression": {
                                "kind": "IdentifierName",
                                "fullStart": 574,
                                "fullEnd": 584,
                                "start": 574,
                                "end": 584,
                                "fullWidth": 10,
                                "width": 10,
                                "text": "__instance",
                                "value": "__instance",
                                "valueText": "__instance"
                            },
                            "dotToken": {
                                "kind": "DotToken",
                                "fullStart": 584,
                                "fullEnd": 585,
                                "start": 584,
                                "end": 585,
                                "fullWidth": 1,
                                "width": 1,
                                "text": ".",
                                "value": ".",
                                "valueText": "."
                            },
                            "name": {
                                "kind": "IdentifierName",
                                "fullStart": 585,
                                "fullEnd": 590,
                                "start": 585,
                                "end": 590,
                                "fullWidth": 5,
                                "width": 5,
                                "text": "slice",
                                "value": "slice",
                                "valueText": "slice"
                            }
                        },
                        "argumentList": {
                            "kind": "ArgumentList",
                            "fullStart": 590,
                            "fullEnd": 598,
                            "start": 590,
                            "end": 597,
                            "fullWidth": 8,
                            "width": 7,
                            "openParenToken": {
                                "kind": "OpenParenToken",
                                "fullStart": 590,
                                "fullEnd": 591,
                                "start": 590,
                                "end": 591,
                                "fullWidth": 1,
                                "width": 1,
                                "text": "(",
                                "value": "(",
                                "valueText": "("
                            },
                            "arguments": [
                                {
                                    "kind": "NumericLiteral",
                                    "fullStart": 591,
                                    "fullEnd": 592,
                                    "start": 591,
                                    "end": 592,
                                    "fullWidth": 1,
                                    "width": 1,
                                    "text": "0",
                                    "value": 0,
                                    "valueText": "0"
                                },
                                {
                                    "kind": "CommaToken",
                                    "fullStart": 592,
                                    "fullEnd": 593,
                                    "start": 592,
                                    "end": 593,
                                    "fullWidth": 1,
                                    "width": 1,
                                    "text": ",",
                                    "value": ",",
                                    "valueText": ","
                                },
                                {
                                    "kind": "NumericLiteral",
                                    "fullStart": 593,
                                    "fullEnd": 596,
                                    "start": 593,
                                    "end": 596,
                                    "fullWidth": 3,
                                    "width": 3,
                                    "text": "100",
                                    "value": 100,
                                    "valueText": "100"
                                }
                            ],
                            "closeParenToken": {
                                "kind": "CloseParenToken",
                                "fullStart": 596,
                                "fullEnd": 598,
                                "start": 596,
                                "end": 597,
                                "fullWidth": 2,
                                "width": 1,
                                "text": ")",
                                "value": ")",
                                "valueText": ")",
                                "hasTrailingTrivia": true,
                                "trailingTrivia": [
                                    {
                                        "kind": "WhitespaceTrivia",
                                        "text": " "
                                    }
                                ]
                            }
                        }
                    },
                    "operatorToken": {
                        "kind": "ExclamationEqualsEqualsToken",
                        "fullStart": 598,
                        "fullEnd": 602,
                        "start": 598,
                        "end": 601,
                        "fullWidth": 4,
                        "width": 3,
                        "text": "!==",
                        "value": "!==",
                        "valueText": "!==",
                        "hasTrailingTrivia": true,
                        "trailingTrivia": [
                            {
                                "kind": "WhitespaceTrivia",
                                "text": " "
                            }
                        ]
                    },
                    "right": {
                        "kind": "StringLiteral",
                        "fullStart": 602,
                        "fullEnd": 613,
                        "start": 602,
                        "end": 613,
                        "fullWidth": 11,
                        "width": 11,
                        "text": "\"undefined\"",
                        "value": "undefined",
                        "valueText": "undefined"
                    }
                },
                "closeParenToken": {
                    "kind": "CloseParenToken",
                    "fullStart": 613,
                    "fullEnd": 615,
                    "start": 613,
                    "end": 614,
                    "fullWidth": 2,
                    "width": 1,
                    "text": ")",
                    "value": ")",
                    "valueText": ")",
                    "hasTrailingTrivia": true,
                    "trailingTrivia": [
                        {
                            "kind": "WhitespaceTrivia",
                            "text": " "
                        }
                    ]
                },
                "statement": {
                    "kind": "Block",
                    "fullStart": 615,
                    "fullEnd": 711,
                    "start": 615,
                    "end": 710,
                    "fullWidth": 96,
                    "width": 95,
                    "openBraceToken": {
                        "kind": "OpenBraceToken",
                        "fullStart": 615,
                        "fullEnd": 617,
                        "start": 615,
                        "end": 616,
                        "fullWidth": 2,
                        "width": 1,
                        "text": "{",
                        "value": "{",
                        "valueText": "{",
                        "hasTrailingTrivia": true,
                        "hasTrailingNewLine": true,
                        "trailingTrivia": [
                            {
                                "kind": "NewLineTrivia",
                                "text": "\n"
                            }
                        ]
                    },
                    "statements": [
                        {
                            "kind": "ExpressionStatement",
                            "fullStart": 617,
                            "fullEnd": 709,
                            "start": 619,
                            "end": 708,
                            "fullWidth": 92,
                            "width": 89,
                            "expression": {
                                "kind": "InvocationExpression",
                                "fullStart": 617,
                                "fullEnd": 707,
                                "start": 619,
                                "end": 707,
                                "fullWidth": 90,
                                "width": 88,
                                "expression": {
                                    "kind": "IdentifierName",
                                    "fullStart": 617,
                                    "fullEnd": 625,
                                    "start": 619,
                                    "end": 625,
                                    "fullWidth": 8,
                                    "width": 6,
                                    "text": "$ERROR",
                                    "value": "$ERROR",
                                    "valueText": "$ERROR",
                                    "hasLeadingTrivia": true,
                                    "leadingTrivia": [
                                        {
                                            "kind": "WhitespaceTrivia",
                                            "text": "  "
                                        }
                                    ]
                                },
                                "argumentList": {
                                    "kind": "ArgumentList",
                                    "fullStart": 625,
                                    "fullEnd": 707,
                                    "start": 625,
                                    "end": 707,
                                    "fullWidth": 82,
                                    "width": 82,
                                    "openParenToken": {
                                        "kind": "OpenParenToken",
                                        "fullStart": 625,
                                        "fullEnd": 626,
                                        "start": 625,
                                        "end": 626,
                                        "fullWidth": 1,
                                        "width": 1,
                                        "text": "(",
                                        "value": "(",
                                        "valueText": "("
                                    },
                                    "arguments": [
                                        {
                                            "kind": "AddExpression",
                                            "fullStart": 626,
                                            "fullEnd": 706,
                                            "start": 626,
                                            "end": 705,
                                            "fullWidth": 80,
                                            "width": 79,
                                            "left": {
                                                "kind": "StringLiteral",
                                                "fullStart": 626,
                                                "fullEnd": 681,
                                                "start": 626,
                                                "end": 681,
                                                "fullWidth": 55,
                                                "width": 55,
                                                "text": "'#1: __instance.slice(0,100) === \"undefined\". Actual: '",
                                                "value": "#1: __instance.slice(0,100) === \"undefined\". Actual: ",
                                                "valueText": "#1: __instance.slice(0,100) === \"undefined\". Actual: "
                                            },
                                            "operatorToken": {
                                                "kind": "PlusToken",
                                                "fullStart": 681,
                                                "fullEnd": 682,
                                                "start": 681,
                                                "end": 682,
                                                "fullWidth": 1,
                                                "width": 1,
                                                "text": "+",
                                                "value": "+",
                                                "valueText": "+"
                                            },
                                            "right": {
                                                "kind": "InvocationExpression",
                                                "fullStart": 682,
                                                "fullEnd": 706,
                                                "start": 682,
                                                "end": 705,
                                                "fullWidth": 24,
                                                "width": 23,
                                                "expression": {
                                                    "kind": "MemberAccessExpression",
                                                    "fullStart": 682,
                                                    "fullEnd": 698,
                                                    "start": 682,
                                                    "end": 698,
                                                    "fullWidth": 16,
                                                    "width": 16,
                                                    "expression": {
                                                        "kind": "IdentifierName",
                                                        "fullStart": 682,
                                                        "fullEnd": 692,
                                                        "start": 682,
                                                        "end": 692,
                                                        "fullWidth": 10,
                                                        "width": 10,
                                                        "text": "__instance",
                                                        "value": "__instance",
                                                        "valueText": "__instance"
                                                    },
                                                    "dotToken": {
                                                        "kind": "DotToken",
                                                        "fullStart": 692,
                                                        "fullEnd": 693,
                                                        "start": 692,
                                                        "end": 693,
                                                        "fullWidth": 1,
                                                        "width": 1,
                                                        "text": ".",
                                                        "value": ".",
                                                        "valueText": "."
                                                    },
                                                    "name": {
                                                        "kind": "IdentifierName",
                                                        "fullStart": 693,
                                                        "fullEnd": 698,
                                                        "start": 693,
                                                        "end": 698,
                                                        "fullWidth": 5,
                                                        "width": 5,
                                                        "text": "slice",
                                                        "value": "slice",
                                                        "valueText": "slice"
                                                    }
                                                },
                                                "argumentList": {
                                                    "kind": "ArgumentList",
                                                    "fullStart": 698,
                                                    "fullEnd": 706,
                                                    "start": 698,
                                                    "end": 705,
                                                    "fullWidth": 8,
                                                    "width": 7,
                                                    "openParenToken": {
                                                        "kind": "OpenParenToken",
                                                        "fullStart": 698,
                                                        "fullEnd": 699,
                                                        "start": 698,
                                                        "end": 699,
                                                        "fullWidth": 1,
                                                        "width": 1,
                                                        "text": "(",
                                                        "value": "(",
                                                        "valueText": "("
                                                    },
                                                    "arguments": [
                                                        {
                                                            "kind": "NumericLiteral",
                                                            "fullStart": 699,
                                                            "fullEnd": 700,
                                                            "start": 699,
                                                            "end": 700,
                                                            "fullWidth": 1,
                                                            "width": 1,
                                                            "text": "0",
                                                            "value": 0,
                                                            "valueText": "0"
                                                        },
                                                        {
                                                            "kind": "CommaToken",
                                                            "fullStart": 700,
                                                            "fullEnd": 701,
                                                            "start": 700,
                                                            "end": 701,
                                                            "fullWidth": 1,
                                                            "width": 1,
                                                            "text": ",",
                                                            "value": ",",
                                                            "valueText": ","
                                                        },
                                                        {
                                                            "kind": "NumericLiteral",
                                                            "fullStart": 701,
                                                            "fullEnd": 704,
                                                            "start": 701,
                                                            "end": 704,
                                                            "fullWidth": 3,
                                                            "width": 3,
                                                            "text": "100",
                                                            "value": 100,
                                                            "valueText": "100"
                                                        }
                                                    ],
                                                    "closeParenToken": {
                                                        "kind": "CloseParenToken",
                                                        "fullStart": 704,
                                                        "fullEnd": 706,
                                                        "start": 704,
                                                        "end": 705,
                                                        "fullWidth": 2,
                                                        "width": 1,
                                                        "text": ")",
                                                        "value": ")",
                                                        "valueText": ")",
                                                        "hasTrailingTrivia": true,
                                                        "trailingTrivia": [
                                                            {
                                                                "kind": "WhitespaceTrivia",
                                                                "text": " "
                                                            }
                                                        ]
                                                    }
                                                }
                                            }
                                        }
                                    ],
                                    "closeParenToken": {
                                        "kind": "CloseParenToken",
                                        "fullStart": 706,
                                        "fullEnd": 707,
                                        "start": 706,
                                        "end": 707,
                                        "fullWidth": 1,
                                        "width": 1,
                                        "text": ")",
                                        "value": ")",
                                        "valueText": ")"
                                    }
                                }
                            },
                            "semicolonToken": {
                                "kind": "SemicolonToken",
                                "fullStart": 707,
                                "fullEnd": 709,
                                "start": 707,
                                "end": 708,
                                "fullWidth": 2,
                                "width": 1,
                                "text": ";",
                                "value": ";",
                                "valueText": ";",
                                "hasTrailingTrivia": true,
                                "hasTrailingNewLine": true,
                                "trailingTrivia": [
                                    {
                                        "kind": "NewLineTrivia",
                                        "text": "\n"
                                    }
                                ]
                            }
                        }
                    ],
                    "closeBraceToken": {
                        "kind": "CloseBraceToken",
                        "fullStart": 709,
                        "fullEnd": 711,
                        "start": 709,
                        "end": 710,
                        "fullWidth": 2,
                        "width": 1,
                        "text": "}",
                        "value": "}",
                        "valueText": "}",
                        "hasTrailingTrivia": true,
                        "hasTrailingNewLine": true,
                        "trailingTrivia": [
                            {
                                "kind": "NewLineTrivia",
                                "text": "\n"
                            }
                        ]
                    }
                }
            },
            {
                "kind": "FunctionDeclaration",
                "fullStart": 711,
                "fullEnd": 941,
                "start": 794,
                "end": 940,
                "fullWidth": 230,
                "width": 146,
                "modifiers": [],
                "functionKeyword": {
                    "kind": "FunctionKeyword",
                    "fullStart": 711,
                    "fullEnd": 803,
                    "start": 794,
                    "end": 802,
                    "fullWidth": 92,
                    "width": 8,
                    "text": "function",
                    "value": "function",
                    "valueText": "function",
                    "hasLeadingTrivia": true,
                    "hasLeadingComment": true,
                    "hasLeadingNewLine": true,
                    "hasTrailingTrivia": true,
                    "leadingTrivia": [
                        {
                            "kind": "SingleLineCommentTrivia",
                            "text": "//"
                        },
                        {
                            "kind": "NewLineTrivia",
                            "text": "\n"
                        },
                        {
                            "kind": "SingleLineCommentTrivia",
                            "text": "//////////////////////////////////////////////////////////////////////////////"
                        },
                        {
                            "kind": "NewLineTrivia",
                            "text": "\n"
                        },
                        {
                            "kind": "NewLineTrivia",
                            "text": "\n"
                        }
                    ],
                    "trailingTrivia": [
                        {
                            "kind": "WhitespaceTrivia",
                            "text": " "
                        }
                    ]
                },
                "identifier": {
                    "kind": "IdentifierName",
                    "fullStart": 803,
                    "fullEnd": 812,
                    "start": 803,
                    "end": 812,
                    "fullWidth": 9,
                    "width": 9,
                    "text": "__FACTORY",
                    "value": "__FACTORY",
                    "valueText": "__FACTORY"
                },
                "callSignature": {
                    "kind": "CallSignature",
                    "fullStart": 812,
                    "fullEnd": 822,
                    "start": 812,
                    "end": 821,
                    "fullWidth": 10,
                    "width": 9,
                    "parameterList": {
                        "kind": "ParameterList",
                        "fullStart": 812,
                        "fullEnd": 822,
                        "start": 812,
                        "end": 821,
                        "fullWidth": 10,
                        "width": 9,
                        "openParenToken": {
                            "kind": "OpenParenToken",
                            "fullStart": 812,
                            "fullEnd": 814,
                            "start": 812,
                            "end": 813,
                            "fullWidth": 2,
                            "width": 1,
                            "text": "(",
                            "value": "(",
                            "valueText": "(",
                            "hasTrailingTrivia": true,
                            "trailingTrivia": [
                                {
                                    "kind": "WhitespaceTrivia",
                                    "text": " "
                                }
                            ]
                        },
                        "parameters": [
                            {
                                "kind": "Parameter",
                                "fullStart": 814,
                                "fullEnd": 820,
                                "start": 814,
                                "end": 819,
                                "fullWidth": 6,
<<<<<<< HEAD
                                "width": 5,
=======
                                "modifiers": [],
>>>>>>> e3c38734
                                "identifier": {
                                    "kind": "IdentifierName",
                                    "fullStart": 814,
                                    "fullEnd": 820,
                                    "start": 814,
                                    "end": 819,
                                    "fullWidth": 6,
                                    "width": 5,
                                    "text": "value",
                                    "value": "value",
                                    "valueText": "value",
                                    "hasTrailingTrivia": true,
                                    "trailingTrivia": [
                                        {
                                            "kind": "WhitespaceTrivia",
                                            "text": " "
                                        }
                                    ]
                                }
                            }
                        ],
                        "closeParenToken": {
                            "kind": "CloseParenToken",
                            "fullStart": 820,
                            "fullEnd": 822,
                            "start": 820,
                            "end": 821,
                            "fullWidth": 2,
                            "width": 1,
                            "text": ")",
                            "value": ")",
                            "valueText": ")",
                            "hasTrailingTrivia": true,
                            "trailingTrivia": [
                                {
                                    "kind": "WhitespaceTrivia",
                                    "text": " "
                                }
                            ]
                        }
                    }
                },
                "block": {
                    "kind": "Block",
                    "fullStart": 822,
                    "fullEnd": 941,
                    "start": 822,
                    "end": 940,
                    "fullWidth": 119,
                    "width": 118,
                    "openBraceToken": {
                        "kind": "OpenBraceToken",
                        "fullStart": 822,
                        "fullEnd": 824,
                        "start": 822,
                        "end": 823,
                        "fullWidth": 2,
                        "width": 1,
                        "text": "{",
                        "value": "{",
                        "valueText": "{",
                        "hasTrailingTrivia": true,
                        "hasTrailingNewLine": true,
                        "trailingTrivia": [
                            {
                                "kind": "NewLineTrivia",
                                "text": "\n"
                            }
                        ]
                    },
                    "statements": [
                        {
                            "kind": "ExpressionStatement",
                            "fullStart": 824,
                            "fullEnd": 888,
                            "start": 828,
                            "end": 887,
                            "fullWidth": 64,
                            "width": 59,
                            "expression": {
                                "kind": "CommaExpression",
                                "fullStart": 824,
                                "fullEnd": 886,
                                "start": 828,
                                "end": 886,
                                "fullWidth": 62,
                                "width": 58,
                                "left": {
                                    "kind": "AssignmentExpression",
                                    "fullStart": 824,
                                    "fullEnd": 846,
                                    "start": 828,
                                    "end": 846,
                                    "fullWidth": 22,
                                    "width": 18,
                                    "left": {
                                        "kind": "MemberAccessExpression",
                                        "fullStart": 824,
                                        "fullEnd": 839,
                                        "start": 828,
                                        "end": 838,
                                        "fullWidth": 15,
                                        "width": 10,
                                        "expression": {
                                            "kind": "ThisKeyword",
                                            "fullStart": 824,
                                            "fullEnd": 832,
                                            "start": 828,
                                            "end": 832,
                                            "fullWidth": 8,
                                            "width": 4,
                                            "text": "this",
                                            "value": "this",
                                            "valueText": "this",
                                            "hasLeadingTrivia": true,
                                            "leadingTrivia": [
                                                {
                                                    "kind": "WhitespaceTrivia",
                                                    "text": "    "
                                                }
                                            ]
                                        },
                                        "dotToken": {
                                            "kind": "DotToken",
                                            "fullStart": 832,
                                            "fullEnd": 833,
                                            "start": 832,
                                            "end": 833,
                                            "fullWidth": 1,
                                            "width": 1,
                                            "text": ".",
                                            "value": ".",
                                            "valueText": "."
                                        },
                                        "name": {
                                            "kind": "IdentifierName",
                                            "fullStart": 833,
                                            "fullEnd": 839,
                                            "start": 833,
                                            "end": 838,
                                            "fullWidth": 6,
                                            "width": 5,
                                            "text": "value",
                                            "value": "value",
                                            "valueText": "value",
                                            "hasTrailingTrivia": true,
                                            "trailingTrivia": [
                                                {
                                                    "kind": "WhitespaceTrivia",
                                                    "text": " "
                                                }
                                            ]
                                        }
                                    },
                                    "operatorToken": {
                                        "kind": "EqualsToken",
                                        "fullStart": 839,
                                        "fullEnd": 841,
                                        "start": 839,
                                        "end": 840,
                                        "fullWidth": 2,
                                        "width": 1,
                                        "text": "=",
                                        "value": "=",
                                        "valueText": "=",
                                        "hasTrailingTrivia": true,
                                        "trailingTrivia": [
                                            {
                                                "kind": "WhitespaceTrivia",
                                                "text": " "
                                            }
                                        ]
                                    },
                                    "right": {
                                        "kind": "IdentifierName",
                                        "fullStart": 841,
                                        "fullEnd": 846,
                                        "start": 841,
                                        "end": 846,
                                        "fullWidth": 5,
                                        "width": 5,
                                        "text": "value",
                                        "value": "value",
                                        "valueText": "value"
                                    }
                                },
                                "operatorToken": {
                                    "kind": "CommaToken",
                                    "fullStart": 846,
                                    "fullEnd": 848,
                                    "start": 846,
                                    "end": 847,
                                    "fullWidth": 2,
                                    "width": 1,
                                    "text": ",",
                                    "value": ",",
                                    "valueText": ",",
                                    "hasTrailingTrivia": true,
                                    "hasTrailingNewLine": true,
                                    "trailingTrivia": [
                                        {
                                            "kind": "NewLineTrivia",
                                            "text": "\n"
                                        }
                                    ]
                                },
                                "right": {
                                    "kind": "AssignmentExpression",
                                    "fullStart": 848,
                                    "fullEnd": 886,
                                    "start": 852,
                                    "end": 886,
                                    "fullWidth": 38,
                                    "width": 34,
                                    "left": {
                                        "kind": "MemberAccessExpression",
                                        "fullStart": 848,
                                        "fullEnd": 862,
                                        "start": 852,
                                        "end": 862,
                                        "fullWidth": 14,
                                        "width": 10,
                                        "expression": {
                                            "kind": "ThisKeyword",
                                            "fullStart": 848,
                                            "fullEnd": 856,
                                            "start": 852,
                                            "end": 856,
                                            "fullWidth": 8,
                                            "width": 4,
                                            "text": "this",
                                            "value": "this",
                                            "valueText": "this",
                                            "hasLeadingTrivia": true,
                                            "leadingTrivia": [
                                                {
                                                    "kind": "WhitespaceTrivia",
                                                    "text": "    "
                                                }
                                            ]
                                        },
                                        "dotToken": {
                                            "kind": "DotToken",
                                            "fullStart": 856,
                                            "fullEnd": 857,
                                            "start": 856,
                                            "end": 857,
                                            "fullWidth": 1,
                                            "width": 1,
                                            "text": ".",
                                            "value": ".",
                                            "valueText": "."
                                        },
                                        "name": {
                                            "kind": "IdentifierName",
                                            "fullStart": 857,
                                            "fullEnd": 862,
                                            "start": 857,
                                            "end": 862,
                                            "fullWidth": 5,
                                            "width": 5,
                                            "text": "slice",
                                            "value": "slice",
                                            "valueText": "slice"
                                        }
                                    },
                                    "operatorToken": {
                                        "kind": "EqualsToken",
                                        "fullStart": 862,
                                        "fullEnd": 864,
                                        "start": 862,
                                        "end": 863,
                                        "fullWidth": 2,
                                        "width": 1,
                                        "text": "=",
                                        "value": "=",
                                        "valueText": "=",
                                        "hasTrailingTrivia": true,
                                        "trailingTrivia": [
                                            {
                                                "kind": "WhitespaceTrivia",
                                                "text": " "
                                            }
                                        ]
                                    },
                                    "right": {
                                        "kind": "MemberAccessExpression",
                                        "fullStart": 864,
                                        "fullEnd": 886,
                                        "start": 864,
                                        "end": 886,
                                        "fullWidth": 22,
                                        "width": 22,
                                        "expression": {
                                            "kind": "MemberAccessExpression",
                                            "fullStart": 864,
                                            "fullEnd": 880,
                                            "start": 864,
                                            "end": 880,
                                            "fullWidth": 16,
                                            "width": 16,
                                            "expression": {
                                                "kind": "IdentifierName",
                                                "fullStart": 864,
                                                "fullEnd": 870,
                                                "start": 864,
                                                "end": 870,
                                                "fullWidth": 6,
                                                "width": 6,
                                                "text": "String",
                                                "value": "String",
                                                "valueText": "String"
                                            },
                                            "dotToken": {
                                                "kind": "DotToken",
                                                "fullStart": 870,
                                                "fullEnd": 871,
                                                "start": 870,
                                                "end": 871,
                                                "fullWidth": 1,
                                                "width": 1,
                                                "text": ".",
                                                "value": ".",
                                                "valueText": "."
                                            },
                                            "name": {
                                                "kind": "IdentifierName",
                                                "fullStart": 871,
                                                "fullEnd": 880,
                                                "start": 871,
                                                "end": 880,
                                                "fullWidth": 9,
                                                "width": 9,
                                                "text": "prototype",
                                                "value": "prototype",
                                                "valueText": "prototype"
                                            }
                                        },
                                        "dotToken": {
                                            "kind": "DotToken",
                                            "fullStart": 880,
                                            "fullEnd": 881,
                                            "start": 880,
                                            "end": 881,
                                            "fullWidth": 1,
                                            "width": 1,
                                            "text": ".",
                                            "value": ".",
                                            "valueText": "."
                                        },
                                        "name": {
                                            "kind": "IdentifierName",
                                            "fullStart": 881,
                                            "fullEnd": 886,
                                            "start": 881,
                                            "end": 886,
                                            "fullWidth": 5,
                                            "width": 5,
                                            "text": "slice",
                                            "value": "slice",
                                            "valueText": "slice"
                                        }
                                    }
                                }
                            },
                            "semicolonToken": {
                                "kind": "SemicolonToken",
                                "fullStart": 886,
                                "fullEnd": 888,
                                "start": 886,
                                "end": 887,
                                "fullWidth": 2,
                                "width": 1,
                                "text": ";",
                                "value": ";",
                                "valueText": ";",
                                "hasTrailingTrivia": true,
                                "hasTrailingNewLine": true,
                                "trailingTrivia": [
                                    {
                                        "kind": "NewLineTrivia",
                                        "text": "\n"
                                    }
                                ]
                            }
                        }
                    ],
                    "closeBraceToken": {
                        "kind": "CloseBraceToken",
                        "fullStart": 888,
                        "fullEnd": 941,
                        "start": 939,
                        "end": 940,
                        "fullWidth": 53,
                        "width": 1,
                        "text": "}",
                        "value": "}",
                        "valueText": "}",
                        "hasLeadingTrivia": true,
                        "hasLeadingComment": true,
                        "hasLeadingNewLine": true,
                        "hasTrailingTrivia": true,
                        "hasTrailingNewLine": true,
                        "leadingTrivia": [
                            {
                                "kind": "WhitespaceTrivia",
                                "text": "    "
                            },
                            {
                                "kind": "SingleLineCommentTrivia",
                                "text": "//this.substring = String.prototype.substring;"
                            },
                            {
                                "kind": "NewLineTrivia",
                                "text": "\n"
                            }
                        ],
                        "trailingTrivia": [
                            {
                                "kind": "NewLineTrivia",
                                "text": "\n"
                            }
                        ]
                    }
                }
            }
        ],
        "endOfFileToken": {
            "kind": "EndOfFileToken",
            "fullStart": 941,
            "fullEnd": 942,
            "start": 942,
            "end": 942,
            "fullWidth": 1,
            "width": 0,
            "text": "",
            "hasLeadingTrivia": true,
            "hasLeadingNewLine": true,
            "leadingTrivia": [
                {
                    "kind": "NewLineTrivia",
                    "text": "\n"
                }
            ]
        }
    },
    "lineMap": {
        "lineStarts": [
            0,
            61,
            132,
            133,
            137,
            211,
            214,
            270,
            365,
            369,
            370,
            439,
            440,
            480,
            481,
            560,
            570,
            617,
            709,
            711,
            714,
            793,
            794,
            824,
            848,
            888,
            939,
            941,
            942
        ],
        "length": 942
    }
}<|MERGE_RESOLUTION|>--- conflicted
+++ resolved
@@ -1341,11 +1341,8 @@
                                 "start": 814,
                                 "end": 819,
                                 "fullWidth": 6,
-<<<<<<< HEAD
                                 "width": 5,
-=======
                                 "modifiers": [],
->>>>>>> e3c38734
                                 "identifier": {
                                     "kind": "IdentifierName",
                                     "fullStart": 814,
