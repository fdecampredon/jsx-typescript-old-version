{
    "isDeclaration": false,
    "languageVersion": "EcmaScript5",
    "parseOptions": {
        "allowAutomaticSemicolonInsertion": true
    },
    "sourceUnit": {
        "kind": "SourceUnit",
        "fullStart": 0,
        "fullEnd": 772,
        "start": 333,
        "end": 772,
        "fullWidth": 772,
        "width": 439,
        "moduleElements": [
            {
                "kind": "VariableStatement",
                "fullStart": 0,
                "fullEnd": 387,
                "start": 333,
                "end": 386,
                "fullWidth": 387,
                "width": 53,
                "modifiers": [],
                "variableDeclaration": {
                    "kind": "VariableDeclaration",
                    "fullStart": 0,
                    "fullEnd": 385,
                    "start": 333,
                    "end": 385,
                    "fullWidth": 385,
                    "width": 52,
                    "varKeyword": {
                        "kind": "VarKeyword",
                        "fullStart": 0,
                        "fullEnd": 337,
                        "start": 333,
                        "end": 336,
                        "fullWidth": 337,
                        "width": 3,
                        "text": "var",
                        "value": "var",
                        "valueText": "var",
                        "hasLeadingTrivia": true,
                        "hasLeadingComment": true,
                        "hasLeadingNewLine": true,
                        "hasTrailingTrivia": true,
                        "leadingTrivia": [
                            {
                                "kind": "SingleLineCommentTrivia",
                                "text": "// Copyright 2009 the Sputnik authors.  All rights reserved."
                            },
                            {
                                "kind": "NewLineTrivia",
                                "text": "\n"
                            },
                            {
                                "kind": "SingleLineCommentTrivia",
                                "text": "// This code is governed by the BSD license found in the LICENSE file."
                            },
                            {
                                "kind": "NewLineTrivia",
                                "text": "\n"
                            },
                            {
                                "kind": "NewLineTrivia",
                                "text": "\n"
                            },
                            {
                                "kind": "MultiLineCommentTrivia",
                                "text": "/**\n * String.prototype.slice (start, end) returns a string value(not object)\n *\n * @path ch15/15.5/15.5.4/15.5.4.13/S15.5.4.13_A2_T8.js\n * @description start is tested_string.length+1, end is 0\n */"
                            },
                            {
                                "kind": "NewLineTrivia",
                                "text": "\n"
                            },
                            {
                                "kind": "NewLineTrivia",
                                "text": "\n"
                            }
                        ],
                        "trailingTrivia": [
                            {
                                "kind": "WhitespaceTrivia",
                                "text": " "
                            }
                        ]
                    },
                    "variableDeclarators": [
                        {
                            "kind": "VariableDeclarator",
                            "fullStart": 337,
                            "fullEnd": 385,
                            "start": 337,
                            "end": 385,
                            "fullWidth": 48,
<<<<<<< HEAD
                            "width": 48,
                            "identifier": {
=======
                            "propertyName": {
>>>>>>> 85e84683
                                "kind": "IdentifierName",
                                "fullStart": 337,
                                "fullEnd": 346,
                                "start": 337,
                                "end": 345,
                                "fullWidth": 9,
                                "width": 8,
                                "text": "__string",
                                "value": "__string",
                                "valueText": "__string",
                                "hasTrailingTrivia": true,
                                "trailingTrivia": [
                                    {
                                        "kind": "WhitespaceTrivia",
                                        "text": " "
                                    }
                                ]
                            },
                            "equalsValueClause": {
                                "kind": "EqualsValueClause",
                                "fullStart": 346,
                                "fullEnd": 385,
                                "start": 346,
                                "end": 385,
                                "fullWidth": 39,
                                "width": 39,
                                "equalsToken": {
                                    "kind": "EqualsToken",
                                    "fullStart": 346,
                                    "fullEnd": 348,
                                    "start": 346,
                                    "end": 347,
                                    "fullWidth": 2,
                                    "width": 1,
                                    "text": "=",
                                    "value": "=",
                                    "valueText": "=",
                                    "hasTrailingTrivia": true,
                                    "trailingTrivia": [
                                        {
                                            "kind": "WhitespaceTrivia",
                                            "text": " "
                                        }
                                    ]
                                },
                                "value": {
                                    "kind": "ObjectCreationExpression",
                                    "fullStart": 348,
                                    "fullEnd": 385,
                                    "start": 348,
                                    "end": 385,
                                    "fullWidth": 37,
                                    "width": 37,
                                    "newKeyword": {
                                        "kind": "NewKeyword",
                                        "fullStart": 348,
                                        "fullEnd": 352,
                                        "start": 348,
                                        "end": 351,
                                        "fullWidth": 4,
                                        "width": 3,
                                        "text": "new",
                                        "value": "new",
                                        "valueText": "new",
                                        "hasTrailingTrivia": true,
                                        "trailingTrivia": [
                                            {
                                                "kind": "WhitespaceTrivia",
                                                "text": " "
                                            }
                                        ]
                                    },
                                    "expression": {
                                        "kind": "IdentifierName",
                                        "fullStart": 352,
                                        "fullEnd": 358,
                                        "start": 352,
                                        "end": 358,
                                        "fullWidth": 6,
                                        "width": 6,
                                        "text": "String",
                                        "value": "String",
                                        "valueText": "String"
                                    },
                                    "argumentList": {
                                        "kind": "ArgumentList",
                                        "fullStart": 358,
                                        "fullEnd": 385,
                                        "start": 358,
                                        "end": 385,
                                        "fullWidth": 27,
                                        "width": 27,
                                        "openParenToken": {
                                            "kind": "OpenParenToken",
                                            "fullStart": 358,
                                            "fullEnd": 359,
                                            "start": 358,
                                            "end": 359,
                                            "fullWidth": 1,
                                            "width": 1,
                                            "text": "(",
                                            "value": "(",
                                            "valueText": "("
                                        },
                                        "arguments": [
                                            {
                                                "kind": "StringLiteral",
                                                "fullStart": 359,
                                                "fullEnd": 384,
                                                "start": 359,
                                                "end": 384,
                                                "fullWidth": 25,
                                                "width": 25,
                                                "text": "\"this is a string object\"",
                                                "value": "this is a string object",
                                                "valueText": "this is a string object"
                                            }
                                        ],
                                        "closeParenToken": {
                                            "kind": "CloseParenToken",
                                            "fullStart": 384,
                                            "fullEnd": 385,
                                            "start": 384,
                                            "end": 385,
                                            "fullWidth": 1,
                                            "width": 1,
                                            "text": ")",
                                            "value": ")",
                                            "valueText": ")"
                                        }
                                    }
                                }
                            }
                        }
                    ]
                },
                "semicolonToken": {
                    "kind": "SemicolonToken",
                    "fullStart": 385,
                    "fullEnd": 387,
                    "start": 385,
                    "end": 386,
                    "fullWidth": 2,
                    "width": 1,
                    "text": ";",
                    "value": ";",
                    "valueText": ";",
                    "hasTrailingTrivia": true,
                    "hasTrailingNewLine": true,
                    "trailingTrivia": [
                        {
                            "kind": "NewLineTrivia",
                            "text": "\n"
                        }
                    ]
                }
            },
            {
                "kind": "IfStatement",
                "fullStart": 387,
                "fullEnd": 689,
                "start": 477,
                "end": 688,
                "fullWidth": 302,
                "width": 211,
                "ifKeyword": {
                    "kind": "IfKeyword",
                    "fullStart": 387,
                    "fullEnd": 480,
                    "start": 477,
                    "end": 479,
                    "fullWidth": 93,
                    "width": 2,
                    "text": "if",
                    "value": "if",
                    "valueText": "if",
                    "hasLeadingTrivia": true,
                    "hasLeadingComment": true,
                    "hasLeadingNewLine": true,
                    "hasTrailingTrivia": true,
                    "leadingTrivia": [
                        {
                            "kind": "NewLineTrivia",
                            "text": "\n"
                        },
                        {
                            "kind": "SingleLineCommentTrivia",
                            "text": "//////////////////////////////////////////////////////////////////////////////"
                        },
                        {
                            "kind": "NewLineTrivia",
                            "text": "\n"
                        },
                        {
                            "kind": "SingleLineCommentTrivia",
                            "text": "//CHECK#1"
                        },
                        {
                            "kind": "NewLineTrivia",
                            "text": "\n"
                        }
                    ],
                    "trailingTrivia": [
                        {
                            "kind": "WhitespaceTrivia",
                            "text": " "
                        }
                    ]
                },
                "openParenToken": {
                    "kind": "OpenParenToken",
                    "fullStart": 480,
                    "fullEnd": 481,
                    "start": 480,
                    "end": 481,
                    "fullWidth": 1,
                    "width": 1,
                    "text": "(",
                    "value": "(",
                    "valueText": "("
                },
                "condition": {
                    "kind": "NotEqualsExpression",
                    "fullStart": 481,
                    "fullEnd": 524,
                    "start": 481,
                    "end": 524,
                    "fullWidth": 43,
                    "width": 43,
                    "left": {
                        "kind": "InvocationExpression",
                        "fullStart": 481,
                        "fullEnd": 518,
                        "start": 481,
                        "end": 517,
                        "fullWidth": 37,
                        "width": 36,
                        "expression": {
                            "kind": "MemberAccessExpression",
                            "fullStart": 481,
                            "fullEnd": 495,
                            "start": 481,
                            "end": 495,
                            "fullWidth": 14,
                            "width": 14,
                            "expression": {
                                "kind": "IdentifierName",
                                "fullStart": 481,
                                "fullEnd": 489,
                                "start": 481,
                                "end": 489,
                                "fullWidth": 8,
                                "width": 8,
                                "text": "__string",
                                "value": "__string",
                                "valueText": "__string"
                            },
                            "dotToken": {
                                "kind": "DotToken",
                                "fullStart": 489,
                                "fullEnd": 490,
                                "start": 489,
                                "end": 490,
                                "fullWidth": 1,
                                "width": 1,
                                "text": ".",
                                "value": ".",
                                "valueText": "."
                            },
                            "name": {
                                "kind": "IdentifierName",
                                "fullStart": 490,
                                "fullEnd": 495,
                                "start": 490,
                                "end": 495,
                                "fullWidth": 5,
                                "width": 5,
                                "text": "slice",
                                "value": "slice",
                                "valueText": "slice"
                            }
                        },
                        "argumentList": {
                            "kind": "ArgumentList",
                            "fullStart": 495,
                            "fullEnd": 518,
                            "start": 495,
                            "end": 517,
                            "fullWidth": 23,
                            "width": 22,
                            "openParenToken": {
                                "kind": "OpenParenToken",
                                "fullStart": 495,
                                "fullEnd": 496,
                                "start": 495,
                                "end": 496,
                                "fullWidth": 1,
                                "width": 1,
                                "text": "(",
                                "value": "(",
                                "valueText": "("
                            },
                            "arguments": [
                                {
                                    "kind": "AddExpression",
                                    "fullStart": 496,
                                    "fullEnd": 513,
                                    "start": 496,
                                    "end": 513,
                                    "fullWidth": 17,
                                    "width": 17,
                                    "left": {
                                        "kind": "MemberAccessExpression",
                                        "fullStart": 496,
                                        "fullEnd": 511,
                                        "start": 496,
                                        "end": 511,
                                        "fullWidth": 15,
                                        "width": 15,
                                        "expression": {
                                            "kind": "IdentifierName",
                                            "fullStart": 496,
                                            "fullEnd": 504,
                                            "start": 496,
                                            "end": 504,
                                            "fullWidth": 8,
                                            "width": 8,
                                            "text": "__string",
                                            "value": "__string",
                                            "valueText": "__string"
                                        },
                                        "dotToken": {
                                            "kind": "DotToken",
                                            "fullStart": 504,
                                            "fullEnd": 505,
                                            "start": 504,
                                            "end": 505,
                                            "fullWidth": 1,
                                            "width": 1,
                                            "text": ".",
                                            "value": ".",
                                            "valueText": "."
                                        },
                                        "name": {
                                            "kind": "IdentifierName",
                                            "fullStart": 505,
                                            "fullEnd": 511,
                                            "start": 505,
                                            "end": 511,
                                            "fullWidth": 6,
                                            "width": 6,
                                            "text": "length",
                                            "value": "length",
                                            "valueText": "length"
                                        }
                                    },
                                    "operatorToken": {
                                        "kind": "PlusToken",
                                        "fullStart": 511,
                                        "fullEnd": 512,
                                        "start": 511,
                                        "end": 512,
                                        "fullWidth": 1,
                                        "width": 1,
                                        "text": "+",
                                        "value": "+",
                                        "valueText": "+"
                                    },
                                    "right": {
                                        "kind": "NumericLiteral",
                                        "fullStart": 512,
                                        "fullEnd": 513,
                                        "start": 512,
                                        "end": 513,
                                        "fullWidth": 1,
                                        "width": 1,
                                        "text": "1",
                                        "value": 1,
                                        "valueText": "1"
                                    }
                                },
                                {
                                    "kind": "CommaToken",
                                    "fullStart": 513,
                                    "fullEnd": 515,
                                    "start": 513,
                                    "end": 514,
                                    "fullWidth": 2,
                                    "width": 1,
                                    "text": ",",
                                    "value": ",",
                                    "valueText": ",",
                                    "hasTrailingTrivia": true,
                                    "trailingTrivia": [
                                        {
                                            "kind": "WhitespaceTrivia",
                                            "text": " "
                                        }
                                    ]
                                },
                                {
                                    "kind": "NumericLiteral",
                                    "fullStart": 515,
                                    "fullEnd": 516,
                                    "start": 515,
                                    "end": 516,
                                    "fullWidth": 1,
                                    "width": 1,
                                    "text": "0",
                                    "value": 0,
                                    "valueText": "0"
                                }
                            ],
                            "closeParenToken": {
                                "kind": "CloseParenToken",
                                "fullStart": 516,
                                "fullEnd": 518,
                                "start": 516,
                                "end": 517,
                                "fullWidth": 2,
                                "width": 1,
                                "text": ")",
                                "value": ")",
                                "valueText": ")",
                                "hasTrailingTrivia": true,
                                "trailingTrivia": [
                                    {
                                        "kind": "WhitespaceTrivia",
                                        "text": " "
                                    }
                                ]
                            }
                        }
                    },
                    "operatorToken": {
                        "kind": "ExclamationEqualsEqualsToken",
                        "fullStart": 518,
                        "fullEnd": 522,
                        "start": 518,
                        "end": 521,
                        "fullWidth": 4,
                        "width": 3,
                        "text": "!==",
                        "value": "!==",
                        "valueText": "!==",
                        "hasTrailingTrivia": true,
                        "trailingTrivia": [
                            {
                                "kind": "WhitespaceTrivia",
                                "text": " "
                            }
                        ]
                    },
                    "right": {
                        "kind": "StringLiteral",
                        "fullStart": 522,
                        "fullEnd": 524,
                        "start": 522,
                        "end": 524,
                        "fullWidth": 2,
                        "width": 2,
                        "text": "\"\"",
                        "value": "",
                        "valueText": ""
                    }
                },
                "closeParenToken": {
                    "kind": "CloseParenToken",
                    "fullStart": 524,
                    "fullEnd": 526,
                    "start": 524,
                    "end": 525,
                    "fullWidth": 2,
                    "width": 1,
                    "text": ")",
                    "value": ")",
                    "valueText": ")",
                    "hasTrailingTrivia": true,
                    "trailingTrivia": [
                        {
                            "kind": "WhitespaceTrivia",
                            "text": " "
                        }
                    ]
                },
                "statement": {
                    "kind": "Block",
                    "fullStart": 526,
                    "fullEnd": 689,
                    "start": 526,
                    "end": 688,
                    "fullWidth": 163,
                    "width": 162,
                    "openBraceToken": {
                        "kind": "OpenBraceToken",
                        "fullStart": 526,
                        "fullEnd": 528,
                        "start": 526,
                        "end": 527,
                        "fullWidth": 2,
                        "width": 1,
                        "text": "{",
                        "value": "{",
                        "valueText": "{",
                        "hasTrailingTrivia": true,
                        "hasTrailingNewLine": true,
                        "trailingTrivia": [
                            {
                                "kind": "NewLineTrivia",
                                "text": "\n"
                            }
                        ]
                    },
                    "statements": [
                        {
                            "kind": "ExpressionStatement",
                            "fullStart": 528,
                            "fullEnd": 687,
                            "start": 530,
                            "end": 686,
                            "fullWidth": 159,
                            "width": 156,
                            "expression": {
                                "kind": "InvocationExpression",
                                "fullStart": 528,
                                "fullEnd": 685,
                                "start": 530,
                                "end": 685,
                                "fullWidth": 157,
                                "width": 155,
                                "expression": {
                                    "kind": "IdentifierName",
                                    "fullStart": 528,
                                    "fullEnd": 536,
                                    "start": 530,
                                    "end": 536,
                                    "fullWidth": 8,
                                    "width": 6,
                                    "text": "$ERROR",
                                    "value": "$ERROR",
                                    "valueText": "$ERROR",
                                    "hasLeadingTrivia": true,
                                    "leadingTrivia": [
                                        {
                                            "kind": "WhitespaceTrivia",
                                            "text": "  "
                                        }
                                    ]
                                },
                                "argumentList": {
                                    "kind": "ArgumentList",
                                    "fullStart": 536,
                                    "fullEnd": 685,
                                    "start": 536,
                                    "end": 685,
                                    "fullWidth": 149,
                                    "width": 149,
                                    "openParenToken": {
                                        "kind": "OpenParenToken",
                                        "fullStart": 536,
                                        "fullEnd": 537,
                                        "start": 536,
                                        "end": 537,
                                        "fullWidth": 1,
                                        "width": 1,
                                        "text": "(",
                                        "value": "(",
                                        "valueText": "("
                                    },
                                    "arguments": [
                                        {
                                            "kind": "AddExpression",
                                            "fullStart": 537,
                                            "fullEnd": 684,
                                            "start": 537,
                                            "end": 683,
                                            "fullWidth": 147,
                                            "width": 146,
                                            "left": {
                                                "kind": "StringLiteral",
                                                "fullStart": 537,
                                                "fullEnd": 646,
                                                "start": 537,
                                                "end": 646,
                                                "fullWidth": 109,
                                                "width": 109,
                                                "text": "'#1: __string = new String(\"this is a string object\"); __string.slice(__string.length+1, 0) === \"\". Actual: '",
                                                "value": "#1: __string = new String(\"this is a string object\"); __string.slice(__string.length+1, 0) === \"\". Actual: ",
                                                "valueText": "#1: __string = new String(\"this is a string object\"); __string.slice(__string.length+1, 0) === \"\". Actual: "
                                            },
                                            "operatorToken": {
                                                "kind": "PlusToken",
                                                "fullStart": 646,
                                                "fullEnd": 647,
                                                "start": 646,
                                                "end": 647,
                                                "fullWidth": 1,
                                                "width": 1,
                                                "text": "+",
                                                "value": "+",
                                                "valueText": "+"
                                            },
                                            "right": {
                                                "kind": "InvocationExpression",
                                                "fullStart": 647,
                                                "fullEnd": 684,
                                                "start": 647,
                                                "end": 683,
                                                "fullWidth": 37,
                                                "width": 36,
                                                "expression": {
                                                    "kind": "MemberAccessExpression",
                                                    "fullStart": 647,
                                                    "fullEnd": 661,
                                                    "start": 647,
                                                    "end": 661,
                                                    "fullWidth": 14,
                                                    "width": 14,
                                                    "expression": {
                                                        "kind": "IdentifierName",
                                                        "fullStart": 647,
                                                        "fullEnd": 655,
                                                        "start": 647,
                                                        "end": 655,
                                                        "fullWidth": 8,
                                                        "width": 8,
                                                        "text": "__string",
                                                        "value": "__string",
                                                        "valueText": "__string"
                                                    },
                                                    "dotToken": {
                                                        "kind": "DotToken",
                                                        "fullStart": 655,
                                                        "fullEnd": 656,
                                                        "start": 655,
                                                        "end": 656,
                                                        "fullWidth": 1,
                                                        "width": 1,
                                                        "text": ".",
                                                        "value": ".",
                                                        "valueText": "."
                                                    },
                                                    "name": {
                                                        "kind": "IdentifierName",
                                                        "fullStart": 656,
                                                        "fullEnd": 661,
                                                        "start": 656,
                                                        "end": 661,
                                                        "fullWidth": 5,
                                                        "width": 5,
                                                        "text": "slice",
                                                        "value": "slice",
                                                        "valueText": "slice"
                                                    }
                                                },
                                                "argumentList": {
                                                    "kind": "ArgumentList",
                                                    "fullStart": 661,
                                                    "fullEnd": 684,
                                                    "start": 661,
                                                    "end": 683,
                                                    "fullWidth": 23,
                                                    "width": 22,
                                                    "openParenToken": {
                                                        "kind": "OpenParenToken",
                                                        "fullStart": 661,
                                                        "fullEnd": 662,
                                                        "start": 661,
                                                        "end": 662,
                                                        "fullWidth": 1,
                                                        "width": 1,
                                                        "text": "(",
                                                        "value": "(",
                                                        "valueText": "("
                                                    },
                                                    "arguments": [
                                                        {
                                                            "kind": "AddExpression",
                                                            "fullStart": 662,
                                                            "fullEnd": 679,
                                                            "start": 662,
                                                            "end": 679,
                                                            "fullWidth": 17,
                                                            "width": 17,
                                                            "left": {
                                                                "kind": "MemberAccessExpression",
                                                                "fullStart": 662,
                                                                "fullEnd": 677,
                                                                "start": 662,
                                                                "end": 677,
                                                                "fullWidth": 15,
                                                                "width": 15,
                                                                "expression": {
                                                                    "kind": "IdentifierName",
                                                                    "fullStart": 662,
                                                                    "fullEnd": 670,
                                                                    "start": 662,
                                                                    "end": 670,
                                                                    "fullWidth": 8,
                                                                    "width": 8,
                                                                    "text": "__string",
                                                                    "value": "__string",
                                                                    "valueText": "__string"
                                                                },
                                                                "dotToken": {
                                                                    "kind": "DotToken",
                                                                    "fullStart": 670,
                                                                    "fullEnd": 671,
                                                                    "start": 670,
                                                                    "end": 671,
                                                                    "fullWidth": 1,
                                                                    "width": 1,
                                                                    "text": ".",
                                                                    "value": ".",
                                                                    "valueText": "."
                                                                },
                                                                "name": {
                                                                    "kind": "IdentifierName",
                                                                    "fullStart": 671,
                                                                    "fullEnd": 677,
                                                                    "start": 671,
                                                                    "end": 677,
                                                                    "fullWidth": 6,
                                                                    "width": 6,
                                                                    "text": "length",
                                                                    "value": "length",
                                                                    "valueText": "length"
                                                                }
                                                            },
                                                            "operatorToken": {
                                                                "kind": "PlusToken",
                                                                "fullStart": 677,
                                                                "fullEnd": 678,
                                                                "start": 677,
                                                                "end": 678,
                                                                "fullWidth": 1,
                                                                "width": 1,
                                                                "text": "+",
                                                                "value": "+",
                                                                "valueText": "+"
                                                            },
                                                            "right": {
                                                                "kind": "NumericLiteral",
                                                                "fullStart": 678,
                                                                "fullEnd": 679,
                                                                "start": 678,
                                                                "end": 679,
                                                                "fullWidth": 1,
                                                                "width": 1,
                                                                "text": "1",
                                                                "value": 1,
                                                                "valueText": "1"
                                                            }
                                                        },
                                                        {
                                                            "kind": "CommaToken",
                                                            "fullStart": 679,
                                                            "fullEnd": 681,
                                                            "start": 679,
                                                            "end": 680,
                                                            "fullWidth": 2,
                                                            "width": 1,
                                                            "text": ",",
                                                            "value": ",",
                                                            "valueText": ",",
                                                            "hasTrailingTrivia": true,
                                                            "trailingTrivia": [
                                                                {
                                                                    "kind": "WhitespaceTrivia",
                                                                    "text": " "
                                                                }
                                                            ]
                                                        },
                                                        {
                                                            "kind": "NumericLiteral",
                                                            "fullStart": 681,
                                                            "fullEnd": 682,
                                                            "start": 681,
                                                            "end": 682,
                                                            "fullWidth": 1,
                                                            "width": 1,
                                                            "text": "0",
                                                            "value": 0,
                                                            "valueText": "0"
                                                        }
                                                    ],
                                                    "closeParenToken": {
                                                        "kind": "CloseParenToken",
                                                        "fullStart": 682,
                                                        "fullEnd": 684,
                                                        "start": 682,
                                                        "end": 683,
                                                        "fullWidth": 2,
                                                        "width": 1,
                                                        "text": ")",
                                                        "value": ")",
                                                        "valueText": ")",
                                                        "hasTrailingTrivia": true,
                                                        "trailingTrivia": [
                                                            {
                                                                "kind": "WhitespaceTrivia",
                                                                "text": " "
                                                            }
                                                        ]
                                                    }
                                                }
                                            }
                                        }
                                    ],
                                    "closeParenToken": {
                                        "kind": "CloseParenToken",
                                        "fullStart": 684,
                                        "fullEnd": 685,
                                        "start": 684,
                                        "end": 685,
                                        "fullWidth": 1,
                                        "width": 1,
                                        "text": ")",
                                        "value": ")",
                                        "valueText": ")"
                                    }
                                }
                            },
                            "semicolonToken": {
                                "kind": "SemicolonToken",
                                "fullStart": 685,
                                "fullEnd": 687,
                                "start": 685,
                                "end": 686,
                                "fullWidth": 2,
                                "width": 1,
                                "text": ";",
                                "value": ";",
                                "valueText": ";",
                                "hasTrailingTrivia": true,
                                "hasTrailingNewLine": true,
                                "trailingTrivia": [
                                    {
                                        "kind": "NewLineTrivia",
                                        "text": "\n"
                                    }
                                ]
                            }
                        }
                    ],
                    "closeBraceToken": {
                        "kind": "CloseBraceToken",
                        "fullStart": 687,
                        "fullEnd": 689,
                        "start": 687,
                        "end": 688,
                        "fullWidth": 2,
                        "width": 1,
                        "text": "}",
                        "value": "}",
                        "valueText": "}",
                        "hasTrailingTrivia": true,
                        "hasTrailingNewLine": true,
                        "trailingTrivia": [
                            {
                                "kind": "NewLineTrivia",
                                "text": "\n"
                            }
                        ]
                    }
                }
            }
        ],
        "endOfFileToken": {
            "kind": "EndOfFileToken",
            "fullStart": 689,
            "fullEnd": 772,
            "start": 772,
            "end": 772,
            "fullWidth": 83,
            "width": 0,
            "text": "",
            "hasLeadingTrivia": true,
            "hasLeadingComment": true,
            "hasLeadingNewLine": true,
            "leadingTrivia": [
                {
                    "kind": "SingleLineCommentTrivia",
                    "text": "//"
                },
                {
                    "kind": "NewLineTrivia",
                    "text": "\n"
                },
                {
                    "kind": "SingleLineCommentTrivia",
                    "text": "//////////////////////////////////////////////////////////////////////////////"
                },
                {
                    "kind": "NewLineTrivia",
                    "text": "\n"
                },
                {
                    "kind": "NewLineTrivia",
                    "text": "\n"
                }
            ]
        }
    },
    "lineMap": {
        "lineStarts": [
            0,
            61,
            132,
            133,
            137,
            211,
            214,
            270,
            328,
            332,
            333,
            387,
            388,
            467,
            477,
            528,
            687,
            689,
            692,
            771,
            772
        ],
        "length": 772
    }
}<|MERGE_RESOLUTION|>--- conflicted
+++ resolved
@@ -94,12 +94,8 @@
                             "start": 337,
                             "end": 385,
                             "fullWidth": 48,
-<<<<<<< HEAD
                             "width": 48,
-                            "identifier": {
-=======
                             "propertyName": {
->>>>>>> 85e84683
                                 "kind": "IdentifierName",
                                 "fullStart": 337,
                                 "fullEnd": 346,
