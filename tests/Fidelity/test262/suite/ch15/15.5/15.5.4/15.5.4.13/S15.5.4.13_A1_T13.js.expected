{
    "isDeclaration": false,
    "languageVersion": "EcmaScript5",
    "parseOptions": {
        "allowAutomaticSemicolonInsertion": true
    },
    "sourceUnit": {
        "kind": "SourceUnit",
        "fullStart": 0,
        "fullEnd": 990,
        "start": 440,
        "end": 990,
        "fullWidth": 990,
        "width": 550,
        "moduleElements": [
            {
                "kind": "VariableStatement",
                "fullStart": 0,
                "fullEnd": 518,
                "start": 440,
                "end": 517,
                "fullWidth": 518,
                "width": 77,
                "modifiers": [],
                "variableDeclaration": {
                    "kind": "VariableDeclaration",
                    "fullStart": 0,
                    "fullEnd": 516,
                    "start": 440,
                    "end": 516,
                    "fullWidth": 516,
                    "width": 76,
                    "varKeyword": {
                        "kind": "VarKeyword",
                        "fullStart": 0,
                        "fullEnd": 444,
                        "start": 440,
                        "end": 443,
                        "fullWidth": 444,
                        "width": 3,
                        "text": "var",
                        "value": "var",
                        "valueText": "var",
                        "hasLeadingTrivia": true,
                        "hasLeadingComment": true,
                        "hasLeadingNewLine": true,
                        "hasTrailingTrivia": true,
                        "leadingTrivia": [
                            {
                                "kind": "SingleLineCommentTrivia",
                                "text": "// Copyright 2009 the Sputnik authors.  All rights reserved."
                            },
                            {
                                "kind": "NewLineTrivia",
                                "text": "\n"
                            },
                            {
                                "kind": "SingleLineCommentTrivia",
                                "text": "// This code is governed by the BSD license found in the LICENSE file."
                            },
                            {
                                "kind": "NewLineTrivia",
                                "text": "\n"
                            },
                            {
                                "kind": "NewLineTrivia",
                                "text": "\n"
                            },
                            {
                                "kind": "MultiLineCommentTrivia",
                                "text": "/**\n * String.prototype.slice (start, end)\n *\n * @path ch15/15.5/15.5.4/15.5.4.13/S15.5.4.13_A1_T13.js\n * @description Arguments are objects, and instance is string.\n * First object have overrided valueOf and toString functions.\n * Second object have overrided toString function, that return exception\n */"
                            },
                            {
                                "kind": "NewLineTrivia",
                                "text": "\n"
                            },
                            {
                                "kind": "NewLineTrivia",
                                "text": "\n"
                            }
                        ],
                        "trailingTrivia": [
                            {
                                "kind": "WhitespaceTrivia",
                                "text": " "
                            }
                        ]
                    },
                    "variableDeclarators": [
                        {
                            "kind": "VariableDeclarator",
                            "fullStart": 444,
                            "fullEnd": 516,
                            "start": 444,
                            "end": 516,
                            "fullWidth": 72,
<<<<<<< HEAD
                            "width": 72,
                            "identifier": {
=======
                            "propertyName": {
>>>>>>> 85e84683
                                "kind": "IdentifierName",
                                "fullStart": 444,
                                "fullEnd": 450,
                                "start": 444,
                                "end": 449,
                                "fullWidth": 6,
                                "width": 5,
                                "text": "__obj",
                                "value": "__obj",
                                "valueText": "__obj",
                                "hasTrailingTrivia": true,
                                "trailingTrivia": [
                                    {
                                        "kind": "WhitespaceTrivia",
                                        "text": " "
                                    }
                                ]
                            },
                            "equalsValueClause": {
                                "kind": "EqualsValueClause",
                                "fullStart": 450,
                                "fullEnd": 516,
                                "start": 450,
                                "end": 516,
                                "fullWidth": 66,
                                "width": 66,
                                "equalsToken": {
                                    "kind": "EqualsToken",
                                    "fullStart": 450,
                                    "fullEnd": 452,
                                    "start": 450,
                                    "end": 451,
                                    "fullWidth": 2,
                                    "width": 1,
                                    "text": "=",
                                    "value": "=",
                                    "valueText": "=",
                                    "hasTrailingTrivia": true,
                                    "trailingTrivia": [
                                        {
                                            "kind": "WhitespaceTrivia",
                                            "text": " "
                                        }
                                    ]
                                },
                                "value": {
                                    "kind": "ObjectLiteralExpression",
                                    "fullStart": 452,
                                    "fullEnd": 516,
                                    "start": 452,
                                    "end": 516,
                                    "fullWidth": 64,
                                    "width": 64,
                                    "openBraceToken": {
                                        "kind": "OpenBraceToken",
                                        "fullStart": 452,
                                        "fullEnd": 453,
                                        "start": 452,
                                        "end": 453,
                                        "fullWidth": 1,
                                        "width": 1,
                                        "text": "{",
                                        "value": "{",
                                        "valueText": "{"
                                    },
                                    "propertyAssignments": [
                                        {
                                            "kind": "SimplePropertyAssignment",
                                            "fullStart": 453,
                                            "fullEnd": 483,
                                            "start": 453,
                                            "end": 483,
                                            "fullWidth": 30,
                                            "width": 30,
                                            "propertyName": {
                                                "kind": "IdentifierName",
                                                "fullStart": 453,
                                                "fullEnd": 460,
                                                "start": 453,
                                                "end": 460,
                                                "fullWidth": 7,
                                                "width": 7,
                                                "text": "valueOf",
                                                "value": "valueOf",
                                                "valueText": "valueOf"
                                            },
                                            "colonToken": {
                                                "kind": "ColonToken",
                                                "fullStart": 460,
                                                "fullEnd": 461,
                                                "start": 460,
                                                "end": 461,
                                                "fullWidth": 1,
                                                "width": 1,
                                                "text": ":",
                                                "value": ":",
                                                "valueText": ":"
                                            },
                                            "expression": {
                                                "kind": "FunctionExpression",
                                                "fullStart": 461,
                                                "fullEnd": 483,
                                                "start": 461,
                                                "end": 483,
                                                "fullWidth": 22,
                                                "width": 22,
                                                "functionKeyword": {
                                                    "kind": "FunctionKeyword",
                                                    "fullStart": 461,
                                                    "fullEnd": 469,
                                                    "start": 461,
                                                    "end": 469,
                                                    "fullWidth": 8,
                                                    "width": 8,
                                                    "text": "function",
                                                    "value": "function",
                                                    "valueText": "function"
                                                },
                                                "callSignature": {
                                                    "kind": "CallSignature",
                                                    "fullStart": 469,
                                                    "fullEnd": 471,
                                                    "start": 469,
                                                    "end": 471,
                                                    "fullWidth": 2,
                                                    "width": 2,
                                                    "parameterList": {
                                                        "kind": "ParameterList",
                                                        "fullStart": 469,
                                                        "fullEnd": 471,
                                                        "start": 469,
                                                        "end": 471,
                                                        "fullWidth": 2,
                                                        "width": 2,
                                                        "openParenToken": {
                                                            "kind": "OpenParenToken",
                                                            "fullStart": 469,
                                                            "fullEnd": 470,
                                                            "start": 469,
                                                            "end": 470,
                                                            "fullWidth": 1,
                                                            "width": 1,
                                                            "text": "(",
                                                            "value": "(",
                                                            "valueText": "("
                                                        },
                                                        "parameters": [],
                                                        "closeParenToken": {
                                                            "kind": "CloseParenToken",
                                                            "fullStart": 470,
                                                            "fullEnd": 471,
                                                            "start": 470,
                                                            "end": 471,
                                                            "fullWidth": 1,
                                                            "width": 1,
                                                            "text": ")",
                                                            "value": ")",
                                                            "valueText": ")"
                                                        }
                                                    }
                                                },
                                                "block": {
                                                    "kind": "Block",
                                                    "fullStart": 471,
                                                    "fullEnd": 483,
                                                    "start": 471,
                                                    "end": 483,
                                                    "fullWidth": 12,
                                                    "width": 12,
                                                    "openBraceToken": {
                                                        "kind": "OpenBraceToken",
                                                        "fullStart": 471,
                                                        "fullEnd": 472,
                                                        "start": 471,
                                                        "end": 472,
                                                        "fullWidth": 1,
                                                        "width": 1,
                                                        "text": "{",
                                                        "value": "{",
                                                        "valueText": "{"
                                                    },
                                                    "statements": [
                                                        {
                                                            "kind": "ReturnStatement",
                                                            "fullStart": 472,
                                                            "fullEnd": 482,
                                                            "start": 472,
                                                            "end": 482,
                                                            "fullWidth": 10,
                                                            "width": 10,
                                                            "returnKeyword": {
                                                                "kind": "ReturnKeyword",
                                                                "fullStart": 472,
                                                                "fullEnd": 479,
                                                                "start": 472,
                                                                "end": 478,
                                                                "fullWidth": 7,
                                                                "width": 6,
                                                                "text": "return",
                                                                "value": "return",
                                                                "valueText": "return",
                                                                "hasTrailingTrivia": true,
                                                                "trailingTrivia": [
                                                                    {
                                                                        "kind": "WhitespaceTrivia",
                                                                        "text": " "
                                                                    }
                                                                ]
                                                            },
                                                            "expression": {
                                                                "kind": "ObjectLiteralExpression",
                                                                "fullStart": 479,
                                                                "fullEnd": 481,
                                                                "start": 479,
                                                                "end": 481,
                                                                "fullWidth": 2,
                                                                "width": 2,
                                                                "openBraceToken": {
                                                                    "kind": "OpenBraceToken",
                                                                    "fullStart": 479,
                                                                    "fullEnd": 480,
                                                                    "start": 479,
                                                                    "end": 480,
                                                                    "fullWidth": 1,
                                                                    "width": 1,
                                                                    "text": "{",
                                                                    "value": "{",
                                                                    "valueText": "{"
                                                                },
                                                                "propertyAssignments": [],
                                                                "closeBraceToken": {
                                                                    "kind": "CloseBraceToken",
                                                                    "fullStart": 480,
                                                                    "fullEnd": 481,
                                                                    "start": 480,
                                                                    "end": 481,
                                                                    "fullWidth": 1,
                                                                    "width": 1,
                                                                    "text": "}",
                                                                    "value": "}",
                                                                    "valueText": "}"
                                                                }
                                                            },
                                                            "semicolonToken": {
                                                                "kind": "SemicolonToken",
                                                                "fullStart": 481,
                                                                "fullEnd": 482,
                                                                "start": 481,
                                                                "end": 482,
                                                                "fullWidth": 1,
                                                                "width": 1,
                                                                "text": ";",
                                                                "value": ";",
                                                                "valueText": ";"
                                                            }
                                                        }
                                                    ],
                                                    "closeBraceToken": {
                                                        "kind": "CloseBraceToken",
                                                        "fullStart": 482,
                                                        "fullEnd": 483,
                                                        "start": 482,
                                                        "end": 483,
                                                        "fullWidth": 1,
                                                        "width": 1,
                                                        "text": "}",
                                                        "value": "}",
                                                        "valueText": "}"
                                                    }
                                                }
                                            }
                                        },
                                        {
                                            "kind": "CommaToken",
                                            "fullStart": 483,
                                            "fullEnd": 485,
                                            "start": 483,
                                            "end": 484,
                                            "fullWidth": 2,
                                            "width": 1,
                                            "text": ",",
                                            "value": ",",
                                            "valueText": ",",
                                            "hasTrailingTrivia": true,
                                            "trailingTrivia": [
                                                {
                                                    "kind": "WhitespaceTrivia",
                                                    "text": " "
                                                }
                                            ]
                                        },
                                        {
                                            "kind": "SimplePropertyAssignment",
                                            "fullStart": 485,
                                            "fullEnd": 515,
                                            "start": 485,
                                            "end": 515,
                                            "fullWidth": 30,
                                            "width": 30,
                                            "propertyName": {
                                                "kind": "IdentifierName",
                                                "fullStart": 485,
                                                "fullEnd": 493,
                                                "start": 485,
                                                "end": 493,
                                                "fullWidth": 8,
                                                "width": 8,
                                                "text": "toString",
                                                "value": "toString",
                                                "valueText": "toString"
                                            },
                                            "colonToken": {
                                                "kind": "ColonToken",
                                                "fullStart": 493,
                                                "fullEnd": 494,
                                                "start": 493,
                                                "end": 494,
                                                "fullWidth": 1,
                                                "width": 1,
                                                "text": ":",
                                                "value": ":",
                                                "valueText": ":"
                                            },
                                            "expression": {
                                                "kind": "FunctionExpression",
                                                "fullStart": 494,
                                                "fullEnd": 515,
                                                "start": 494,
                                                "end": 515,
                                                "fullWidth": 21,
                                                "width": 21,
                                                "functionKeyword": {
                                                    "kind": "FunctionKeyword",
                                                    "fullStart": 494,
                                                    "fullEnd": 502,
                                                    "start": 494,
                                                    "end": 502,
                                                    "fullWidth": 8,
                                                    "width": 8,
                                                    "text": "function",
                                                    "value": "function",
                                                    "valueText": "function"
                                                },
                                                "callSignature": {
                                                    "kind": "CallSignature",
                                                    "fullStart": 502,
                                                    "fullEnd": 504,
                                                    "start": 502,
                                                    "end": 504,
                                                    "fullWidth": 2,
                                                    "width": 2,
                                                    "parameterList": {
                                                        "kind": "ParameterList",
                                                        "fullStart": 502,
                                                        "fullEnd": 504,
                                                        "start": 502,
                                                        "end": 504,
                                                        "fullWidth": 2,
                                                        "width": 2,
                                                        "openParenToken": {
                                                            "kind": "OpenParenToken",
                                                            "fullStart": 502,
                                                            "fullEnd": 503,
                                                            "start": 502,
                                                            "end": 503,
                                                            "fullWidth": 1,
                                                            "width": 1,
                                                            "text": "(",
                                                            "value": "(",
                                                            "valueText": "("
                                                        },
                                                        "parameters": [],
                                                        "closeParenToken": {
                                                            "kind": "CloseParenToken",
                                                            "fullStart": 503,
                                                            "fullEnd": 504,
                                                            "start": 503,
                                                            "end": 504,
                                                            "fullWidth": 1,
                                                            "width": 1,
                                                            "text": ")",
                                                            "value": ")",
                                                            "valueText": ")"
                                                        }
                                                    }
                                                },
                                                "block": {
                                                    "kind": "Block",
                                                    "fullStart": 504,
                                                    "fullEnd": 515,
                                                    "start": 504,
                                                    "end": 515,
                                                    "fullWidth": 11,
                                                    "width": 11,
                                                    "openBraceToken": {
                                                        "kind": "OpenBraceToken",
                                                        "fullStart": 504,
                                                        "fullEnd": 505,
                                                        "start": 504,
                                                        "end": 505,
                                                        "fullWidth": 1,
                                                        "width": 1,
                                                        "text": "{",
                                                        "value": "{",
                                                        "valueText": "{"
                                                    },
                                                    "statements": [
                                                        {
                                                            "kind": "ReturnStatement",
                                                            "fullStart": 505,
                                                            "fullEnd": 514,
                                                            "start": 505,
                                                            "end": 514,
                                                            "fullWidth": 9,
                                                            "width": 9,
                                                            "returnKeyword": {
                                                                "kind": "ReturnKeyword",
                                                                "fullStart": 505,
                                                                "fullEnd": 512,
                                                                "start": 505,
                                                                "end": 511,
                                                                "fullWidth": 7,
                                                                "width": 6,
                                                                "text": "return",
                                                                "value": "return",
                                                                "valueText": "return",
                                                                "hasTrailingTrivia": true,
                                                                "trailingTrivia": [
                                                                    {
                                                                        "kind": "WhitespaceTrivia",
                                                                        "text": " "
                                                                    }
                                                                ]
                                                            },
                                                            "expression": {
                                                                "kind": "NumericLiteral",
                                                                "fullStart": 512,
                                                                "fullEnd": 513,
                                                                "start": 512,
                                                                "end": 513,
                                                                "fullWidth": 1,
                                                                "width": 1,
                                                                "text": "1",
                                                                "value": 1,
                                                                "valueText": "1"
                                                            },
                                                            "semicolonToken": {
                                                                "kind": "SemicolonToken",
                                                                "fullStart": 513,
                                                                "fullEnd": 514,
                                                                "start": 513,
                                                                "end": 514,
                                                                "fullWidth": 1,
                                                                "width": 1,
                                                                "text": ";",
                                                                "value": ";",
                                                                "valueText": ";"
                                                            }
                                                        }
                                                    ],
                                                    "closeBraceToken": {
                                                        "kind": "CloseBraceToken",
                                                        "fullStart": 514,
                                                        "fullEnd": 515,
                                                        "start": 514,
                                                        "end": 515,
                                                        "fullWidth": 1,
                                                        "width": 1,
                                                        "text": "}",
                                                        "value": "}",
                                                        "valueText": "}"
                                                    }
                                                }
                                            }
                                        }
                                    ],
                                    "closeBraceToken": {
                                        "kind": "CloseBraceToken",
                                        "fullStart": 515,
                                        "fullEnd": 516,
                                        "start": 515,
                                        "end": 516,
                                        "fullWidth": 1,
                                        "width": 1,
                                        "text": "}",
                                        "value": "}",
                                        "valueText": "}"
                                    }
                                }
                            }
                        }
                    ]
                },
                "semicolonToken": {
                    "kind": "SemicolonToken",
                    "fullStart": 516,
                    "fullEnd": 518,
                    "start": 516,
                    "end": 517,
                    "fullWidth": 2,
                    "width": 1,
                    "text": ";",
                    "value": ";",
                    "valueText": ";",
                    "hasTrailingTrivia": true,
                    "hasTrailingNewLine": true,
                    "trailingTrivia": [
                        {
                            "kind": "NewLineTrivia",
                            "text": "\n"
                        }
                    ]
                }
            },
            {
                "kind": "VariableStatement",
                "fullStart": 518,
                "fullEnd": 570,
                "start": 518,
                "end": 569,
                "fullWidth": 52,
                "width": 51,
                "modifiers": [],
                "variableDeclaration": {
                    "kind": "VariableDeclaration",
                    "fullStart": 518,
                    "fullEnd": 568,
                    "start": 518,
                    "end": 568,
                    "fullWidth": 50,
                    "width": 50,
                    "varKeyword": {
                        "kind": "VarKeyword",
                        "fullStart": 518,
                        "fullEnd": 522,
                        "start": 518,
                        "end": 521,
                        "fullWidth": 4,
                        "width": 3,
                        "text": "var",
                        "value": "var",
                        "valueText": "var",
                        "hasTrailingTrivia": true,
                        "trailingTrivia": [
                            {
                                "kind": "WhitespaceTrivia",
                                "text": " "
                            }
                        ]
                    },
                    "variableDeclarators": [
                        {
                            "kind": "VariableDeclarator",
                            "fullStart": 522,
                            "fullEnd": 568,
                            "start": 522,
                            "end": 568,
                            "fullWidth": 46,
<<<<<<< HEAD
                            "width": 46,
                            "identifier": {
=======
                            "propertyName": {
>>>>>>> 85e84683
                                "kind": "IdentifierName",
                                "fullStart": 522,
                                "fullEnd": 529,
                                "start": 522,
                                "end": 528,
                                "fullWidth": 7,
                                "width": 6,
                                "text": "__obj2",
                                "value": "__obj2",
                                "valueText": "__obj2",
                                "hasTrailingTrivia": true,
                                "trailingTrivia": [
                                    {
                                        "kind": "WhitespaceTrivia",
                                        "text": " "
                                    }
                                ]
                            },
                            "equalsValueClause": {
                                "kind": "EqualsValueClause",
                                "fullStart": 529,
                                "fullEnd": 568,
                                "start": 529,
                                "end": 568,
                                "fullWidth": 39,
                                "width": 39,
                                "equalsToken": {
                                    "kind": "EqualsToken",
                                    "fullStart": 529,
                                    "fullEnd": 531,
                                    "start": 529,
                                    "end": 530,
                                    "fullWidth": 2,
                                    "width": 1,
                                    "text": "=",
                                    "value": "=",
                                    "valueText": "=",
                                    "hasTrailingTrivia": true,
                                    "trailingTrivia": [
                                        {
                                            "kind": "WhitespaceTrivia",
                                            "text": " "
                                        }
                                    ]
                                },
                                "value": {
                                    "kind": "ObjectLiteralExpression",
                                    "fullStart": 531,
                                    "fullEnd": 568,
                                    "start": 531,
                                    "end": 568,
                                    "fullWidth": 37,
                                    "width": 37,
                                    "openBraceToken": {
                                        "kind": "OpenBraceToken",
                                        "fullStart": 531,
                                        "fullEnd": 532,
                                        "start": 531,
                                        "end": 532,
                                        "fullWidth": 1,
                                        "width": 1,
                                        "text": "{",
                                        "value": "{",
                                        "valueText": "{"
                                    },
                                    "propertyAssignments": [
                                        {
                                            "kind": "SimplePropertyAssignment",
                                            "fullStart": 532,
                                            "fullEnd": 567,
                                            "start": 532,
                                            "end": 567,
                                            "fullWidth": 35,
                                            "width": 35,
                                            "propertyName": {
                                                "kind": "IdentifierName",
                                                "fullStart": 532,
                                                "fullEnd": 540,
                                                "start": 532,
                                                "end": 540,
                                                "fullWidth": 8,
                                                "width": 8,
                                                "text": "toString",
                                                "value": "toString",
                                                "valueText": "toString"
                                            },
                                            "colonToken": {
                                                "kind": "ColonToken",
                                                "fullStart": 540,
                                                "fullEnd": 541,
                                                "start": 540,
                                                "end": 541,
                                                "fullWidth": 1,
                                                "width": 1,
                                                "text": ":",
                                                "value": ":",
                                                "valueText": ":"
                                            },
                                            "expression": {
                                                "kind": "FunctionExpression",
                                                "fullStart": 541,
                                                "fullEnd": 567,
                                                "start": 541,
                                                "end": 567,
                                                "fullWidth": 26,
                                                "width": 26,
                                                "functionKeyword": {
                                                    "kind": "FunctionKeyword",
                                                    "fullStart": 541,
                                                    "fullEnd": 549,
                                                    "start": 541,
                                                    "end": 549,
                                                    "fullWidth": 8,
                                                    "width": 8,
                                                    "text": "function",
                                                    "value": "function",
                                                    "valueText": "function"
                                                },
                                                "callSignature": {
                                                    "kind": "CallSignature",
                                                    "fullStart": 549,
                                                    "fullEnd": 551,
                                                    "start": 549,
                                                    "end": 551,
                                                    "fullWidth": 2,
                                                    "width": 2,
                                                    "parameterList": {
                                                        "kind": "ParameterList",
                                                        "fullStart": 549,
                                                        "fullEnd": 551,
                                                        "start": 549,
                                                        "end": 551,
                                                        "fullWidth": 2,
                                                        "width": 2,
                                                        "openParenToken": {
                                                            "kind": "OpenParenToken",
                                                            "fullStart": 549,
                                                            "fullEnd": 550,
                                                            "start": 549,
                                                            "end": 550,
                                                            "fullWidth": 1,
                                                            "width": 1,
                                                            "text": "(",
                                                            "value": "(",
                                                            "valueText": "("
                                                        },
                                                        "parameters": [],
                                                        "closeParenToken": {
                                                            "kind": "CloseParenToken",
                                                            "fullStart": 550,
                                                            "fullEnd": 551,
                                                            "start": 550,
                                                            "end": 551,
                                                            "fullWidth": 1,
                                                            "width": 1,
                                                            "text": ")",
                                                            "value": ")",
                                                            "valueText": ")"
                                                        }
                                                    }
                                                },
                                                "block": {
                                                    "kind": "Block",
                                                    "fullStart": 551,
                                                    "fullEnd": 567,
                                                    "start": 551,
                                                    "end": 567,
                                                    "fullWidth": 16,
                                                    "width": 16,
                                                    "openBraceToken": {
                                                        "kind": "OpenBraceToken",
                                                        "fullStart": 551,
                                                        "fullEnd": 552,
                                                        "start": 551,
                                                        "end": 552,
                                                        "fullWidth": 1,
                                                        "width": 1,
                                                        "text": "{",
                                                        "value": "{",
                                                        "valueText": "{"
                                                    },
                                                    "statements": [
                                                        {
                                                            "kind": "ThrowStatement",
                                                            "fullStart": 552,
                                                            "fullEnd": 566,
                                                            "start": 552,
                                                            "end": 566,
                                                            "fullWidth": 14,
                                                            "width": 14,
                                                            "throwKeyword": {
                                                                "kind": "ThrowKeyword",
                                                                "fullStart": 552,
                                                                "fullEnd": 558,
                                                                "start": 552,
                                                                "end": 557,
                                                                "fullWidth": 6,
                                                                "width": 5,
                                                                "text": "throw",
                                                                "value": "throw",
                                                                "valueText": "throw",
                                                                "hasTrailingTrivia": true,
                                                                "trailingTrivia": [
                                                                    {
                                                                        "kind": "WhitespaceTrivia",
                                                                        "text": " "
                                                                    }
                                                                ]
                                                            },
                                                            "expression": {
                                                                "kind": "StringLiteral",
                                                                "fullStart": 558,
                                                                "fullEnd": 565,
                                                                "start": 558,
                                                                "end": 565,
                                                                "fullWidth": 7,
                                                                "width": 7,
                                                                "text": "\"inend\"",
                                                                "value": "inend",
                                                                "valueText": "inend"
                                                            },
                                                            "semicolonToken": {
                                                                "kind": "SemicolonToken",
                                                                "fullStart": 565,
                                                                "fullEnd": 566,
                                                                "start": 565,
                                                                "end": 566,
                                                                "fullWidth": 1,
                                                                "width": 1,
                                                                "text": ";",
                                                                "value": ";",
                                                                "valueText": ";"
                                                            }
                                                        }
                                                    ],
                                                    "closeBraceToken": {
                                                        "kind": "CloseBraceToken",
                                                        "fullStart": 566,
                                                        "fullEnd": 567,
                                                        "start": 566,
                                                        "end": 567,
                                                        "fullWidth": 1,
                                                        "width": 1,
                                                        "text": "}",
                                                        "value": "}",
                                                        "valueText": "}"
                                                    }
                                                }
                                            }
                                        }
                                    ],
                                    "closeBraceToken": {
                                        "kind": "CloseBraceToken",
                                        "fullStart": 567,
                                        "fullEnd": 568,
                                        "start": 567,
                                        "end": 568,
                                        "fullWidth": 1,
                                        "width": 1,
                                        "text": "}",
                                        "value": "}",
                                        "valueText": "}"
                                    }
                                }
                            }
                        }
                    ]
                },
                "semicolonToken": {
                    "kind": "SemicolonToken",
                    "fullStart": 568,
                    "fullEnd": 570,
                    "start": 568,
                    "end": 569,
                    "fullWidth": 2,
                    "width": 1,
                    "text": ";",
                    "value": ";",
                    "valueText": ";",
                    "hasTrailingTrivia": true,
                    "hasTrailingNewLine": true,
                    "trailingTrivia": [
                        {
                            "kind": "NewLineTrivia",
                            "text": "\n"
                        }
                    ]
                }
            },
            {
                "kind": "TryStatement",
                "fullStart": 570,
                "fullEnd": 906,
                "start": 660,
                "end": 905,
                "fullWidth": 336,
                "width": 245,
                "tryKeyword": {
                    "kind": "TryKeyword",
                    "fullStart": 570,
                    "fullEnd": 664,
                    "start": 660,
                    "end": 663,
                    "fullWidth": 94,
                    "width": 3,
                    "text": "try",
                    "value": "try",
                    "valueText": "try",
                    "hasLeadingTrivia": true,
                    "hasLeadingComment": true,
                    "hasLeadingNewLine": true,
                    "hasTrailingTrivia": true,
                    "leadingTrivia": [
                        {
                            "kind": "NewLineTrivia",
                            "text": "\n"
                        },
                        {
                            "kind": "SingleLineCommentTrivia",
                            "text": "//////////////////////////////////////////////////////////////////////////////"
                        },
                        {
                            "kind": "NewLineTrivia",
                            "text": "\n"
                        },
                        {
                            "kind": "SingleLineCommentTrivia",
                            "text": "//CHECK#1"
                        },
                        {
                            "kind": "NewLineTrivia",
                            "text": "\n"
                        }
                    ],
                    "trailingTrivia": [
                        {
                            "kind": "WhitespaceTrivia",
                            "text": " "
                        }
                    ]
                },
                "block": {
                    "kind": "Block",
                    "fullStart": 664,
                    "fullEnd": 804,
                    "start": 664,
                    "end": 803,
                    "fullWidth": 140,
                    "width": 139,
                    "openBraceToken": {
                        "kind": "OpenBraceToken",
                        "fullStart": 664,
                        "fullEnd": 666,
                        "start": 664,
                        "end": 665,
                        "fullWidth": 2,
                        "width": 1,
                        "text": "{",
                        "value": "{",
                        "valueText": "{",
                        "hasTrailingTrivia": true,
                        "hasTrailingNewLine": true,
                        "trailingTrivia": [
                            {
                                "kind": "NewLineTrivia",
                                "text": "\n"
                            }
                        ]
                    },
                    "statements": [
                        {
                            "kind": "VariableStatement",
                            "fullStart": 666,
                            "fullEnd": 727,
                            "start": 670,
                            "end": 726,
                            "fullWidth": 61,
                            "width": 56,
                            "modifiers": [],
                            "variableDeclaration": {
                                "kind": "VariableDeclaration",
                                "fullStart": 666,
                                "fullEnd": 725,
                                "start": 670,
                                "end": 725,
                                "fullWidth": 59,
                                "width": 55,
                                "varKeyword": {
                                    "kind": "VarKeyword",
                                    "fullStart": 666,
                                    "fullEnd": 674,
                                    "start": 670,
                                    "end": 673,
                                    "fullWidth": 8,
                                    "width": 3,
                                    "text": "var",
                                    "value": "var",
                                    "valueText": "var",
                                    "hasLeadingTrivia": true,
                                    "hasTrailingTrivia": true,
                                    "leadingTrivia": [
                                        {
                                            "kind": "WhitespaceTrivia",
                                            "text": "    "
                                        }
                                    ],
                                    "trailingTrivia": [
                                        {
                                            "kind": "WhitespaceTrivia",
                                            "text": " "
                                        }
                                    ]
                                },
                                "variableDeclarators": [
                                    {
                                        "kind": "VariableDeclarator",
                                        "fullStart": 674,
                                        "fullEnd": 725,
                                        "start": 674,
                                        "end": 725,
                                        "fullWidth": 51,
<<<<<<< HEAD
                                        "width": 51,
                                        "identifier": {
=======
                                        "propertyName": {
>>>>>>> 85e84683
                                            "kind": "IdentifierName",
                                            "fullStart": 674,
                                            "fullEnd": 676,
                                            "start": 674,
                                            "end": 675,
                                            "fullWidth": 2,
                                            "width": 1,
                                            "text": "x",
                                            "value": "x",
                                            "valueText": "x",
                                            "hasTrailingTrivia": true,
                                            "trailingTrivia": [
                                                {
                                                    "kind": "WhitespaceTrivia",
                                                    "text": " "
                                                }
                                            ]
                                        },
                                        "equalsValueClause": {
                                            "kind": "EqualsValueClause",
                                            "fullStart": 676,
                                            "fullEnd": 725,
                                            "start": 676,
                                            "end": 725,
                                            "fullWidth": 49,
                                            "width": 49,
                                            "equalsToken": {
                                                "kind": "EqualsToken",
                                                "fullStart": 676,
                                                "fullEnd": 678,
                                                "start": 676,
                                                "end": 677,
                                                "fullWidth": 2,
                                                "width": 1,
                                                "text": "=",
                                                "value": "=",
                                                "valueText": "=",
                                                "hasTrailingTrivia": true,
                                                "trailingTrivia": [
                                                    {
                                                        "kind": "WhitespaceTrivia",
                                                        "text": " "
                                                    }
                                                ]
                                            },
                                            "value": {
                                                "kind": "InvocationExpression",
                                                "fullStart": 678,
                                                "fullEnd": 725,
                                                "start": 678,
                                                "end": 725,
                                                "fullWidth": 47,
                                                "width": 47,
                                                "expression": {
                                                    "kind": "MemberAccessExpression",
                                                    "fullStart": 678,
                                                    "fullEnd": 710,
                                                    "start": 678,
                                                    "end": 710,
                                                    "fullWidth": 32,
                                                    "width": 32,
                                                    "expression": {
                                                        "kind": "StringLiteral",
                                                        "fullStart": 678,
                                                        "fullEnd": 704,
                                                        "start": 678,
                                                        "end": 704,
                                                        "fullWidth": 26,
                                                        "width": 26,
                                                        "text": "\"ABB\\u0041BABAB\\u0031BBAA\"",
                                                        "value": "ABBABABAB1BBAA",
                                                        "valueText": "ABBABABAB1BBAA"
                                                    },
                                                    "dotToken": {
                                                        "kind": "DotToken",
                                                        "fullStart": 704,
                                                        "fullEnd": 705,
                                                        "start": 704,
                                                        "end": 705,
                                                        "fullWidth": 1,
                                                        "width": 1,
                                                        "text": ".",
                                                        "value": ".",
                                                        "valueText": "."
                                                    },
                                                    "name": {
                                                        "kind": "IdentifierName",
                                                        "fullStart": 705,
                                                        "fullEnd": 710,
                                                        "start": 705,
                                                        "end": 710,
                                                        "fullWidth": 5,
                                                        "width": 5,
                                                        "text": "slice",
                                                        "value": "slice",
                                                        "valueText": "slice"
                                                    }
                                                },
                                                "argumentList": {
                                                    "kind": "ArgumentList",
                                                    "fullStart": 710,
                                                    "fullEnd": 725,
                                                    "start": 710,
                                                    "end": 725,
                                                    "fullWidth": 15,
                                                    "width": 15,
                                                    "openParenToken": {
                                                        "kind": "OpenParenToken",
                                                        "fullStart": 710,
                                                        "fullEnd": 711,
                                                        "start": 710,
                                                        "end": 711,
                                                        "fullWidth": 1,
                                                        "width": 1,
                                                        "text": "(",
                                                        "value": "(",
                                                        "valueText": "("
                                                    },
                                                    "arguments": [
                                                        {
                                                            "kind": "IdentifierName",
                                                            "fullStart": 711,
                                                            "fullEnd": 716,
                                                            "start": 711,
                                                            "end": 716,
                                                            "fullWidth": 5,
                                                            "width": 5,
                                                            "text": "__obj",
                                                            "value": "__obj",
                                                            "valueText": "__obj"
                                                        },
                                                        {
                                                            "kind": "CommaToken",
                                                            "fullStart": 716,
                                                            "fullEnd": 718,
                                                            "start": 716,
                                                            "end": 717,
                                                            "fullWidth": 2,
                                                            "width": 1,
                                                            "text": ",",
                                                            "value": ",",
                                                            "valueText": ",",
                                                            "hasTrailingTrivia": true,
                                                            "trailingTrivia": [
                                                                {
                                                                    "kind": "WhitespaceTrivia",
                                                                    "text": " "
                                                                }
                                                            ]
                                                        },
                                                        {
                                                            "kind": "IdentifierName",
                                                            "fullStart": 718,
                                                            "fullEnd": 724,
                                                            "start": 718,
                                                            "end": 724,
                                                            "fullWidth": 6,
                                                            "width": 6,
                                                            "text": "__obj2",
                                                            "value": "__obj2",
                                                            "valueText": "__obj2"
                                                        }
                                                    ],
                                                    "closeParenToken": {
                                                        "kind": "CloseParenToken",
                                                        "fullStart": 724,
                                                        "fullEnd": 725,
                                                        "start": 724,
                                                        "end": 725,
                                                        "fullWidth": 1,
                                                        "width": 1,
                                                        "text": ")",
                                                        "value": ")",
                                                        "valueText": ")"
                                                    }
                                                }
                                            }
                                        }
                                    }
                                ]
                            },
                            "semicolonToken": {
                                "kind": "SemicolonToken",
                                "fullStart": 725,
                                "fullEnd": 727,
                                "start": 725,
                                "end": 726,
                                "fullWidth": 2,
                                "width": 1,
                                "text": ";",
                                "value": ";",
                                "valueText": ";",
                                "hasTrailingTrivia": true,
                                "hasTrailingNewLine": true,
                                "trailingTrivia": [
                                    {
                                        "kind": "NewLineTrivia",
                                        "text": "\n"
                                    }
                                ]
                            }
                        },
                        {
                            "kind": "ExpressionStatement",
                            "fullStart": 727,
                            "fullEnd": 802,
                            "start": 731,
                            "end": 801,
                            "fullWidth": 75,
                            "width": 70,
                            "expression": {
                                "kind": "InvocationExpression",
                                "fullStart": 727,
                                "fullEnd": 800,
                                "start": 731,
                                "end": 800,
                                "fullWidth": 73,
                                "width": 69,
                                "expression": {
                                    "kind": "IdentifierName",
                                    "fullStart": 727,
                                    "fullEnd": 736,
                                    "start": 731,
                                    "end": 736,
                                    "fullWidth": 9,
                                    "width": 5,
                                    "text": "$FAIL",
                                    "value": "$FAIL",
                                    "valueText": "$FAIL",
                                    "hasLeadingTrivia": true,
                                    "leadingTrivia": [
                                        {
                                            "kind": "WhitespaceTrivia",
                                            "text": "    "
                                        }
                                    ]
                                },
                                "argumentList": {
                                    "kind": "ArgumentList",
                                    "fullStart": 736,
                                    "fullEnd": 800,
                                    "start": 736,
                                    "end": 800,
                                    "fullWidth": 64,
                                    "width": 64,
                                    "openParenToken": {
                                        "kind": "OpenParenToken",
                                        "fullStart": 736,
                                        "fullEnd": 737,
                                        "start": 736,
                                        "end": 737,
                                        "fullWidth": 1,
                                        "width": 1,
                                        "text": "(",
                                        "value": "(",
                                        "valueText": "("
                                    },
                                    "arguments": [
                                        {
                                            "kind": "StringLiteral",
                                            "fullStart": 737,
                                            "fullEnd": 799,
                                            "start": 737,
                                            "end": 799,
                                            "fullWidth": 62,
                                            "width": 62,
                                            "text": "'#1: \"var x = slice(__obj,__obj2)\" lead to throwing exception'",
                                            "value": "#1: \"var x = slice(__obj,__obj2)\" lead to throwing exception",
                                            "valueText": "#1: \"var x = slice(__obj,__obj2)\" lead to throwing exception"
                                        }
                                    ],
                                    "closeParenToken": {
                                        "kind": "CloseParenToken",
                                        "fullStart": 799,
                                        "fullEnd": 800,
                                        "start": 799,
                                        "end": 800,
                                        "fullWidth": 1,
                                        "width": 1,
                                        "text": ")",
                                        "value": ")",
                                        "valueText": ")"
                                    }
                                }
                            },
                            "semicolonToken": {
                                "kind": "SemicolonToken",
                                "fullStart": 800,
                                "fullEnd": 802,
                                "start": 800,
                                "end": 801,
                                "fullWidth": 2,
                                "width": 1,
                                "text": ";",
                                "value": ";",
                                "valueText": ";",
                                "hasTrailingTrivia": true,
                                "hasTrailingNewLine": true,
                                "trailingTrivia": [
                                    {
                                        "kind": "NewLineTrivia",
                                        "text": "\n"
                                    }
                                ]
                            }
                        }
                    ],
                    "closeBraceToken": {
                        "kind": "CloseBraceToken",
                        "fullStart": 802,
                        "fullEnd": 804,
                        "start": 802,
                        "end": 803,
                        "fullWidth": 2,
                        "width": 1,
                        "text": "}",
                        "value": "}",
                        "valueText": "}",
                        "hasTrailingTrivia": true,
                        "trailingTrivia": [
                            {
                                "kind": "WhitespaceTrivia",
                                "text": " "
                            }
                        ]
                    }
                },
                "catchClause": {
                    "kind": "CatchClause",
                    "fullStart": 804,
                    "fullEnd": 906,
                    "start": 804,
                    "end": 905,
                    "fullWidth": 102,
                    "width": 101,
                    "catchKeyword": {
                        "kind": "CatchKeyword",
                        "fullStart": 804,
                        "fullEnd": 810,
                        "start": 804,
                        "end": 809,
                        "fullWidth": 6,
                        "width": 5,
                        "text": "catch",
                        "value": "catch",
                        "valueText": "catch",
                        "hasTrailingTrivia": true,
                        "trailingTrivia": [
                            {
                                "kind": "WhitespaceTrivia",
                                "text": " "
                            }
                        ]
                    },
                    "openParenToken": {
                        "kind": "OpenParenToken",
                        "fullStart": 810,
                        "fullEnd": 811,
                        "start": 810,
                        "end": 811,
                        "fullWidth": 1,
                        "width": 1,
                        "text": "(",
                        "value": "(",
                        "valueText": "("
                    },
                    "identifier": {
                        "kind": "IdentifierName",
                        "fullStart": 811,
                        "fullEnd": 812,
                        "start": 811,
                        "end": 812,
                        "fullWidth": 1,
                        "width": 1,
                        "text": "e",
                        "value": "e",
                        "valueText": "e"
                    },
                    "closeParenToken": {
                        "kind": "CloseParenToken",
                        "fullStart": 812,
                        "fullEnd": 814,
                        "start": 812,
                        "end": 813,
                        "fullWidth": 2,
                        "width": 1,
                        "text": ")",
                        "value": ")",
                        "valueText": ")",
                        "hasTrailingTrivia": true,
                        "trailingTrivia": [
                            {
                                "kind": "WhitespaceTrivia",
                                "text": " "
                            }
                        ]
                    },
                    "block": {
                        "kind": "Block",
                        "fullStart": 814,
                        "fullEnd": 906,
                        "start": 814,
                        "end": 905,
                        "fullWidth": 92,
                        "width": 91,
                        "openBraceToken": {
                            "kind": "OpenBraceToken",
                            "fullStart": 814,
                            "fullEnd": 816,
                            "start": 814,
                            "end": 815,
                            "fullWidth": 2,
                            "width": 1,
                            "text": "{",
                            "value": "{",
                            "valueText": "{",
                            "hasTrailingTrivia": true,
                            "hasTrailingNewLine": true,
                            "trailingTrivia": [
                                {
                                    "kind": "NewLineTrivia",
                                    "text": "\n"
                                }
                            ]
                        },
                        "statements": [
                            {
                                "kind": "IfStatement",
                                "fullStart": 816,
                                "fullEnd": 904,
                                "start": 820,
                                "end": 903,
                                "fullWidth": 88,
                                "width": 83,
                                "ifKeyword": {
                                    "kind": "IfKeyword",
                                    "fullStart": 816,
                                    "fullEnd": 823,
                                    "start": 820,
                                    "end": 822,
                                    "fullWidth": 7,
                                    "width": 2,
                                    "text": "if",
                                    "value": "if",
                                    "valueText": "if",
                                    "hasLeadingTrivia": true,
                                    "hasTrailingTrivia": true,
                                    "leadingTrivia": [
                                        {
                                            "kind": "WhitespaceTrivia",
                                            "text": "    "
                                        }
                                    ],
                                    "trailingTrivia": [
                                        {
                                            "kind": "WhitespaceTrivia",
                                            "text": " "
                                        }
                                    ]
                                },
                                "openParenToken": {
                                    "kind": "OpenParenToken",
                                    "fullStart": 823,
                                    "fullEnd": 824,
                                    "start": 823,
                                    "end": 824,
                                    "fullWidth": 1,
                                    "width": 1,
                                    "text": "(",
                                    "value": "(",
                                    "valueText": "("
                                },
                                "condition": {
                                    "kind": "NotEqualsExpression",
                                    "fullStart": 824,
                                    "fullEnd": 835,
                                    "start": 824,
                                    "end": 835,
                                    "fullWidth": 11,
                                    "width": 11,
                                    "left": {
                                        "kind": "IdentifierName",
                                        "fullStart": 824,
                                        "fullEnd": 825,
                                        "start": 824,
                                        "end": 825,
                                        "fullWidth": 1,
                                        "width": 1,
                                        "text": "e",
                                        "value": "e",
                                        "valueText": "e"
                                    },
                                    "operatorToken": {
                                        "kind": "ExclamationEqualsEqualsToken",
                                        "fullStart": 825,
                                        "fullEnd": 828,
                                        "start": 825,
                                        "end": 828,
                                        "fullWidth": 3,
                                        "width": 3,
                                        "text": "!==",
                                        "value": "!==",
                                        "valueText": "!=="
                                    },
                                    "right": {
                                        "kind": "StringLiteral",
                                        "fullStart": 828,
                                        "fullEnd": 835,
                                        "start": 828,
                                        "end": 835,
                                        "fullWidth": 7,
                                        "width": 7,
                                        "text": "\"inend\"",
                                        "value": "inend",
                                        "valueText": "inend"
                                    }
                                },
                                "closeParenToken": {
                                    "kind": "CloseParenToken",
                                    "fullStart": 835,
                                    "fullEnd": 837,
                                    "start": 835,
                                    "end": 836,
                                    "fullWidth": 2,
                                    "width": 1,
                                    "text": ")",
                                    "value": ")",
                                    "valueText": ")",
                                    "hasTrailingTrivia": true,
                                    "trailingTrivia": [
                                        {
                                            "kind": "WhitespaceTrivia",
                                            "text": " "
                                        }
                                    ]
                                },
                                "statement": {
                                    "kind": "Block",
                                    "fullStart": 837,
                                    "fullEnd": 904,
                                    "start": 837,
                                    "end": 903,
                                    "fullWidth": 67,
                                    "width": 66,
                                    "openBraceToken": {
                                        "kind": "OpenBraceToken",
                                        "fullStart": 837,
                                        "fullEnd": 839,
                                        "start": 837,
                                        "end": 838,
                                        "fullWidth": 2,
                                        "width": 1,
                                        "text": "{",
                                        "value": "{",
                                        "valueText": "{",
                                        "hasTrailingTrivia": true,
                                        "hasTrailingNewLine": true,
                                        "trailingTrivia": [
                                            {
                                                "kind": "NewLineTrivia",
                                                "text": "\n"
                                            }
                                        ]
                                    },
                                    "statements": [
                                        {
                                            "kind": "ExpressionStatement",
                                            "fullStart": 839,
                                            "fullEnd": 898,
                                            "start": 847,
                                            "end": 897,
                                            "fullWidth": 59,
                                            "width": 50,
                                            "expression": {
                                                "kind": "InvocationExpression",
                                                "fullStart": 839,
                                                "fullEnd": 896,
                                                "start": 847,
                                                "end": 896,
                                                "fullWidth": 57,
                                                "width": 49,
                                                "expression": {
                                                    "kind": "IdentifierName",
                                                    "fullStart": 839,
                                                    "fullEnd": 853,
                                                    "start": 847,
                                                    "end": 853,
                                                    "fullWidth": 14,
                                                    "width": 6,
                                                    "text": "$ERROR",
                                                    "value": "$ERROR",
                                                    "valueText": "$ERROR",
                                                    "hasLeadingTrivia": true,
                                                    "leadingTrivia": [
                                                        {
                                                            "kind": "WhitespaceTrivia",
                                                            "text": "        "
                                                        }
                                                    ]
                                                },
                                                "argumentList": {
                                                    "kind": "ArgumentList",
                                                    "fullStart": 853,
                                                    "fullEnd": 896,
                                                    "start": 853,
                                                    "end": 896,
                                                    "fullWidth": 43,
                                                    "width": 43,
                                                    "openParenToken": {
                                                        "kind": "OpenParenToken",
                                                        "fullStart": 853,
                                                        "fullEnd": 854,
                                                        "start": 853,
                                                        "end": 854,
                                                        "fullWidth": 1,
                                                        "width": 1,
                                                        "text": "(",
                                                        "value": "(",
                                                        "valueText": "("
                                                    },
                                                    "arguments": [
                                                        {
                                                            "kind": "AddExpression",
                                                            "fullStart": 854,
                                                            "fullEnd": 895,
                                                            "start": 854,
                                                            "end": 895,
                                                            "fullWidth": 41,
                                                            "width": 41,
                                                            "left": {
                                                                "kind": "StringLiteral",
                                                                "fullStart": 854,
                                                                "fullEnd": 893,
                                                                "start": 854,
                                                                "end": 893,
                                                                "fullWidth": 39,
                                                                "width": 39,
                                                                "text": "'#1.1: Exception === \"inend\". Actual: '",
                                                                "value": "#1.1: Exception === \"inend\". Actual: ",
                                                                "valueText": "#1.1: Exception === \"inend\". Actual: "
                                                            },
                                                            "operatorToken": {
                                                                "kind": "PlusToken",
                                                                "fullStart": 893,
                                                                "fullEnd": 894,
                                                                "start": 893,
                                                                "end": 894,
                                                                "fullWidth": 1,
                                                                "width": 1,
                                                                "text": "+",
                                                                "value": "+",
                                                                "valueText": "+"
                                                            },
                                                            "right": {
                                                                "kind": "IdentifierName",
                                                                "fullStart": 894,
                                                                "fullEnd": 895,
                                                                "start": 894,
                                                                "end": 895,
                                                                "fullWidth": 1,
                                                                "width": 1,
                                                                "text": "e",
                                                                "value": "e",
                                                                "valueText": "e"
                                                            }
                                                        }
                                                    ],
                                                    "closeParenToken": {
                                                        "kind": "CloseParenToken",
                                                        "fullStart": 895,
                                                        "fullEnd": 896,
                                                        "start": 895,
                                                        "end": 896,
                                                        "fullWidth": 1,
                                                        "width": 1,
                                                        "text": ")",
                                                        "value": ")",
                                                        "valueText": ")"
                                                    }
                                                }
                                            },
                                            "semicolonToken": {
                                                "kind": "SemicolonToken",
                                                "fullStart": 896,
                                                "fullEnd": 898,
                                                "start": 896,
                                                "end": 897,
                                                "fullWidth": 2,
                                                "width": 1,
                                                "text": ";",
                                                "value": ";",
                                                "valueText": ";",
                                                "hasTrailingTrivia": true,
                                                "hasTrailingNewLine": true,
                                                "trailingTrivia": [
                                                    {
                                                        "kind": "NewLineTrivia",
                                                        "text": "\n"
                                                    }
                                                ]
                                            }
                                        }
                                    ],
                                    "closeBraceToken": {
                                        "kind": "CloseBraceToken",
                                        "fullStart": 898,
                                        "fullEnd": 904,
                                        "start": 902,
                                        "end": 903,
                                        "fullWidth": 6,
                                        "width": 1,
                                        "text": "}",
                                        "value": "}",
                                        "valueText": "}",
                                        "hasLeadingTrivia": true,
                                        "hasTrailingTrivia": true,
                                        "hasTrailingNewLine": true,
                                        "leadingTrivia": [
                                            {
                                                "kind": "WhitespaceTrivia",
                                                "text": "    "
                                            }
                                        ],
                                        "trailingTrivia": [
                                            {
                                                "kind": "NewLineTrivia",
                                                "text": "\n"
                                            }
                                        ]
                                    }
                                }
                            }
                        ],
                        "closeBraceToken": {
                            "kind": "CloseBraceToken",
                            "fullStart": 904,
                            "fullEnd": 906,
                            "start": 904,
                            "end": 905,
                            "fullWidth": 2,
                            "width": 1,
                            "text": "}",
                            "value": "}",
                            "valueText": "}",
                            "hasTrailingTrivia": true,
                            "hasTrailingNewLine": true,
                            "trailingTrivia": [
                                {
                                    "kind": "NewLineTrivia",
                                    "text": "\n"
                                }
                            ]
                        }
                    }
                }
            }
        ],
        "endOfFileToken": {
            "kind": "EndOfFileToken",
            "fullStart": 906,
            "fullEnd": 990,
            "start": 990,
            "end": 990,
            "fullWidth": 84,
            "width": 0,
            "text": "",
            "hasLeadingTrivia": true,
            "hasLeadingComment": true,
            "hasLeadingNewLine": true,
            "leadingTrivia": [
                {
                    "kind": "SingleLineCommentTrivia",
                    "text": "//"
                },
                {
                    "kind": "NewLineTrivia",
                    "text": "\n"
                },
                {
                    "kind": "SingleLineCommentTrivia",
                    "text": "//////////////////////////////////////////////////////////////////////////////"
                },
                {
                    "kind": "NewLineTrivia",
                    "text": "\n"
                },
                {
                    "kind": "NewLineTrivia",
                    "text": "\n"
                },
                {
                    "kind": "NewLineTrivia",
                    "text": "\n"
                }
            ]
        }
    },
    "lineMap": {
        "lineStarts": [
            0,
            61,
            132,
            133,
            137,
            176,
            179,
            236,
            299,
            362,
            435,
            439,
            440,
            518,
            570,
            571,
            650,
            660,
            666,
            727,
            802,
            816,
            839,
            898,
            904,
            906,
            909,
            988,
            989,
            990
        ],
        "length": 990
    }
}<|MERGE_RESOLUTION|>--- conflicted
+++ resolved
@@ -94,12 +94,8 @@
                             "start": 444,
                             "end": 516,
                             "fullWidth": 72,
-<<<<<<< HEAD
                             "width": 72,
-                            "identifier": {
-=======
                             "propertyName": {
->>>>>>> 85e84683
                                 "kind": "IdentifierName",
                                 "fullStart": 444,
                                 "fullEnd": 450,
@@ -658,12 +654,8 @@
                             "start": 522,
                             "end": 568,
                             "fullWidth": 46,
-<<<<<<< HEAD
                             "width": 46,
-                            "identifier": {
-=======
                             "propertyName": {
->>>>>>> 85e84683
                                 "kind": "IdentifierName",
                                 "fullStart": 522,
                                 "fullEnd": 529,
@@ -1085,12 +1077,8 @@
                                         "start": 674,
                                         "end": 725,
                                         "fullWidth": 51,
-<<<<<<< HEAD
                                         "width": 51,
-                                        "identifier": {
-=======
                                         "propertyName": {
->>>>>>> 85e84683
                                             "kind": "IdentifierName",
                                             "fullStart": 674,
                                             "fullEnd": 676,
