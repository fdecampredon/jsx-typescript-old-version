{
    "isDeclaration": false,
    "languageVersion": "EcmaScript5",
    "parseOptions": {
        "allowAutomaticSemicolonInsertion": true
    },
    "sourceUnit": {
        "kind": "SourceUnit",
        "fullStart": 0,
        "fullEnd": 779,
        "start": 309,
        "end": 779,
        "fullWidth": 779,
        "width": 470,
        "moduleElements": [
            {
                "kind": "VariableStatement",
                "fullStart": 0,
                "fullEnd": 344,
                "start": 309,
                "end": 343,
                "fullWidth": 344,
                "width": 34,
                "modifiers": [],
                "variableDeclaration": {
                    "kind": "VariableDeclaration",
                    "fullStart": 0,
                    "fullEnd": 342,
                    "start": 309,
                    "end": 342,
                    "fullWidth": 342,
                    "width": 33,
                    "varKeyword": {
                        "kind": "VarKeyword",
                        "fullStart": 0,
                        "fullEnd": 313,
                        "start": 309,
                        "end": 312,
                        "fullWidth": 313,
                        "width": 3,
                        "text": "var",
                        "value": "var",
                        "valueText": "var",
                        "hasLeadingTrivia": true,
                        "hasLeadingComment": true,
                        "hasLeadingNewLine": true,
                        "hasTrailingTrivia": true,
                        "leadingTrivia": [
                            {
                                "kind": "SingleLineCommentTrivia",
                                "text": "// Copyright 2009 the Sputnik authors.  All rights reserved."
                            },
                            {
                                "kind": "NewLineTrivia",
                                "text": "\n"
                            },
                            {
                                "kind": "SingleLineCommentTrivia",
                                "text": "// This code is governed by the BSD license found in the LICENSE file."
                            },
                            {
                                "kind": "NewLineTrivia",
                                "text": "\n"
                            },
                            {
                                "kind": "NewLineTrivia",
                                "text": "\n"
                            },
                            {
                                "kind": "MultiLineCommentTrivia",
                                "text": "/**\n * String.prototype.slice (start, end)\n *\n * @path ch15/15.5/15.5.4/15.5.4.13/S15.5.4.13_A1_T1.js\n * @description Arguments are false and true, and instance is object\n */"
                            },
                            {
                                "kind": "NewLineTrivia",
                                "text": "\n"
                            },
                            {
                                "kind": "NewLineTrivia",
                                "text": "\n"
                            }
                        ],
                        "trailingTrivia": [
                            {
                                "kind": "WhitespaceTrivia",
                                "text": " "
                            }
                        ]
                    },
                    "variableDeclarators": [
                        {
                            "kind": "VariableDeclarator",
                            "fullStart": 313,
                            "fullEnd": 342,
                            "start": 313,
                            "end": 342,
                            "fullWidth": 29,
<<<<<<< HEAD
                            "width": 29,
                            "identifier": {
=======
                            "propertyName": {
>>>>>>> 85e84683
                                "kind": "IdentifierName",
                                "fullStart": 313,
                                "fullEnd": 324,
                                "start": 313,
                                "end": 323,
                                "fullWidth": 11,
                                "width": 10,
                                "text": "__instance",
                                "value": "__instance",
                                "valueText": "__instance",
                                "hasTrailingTrivia": true,
                                "trailingTrivia": [
                                    {
                                        "kind": "WhitespaceTrivia",
                                        "text": " "
                                    }
                                ]
                            },
                            "equalsValueClause": {
                                "kind": "EqualsValueClause",
                                "fullStart": 324,
                                "fullEnd": 342,
                                "start": 324,
                                "end": 342,
                                "fullWidth": 18,
                                "width": 18,
                                "equalsToken": {
                                    "kind": "EqualsToken",
                                    "fullStart": 324,
                                    "fullEnd": 326,
                                    "start": 324,
                                    "end": 325,
                                    "fullWidth": 2,
                                    "width": 1,
                                    "text": "=",
                                    "value": "=",
                                    "valueText": "=",
                                    "hasTrailingTrivia": true,
                                    "trailingTrivia": [
                                        {
                                            "kind": "WhitespaceTrivia",
                                            "text": " "
                                        }
                                    ]
                                },
                                "value": {
                                    "kind": "ObjectCreationExpression",
                                    "fullStart": 326,
                                    "fullEnd": 342,
                                    "start": 326,
                                    "end": 342,
                                    "fullWidth": 16,
                                    "width": 16,
                                    "newKeyword": {
                                        "kind": "NewKeyword",
                                        "fullStart": 326,
                                        "fullEnd": 330,
                                        "start": 326,
                                        "end": 329,
                                        "fullWidth": 4,
                                        "width": 3,
                                        "text": "new",
                                        "value": "new",
                                        "valueText": "new",
                                        "hasTrailingTrivia": true,
                                        "trailingTrivia": [
                                            {
                                                "kind": "WhitespaceTrivia",
                                                "text": " "
                                            }
                                        ]
                                    },
                                    "expression": {
                                        "kind": "IdentifierName",
                                        "fullStart": 330,
                                        "fullEnd": 336,
                                        "start": 330,
                                        "end": 336,
                                        "fullWidth": 6,
                                        "width": 6,
                                        "text": "Object",
                                        "value": "Object",
                                        "valueText": "Object"
                                    },
                                    "argumentList": {
                                        "kind": "ArgumentList",
                                        "fullStart": 336,
                                        "fullEnd": 342,
                                        "start": 336,
                                        "end": 342,
                                        "fullWidth": 6,
                                        "width": 6,
                                        "openParenToken": {
                                            "kind": "OpenParenToken",
                                            "fullStart": 336,
                                            "fullEnd": 337,
                                            "start": 336,
                                            "end": 337,
                                            "fullWidth": 1,
                                            "width": 1,
                                            "text": "(",
                                            "value": "(",
                                            "valueText": "("
                                        },
                                        "arguments": [
                                            {
                                                "kind": "TrueKeyword",
                                                "fullStart": 337,
                                                "fullEnd": 341,
                                                "start": 337,
                                                "end": 341,
                                                "fullWidth": 4,
                                                "width": 4,
                                                "text": "true",
                                                "value": true,
                                                "valueText": "true"
                                            }
                                        ],
                                        "closeParenToken": {
                                            "kind": "CloseParenToken",
                                            "fullStart": 341,
                                            "fullEnd": 342,
                                            "start": 341,
                                            "end": 342,
                                            "fullWidth": 1,
                                            "width": 1,
                                            "text": ")",
                                            "value": ")",
                                            "valueText": ")"
                                        }
                                    }
                                }
                            }
                        }
                    ]
                },
                "semicolonToken": {
                    "kind": "SemicolonToken",
                    "fullStart": 342,
                    "fullEnd": 344,
                    "start": 342,
                    "end": 343,
                    "fullWidth": 2,
                    "width": 1,
                    "text": ";",
                    "value": ";",
                    "valueText": ";",
                    "hasTrailingTrivia": true,
                    "hasTrailingNewLine": true,
                    "trailingTrivia": [
                        {
                            "kind": "NewLineTrivia",
                            "text": "\n"
                        }
                    ]
                }
            },
            {
                "kind": "ExpressionStatement",
                "fullStart": 344,
                "fullEnd": 388,
                "start": 345,
                "end": 387,
                "fullWidth": 44,
                "width": 42,
                "expression": {
                    "kind": "AssignmentExpression",
                    "fullStart": 344,
                    "fullEnd": 386,
                    "start": 345,
                    "end": 386,
                    "fullWidth": 42,
                    "width": 41,
                    "left": {
                        "kind": "MemberAccessExpression",
                        "fullStart": 344,
                        "fullEnd": 362,
                        "start": 345,
                        "end": 361,
                        "fullWidth": 18,
                        "width": 16,
                        "expression": {
                            "kind": "IdentifierName",
                            "fullStart": 344,
                            "fullEnd": 355,
                            "start": 345,
                            "end": 355,
                            "fullWidth": 11,
                            "width": 10,
                            "text": "__instance",
                            "value": "__instance",
                            "valueText": "__instance",
                            "hasLeadingTrivia": true,
                            "hasLeadingNewLine": true,
                            "leadingTrivia": [
                                {
                                    "kind": "NewLineTrivia",
                                    "text": "\n"
                                }
                            ]
                        },
                        "dotToken": {
                            "kind": "DotToken",
                            "fullStart": 355,
                            "fullEnd": 356,
                            "start": 355,
                            "end": 356,
                            "fullWidth": 1,
                            "width": 1,
                            "text": ".",
                            "value": ".",
                            "valueText": "."
                        },
                        "name": {
                            "kind": "IdentifierName",
                            "fullStart": 356,
                            "fullEnd": 362,
                            "start": 356,
                            "end": 361,
                            "fullWidth": 6,
                            "width": 5,
                            "text": "slice",
                            "value": "slice",
                            "valueText": "slice",
                            "hasTrailingTrivia": true,
                            "trailingTrivia": [
                                {
                                    "kind": "WhitespaceTrivia",
                                    "text": " "
                                }
                            ]
                        }
                    },
                    "operatorToken": {
                        "kind": "EqualsToken",
                        "fullStart": 362,
                        "fullEnd": 364,
                        "start": 362,
                        "end": 363,
                        "fullWidth": 2,
                        "width": 1,
                        "text": "=",
                        "value": "=",
                        "valueText": "=",
                        "hasTrailingTrivia": true,
                        "trailingTrivia": [
                            {
                                "kind": "WhitespaceTrivia",
                                "text": " "
                            }
                        ]
                    },
                    "right": {
                        "kind": "MemberAccessExpression",
                        "fullStart": 364,
                        "fullEnd": 386,
                        "start": 364,
                        "end": 386,
                        "fullWidth": 22,
                        "width": 22,
                        "expression": {
                            "kind": "MemberAccessExpression",
                            "fullStart": 364,
                            "fullEnd": 380,
                            "start": 364,
                            "end": 380,
                            "fullWidth": 16,
                            "width": 16,
                            "expression": {
                                "kind": "IdentifierName",
                                "fullStart": 364,
                                "fullEnd": 370,
                                "start": 364,
                                "end": 370,
                                "fullWidth": 6,
                                "width": 6,
                                "text": "String",
                                "value": "String",
                                "valueText": "String"
                            },
                            "dotToken": {
                                "kind": "DotToken",
                                "fullStart": 370,
                                "fullEnd": 371,
                                "start": 370,
                                "end": 371,
                                "fullWidth": 1,
                                "width": 1,
                                "text": ".",
                                "value": ".",
                                "valueText": "."
                            },
                            "name": {
                                "kind": "IdentifierName",
                                "fullStart": 371,
                                "fullEnd": 380,
                                "start": 371,
                                "end": 380,
                                "fullWidth": 9,
                                "width": 9,
                                "text": "prototype",
                                "value": "prototype",
                                "valueText": "prototype"
                            }
                        },
                        "dotToken": {
                            "kind": "DotToken",
                            "fullStart": 380,
                            "fullEnd": 381,
                            "start": 380,
                            "end": 381,
                            "fullWidth": 1,
                            "width": 1,
                            "text": ".",
                            "value": ".",
                            "valueText": "."
                        },
                        "name": {
                            "kind": "IdentifierName",
                            "fullStart": 381,
                            "fullEnd": 386,
                            "start": 381,
                            "end": 386,
                            "fullWidth": 5,
                            "width": 5,
                            "text": "slice",
                            "value": "slice",
                            "valueText": "slice"
                        }
                    }
                },
                "semicolonToken": {
                    "kind": "SemicolonToken",
                    "fullStart": 386,
                    "fullEnd": 388,
                    "start": 386,
                    "end": 387,
                    "fullWidth": 2,
                    "width": 1,
                    "text": ";",
                    "value": ";",
                    "valueText": ";",
                    "hasTrailingTrivia": true,
                    "hasTrailingNewLine": true,
                    "trailingTrivia": [
                        {
                            "kind": "NewLineTrivia",
                            "text": "\n"
                        }
                    ]
                }
            },
            {
                "kind": "IfStatement",
                "fullStart": 388,
                "fullEnd": 696,
                "start": 478,
                "end": 695,
                "fullWidth": 308,
                "width": 217,
                "ifKeyword": {
                    "kind": "IfKeyword",
                    "fullStart": 388,
                    "fullEnd": 481,
                    "start": 478,
                    "end": 480,
                    "fullWidth": 93,
                    "width": 2,
                    "text": "if",
                    "value": "if",
                    "valueText": "if",
                    "hasLeadingTrivia": true,
                    "hasLeadingComment": true,
                    "hasLeadingNewLine": true,
                    "hasTrailingTrivia": true,
                    "leadingTrivia": [
                        {
                            "kind": "NewLineTrivia",
                            "text": "\n"
                        },
                        {
                            "kind": "SingleLineCommentTrivia",
                            "text": "//////////////////////////////////////////////////////////////////////////////"
                        },
                        {
                            "kind": "NewLineTrivia",
                            "text": "\n"
                        },
                        {
                            "kind": "SingleLineCommentTrivia",
                            "text": "//CHECK#1"
                        },
                        {
                            "kind": "NewLineTrivia",
                            "text": "\n"
                        }
                    ],
                    "trailingTrivia": [
                        {
                            "kind": "WhitespaceTrivia",
                            "text": " "
                        }
                    ]
                },
                "openParenToken": {
                    "kind": "OpenParenToken",
                    "fullStart": 481,
                    "fullEnd": 482,
                    "start": 481,
                    "end": 482,
                    "fullWidth": 1,
                    "width": 1,
                    "text": "(",
                    "value": "(",
                    "valueText": "("
                },
                "condition": {
                    "kind": "NotEqualsExpression",
                    "fullStart": 482,
                    "fullEnd": 519,
                    "start": 482,
                    "end": 519,
                    "fullWidth": 37,
                    "width": 37,
                    "left": {
                        "kind": "InvocationExpression",
                        "fullStart": 482,
                        "fullEnd": 512,
                        "start": 482,
                        "end": 511,
                        "fullWidth": 30,
                        "width": 29,
                        "expression": {
                            "kind": "MemberAccessExpression",
                            "fullStart": 482,
                            "fullEnd": 498,
                            "start": 482,
                            "end": 498,
                            "fullWidth": 16,
                            "width": 16,
                            "expression": {
                                "kind": "IdentifierName",
                                "fullStart": 482,
                                "fullEnd": 492,
                                "start": 482,
                                "end": 492,
                                "fullWidth": 10,
                                "width": 10,
                                "text": "__instance",
                                "value": "__instance",
                                "valueText": "__instance"
                            },
                            "dotToken": {
                                "kind": "DotToken",
                                "fullStart": 492,
                                "fullEnd": 493,
                                "start": 492,
                                "end": 493,
                                "fullWidth": 1,
                                "width": 1,
                                "text": ".",
                                "value": ".",
                                "valueText": "."
                            },
                            "name": {
                                "kind": "IdentifierName",
                                "fullStart": 493,
                                "fullEnd": 498,
                                "start": 493,
                                "end": 498,
                                "fullWidth": 5,
                                "width": 5,
                                "text": "slice",
                                "value": "slice",
                                "valueText": "slice"
                            }
                        },
                        "argumentList": {
                            "kind": "ArgumentList",
                            "fullStart": 498,
                            "fullEnd": 512,
                            "start": 498,
                            "end": 511,
                            "fullWidth": 14,
                            "width": 13,
                            "openParenToken": {
                                "kind": "OpenParenToken",
                                "fullStart": 498,
                                "fullEnd": 499,
                                "start": 498,
                                "end": 499,
                                "fullWidth": 1,
                                "width": 1,
                                "text": "(",
                                "value": "(",
                                "valueText": "("
                            },
                            "arguments": [
                                {
                                    "kind": "FalseKeyword",
                                    "fullStart": 499,
                                    "fullEnd": 504,
                                    "start": 499,
                                    "end": 504,
                                    "fullWidth": 5,
                                    "width": 5,
                                    "text": "false",
                                    "value": false,
                                    "valueText": "false"
                                },
                                {
                                    "kind": "CommaToken",
                                    "fullStart": 504,
                                    "fullEnd": 506,
                                    "start": 504,
                                    "end": 505,
                                    "fullWidth": 2,
                                    "width": 1,
                                    "text": ",",
                                    "value": ",",
                                    "valueText": ",",
                                    "hasTrailingTrivia": true,
                                    "trailingTrivia": [
                                        {
                                            "kind": "WhitespaceTrivia",
                                            "text": " "
                                        }
                                    ]
                                },
                                {
                                    "kind": "TrueKeyword",
                                    "fullStart": 506,
                                    "fullEnd": 510,
                                    "start": 506,
                                    "end": 510,
                                    "fullWidth": 4,
                                    "width": 4,
                                    "text": "true",
                                    "value": true,
                                    "valueText": "true"
                                }
                            ],
                            "closeParenToken": {
                                "kind": "CloseParenToken",
                                "fullStart": 510,
                                "fullEnd": 512,
                                "start": 510,
                                "end": 511,
                                "fullWidth": 2,
                                "width": 1,
                                "text": ")",
                                "value": ")",
                                "valueText": ")",
                                "hasTrailingTrivia": true,
                                "trailingTrivia": [
                                    {
                                        "kind": "WhitespaceTrivia",
                                        "text": " "
                                    }
                                ]
                            }
                        }
                    },
                    "operatorToken": {
                        "kind": "ExclamationEqualsEqualsToken",
                        "fullStart": 512,
                        "fullEnd": 516,
                        "start": 512,
                        "end": 515,
                        "fullWidth": 4,
                        "width": 3,
                        "text": "!==",
                        "value": "!==",
                        "valueText": "!==",
                        "hasTrailingTrivia": true,
                        "trailingTrivia": [
                            {
                                "kind": "WhitespaceTrivia",
                                "text": " "
                            }
                        ]
                    },
                    "right": {
                        "kind": "StringLiteral",
                        "fullStart": 516,
                        "fullEnd": 519,
                        "start": 516,
                        "end": 519,
                        "fullWidth": 3,
                        "width": 3,
                        "text": "\"t\"",
                        "value": "t",
                        "valueText": "t"
                    }
                },
                "closeParenToken": {
                    "kind": "CloseParenToken",
                    "fullStart": 519,
                    "fullEnd": 521,
                    "start": 519,
                    "end": 520,
                    "fullWidth": 2,
                    "width": 1,
                    "text": ")",
                    "value": ")",
                    "valueText": ")",
                    "hasTrailingTrivia": true,
                    "trailingTrivia": [
                        {
                            "kind": "WhitespaceTrivia",
                            "text": " "
                        }
                    ]
                },
                "statement": {
                    "kind": "Block",
                    "fullStart": 521,
                    "fullEnd": 696,
                    "start": 521,
                    "end": 695,
                    "fullWidth": 175,
                    "width": 174,
                    "openBraceToken": {
                        "kind": "OpenBraceToken",
                        "fullStart": 521,
                        "fullEnd": 523,
                        "start": 521,
                        "end": 522,
                        "fullWidth": 2,
                        "width": 1,
                        "text": "{",
                        "value": "{",
                        "valueText": "{",
                        "hasTrailingTrivia": true,
                        "hasTrailingNewLine": true,
                        "trailingTrivia": [
                            {
                                "kind": "NewLineTrivia",
                                "text": "\n"
                            }
                        ]
                    },
                    "statements": [
                        {
                            "kind": "ExpressionStatement",
                            "fullStart": 523,
                            "fullEnd": 694,
                            "start": 525,
                            "end": 693,
                            "fullWidth": 171,
                            "width": 168,
                            "expression": {
                                "kind": "InvocationExpression",
                                "fullStart": 523,
                                "fullEnd": 692,
                                "start": 525,
                                "end": 692,
                                "fullWidth": 169,
                                "width": 167,
                                "expression": {
                                    "kind": "IdentifierName",
                                    "fullStart": 523,
                                    "fullEnd": 531,
                                    "start": 525,
                                    "end": 531,
                                    "fullWidth": 8,
                                    "width": 6,
                                    "text": "$ERROR",
                                    "value": "$ERROR",
                                    "valueText": "$ERROR",
                                    "hasLeadingTrivia": true,
                                    "leadingTrivia": [
                                        {
                                            "kind": "WhitespaceTrivia",
                                            "text": "  "
                                        }
                                    ]
                                },
                                "argumentList": {
                                    "kind": "ArgumentList",
                                    "fullStart": 531,
                                    "fullEnd": 692,
                                    "start": 531,
                                    "end": 692,
                                    "fullWidth": 161,
                                    "width": 161,
                                    "openParenToken": {
                                        "kind": "OpenParenToken",
                                        "fullStart": 531,
                                        "fullEnd": 532,
                                        "start": 531,
                                        "end": 532,
                                        "fullWidth": 1,
                                        "width": 1,
                                        "text": "(",
                                        "value": "(",
                                        "valueText": "("
                                    },
                                    "arguments": [
                                        {
                                            "kind": "AddExpression",
                                            "fullStart": 532,
                                            "fullEnd": 691,
                                            "start": 532,
                                            "end": 690,
                                            "fullWidth": 159,
                                            "width": 158,
                                            "left": {
                                                "kind": "StringLiteral",
                                                "fullStart": 532,
                                                "fullEnd": 660,
                                                "start": 532,
                                                "end": 660,
                                                "fullWidth": 128,
                                                "width": 128,
                                                "text": "'#1: __instance = new Object(true); __instance.slice = String.prototype.slice;  __instance.slice(false, true) === \"t\". Actual: '",
                                                "value": "#1: __instance = new Object(true); __instance.slice = String.prototype.slice;  __instance.slice(false, true) === \"t\". Actual: ",
                                                "valueText": "#1: __instance = new Object(true); __instance.slice = String.prototype.slice;  __instance.slice(false, true) === \"t\". Actual: "
                                            },
                                            "operatorToken": {
                                                "kind": "PlusToken",
                                                "fullStart": 660,
                                                "fullEnd": 661,
                                                "start": 660,
                                                "end": 661,
                                                "fullWidth": 1,
                                                "width": 1,
                                                "text": "+",
                                                "value": "+",
                                                "valueText": "+"
                                            },
                                            "right": {
                                                "kind": "InvocationExpression",
                                                "fullStart": 661,
                                                "fullEnd": 691,
                                                "start": 661,
                                                "end": 690,
                                                "fullWidth": 30,
                                                "width": 29,
                                                "expression": {
                                                    "kind": "MemberAccessExpression",
                                                    "fullStart": 661,
                                                    "fullEnd": 677,
                                                    "start": 661,
                                                    "end": 677,
                                                    "fullWidth": 16,
                                                    "width": 16,
                                                    "expression": {
                                                        "kind": "IdentifierName",
                                                        "fullStart": 661,
                                                        "fullEnd": 671,
                                                        "start": 661,
                                                        "end": 671,
                                                        "fullWidth": 10,
                                                        "width": 10,
                                                        "text": "__instance",
                                                        "value": "__instance",
                                                        "valueText": "__instance"
                                                    },
                                                    "dotToken": {
                                                        "kind": "DotToken",
                                                        "fullStart": 671,
                                                        "fullEnd": 672,
                                                        "start": 671,
                                                        "end": 672,
                                                        "fullWidth": 1,
                                                        "width": 1,
                                                        "text": ".",
                                                        "value": ".",
                                                        "valueText": "."
                                                    },
                                                    "name": {
                                                        "kind": "IdentifierName",
                                                        "fullStart": 672,
                                                        "fullEnd": 677,
                                                        "start": 672,
                                                        "end": 677,
                                                        "fullWidth": 5,
                                                        "width": 5,
                                                        "text": "slice",
                                                        "value": "slice",
                                                        "valueText": "slice"
                                                    }
                                                },
                                                "argumentList": {
                                                    "kind": "ArgumentList",
                                                    "fullStart": 677,
                                                    "fullEnd": 691,
                                                    "start": 677,
                                                    "end": 690,
                                                    "fullWidth": 14,
                                                    "width": 13,
                                                    "openParenToken": {
                                                        "kind": "OpenParenToken",
                                                        "fullStart": 677,
                                                        "fullEnd": 678,
                                                        "start": 677,
                                                        "end": 678,
                                                        "fullWidth": 1,
                                                        "width": 1,
                                                        "text": "(",
                                                        "value": "(",
                                                        "valueText": "("
                                                    },
                                                    "arguments": [
                                                        {
                                                            "kind": "FalseKeyword",
                                                            "fullStart": 678,
                                                            "fullEnd": 683,
                                                            "start": 678,
                                                            "end": 683,
                                                            "fullWidth": 5,
                                                            "width": 5,
                                                            "text": "false",
                                                            "value": false,
                                                            "valueText": "false"
                                                        },
                                                        {
                                                            "kind": "CommaToken",
                                                            "fullStart": 683,
                                                            "fullEnd": 685,
                                                            "start": 683,
                                                            "end": 684,
                                                            "fullWidth": 2,
                                                            "width": 1,
                                                            "text": ",",
                                                            "value": ",",
                                                            "valueText": ",",
                                                            "hasTrailingTrivia": true,
                                                            "trailingTrivia": [
                                                                {
                                                                    "kind": "WhitespaceTrivia",
                                                                    "text": " "
                                                                }
                                                            ]
                                                        },
                                                        {
                                                            "kind": "TrueKeyword",
                                                            "fullStart": 685,
                                                            "fullEnd": 689,
                                                            "start": 685,
                                                            "end": 689,
                                                            "fullWidth": 4,
                                                            "width": 4,
                                                            "text": "true",
                                                            "value": true,
                                                            "valueText": "true"
                                                        }
                                                    ],
                                                    "closeParenToken": {
                                                        "kind": "CloseParenToken",
                                                        "fullStart": 689,
                                                        "fullEnd": 691,
                                                        "start": 689,
                                                        "end": 690,
                                                        "fullWidth": 2,
                                                        "width": 1,
                                                        "text": ")",
                                                        "value": ")",
                                                        "valueText": ")",
                                                        "hasTrailingTrivia": true,
                                                        "trailingTrivia": [
                                                            {
                                                                "kind": "WhitespaceTrivia",
                                                                "text": " "
                                                            }
                                                        ]
                                                    }
                                                }
                                            }
                                        }
                                    ],
                                    "closeParenToken": {
                                        "kind": "CloseParenToken",
                                        "fullStart": 691,
                                        "fullEnd": 692,
                                        "start": 691,
                                        "end": 692,
                                        "fullWidth": 1,
                                        "width": 1,
                                        "text": ")",
                                        "value": ")",
                                        "valueText": ")"
                                    }
                                }
                            },
                            "semicolonToken": {
                                "kind": "SemicolonToken",
                                "fullStart": 692,
                                "fullEnd": 694,
                                "start": 692,
                                "end": 693,
                                "fullWidth": 2,
                                "width": 1,
                                "text": ";",
                                "value": ";",
                                "valueText": ";",
                                "hasTrailingTrivia": true,
                                "hasTrailingNewLine": true,
                                "trailingTrivia": [
                                    {
                                        "kind": "NewLineTrivia",
                                        "text": "\n"
                                    }
                                ]
                            }
                        }
                    ],
                    "closeBraceToken": {
                        "kind": "CloseBraceToken",
                        "fullStart": 694,
                        "fullEnd": 696,
                        "start": 694,
                        "end": 695,
                        "fullWidth": 2,
                        "width": 1,
                        "text": "}",
                        "value": "}",
                        "valueText": "}",
                        "hasTrailingTrivia": true,
                        "hasTrailingNewLine": true,
                        "trailingTrivia": [
                            {
                                "kind": "NewLineTrivia",
                                "text": "\n"
                            }
                        ]
                    }
                }
            }
        ],
        "endOfFileToken": {
            "kind": "EndOfFileToken",
            "fullStart": 696,
            "fullEnd": 779,
            "start": 779,
            "end": 779,
            "fullWidth": 83,
            "width": 0,
            "text": "",
            "hasLeadingTrivia": true,
            "hasLeadingComment": true,
            "hasLeadingNewLine": true,
            "leadingTrivia": [
                {
                    "kind": "SingleLineCommentTrivia",
                    "text": "//"
                },
                {
                    "kind": "NewLineTrivia",
                    "text": "\n"
                },
                {
                    "kind": "SingleLineCommentTrivia",
                    "text": "//////////////////////////////////////////////////////////////////////////////"
                },
                {
                    "kind": "NewLineTrivia",
                    "text": "\n"
                },
                {
                    "kind": "NewLineTrivia",
                    "text": "\n"
                }
            ]
        }
    },
    "lineMap": {
        "lineStarts": [
            0,
            61,
            132,
            133,
            137,
            176,
            179,
            235,
            304,
            308,
            309,
            344,
            345,
            388,
            389,
            468,
            478,
            523,
            694,
            696,
            699,
            778,
            779
        ],
        "length": 779
    }
}<|MERGE_RESOLUTION|>--- conflicted
+++ resolved
@@ -94,12 +94,8 @@
                             "start": 313,
                             "end": 342,
                             "fullWidth": 29,
-<<<<<<< HEAD
                             "width": 29,
-                            "identifier": {
-=======
                             "propertyName": {
->>>>>>> 85e84683
                                 "kind": "IdentifierName",
                                 "fullStart": 313,
                                 "fullEnd": 324,
