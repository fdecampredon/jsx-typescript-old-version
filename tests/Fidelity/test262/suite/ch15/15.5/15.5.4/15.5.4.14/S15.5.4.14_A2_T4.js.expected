{
    "isDeclaration": false,
    "languageVersion": "EcmaScript5",
    "parseOptions": {
        "allowAutomaticSemicolonInsertion": true
    },
    "sourceUnit": {
        "kind": "SourceUnit",
        "fullStart": 0,
        "fullEnd": 2870,
        "start": 725,
        "end": 2870,
        "fullWidth": 2870,
        "width": 2145,
        "isIncrementallyUnusable": true,
        "moduleElements": [
            {
                "kind": "VariableStatement",
                "fullStart": 0,
                "fullEnd": 769,
                "start": 725,
                "end": 768,
                "fullWidth": 769,
                "width": 43,
                "modifiers": [],
                "variableDeclaration": {
                    "kind": "VariableDeclaration",
                    "fullStart": 0,
                    "fullEnd": 767,
                    "start": 725,
                    "end": 767,
                    "fullWidth": 767,
                    "width": 42,
                    "varKeyword": {
                        "kind": "VarKeyword",
                        "fullStart": 0,
                        "fullEnd": 729,
                        "start": 725,
                        "end": 728,
                        "fullWidth": 729,
                        "width": 3,
                        "text": "var",
                        "value": "var",
                        "valueText": "var",
                        "hasLeadingTrivia": true,
                        "hasLeadingComment": true,
                        "hasLeadingNewLine": true,
                        "hasTrailingTrivia": true,
                        "leadingTrivia": [
                            {
                                "kind": "SingleLineCommentTrivia",
                                "text": "// Copyright 2009 the Sputnik authors.  All rights reserved."
                            },
                            {
                                "kind": "NewLineTrivia",
                                "text": "\n"
                            },
                            {
                                "kind": "SingleLineCommentTrivia",
                                "text": "// This code is governed by the BSD license found in the LICENSE file."
                            },
                            {
                                "kind": "NewLineTrivia",
                                "text": "\n"
                            },
                            {
                                "kind": "NewLineTrivia",
                                "text": "\n"
                            },
                            {
                                "kind": "MultiLineCommentTrivia",
                                "text": "/**\n * String.prototype.split (separator, limit) returns an Array object into which substrings of the result of converting this object to a string have\n * been stored. The substrings are determined by searching from left to right for occurrences of\n * separator; these occurrences are not part of any substring in the returned array, but serve to divide up\n * the string value. The value of separator may be a string of any length or it may be a RegExp object\n *\n * @path ch15/15.5/15.5.4/15.5.4.14/S15.5.4.14_A2_T4.js\n * @description Call split(\"\"), instance is String(\"one two three\")\n */"
                            },
                            {
                                "kind": "NewLineTrivia",
                                "text": "\n"
                            },
                            {
                                "kind": "NewLineTrivia",
                                "text": "\n"
                            }
                        ],
                        "trailingTrivia": [
                            {
                                "kind": "WhitespaceTrivia",
                                "text": " "
                            }
                        ]
                    },
                    "variableDeclarators": [
                        {
                            "kind": "VariableDeclarator",
                            "fullStart": 729,
                            "fullEnd": 767,
                            "start": 729,
                            "end": 767,
                            "fullWidth": 38,
<<<<<<< HEAD
                            "width": 38,
                            "identifier": {
=======
                            "propertyName": {
>>>>>>> 85e84683
                                "kind": "IdentifierName",
                                "fullStart": 729,
                                "fullEnd": 738,
                                "start": 729,
                                "end": 737,
                                "fullWidth": 9,
                                "width": 8,
                                "text": "__string",
                                "value": "__string",
                                "valueText": "__string",
                                "hasTrailingTrivia": true,
                                "trailingTrivia": [
                                    {
                                        "kind": "WhitespaceTrivia",
                                        "text": " "
                                    }
                                ]
                            },
                            "equalsValueClause": {
                                "kind": "EqualsValueClause",
                                "fullStart": 738,
                                "fullEnd": 767,
                                "start": 738,
                                "end": 767,
                                "fullWidth": 29,
                                "width": 29,
                                "equalsToken": {
                                    "kind": "EqualsToken",
                                    "fullStart": 738,
                                    "fullEnd": 740,
                                    "start": 738,
                                    "end": 739,
                                    "fullWidth": 2,
                                    "width": 1,
                                    "text": "=",
                                    "value": "=",
                                    "valueText": "=",
                                    "hasTrailingTrivia": true,
                                    "trailingTrivia": [
                                        {
                                            "kind": "WhitespaceTrivia",
                                            "text": " "
                                        }
                                    ]
                                },
                                "value": {
                                    "kind": "ObjectCreationExpression",
                                    "fullStart": 740,
                                    "fullEnd": 767,
                                    "start": 740,
                                    "end": 767,
                                    "fullWidth": 27,
                                    "width": 27,
                                    "newKeyword": {
                                        "kind": "NewKeyword",
                                        "fullStart": 740,
                                        "fullEnd": 744,
                                        "start": 740,
                                        "end": 743,
                                        "fullWidth": 4,
                                        "width": 3,
                                        "text": "new",
                                        "value": "new",
                                        "valueText": "new",
                                        "hasTrailingTrivia": true,
                                        "trailingTrivia": [
                                            {
                                                "kind": "WhitespaceTrivia",
                                                "text": " "
                                            }
                                        ]
                                    },
                                    "expression": {
                                        "kind": "IdentifierName",
                                        "fullStart": 744,
                                        "fullEnd": 750,
                                        "start": 744,
                                        "end": 750,
                                        "fullWidth": 6,
                                        "width": 6,
                                        "text": "String",
                                        "value": "String",
                                        "valueText": "String"
                                    },
                                    "argumentList": {
                                        "kind": "ArgumentList",
                                        "fullStart": 750,
                                        "fullEnd": 767,
                                        "start": 750,
                                        "end": 767,
                                        "fullWidth": 17,
                                        "width": 17,
                                        "openParenToken": {
                                            "kind": "OpenParenToken",
                                            "fullStart": 750,
                                            "fullEnd": 751,
                                            "start": 750,
                                            "end": 751,
                                            "fullWidth": 1,
                                            "width": 1,
                                            "text": "(",
                                            "value": "(",
                                            "valueText": "("
                                        },
                                        "arguments": [
                                            {
                                                "kind": "StringLiteral",
                                                "fullStart": 751,
                                                "fullEnd": 766,
                                                "start": 751,
                                                "end": 766,
                                                "fullWidth": 15,
                                                "width": 15,
                                                "text": "\"one two three\"",
                                                "value": "one two three",
                                                "valueText": "one two three"
                                            }
                                        ],
                                        "closeParenToken": {
                                            "kind": "CloseParenToken",
                                            "fullStart": 766,
                                            "fullEnd": 767,
                                            "start": 766,
                                            "end": 767,
                                            "fullWidth": 1,
                                            "width": 1,
                                            "text": ")",
                                            "value": ")",
                                            "valueText": ")"
                                        }
                                    }
                                }
                            }
                        }
                    ]
                },
                "semicolonToken": {
                    "kind": "SemicolonToken",
                    "fullStart": 767,
                    "fullEnd": 769,
                    "start": 767,
                    "end": 768,
                    "fullWidth": 2,
                    "width": 1,
                    "text": ";",
                    "value": ";",
                    "valueText": ";",
                    "hasTrailingTrivia": true,
                    "hasTrailingNewLine": true,
                    "trailingTrivia": [
                        {
                            "kind": "NewLineTrivia",
                            "text": "\n"
                        }
                    ]
                }
            },
            {
                "kind": "VariableStatement",
                "fullStart": 769,
                "fullEnd": 804,
                "start": 770,
                "end": 803,
                "fullWidth": 35,
                "width": 33,
                "modifiers": [],
                "variableDeclaration": {
                    "kind": "VariableDeclaration",
                    "fullStart": 769,
                    "fullEnd": 802,
                    "start": 770,
                    "end": 802,
                    "fullWidth": 33,
                    "width": 32,
                    "varKeyword": {
                        "kind": "VarKeyword",
                        "fullStart": 769,
                        "fullEnd": 774,
                        "start": 770,
                        "end": 773,
                        "fullWidth": 5,
                        "width": 3,
                        "text": "var",
                        "value": "var",
                        "valueText": "var",
                        "hasLeadingTrivia": true,
                        "hasLeadingNewLine": true,
                        "hasTrailingTrivia": true,
                        "leadingTrivia": [
                            {
                                "kind": "NewLineTrivia",
                                "text": "\n"
                            }
                        ],
                        "trailingTrivia": [
                            {
                                "kind": "WhitespaceTrivia",
                                "text": " "
                            }
                        ]
                    },
                    "variableDeclarators": [
                        {
                            "kind": "VariableDeclarator",
                            "fullStart": 774,
                            "fullEnd": 802,
                            "start": 774,
                            "end": 802,
                            "fullWidth": 28,
<<<<<<< HEAD
                            "width": 28,
                            "identifier": {
=======
                            "propertyName": {
>>>>>>> 85e84683
                                "kind": "IdentifierName",
                                "fullStart": 774,
                                "fullEnd": 782,
                                "start": 774,
                                "end": 781,
                                "fullWidth": 8,
                                "width": 7,
                                "text": "__split",
                                "value": "__split",
                                "valueText": "__split",
                                "hasTrailingTrivia": true,
                                "trailingTrivia": [
                                    {
                                        "kind": "WhitespaceTrivia",
                                        "text": " "
                                    }
                                ]
                            },
                            "equalsValueClause": {
                                "kind": "EqualsValueClause",
                                "fullStart": 782,
                                "fullEnd": 802,
                                "start": 782,
                                "end": 802,
                                "fullWidth": 20,
                                "width": 20,
                                "equalsToken": {
                                    "kind": "EqualsToken",
                                    "fullStart": 782,
                                    "fullEnd": 784,
                                    "start": 782,
                                    "end": 783,
                                    "fullWidth": 2,
                                    "width": 1,
                                    "text": "=",
                                    "value": "=",
                                    "valueText": "=",
                                    "hasTrailingTrivia": true,
                                    "trailingTrivia": [
                                        {
                                            "kind": "WhitespaceTrivia",
                                            "text": " "
                                        }
                                    ]
                                },
                                "value": {
                                    "kind": "InvocationExpression",
                                    "fullStart": 784,
                                    "fullEnd": 802,
                                    "start": 784,
                                    "end": 802,
                                    "fullWidth": 18,
                                    "width": 18,
                                    "expression": {
                                        "kind": "MemberAccessExpression",
                                        "fullStart": 784,
                                        "fullEnd": 798,
                                        "start": 784,
                                        "end": 798,
                                        "fullWidth": 14,
                                        "width": 14,
                                        "expression": {
                                            "kind": "IdentifierName",
                                            "fullStart": 784,
                                            "fullEnd": 792,
                                            "start": 784,
                                            "end": 792,
                                            "fullWidth": 8,
                                            "width": 8,
                                            "text": "__string",
                                            "value": "__string",
                                            "valueText": "__string"
                                        },
                                        "dotToken": {
                                            "kind": "DotToken",
                                            "fullStart": 792,
                                            "fullEnd": 793,
                                            "start": 792,
                                            "end": 793,
                                            "fullWidth": 1,
                                            "width": 1,
                                            "text": ".",
                                            "value": ".",
                                            "valueText": "."
                                        },
                                        "name": {
                                            "kind": "IdentifierName",
                                            "fullStart": 793,
                                            "fullEnd": 798,
                                            "start": 793,
                                            "end": 798,
                                            "fullWidth": 5,
                                            "width": 5,
                                            "text": "split",
                                            "value": "split",
                                            "valueText": "split"
                                        }
                                    },
                                    "argumentList": {
                                        "kind": "ArgumentList",
                                        "fullStart": 798,
                                        "fullEnd": 802,
                                        "start": 798,
                                        "end": 802,
                                        "fullWidth": 4,
                                        "width": 4,
                                        "openParenToken": {
                                            "kind": "OpenParenToken",
                                            "fullStart": 798,
                                            "fullEnd": 799,
                                            "start": 798,
                                            "end": 799,
                                            "fullWidth": 1,
                                            "width": 1,
                                            "text": "(",
                                            "value": "(",
                                            "valueText": "("
                                        },
                                        "arguments": [
                                            {
                                                "kind": "StringLiteral",
                                                "fullStart": 799,
                                                "fullEnd": 801,
                                                "start": 799,
                                                "end": 801,
                                                "fullWidth": 2,
                                                "width": 2,
                                                "text": "\"\"",
                                                "value": "",
                                                "valueText": ""
                                            }
                                        ],
                                        "closeParenToken": {
                                            "kind": "CloseParenToken",
                                            "fullStart": 801,
                                            "fullEnd": 802,
                                            "start": 801,
                                            "end": 802,
                                            "fullWidth": 1,
                                            "width": 1,
                                            "text": ")",
                                            "value": ")",
                                            "valueText": ")"
                                        }
                                    }
                                }
                            }
                        }
                    ]
                },
                "semicolonToken": {
                    "kind": "SemicolonToken",
                    "fullStart": 802,
                    "fullEnd": 804,
                    "start": 802,
                    "end": 803,
                    "fullWidth": 2,
                    "width": 1,
                    "text": ";",
                    "value": ";",
                    "valueText": ";",
                    "hasTrailingTrivia": true,
                    "hasTrailingNewLine": true,
                    "trailingTrivia": [
                        {
                            "kind": "NewLineTrivia",
                            "text": "\n"
                        }
                    ]
                }
            },
            {
                "kind": "IfStatement",
                "fullStart": 804,
                "fullEnd": 1085,
                "start": 894,
                "end": 1084,
                "fullWidth": 281,
                "width": 190,
                "isIncrementallyUnusable": true,
                "ifKeyword": {
                    "kind": "IfKeyword",
                    "fullStart": 804,
                    "fullEnd": 897,
                    "start": 894,
                    "end": 896,
                    "fullWidth": 93,
                    "width": 2,
                    "text": "if",
                    "value": "if",
                    "valueText": "if",
                    "hasLeadingTrivia": true,
                    "hasLeadingComment": true,
                    "hasLeadingNewLine": true,
                    "hasTrailingTrivia": true,
                    "leadingTrivia": [
                        {
                            "kind": "NewLineTrivia",
                            "text": "\n"
                        },
                        {
                            "kind": "SingleLineCommentTrivia",
                            "text": "//////////////////////////////////////////////////////////////////////////////"
                        },
                        {
                            "kind": "NewLineTrivia",
                            "text": "\n"
                        },
                        {
                            "kind": "SingleLineCommentTrivia",
                            "text": "//CHECK#1"
                        },
                        {
                            "kind": "NewLineTrivia",
                            "text": "\n"
                        }
                    ],
                    "trailingTrivia": [
                        {
                            "kind": "WhitespaceTrivia",
                            "text": " "
                        }
                    ]
                },
                "openParenToken": {
                    "kind": "OpenParenToken",
                    "fullStart": 897,
                    "fullEnd": 898,
                    "start": 897,
                    "end": 898,
                    "fullWidth": 1,
                    "width": 1,
                    "text": "(",
                    "value": "(",
                    "valueText": "("
                },
                "condition": {
                    "kind": "NotEqualsExpression",
                    "fullStart": 898,
                    "fullEnd": 927,
                    "start": 898,
                    "end": 927,
                    "fullWidth": 29,
                    "width": 29,
                    "isIncrementallyUnusable": true,
                    "left": {
                        "kind": "MemberAccessExpression",
                        "fullStart": 898,
                        "fullEnd": 918,
                        "start": 898,
                        "end": 917,
                        "fullWidth": 20,
                        "width": 19,
                        "isIncrementallyUnusable": true,
                        "expression": {
                            "kind": "IdentifierName",
                            "fullStart": 898,
                            "fullEnd": 905,
                            "start": 898,
                            "end": 905,
                            "fullWidth": 7,
                            "width": 7,
                            "text": "__split",
                            "value": "__split",
                            "valueText": "__split"
                        },
                        "dotToken": {
                            "kind": "DotToken",
                            "fullStart": 905,
                            "fullEnd": 906,
                            "start": 905,
                            "end": 906,
                            "fullWidth": 1,
                            "width": 1,
                            "text": ".",
                            "value": ".",
                            "valueText": "."
                        },
                        "name": {
                            "kind": "IdentifierName",
                            "fullStart": 906,
                            "fullEnd": 918,
                            "start": 906,
                            "end": 917,
                            "fullWidth": 12,
                            "width": 11,
                            "text": "constructor",
                            "value": "constructor",
                            "valueText": "constructor",
                            "hasTrailingTrivia": true,
                            "trailingTrivia": [
                                {
                                    "kind": "WhitespaceTrivia",
                                    "text": " "
                                }
                            ]
                        }
                    },
                    "operatorToken": {
                        "kind": "ExclamationEqualsEqualsToken",
                        "fullStart": 918,
                        "fullEnd": 922,
                        "start": 918,
                        "end": 921,
                        "fullWidth": 4,
                        "width": 3,
                        "text": "!==",
                        "value": "!==",
                        "valueText": "!==",
                        "hasTrailingTrivia": true,
                        "trailingTrivia": [
                            {
                                "kind": "WhitespaceTrivia",
                                "text": " "
                            }
                        ]
                    },
                    "right": {
                        "kind": "IdentifierName",
                        "fullStart": 922,
                        "fullEnd": 927,
                        "start": 922,
                        "end": 927,
                        "fullWidth": 5,
                        "width": 5,
                        "text": "Array",
                        "value": "Array",
                        "valueText": "Array"
                    }
                },
                "closeParenToken": {
                    "kind": "CloseParenToken",
                    "fullStart": 927,
                    "fullEnd": 929,
                    "start": 927,
                    "end": 928,
                    "fullWidth": 2,
                    "width": 1,
                    "text": ")",
                    "value": ")",
                    "valueText": ")",
                    "hasTrailingTrivia": true,
                    "trailingTrivia": [
                        {
                            "kind": "WhitespaceTrivia",
                            "text": " "
                        }
                    ]
                },
                "statement": {
                    "kind": "Block",
                    "fullStart": 929,
                    "fullEnd": 1085,
                    "start": 929,
                    "end": 1084,
                    "fullWidth": 156,
                    "width": 155,
                    "isIncrementallyUnusable": true,
                    "openBraceToken": {
                        "kind": "OpenBraceToken",
                        "fullStart": 929,
                        "fullEnd": 931,
                        "start": 929,
                        "end": 930,
                        "fullWidth": 2,
                        "width": 1,
                        "text": "{",
                        "value": "{",
                        "valueText": "{",
                        "hasTrailingTrivia": true,
                        "hasTrailingNewLine": true,
                        "trailingTrivia": [
                            {
                                "kind": "NewLineTrivia",
                                "text": "\n"
                            }
                        ]
                    },
                    "statements": [
                        {
                            "kind": "ExpressionStatement",
                            "fullStart": 931,
                            "fullEnd": 1083,
                            "start": 933,
                            "end": 1082,
                            "fullWidth": 152,
                            "width": 149,
                            "isIncrementallyUnusable": true,
                            "expression": {
                                "kind": "InvocationExpression",
                                "fullStart": 931,
                                "fullEnd": 1081,
                                "start": 933,
                                "end": 1081,
                                "fullWidth": 150,
                                "width": 148,
                                "isIncrementallyUnusable": true,
                                "expression": {
                                    "kind": "IdentifierName",
                                    "fullStart": 931,
                                    "fullEnd": 939,
                                    "start": 933,
                                    "end": 939,
                                    "fullWidth": 8,
                                    "width": 6,
                                    "text": "$ERROR",
                                    "value": "$ERROR",
                                    "valueText": "$ERROR",
                                    "hasLeadingTrivia": true,
                                    "leadingTrivia": [
                                        {
                                            "kind": "WhitespaceTrivia",
                                            "text": "  "
                                        }
                                    ]
                                },
                                "argumentList": {
                                    "kind": "ArgumentList",
                                    "fullStart": 939,
                                    "fullEnd": 1081,
                                    "start": 939,
                                    "end": 1081,
                                    "fullWidth": 142,
                                    "width": 142,
                                    "isIncrementallyUnusable": true,
                                    "openParenToken": {
                                        "kind": "OpenParenToken",
                                        "fullStart": 939,
                                        "fullEnd": 940,
                                        "start": 939,
                                        "end": 940,
                                        "fullWidth": 1,
                                        "width": 1,
                                        "text": "(",
                                        "value": "(",
                                        "valueText": "("
                                    },
                                    "arguments": [
                                        {
                                            "kind": "AddExpression",
                                            "fullStart": 940,
                                            "fullEnd": 1080,
                                            "start": 940,
                                            "end": 1079,
                                            "fullWidth": 140,
                                            "width": 139,
                                            "isIncrementallyUnusable": true,
                                            "left": {
                                                "kind": "StringLiteral",
                                                "fullStart": 940,
                                                "fullEnd": 1059,
                                                "start": 940,
                                                "end": 1059,
                                                "fullWidth": 119,
                                                "width": 119,
                                                "text": "'#1: var __string = new String(\"one two three\"); __split = __string.split(\"\"); __split.constructor === Array. Actual: '",
                                                "value": "#1: var __string = new String(\"one two three\"); __split = __string.split(\"\"); __split.constructor === Array. Actual: ",
                                                "valueText": "#1: var __string = new String(\"one two three\"); __split = __string.split(\"\"); __split.constructor === Array. Actual: "
                                            },
                                            "operatorToken": {
                                                "kind": "PlusToken",
                                                "fullStart": 1059,
                                                "fullEnd": 1060,
                                                "start": 1059,
                                                "end": 1060,
                                                "fullWidth": 1,
                                                "width": 1,
                                                "text": "+",
                                                "value": "+",
                                                "valueText": "+"
                                            },
                                            "right": {
                                                "kind": "MemberAccessExpression",
                                                "fullStart": 1060,
                                                "fullEnd": 1080,
                                                "start": 1060,
                                                "end": 1079,
                                                "fullWidth": 20,
                                                "width": 19,
                                                "isIncrementallyUnusable": true,
                                                "expression": {
                                                    "kind": "IdentifierName",
                                                    "fullStart": 1060,
                                                    "fullEnd": 1067,
                                                    "start": 1060,
                                                    "end": 1067,
                                                    "fullWidth": 7,
                                                    "width": 7,
                                                    "text": "__split",
                                                    "value": "__split",
                                                    "valueText": "__split"
                                                },
                                                "dotToken": {
                                                    "kind": "DotToken",
                                                    "fullStart": 1067,
                                                    "fullEnd": 1068,
                                                    "start": 1067,
                                                    "end": 1068,
                                                    "fullWidth": 1,
                                                    "width": 1,
                                                    "text": ".",
                                                    "value": ".",
                                                    "valueText": "."
                                                },
                                                "name": {
                                                    "kind": "IdentifierName",
                                                    "fullStart": 1068,
                                                    "fullEnd": 1080,
                                                    "start": 1068,
                                                    "end": 1079,
                                                    "fullWidth": 12,
                                                    "width": 11,
                                                    "text": "constructor",
                                                    "value": "constructor",
                                                    "valueText": "constructor",
                                                    "hasTrailingTrivia": true,
                                                    "trailingTrivia": [
                                                        {
                                                            "kind": "WhitespaceTrivia",
                                                            "text": " "
                                                        }
                                                    ]
                                                }
                                            }
                                        }
                                    ],
                                    "closeParenToken": {
                                        "kind": "CloseParenToken",
                                        "fullStart": 1080,
                                        "fullEnd": 1081,
                                        "start": 1080,
                                        "end": 1081,
                                        "fullWidth": 1,
                                        "width": 1,
                                        "text": ")",
                                        "value": ")",
                                        "valueText": ")"
                                    }
                                }
                            },
                            "semicolonToken": {
                                "kind": "SemicolonToken",
                                "fullStart": 1081,
                                "fullEnd": 1083,
                                "start": 1081,
                                "end": 1082,
                                "fullWidth": 2,
                                "width": 1,
                                "text": ";",
                                "value": ";",
                                "valueText": ";",
                                "hasTrailingTrivia": true,
                                "hasTrailingNewLine": true,
                                "trailingTrivia": [
                                    {
                                        "kind": "NewLineTrivia",
                                        "text": "\n"
                                    }
                                ]
                            }
                        }
                    ],
                    "closeBraceToken": {
                        "kind": "CloseBraceToken",
                        "fullStart": 1083,
                        "fullEnd": 1085,
                        "start": 1083,
                        "end": 1084,
                        "fullWidth": 2,
                        "width": 1,
                        "text": "}",
                        "value": "}",
                        "valueText": "}",
                        "hasTrailingTrivia": true,
                        "hasTrailingNewLine": true,
                        "trailingTrivia": [
                            {
                                "kind": "NewLineTrivia",
                                "text": "\n"
                            }
                        ]
                    }
                }
            },
            {
                "kind": "IfStatement",
                "fullStart": 1085,
                "fullEnd": 1453,
                "start": 1257,
                "end": 1452,
                "fullWidth": 368,
                "width": 195,
                "ifKeyword": {
                    "kind": "IfKeyword",
                    "fullStart": 1085,
                    "fullEnd": 1260,
                    "start": 1257,
                    "end": 1259,
                    "fullWidth": 175,
                    "width": 2,
                    "text": "if",
                    "value": "if",
                    "valueText": "if",
                    "hasLeadingTrivia": true,
                    "hasLeadingComment": true,
                    "hasLeadingNewLine": true,
                    "hasTrailingTrivia": true,
                    "leadingTrivia": [
                        {
                            "kind": "SingleLineCommentTrivia",
                            "text": "//"
                        },
                        {
                            "kind": "NewLineTrivia",
                            "text": "\n"
                        },
                        {
                            "kind": "SingleLineCommentTrivia",
                            "text": "//////////////////////////////////////////////////////////////////////////////"
                        },
                        {
                            "kind": "NewLineTrivia",
                            "text": "\n"
                        },
                        {
                            "kind": "NewLineTrivia",
                            "text": "\n"
                        },
                        {
                            "kind": "SingleLineCommentTrivia",
                            "text": "//////////////////////////////////////////////////////////////////////////////"
                        },
                        {
                            "kind": "NewLineTrivia",
                            "text": "\n"
                        },
                        {
                            "kind": "SingleLineCommentTrivia",
                            "text": "//CHECK#2"
                        },
                        {
                            "kind": "NewLineTrivia",
                            "text": "\n"
                        }
                    ],
                    "trailingTrivia": [
                        {
                            "kind": "WhitespaceTrivia",
                            "text": " "
                        }
                    ]
                },
                "openParenToken": {
                    "kind": "OpenParenToken",
                    "fullStart": 1260,
                    "fullEnd": 1261,
                    "start": 1260,
                    "end": 1261,
                    "fullWidth": 1,
                    "width": 1,
                    "text": "(",
                    "value": "(",
                    "valueText": "("
                },
                "condition": {
                    "kind": "NotEqualsExpression",
                    "fullStart": 1261,
                    "fullEnd": 1295,
                    "start": 1261,
                    "end": 1295,
                    "fullWidth": 34,
                    "width": 34,
                    "left": {
                        "kind": "MemberAccessExpression",
                        "fullStart": 1261,
                        "fullEnd": 1276,
                        "start": 1261,
                        "end": 1275,
                        "fullWidth": 15,
                        "width": 14,
                        "expression": {
                            "kind": "IdentifierName",
                            "fullStart": 1261,
                            "fullEnd": 1268,
                            "start": 1261,
                            "end": 1268,
                            "fullWidth": 7,
                            "width": 7,
                            "text": "__split",
                            "value": "__split",
                            "valueText": "__split"
                        },
                        "dotToken": {
                            "kind": "DotToken",
                            "fullStart": 1268,
                            "fullEnd": 1269,
                            "start": 1268,
                            "end": 1269,
                            "fullWidth": 1,
                            "width": 1,
                            "text": ".",
                            "value": ".",
                            "valueText": "."
                        },
                        "name": {
                            "kind": "IdentifierName",
                            "fullStart": 1269,
                            "fullEnd": 1276,
                            "start": 1269,
                            "end": 1275,
                            "fullWidth": 7,
                            "width": 6,
                            "text": "length",
                            "value": "length",
                            "valueText": "length",
                            "hasTrailingTrivia": true,
                            "trailingTrivia": [
                                {
                                    "kind": "WhitespaceTrivia",
                                    "text": " "
                                }
                            ]
                        }
                    },
                    "operatorToken": {
                        "kind": "ExclamationEqualsEqualsToken",
                        "fullStart": 1276,
                        "fullEnd": 1280,
                        "start": 1276,
                        "end": 1279,
                        "fullWidth": 4,
                        "width": 3,
                        "text": "!==",
                        "value": "!==",
                        "valueText": "!==",
                        "hasTrailingTrivia": true,
                        "trailingTrivia": [
                            {
                                "kind": "WhitespaceTrivia",
                                "text": " "
                            }
                        ]
                    },
                    "right": {
                        "kind": "MemberAccessExpression",
                        "fullStart": 1280,
                        "fullEnd": 1295,
                        "start": 1280,
                        "end": 1295,
                        "fullWidth": 15,
                        "width": 15,
                        "expression": {
                            "kind": "IdentifierName",
                            "fullStart": 1280,
                            "fullEnd": 1288,
                            "start": 1280,
                            "end": 1288,
                            "fullWidth": 8,
                            "width": 8,
                            "text": "__string",
                            "value": "__string",
                            "valueText": "__string"
                        },
                        "dotToken": {
                            "kind": "DotToken",
                            "fullStart": 1288,
                            "fullEnd": 1289,
                            "start": 1288,
                            "end": 1289,
                            "fullWidth": 1,
                            "width": 1,
                            "text": ".",
                            "value": ".",
                            "valueText": "."
                        },
                        "name": {
                            "kind": "IdentifierName",
                            "fullStart": 1289,
                            "fullEnd": 1295,
                            "start": 1289,
                            "end": 1295,
                            "fullWidth": 6,
                            "width": 6,
                            "text": "length",
                            "value": "length",
                            "valueText": "length"
                        }
                    }
                },
                "closeParenToken": {
                    "kind": "CloseParenToken",
                    "fullStart": 1295,
                    "fullEnd": 1297,
                    "start": 1295,
                    "end": 1296,
                    "fullWidth": 2,
                    "width": 1,
                    "text": ")",
                    "value": ")",
                    "valueText": ")",
                    "hasTrailingTrivia": true,
                    "trailingTrivia": [
                        {
                            "kind": "WhitespaceTrivia",
                            "text": " "
                        }
                    ]
                },
                "statement": {
                    "kind": "Block",
                    "fullStart": 1297,
                    "fullEnd": 1453,
                    "start": 1297,
                    "end": 1452,
                    "fullWidth": 156,
                    "width": 155,
                    "openBraceToken": {
                        "kind": "OpenBraceToken",
                        "fullStart": 1297,
                        "fullEnd": 1299,
                        "start": 1297,
                        "end": 1298,
                        "fullWidth": 2,
                        "width": 1,
                        "text": "{",
                        "value": "{",
                        "valueText": "{",
                        "hasTrailingTrivia": true,
                        "hasTrailingNewLine": true,
                        "trailingTrivia": [
                            {
                                "kind": "NewLineTrivia",
                                "text": "\n"
                            }
                        ]
                    },
                    "statements": [
                        {
                            "kind": "ExpressionStatement",
                            "fullStart": 1299,
                            "fullEnd": 1451,
                            "start": 1301,
                            "end": 1450,
                            "fullWidth": 152,
                            "width": 149,
                            "expression": {
                                "kind": "InvocationExpression",
                                "fullStart": 1299,
                                "fullEnd": 1449,
                                "start": 1301,
                                "end": 1449,
                                "fullWidth": 150,
                                "width": 148,
                                "expression": {
                                    "kind": "IdentifierName",
                                    "fullStart": 1299,
                                    "fullEnd": 1307,
                                    "start": 1301,
                                    "end": 1307,
                                    "fullWidth": 8,
                                    "width": 6,
                                    "text": "$ERROR",
                                    "value": "$ERROR",
                                    "valueText": "$ERROR",
                                    "hasLeadingTrivia": true,
                                    "leadingTrivia": [
                                        {
                                            "kind": "WhitespaceTrivia",
                                            "text": "  "
                                        }
                                    ]
                                },
                                "argumentList": {
                                    "kind": "ArgumentList",
                                    "fullStart": 1307,
                                    "fullEnd": 1449,
                                    "start": 1307,
                                    "end": 1449,
                                    "fullWidth": 142,
                                    "width": 142,
                                    "openParenToken": {
                                        "kind": "OpenParenToken",
                                        "fullStart": 1307,
                                        "fullEnd": 1308,
                                        "start": 1307,
                                        "end": 1308,
                                        "fullWidth": 1,
                                        "width": 1,
                                        "text": "(",
                                        "value": "(",
                                        "valueText": "("
                                    },
                                    "arguments": [
                                        {
                                            "kind": "AddExpression",
                                            "fullStart": 1308,
                                            "fullEnd": 1448,
                                            "start": 1308,
                                            "end": 1447,
                                            "fullWidth": 140,
                                            "width": 139,
                                            "left": {
                                                "kind": "StringLiteral",
                                                "fullStart": 1308,
                                                "fullEnd": 1432,
                                                "start": 1308,
                                                "end": 1432,
                                                "fullWidth": 124,
                                                "width": 124,
                                                "text": "'#2: var __string = new String(\"one two three\"); __split = __string.split(\"\"); __split.length === __string.length. Actual: '",
                                                "value": "#2: var __string = new String(\"one two three\"); __split = __string.split(\"\"); __split.length === __string.length. Actual: ",
                                                "valueText": "#2: var __string = new String(\"one two three\"); __split = __string.split(\"\"); __split.length === __string.length. Actual: "
                                            },
                                            "operatorToken": {
                                                "kind": "PlusToken",
                                                "fullStart": 1432,
                                                "fullEnd": 1433,
                                                "start": 1432,
                                                "end": 1433,
                                                "fullWidth": 1,
                                                "width": 1,
                                                "text": "+",
                                                "value": "+",
                                                "valueText": "+"
                                            },
                                            "right": {
                                                "kind": "MemberAccessExpression",
                                                "fullStart": 1433,
                                                "fullEnd": 1448,
                                                "start": 1433,
                                                "end": 1447,
                                                "fullWidth": 15,
                                                "width": 14,
                                                "expression": {
                                                    "kind": "IdentifierName",
                                                    "fullStart": 1433,
                                                    "fullEnd": 1440,
                                                    "start": 1433,
                                                    "end": 1440,
                                                    "fullWidth": 7,
                                                    "width": 7,
                                                    "text": "__split",
                                                    "value": "__split",
                                                    "valueText": "__split"
                                                },
                                                "dotToken": {
                                                    "kind": "DotToken",
                                                    "fullStart": 1440,
                                                    "fullEnd": 1441,
                                                    "start": 1440,
                                                    "end": 1441,
                                                    "fullWidth": 1,
                                                    "width": 1,
                                                    "text": ".",
                                                    "value": ".",
                                                    "valueText": "."
                                                },
                                                "name": {
                                                    "kind": "IdentifierName",
                                                    "fullStart": 1441,
                                                    "fullEnd": 1448,
                                                    "start": 1441,
                                                    "end": 1447,
                                                    "fullWidth": 7,
                                                    "width": 6,
                                                    "text": "length",
                                                    "value": "length",
                                                    "valueText": "length",
                                                    "hasTrailingTrivia": true,
                                                    "trailingTrivia": [
                                                        {
                                                            "kind": "WhitespaceTrivia",
                                                            "text": " "
                                                        }
                                                    ]
                                                }
                                            }
                                        }
                                    ],
                                    "closeParenToken": {
                                        "kind": "CloseParenToken",
                                        "fullStart": 1448,
                                        "fullEnd": 1449,
                                        "start": 1448,
                                        "end": 1449,
                                        "fullWidth": 1,
                                        "width": 1,
                                        "text": ")",
                                        "value": ")",
                                        "valueText": ")"
                                    }
                                }
                            },
                            "semicolonToken": {
                                "kind": "SemicolonToken",
                                "fullStart": 1449,
                                "fullEnd": 1451,
                                "start": 1449,
                                "end": 1450,
                                "fullWidth": 2,
                                "width": 1,
                                "text": ";",
                                "value": ";",
                                "valueText": ";",
                                "hasTrailingTrivia": true,
                                "hasTrailingNewLine": true,
                                "trailingTrivia": [
                                    {
                                        "kind": "NewLineTrivia",
                                        "text": "\n"
                                    }
                                ]
                            }
                        }
                    ],
                    "closeBraceToken": {
                        "kind": "CloseBraceToken",
                        "fullStart": 1451,
                        "fullEnd": 1453,
                        "start": 1451,
                        "end": 1452,
                        "fullWidth": 2,
                        "width": 1,
                        "text": "}",
                        "value": "}",
                        "valueText": "}",
                        "hasTrailingTrivia": true,
                        "hasTrailingNewLine": true,
                        "trailingTrivia": [
                            {
                                "kind": "NewLineTrivia",
                                "text": "\n"
                            }
                        ]
                    }
                }
            },
            {
                "kind": "IfStatement",
                "fullStart": 1453,
                "fullEnd": 1785,
                "start": 1625,
                "end": 1784,
                "fullWidth": 332,
                "width": 159,
                "ifKeyword": {
                    "kind": "IfKeyword",
                    "fullStart": 1453,
                    "fullEnd": 1628,
                    "start": 1625,
                    "end": 1627,
                    "fullWidth": 175,
                    "width": 2,
                    "text": "if",
                    "value": "if",
                    "valueText": "if",
                    "hasLeadingTrivia": true,
                    "hasLeadingComment": true,
                    "hasLeadingNewLine": true,
                    "hasTrailingTrivia": true,
                    "leadingTrivia": [
                        {
                            "kind": "SingleLineCommentTrivia",
                            "text": "//"
                        },
                        {
                            "kind": "NewLineTrivia",
                            "text": "\n"
                        },
                        {
                            "kind": "SingleLineCommentTrivia",
                            "text": "//////////////////////////////////////////////////////////////////////////////"
                        },
                        {
                            "kind": "NewLineTrivia",
                            "text": "\n"
                        },
                        {
                            "kind": "NewLineTrivia",
                            "text": "\n"
                        },
                        {
                            "kind": "SingleLineCommentTrivia",
                            "text": "//////////////////////////////////////////////////////////////////////////////"
                        },
                        {
                            "kind": "NewLineTrivia",
                            "text": "\n"
                        },
                        {
                            "kind": "SingleLineCommentTrivia",
                            "text": "//CHECK#3"
                        },
                        {
                            "kind": "NewLineTrivia",
                            "text": "\n"
                        }
                    ],
                    "trailingTrivia": [
                        {
                            "kind": "WhitespaceTrivia",
                            "text": " "
                        }
                    ]
                },
                "openParenToken": {
                    "kind": "OpenParenToken",
                    "fullStart": 1628,
                    "fullEnd": 1629,
                    "start": 1628,
                    "end": 1629,
                    "fullWidth": 1,
                    "width": 1,
                    "text": "(",
                    "value": "(",
                    "valueText": "("
                },
                "condition": {
                    "kind": "NotEqualsExpression",
                    "fullStart": 1629,
                    "fullEnd": 1647,
                    "start": 1629,
                    "end": 1647,
                    "fullWidth": 18,
                    "width": 18,
                    "left": {
                        "kind": "ElementAccessExpression",
                        "fullStart": 1629,
                        "fullEnd": 1640,
                        "start": 1629,
                        "end": 1639,
                        "fullWidth": 11,
                        "width": 10,
                        "expression": {
                            "kind": "IdentifierName",
                            "fullStart": 1629,
                            "fullEnd": 1636,
                            "start": 1629,
                            "end": 1636,
                            "fullWidth": 7,
                            "width": 7,
                            "text": "__split",
                            "value": "__split",
                            "valueText": "__split"
                        },
                        "openBracketToken": {
                            "kind": "OpenBracketToken",
                            "fullStart": 1636,
                            "fullEnd": 1637,
                            "start": 1636,
                            "end": 1637,
                            "fullWidth": 1,
                            "width": 1,
                            "text": "[",
                            "value": "[",
                            "valueText": "["
                        },
                        "argumentExpression": {
                            "kind": "NumericLiteral",
                            "fullStart": 1637,
                            "fullEnd": 1638,
                            "start": 1637,
                            "end": 1638,
                            "fullWidth": 1,
                            "width": 1,
                            "text": "0",
                            "value": 0,
                            "valueText": "0"
                        },
                        "closeBracketToken": {
                            "kind": "CloseBracketToken",
                            "fullStart": 1638,
                            "fullEnd": 1640,
                            "start": 1638,
                            "end": 1639,
                            "fullWidth": 2,
                            "width": 1,
                            "text": "]",
                            "value": "]",
                            "valueText": "]",
                            "hasTrailingTrivia": true,
                            "trailingTrivia": [
                                {
                                    "kind": "WhitespaceTrivia",
                                    "text": " "
                                }
                            ]
                        }
                    },
                    "operatorToken": {
                        "kind": "ExclamationEqualsEqualsToken",
                        "fullStart": 1640,
                        "fullEnd": 1644,
                        "start": 1640,
                        "end": 1643,
                        "fullWidth": 4,
                        "width": 3,
                        "text": "!==",
                        "value": "!==",
                        "valueText": "!==",
                        "hasTrailingTrivia": true,
                        "trailingTrivia": [
                            {
                                "kind": "WhitespaceTrivia",
                                "text": " "
                            }
                        ]
                    },
                    "right": {
                        "kind": "StringLiteral",
                        "fullStart": 1644,
                        "fullEnd": 1647,
                        "start": 1644,
                        "end": 1647,
                        "fullWidth": 3,
                        "width": 3,
                        "text": "\"o\"",
                        "value": "o",
                        "valueText": "o"
                    }
                },
                "closeParenToken": {
                    "kind": "CloseParenToken",
                    "fullStart": 1647,
                    "fullEnd": 1649,
                    "start": 1647,
                    "end": 1648,
                    "fullWidth": 2,
                    "width": 1,
                    "text": ")",
                    "value": ")",
                    "valueText": ")",
                    "hasTrailingTrivia": true,
                    "trailingTrivia": [
                        {
                            "kind": "WhitespaceTrivia",
                            "text": " "
                        }
                    ]
                },
                "statement": {
                    "kind": "Block",
                    "fullStart": 1649,
                    "fullEnd": 1785,
                    "start": 1649,
                    "end": 1784,
                    "fullWidth": 136,
                    "width": 135,
                    "openBraceToken": {
                        "kind": "OpenBraceToken",
                        "fullStart": 1649,
                        "fullEnd": 1651,
                        "start": 1649,
                        "end": 1650,
                        "fullWidth": 2,
                        "width": 1,
                        "text": "{",
                        "value": "{",
                        "valueText": "{",
                        "hasTrailingTrivia": true,
                        "hasTrailingNewLine": true,
                        "trailingTrivia": [
                            {
                                "kind": "NewLineTrivia",
                                "text": "\n"
                            }
                        ]
                    },
                    "statements": [
                        {
                            "kind": "ExpressionStatement",
                            "fullStart": 1651,
                            "fullEnd": 1783,
                            "start": 1653,
                            "end": 1782,
                            "fullWidth": 132,
                            "width": 129,
                            "expression": {
                                "kind": "InvocationExpression",
                                "fullStart": 1651,
                                "fullEnd": 1781,
                                "start": 1653,
                                "end": 1781,
                                "fullWidth": 130,
                                "width": 128,
                                "expression": {
                                    "kind": "IdentifierName",
                                    "fullStart": 1651,
                                    "fullEnd": 1659,
                                    "start": 1653,
                                    "end": 1659,
                                    "fullWidth": 8,
                                    "width": 6,
                                    "text": "$ERROR",
                                    "value": "$ERROR",
                                    "valueText": "$ERROR",
                                    "hasLeadingTrivia": true,
                                    "leadingTrivia": [
                                        {
                                            "kind": "WhitespaceTrivia",
                                            "text": "  "
                                        }
                                    ]
                                },
                                "argumentList": {
                                    "kind": "ArgumentList",
                                    "fullStart": 1659,
                                    "fullEnd": 1781,
                                    "start": 1659,
                                    "end": 1781,
                                    "fullWidth": 122,
                                    "width": 122,
                                    "openParenToken": {
                                        "kind": "OpenParenToken",
                                        "fullStart": 1659,
                                        "fullEnd": 1660,
                                        "start": 1659,
                                        "end": 1660,
                                        "fullWidth": 1,
                                        "width": 1,
                                        "text": "(",
                                        "value": "(",
                                        "valueText": "("
                                    },
                                    "arguments": [
                                        {
                                            "kind": "AddExpression",
                                            "fullStart": 1660,
                                            "fullEnd": 1780,
                                            "start": 1660,
                                            "end": 1779,
                                            "fullWidth": 120,
                                            "width": 119,
                                            "left": {
                                                "kind": "StringLiteral",
                                                "fullStart": 1660,
                                                "fullEnd": 1768,
                                                "start": 1660,
                                                "end": 1768,
                                                "fullWidth": 108,
                                                "width": 108,
                                                "text": "'#3: var __string = new String(\"one two three\"); __split = __string.split(\"\"); __split[0] === \"o\". Actual: '",
                                                "value": "#3: var __string = new String(\"one two three\"); __split = __string.split(\"\"); __split[0] === \"o\". Actual: ",
                                                "valueText": "#3: var __string = new String(\"one two three\"); __split = __string.split(\"\"); __split[0] === \"o\". Actual: "
                                            },
                                            "operatorToken": {
                                                "kind": "PlusToken",
                                                "fullStart": 1768,
                                                "fullEnd": 1769,
                                                "start": 1768,
                                                "end": 1769,
                                                "fullWidth": 1,
                                                "width": 1,
                                                "text": "+",
                                                "value": "+",
                                                "valueText": "+"
                                            },
                                            "right": {
                                                "kind": "ElementAccessExpression",
                                                "fullStart": 1769,
                                                "fullEnd": 1780,
                                                "start": 1769,
                                                "end": 1779,
                                                "fullWidth": 11,
                                                "width": 10,
                                                "expression": {
                                                    "kind": "IdentifierName",
                                                    "fullStart": 1769,
                                                    "fullEnd": 1776,
                                                    "start": 1769,
                                                    "end": 1776,
                                                    "fullWidth": 7,
                                                    "width": 7,
                                                    "text": "__split",
                                                    "value": "__split",
                                                    "valueText": "__split"
                                                },
                                                "openBracketToken": {
                                                    "kind": "OpenBracketToken",
                                                    "fullStart": 1776,
                                                    "fullEnd": 1777,
                                                    "start": 1776,
                                                    "end": 1777,
                                                    "fullWidth": 1,
                                                    "width": 1,
                                                    "text": "[",
                                                    "value": "[",
                                                    "valueText": "["
                                                },
                                                "argumentExpression": {
                                                    "kind": "NumericLiteral",
                                                    "fullStart": 1777,
                                                    "fullEnd": 1778,
                                                    "start": 1777,
                                                    "end": 1778,
                                                    "fullWidth": 1,
                                                    "width": 1,
                                                    "text": "0",
                                                    "value": 0,
                                                    "valueText": "0"
                                                },
                                                "closeBracketToken": {
                                                    "kind": "CloseBracketToken",
                                                    "fullStart": 1778,
                                                    "fullEnd": 1780,
                                                    "start": 1778,
                                                    "end": 1779,
                                                    "fullWidth": 2,
                                                    "width": 1,
                                                    "text": "]",
                                                    "value": "]",
                                                    "valueText": "]",
                                                    "hasTrailingTrivia": true,
                                                    "trailingTrivia": [
                                                        {
                                                            "kind": "WhitespaceTrivia",
                                                            "text": " "
                                                        }
                                                    ]
                                                }
                                            }
                                        }
                                    ],
                                    "closeParenToken": {
                                        "kind": "CloseParenToken",
                                        "fullStart": 1780,
                                        "fullEnd": 1781,
                                        "start": 1780,
                                        "end": 1781,
                                        "fullWidth": 1,
                                        "width": 1,
                                        "text": ")",
                                        "value": ")",
                                        "valueText": ")"
                                    }
                                }
                            },
                            "semicolonToken": {
                                "kind": "SemicolonToken",
                                "fullStart": 1781,
                                "fullEnd": 1783,
                                "start": 1781,
                                "end": 1782,
                                "fullWidth": 2,
                                "width": 1,
                                "text": ";",
                                "value": ";",
                                "valueText": ";",
                                "hasTrailingTrivia": true,
                                "hasTrailingNewLine": true,
                                "trailingTrivia": [
                                    {
                                        "kind": "NewLineTrivia",
                                        "text": "\n"
                                    }
                                ]
                            }
                        }
                    ],
                    "closeBraceToken": {
                        "kind": "CloseBraceToken",
                        "fullStart": 1783,
                        "fullEnd": 1785,
                        "start": 1783,
                        "end": 1784,
                        "fullWidth": 2,
                        "width": 1,
                        "text": "}",
                        "value": "}",
                        "valueText": "}",
                        "hasTrailingTrivia": true,
                        "hasTrailingNewLine": true,
                        "trailingTrivia": [
                            {
                                "kind": "NewLineTrivia",
                                "text": "\n"
                            }
                        ]
                    }
                }
            },
            {
                "kind": "IfStatement",
                "fullStart": 1785,
                "fullEnd": 2117,
                "start": 1957,
                "end": 2116,
                "fullWidth": 332,
                "width": 159,
                "ifKeyword": {
                    "kind": "IfKeyword",
                    "fullStart": 1785,
                    "fullEnd": 1960,
                    "start": 1957,
                    "end": 1959,
                    "fullWidth": 175,
                    "width": 2,
                    "text": "if",
                    "value": "if",
                    "valueText": "if",
                    "hasLeadingTrivia": true,
                    "hasLeadingComment": true,
                    "hasLeadingNewLine": true,
                    "hasTrailingTrivia": true,
                    "leadingTrivia": [
                        {
                            "kind": "SingleLineCommentTrivia",
                            "text": "//"
                        },
                        {
                            "kind": "NewLineTrivia",
                            "text": "\n"
                        },
                        {
                            "kind": "SingleLineCommentTrivia",
                            "text": "//////////////////////////////////////////////////////////////////////////////"
                        },
                        {
                            "kind": "NewLineTrivia",
                            "text": "\n"
                        },
                        {
                            "kind": "NewLineTrivia",
                            "text": "\n"
                        },
                        {
                            "kind": "SingleLineCommentTrivia",
                            "text": "//////////////////////////////////////////////////////////////////////////////"
                        },
                        {
                            "kind": "NewLineTrivia",
                            "text": "\n"
                        },
                        {
                            "kind": "SingleLineCommentTrivia",
                            "text": "//CHECK#4"
                        },
                        {
                            "kind": "NewLineTrivia",
                            "text": "\n"
                        }
                    ],
                    "trailingTrivia": [
                        {
                            "kind": "WhitespaceTrivia",
                            "text": " "
                        }
                    ]
                },
                "openParenToken": {
                    "kind": "OpenParenToken",
                    "fullStart": 1960,
                    "fullEnd": 1961,
                    "start": 1960,
                    "end": 1961,
                    "fullWidth": 1,
                    "width": 1,
                    "text": "(",
                    "value": "(",
                    "valueText": "("
                },
                "condition": {
                    "kind": "NotEqualsExpression",
                    "fullStart": 1961,
                    "fullEnd": 1979,
                    "start": 1961,
                    "end": 1979,
                    "fullWidth": 18,
                    "width": 18,
                    "left": {
                        "kind": "ElementAccessExpression",
                        "fullStart": 1961,
                        "fullEnd": 1972,
                        "start": 1961,
                        "end": 1971,
                        "fullWidth": 11,
                        "width": 10,
                        "expression": {
                            "kind": "IdentifierName",
                            "fullStart": 1961,
                            "fullEnd": 1968,
                            "start": 1961,
                            "end": 1968,
                            "fullWidth": 7,
                            "width": 7,
                            "text": "__split",
                            "value": "__split",
                            "valueText": "__split"
                        },
                        "openBracketToken": {
                            "kind": "OpenBracketToken",
                            "fullStart": 1968,
                            "fullEnd": 1969,
                            "start": 1968,
                            "end": 1969,
                            "fullWidth": 1,
                            "width": 1,
                            "text": "[",
                            "value": "[",
                            "valueText": "["
                        },
                        "argumentExpression": {
                            "kind": "NumericLiteral",
                            "fullStart": 1969,
                            "fullEnd": 1970,
                            "start": 1969,
                            "end": 1970,
                            "fullWidth": 1,
                            "width": 1,
                            "text": "1",
                            "value": 1,
                            "valueText": "1"
                        },
                        "closeBracketToken": {
                            "kind": "CloseBracketToken",
                            "fullStart": 1970,
                            "fullEnd": 1972,
                            "start": 1970,
                            "end": 1971,
                            "fullWidth": 2,
                            "width": 1,
                            "text": "]",
                            "value": "]",
                            "valueText": "]",
                            "hasTrailingTrivia": true,
                            "trailingTrivia": [
                                {
                                    "kind": "WhitespaceTrivia",
                                    "text": " "
                                }
                            ]
                        }
                    },
                    "operatorToken": {
                        "kind": "ExclamationEqualsEqualsToken",
                        "fullStart": 1972,
                        "fullEnd": 1976,
                        "start": 1972,
                        "end": 1975,
                        "fullWidth": 4,
                        "width": 3,
                        "text": "!==",
                        "value": "!==",
                        "valueText": "!==",
                        "hasTrailingTrivia": true,
                        "trailingTrivia": [
                            {
                                "kind": "WhitespaceTrivia",
                                "text": " "
                            }
                        ]
                    },
                    "right": {
                        "kind": "StringLiteral",
                        "fullStart": 1976,
                        "fullEnd": 1979,
                        "start": 1976,
                        "end": 1979,
                        "fullWidth": 3,
                        "width": 3,
                        "text": "\"n\"",
                        "value": "n",
                        "valueText": "n"
                    }
                },
                "closeParenToken": {
                    "kind": "CloseParenToken",
                    "fullStart": 1979,
                    "fullEnd": 1981,
                    "start": 1979,
                    "end": 1980,
                    "fullWidth": 2,
                    "width": 1,
                    "text": ")",
                    "value": ")",
                    "valueText": ")",
                    "hasTrailingTrivia": true,
                    "trailingTrivia": [
                        {
                            "kind": "WhitespaceTrivia",
                            "text": " "
                        }
                    ]
                },
                "statement": {
                    "kind": "Block",
                    "fullStart": 1981,
                    "fullEnd": 2117,
                    "start": 1981,
                    "end": 2116,
                    "fullWidth": 136,
                    "width": 135,
                    "openBraceToken": {
                        "kind": "OpenBraceToken",
                        "fullStart": 1981,
                        "fullEnd": 1983,
                        "start": 1981,
                        "end": 1982,
                        "fullWidth": 2,
                        "width": 1,
                        "text": "{",
                        "value": "{",
                        "valueText": "{",
                        "hasTrailingTrivia": true,
                        "hasTrailingNewLine": true,
                        "trailingTrivia": [
                            {
                                "kind": "NewLineTrivia",
                                "text": "\n"
                            }
                        ]
                    },
                    "statements": [
                        {
                            "kind": "ExpressionStatement",
                            "fullStart": 1983,
                            "fullEnd": 2115,
                            "start": 1985,
                            "end": 2114,
                            "fullWidth": 132,
                            "width": 129,
                            "expression": {
                                "kind": "InvocationExpression",
                                "fullStart": 1983,
                                "fullEnd": 2113,
                                "start": 1985,
                                "end": 2113,
                                "fullWidth": 130,
                                "width": 128,
                                "expression": {
                                    "kind": "IdentifierName",
                                    "fullStart": 1983,
                                    "fullEnd": 1991,
                                    "start": 1985,
                                    "end": 1991,
                                    "fullWidth": 8,
                                    "width": 6,
                                    "text": "$ERROR",
                                    "value": "$ERROR",
                                    "valueText": "$ERROR",
                                    "hasLeadingTrivia": true,
                                    "leadingTrivia": [
                                        {
                                            "kind": "WhitespaceTrivia",
                                            "text": "  "
                                        }
                                    ]
                                },
                                "argumentList": {
                                    "kind": "ArgumentList",
                                    "fullStart": 1991,
                                    "fullEnd": 2113,
                                    "start": 1991,
                                    "end": 2113,
                                    "fullWidth": 122,
                                    "width": 122,
                                    "openParenToken": {
                                        "kind": "OpenParenToken",
                                        "fullStart": 1991,
                                        "fullEnd": 1992,
                                        "start": 1991,
                                        "end": 1992,
                                        "fullWidth": 1,
                                        "width": 1,
                                        "text": "(",
                                        "value": "(",
                                        "valueText": "("
                                    },
                                    "arguments": [
                                        {
                                            "kind": "AddExpression",
                                            "fullStart": 1992,
                                            "fullEnd": 2112,
                                            "start": 1992,
                                            "end": 2111,
                                            "fullWidth": 120,
                                            "width": 119,
                                            "left": {
                                                "kind": "StringLiteral",
                                                "fullStart": 1992,
                                                "fullEnd": 2100,
                                                "start": 1992,
                                                "end": 2100,
                                                "fullWidth": 108,
                                                "width": 108,
                                                "text": "'#4: var __string = new String(\"one two three\"); __split = __string.split(\"\"); __split[1] === \"n\". Actual: '",
                                                "value": "#4: var __string = new String(\"one two three\"); __split = __string.split(\"\"); __split[1] === \"n\". Actual: ",
                                                "valueText": "#4: var __string = new String(\"one two three\"); __split = __string.split(\"\"); __split[1] === \"n\". Actual: "
                                            },
                                            "operatorToken": {
                                                "kind": "PlusToken",
                                                "fullStart": 2100,
                                                "fullEnd": 2101,
                                                "start": 2100,
                                                "end": 2101,
                                                "fullWidth": 1,
                                                "width": 1,
                                                "text": "+",
                                                "value": "+",
                                                "valueText": "+"
                                            },
                                            "right": {
                                                "kind": "ElementAccessExpression",
                                                "fullStart": 2101,
                                                "fullEnd": 2112,
                                                "start": 2101,
                                                "end": 2111,
                                                "fullWidth": 11,
                                                "width": 10,
                                                "expression": {
                                                    "kind": "IdentifierName",
                                                    "fullStart": 2101,
                                                    "fullEnd": 2108,
                                                    "start": 2101,
                                                    "end": 2108,
                                                    "fullWidth": 7,
                                                    "width": 7,
                                                    "text": "__split",
                                                    "value": "__split",
                                                    "valueText": "__split"
                                                },
                                                "openBracketToken": {
                                                    "kind": "OpenBracketToken",
                                                    "fullStart": 2108,
                                                    "fullEnd": 2109,
                                                    "start": 2108,
                                                    "end": 2109,
                                                    "fullWidth": 1,
                                                    "width": 1,
                                                    "text": "[",
                                                    "value": "[",
                                                    "valueText": "["
                                                },
                                                "argumentExpression": {
                                                    "kind": "NumericLiteral",
                                                    "fullStart": 2109,
                                                    "fullEnd": 2110,
                                                    "start": 2109,
                                                    "end": 2110,
                                                    "fullWidth": 1,
                                                    "width": 1,
                                                    "text": "1",
                                                    "value": 1,
                                                    "valueText": "1"
                                                },
                                                "closeBracketToken": {
                                                    "kind": "CloseBracketToken",
                                                    "fullStart": 2110,
                                                    "fullEnd": 2112,
                                                    "start": 2110,
                                                    "end": 2111,
                                                    "fullWidth": 2,
                                                    "width": 1,
                                                    "text": "]",
                                                    "value": "]",
                                                    "valueText": "]",
                                                    "hasTrailingTrivia": true,
                                                    "trailingTrivia": [
                                                        {
                                                            "kind": "WhitespaceTrivia",
                                                            "text": " "
                                                        }
                                                    ]
                                                }
                                            }
                                        }
                                    ],
                                    "closeParenToken": {
                                        "kind": "CloseParenToken",
                                        "fullStart": 2112,
                                        "fullEnd": 2113,
                                        "start": 2112,
                                        "end": 2113,
                                        "fullWidth": 1,
                                        "width": 1,
                                        "text": ")",
                                        "value": ")",
                                        "valueText": ")"
                                    }
                                }
                            },
                            "semicolonToken": {
                                "kind": "SemicolonToken",
                                "fullStart": 2113,
                                "fullEnd": 2115,
                                "start": 2113,
                                "end": 2114,
                                "fullWidth": 2,
                                "width": 1,
                                "text": ";",
                                "value": ";",
                                "valueText": ";",
                                "hasTrailingTrivia": true,
                                "hasTrailingNewLine": true,
                                "trailingTrivia": [
                                    {
                                        "kind": "NewLineTrivia",
                                        "text": "\n"
                                    }
                                ]
                            }
                        }
                    ],
                    "closeBraceToken": {
                        "kind": "CloseBraceToken",
                        "fullStart": 2115,
                        "fullEnd": 2117,
                        "start": 2115,
                        "end": 2116,
                        "fullWidth": 2,
                        "width": 1,
                        "text": "}",
                        "value": "}",
                        "valueText": "}",
                        "hasTrailingTrivia": true,
                        "hasTrailingNewLine": true,
                        "trailingTrivia": [
                            {
                                "kind": "NewLineTrivia",
                                "text": "\n"
                            }
                        ]
                    }
                }
            },
            {
                "kind": "IfStatement",
                "fullStart": 2117,
                "fullEnd": 2452,
                "start": 2289,
                "end": 2451,
                "fullWidth": 335,
                "width": 162,
                "ifKeyword": {
                    "kind": "IfKeyword",
                    "fullStart": 2117,
                    "fullEnd": 2292,
                    "start": 2289,
                    "end": 2291,
                    "fullWidth": 175,
                    "width": 2,
                    "text": "if",
                    "value": "if",
                    "valueText": "if",
                    "hasLeadingTrivia": true,
                    "hasLeadingComment": true,
                    "hasLeadingNewLine": true,
                    "hasTrailingTrivia": true,
                    "leadingTrivia": [
                        {
                            "kind": "SingleLineCommentTrivia",
                            "text": "//"
                        },
                        {
                            "kind": "NewLineTrivia",
                            "text": "\n"
                        },
                        {
                            "kind": "SingleLineCommentTrivia",
                            "text": "//////////////////////////////////////////////////////////////////////////////"
                        },
                        {
                            "kind": "NewLineTrivia",
                            "text": "\n"
                        },
                        {
                            "kind": "NewLineTrivia",
                            "text": "\n"
                        },
                        {
                            "kind": "SingleLineCommentTrivia",
                            "text": "//////////////////////////////////////////////////////////////////////////////"
                        },
                        {
                            "kind": "NewLineTrivia",
                            "text": "\n"
                        },
                        {
                            "kind": "SingleLineCommentTrivia",
                            "text": "//CHECK#5"
                        },
                        {
                            "kind": "NewLineTrivia",
                            "text": "\n"
                        }
                    ],
                    "trailingTrivia": [
                        {
                            "kind": "WhitespaceTrivia",
                            "text": " "
                        }
                    ]
                },
                "openParenToken": {
                    "kind": "OpenParenToken",
                    "fullStart": 2292,
                    "fullEnd": 2293,
                    "start": 2292,
                    "end": 2293,
                    "fullWidth": 1,
                    "width": 1,
                    "text": "(",
                    "value": "(",
                    "valueText": "("
                },
                "condition": {
                    "kind": "NotEqualsExpression",
                    "fullStart": 2293,
                    "fullEnd": 2312,
                    "start": 2293,
                    "end": 2312,
                    "fullWidth": 19,
                    "width": 19,
                    "left": {
                        "kind": "ElementAccessExpression",
                        "fullStart": 2293,
                        "fullEnd": 2305,
                        "start": 2293,
                        "end": 2304,
                        "fullWidth": 12,
                        "width": 11,
                        "expression": {
                            "kind": "IdentifierName",
                            "fullStart": 2293,
                            "fullEnd": 2300,
                            "start": 2293,
                            "end": 2300,
                            "fullWidth": 7,
                            "width": 7,
                            "text": "__split",
                            "value": "__split",
                            "valueText": "__split"
                        },
                        "openBracketToken": {
                            "kind": "OpenBracketToken",
                            "fullStart": 2300,
                            "fullEnd": 2301,
                            "start": 2300,
                            "end": 2301,
                            "fullWidth": 1,
                            "width": 1,
                            "text": "[",
                            "value": "[",
                            "valueText": "["
                        },
                        "argumentExpression": {
                            "kind": "NumericLiteral",
                            "fullStart": 2301,
                            "fullEnd": 2303,
                            "start": 2301,
                            "end": 2303,
                            "fullWidth": 2,
                            "width": 2,
                            "text": "11",
                            "value": 11,
                            "valueText": "11"
                        },
                        "closeBracketToken": {
                            "kind": "CloseBracketToken",
                            "fullStart": 2303,
                            "fullEnd": 2305,
                            "start": 2303,
                            "end": 2304,
                            "fullWidth": 2,
                            "width": 1,
                            "text": "]",
                            "value": "]",
                            "valueText": "]",
                            "hasTrailingTrivia": true,
                            "trailingTrivia": [
                                {
                                    "kind": "WhitespaceTrivia",
                                    "text": " "
                                }
                            ]
                        }
                    },
                    "operatorToken": {
                        "kind": "ExclamationEqualsEqualsToken",
                        "fullStart": 2305,
                        "fullEnd": 2309,
                        "start": 2305,
                        "end": 2308,
                        "fullWidth": 4,
                        "width": 3,
                        "text": "!==",
                        "value": "!==",
                        "valueText": "!==",
                        "hasTrailingTrivia": true,
                        "trailingTrivia": [
                            {
                                "kind": "WhitespaceTrivia",
                                "text": " "
                            }
                        ]
                    },
                    "right": {
                        "kind": "StringLiteral",
                        "fullStart": 2309,
                        "fullEnd": 2312,
                        "start": 2309,
                        "end": 2312,
                        "fullWidth": 3,
                        "width": 3,
                        "text": "\"e\"",
                        "value": "e",
                        "valueText": "e"
                    }
                },
                "closeParenToken": {
                    "kind": "CloseParenToken",
                    "fullStart": 2312,
                    "fullEnd": 2314,
                    "start": 2312,
                    "end": 2313,
                    "fullWidth": 2,
                    "width": 1,
                    "text": ")",
                    "value": ")",
                    "valueText": ")",
                    "hasTrailingTrivia": true,
                    "trailingTrivia": [
                        {
                            "kind": "WhitespaceTrivia",
                            "text": " "
                        }
                    ]
                },
                "statement": {
                    "kind": "Block",
                    "fullStart": 2314,
                    "fullEnd": 2452,
                    "start": 2314,
                    "end": 2451,
                    "fullWidth": 138,
                    "width": 137,
                    "openBraceToken": {
                        "kind": "OpenBraceToken",
                        "fullStart": 2314,
                        "fullEnd": 2316,
                        "start": 2314,
                        "end": 2315,
                        "fullWidth": 2,
                        "width": 1,
                        "text": "{",
                        "value": "{",
                        "valueText": "{",
                        "hasTrailingTrivia": true,
                        "hasTrailingNewLine": true,
                        "trailingTrivia": [
                            {
                                "kind": "NewLineTrivia",
                                "text": "\n"
                            }
                        ]
                    },
                    "statements": [
                        {
                            "kind": "ExpressionStatement",
                            "fullStart": 2316,
                            "fullEnd": 2450,
                            "start": 2318,
                            "end": 2449,
                            "fullWidth": 134,
                            "width": 131,
                            "expression": {
                                "kind": "InvocationExpression",
                                "fullStart": 2316,
                                "fullEnd": 2448,
                                "start": 2318,
                                "end": 2448,
                                "fullWidth": 132,
                                "width": 130,
                                "expression": {
                                    "kind": "IdentifierName",
                                    "fullStart": 2316,
                                    "fullEnd": 2324,
                                    "start": 2318,
                                    "end": 2324,
                                    "fullWidth": 8,
                                    "width": 6,
                                    "text": "$ERROR",
                                    "value": "$ERROR",
                                    "valueText": "$ERROR",
                                    "hasLeadingTrivia": true,
                                    "leadingTrivia": [
                                        {
                                            "kind": "WhitespaceTrivia",
                                            "text": "  "
                                        }
                                    ]
                                },
                                "argumentList": {
                                    "kind": "ArgumentList",
                                    "fullStart": 2324,
                                    "fullEnd": 2448,
                                    "start": 2324,
                                    "end": 2448,
                                    "fullWidth": 124,
                                    "width": 124,
                                    "openParenToken": {
                                        "kind": "OpenParenToken",
                                        "fullStart": 2324,
                                        "fullEnd": 2325,
                                        "start": 2324,
                                        "end": 2325,
                                        "fullWidth": 1,
                                        "width": 1,
                                        "text": "(",
                                        "value": "(",
                                        "valueText": "("
                                    },
                                    "arguments": [
                                        {
                                            "kind": "AddExpression",
                                            "fullStart": 2325,
                                            "fullEnd": 2447,
                                            "start": 2325,
                                            "end": 2446,
                                            "fullWidth": 122,
                                            "width": 121,
                                            "left": {
                                                "kind": "StringLiteral",
                                                "fullStart": 2325,
                                                "fullEnd": 2434,
                                                "start": 2325,
                                                "end": 2434,
                                                "fullWidth": 109,
                                                "width": 109,
                                                "text": "'#5: var __string = new String(\"one two three\"); __split = __string.split(\"\"); __split[11] === \"e\". Actual: '",
                                                "value": "#5: var __string = new String(\"one two three\"); __split = __string.split(\"\"); __split[11] === \"e\". Actual: ",
                                                "valueText": "#5: var __string = new String(\"one two three\"); __split = __string.split(\"\"); __split[11] === \"e\". Actual: "
                                            },
                                            "operatorToken": {
                                                "kind": "PlusToken",
                                                "fullStart": 2434,
                                                "fullEnd": 2435,
                                                "start": 2434,
                                                "end": 2435,
                                                "fullWidth": 1,
                                                "width": 1,
                                                "text": "+",
                                                "value": "+",
                                                "valueText": "+"
                                            },
                                            "right": {
                                                "kind": "ElementAccessExpression",
                                                "fullStart": 2435,
                                                "fullEnd": 2447,
                                                "start": 2435,
                                                "end": 2446,
                                                "fullWidth": 12,
                                                "width": 11,
                                                "expression": {
                                                    "kind": "IdentifierName",
                                                    "fullStart": 2435,
                                                    "fullEnd": 2442,
                                                    "start": 2435,
                                                    "end": 2442,
                                                    "fullWidth": 7,
                                                    "width": 7,
                                                    "text": "__split",
                                                    "value": "__split",
                                                    "valueText": "__split"
                                                },
                                                "openBracketToken": {
                                                    "kind": "OpenBracketToken",
                                                    "fullStart": 2442,
                                                    "fullEnd": 2443,
                                                    "start": 2442,
                                                    "end": 2443,
                                                    "fullWidth": 1,
                                                    "width": 1,
                                                    "text": "[",
                                                    "value": "[",
                                                    "valueText": "["
                                                },
                                                "argumentExpression": {
                                                    "kind": "NumericLiteral",
                                                    "fullStart": 2443,
                                                    "fullEnd": 2445,
                                                    "start": 2443,
                                                    "end": 2445,
                                                    "fullWidth": 2,
                                                    "width": 2,
                                                    "text": "11",
                                                    "value": 11,
                                                    "valueText": "11"
                                                },
                                                "closeBracketToken": {
                                                    "kind": "CloseBracketToken",
                                                    "fullStart": 2445,
                                                    "fullEnd": 2447,
                                                    "start": 2445,
                                                    "end": 2446,
                                                    "fullWidth": 2,
                                                    "width": 1,
                                                    "text": "]",
                                                    "value": "]",
                                                    "valueText": "]",
                                                    "hasTrailingTrivia": true,
                                                    "trailingTrivia": [
                                                        {
                                                            "kind": "WhitespaceTrivia",
                                                            "text": " "
                                                        }
                                                    ]
                                                }
                                            }
                                        }
                                    ],
                                    "closeParenToken": {
                                        "kind": "CloseParenToken",
                                        "fullStart": 2447,
                                        "fullEnd": 2448,
                                        "start": 2447,
                                        "end": 2448,
                                        "fullWidth": 1,
                                        "width": 1,
                                        "text": ")",
                                        "value": ")",
                                        "valueText": ")"
                                    }
                                }
                            },
                            "semicolonToken": {
                                "kind": "SemicolonToken",
                                "fullStart": 2448,
                                "fullEnd": 2450,
                                "start": 2448,
                                "end": 2449,
                                "fullWidth": 2,
                                "width": 1,
                                "text": ";",
                                "value": ";",
                                "valueText": ";",
                                "hasTrailingTrivia": true,
                                "hasTrailingNewLine": true,
                                "trailingTrivia": [
                                    {
                                        "kind": "NewLineTrivia",
                                        "text": "\n"
                                    }
                                ]
                            }
                        }
                    ],
                    "closeBraceToken": {
                        "kind": "CloseBraceToken",
                        "fullStart": 2450,
                        "fullEnd": 2452,
                        "start": 2450,
                        "end": 2451,
                        "fullWidth": 2,
                        "width": 1,
                        "text": "}",
                        "value": "}",
                        "valueText": "}",
                        "hasTrailingTrivia": true,
                        "hasTrailingNewLine": true,
                        "trailingTrivia": [
                            {
                                "kind": "NewLineTrivia",
                                "text": "\n"
                            }
                        ]
                    }
                }
            },
            {
                "kind": "IfStatement",
                "fullStart": 2452,
                "fullEnd": 2787,
                "start": 2624,
                "end": 2786,
                "fullWidth": 335,
                "width": 162,
                "ifKeyword": {
                    "kind": "IfKeyword",
                    "fullStart": 2452,
                    "fullEnd": 2627,
                    "start": 2624,
                    "end": 2626,
                    "fullWidth": 175,
                    "width": 2,
                    "text": "if",
                    "value": "if",
                    "valueText": "if",
                    "hasLeadingTrivia": true,
                    "hasLeadingComment": true,
                    "hasLeadingNewLine": true,
                    "hasTrailingTrivia": true,
                    "leadingTrivia": [
                        {
                            "kind": "SingleLineCommentTrivia",
                            "text": "//"
                        },
                        {
                            "kind": "NewLineTrivia",
                            "text": "\n"
                        },
                        {
                            "kind": "SingleLineCommentTrivia",
                            "text": "//////////////////////////////////////////////////////////////////////////////"
                        },
                        {
                            "kind": "NewLineTrivia",
                            "text": "\n"
                        },
                        {
                            "kind": "NewLineTrivia",
                            "text": "\n"
                        },
                        {
                            "kind": "SingleLineCommentTrivia",
                            "text": "//////////////////////////////////////////////////////////////////////////////"
                        },
                        {
                            "kind": "NewLineTrivia",
                            "text": "\n"
                        },
                        {
                            "kind": "SingleLineCommentTrivia",
                            "text": "//CHECK#6"
                        },
                        {
                            "kind": "NewLineTrivia",
                            "text": "\n"
                        }
                    ],
                    "trailingTrivia": [
                        {
                            "kind": "WhitespaceTrivia",
                            "text": " "
                        }
                    ]
                },
                "openParenToken": {
                    "kind": "OpenParenToken",
                    "fullStart": 2627,
                    "fullEnd": 2628,
                    "start": 2627,
                    "end": 2628,
                    "fullWidth": 1,
                    "width": 1,
                    "text": "(",
                    "value": "(",
                    "valueText": "("
                },
                "condition": {
                    "kind": "NotEqualsExpression",
                    "fullStart": 2628,
                    "fullEnd": 2647,
                    "start": 2628,
                    "end": 2647,
                    "fullWidth": 19,
                    "width": 19,
                    "left": {
                        "kind": "ElementAccessExpression",
                        "fullStart": 2628,
                        "fullEnd": 2640,
                        "start": 2628,
                        "end": 2639,
                        "fullWidth": 12,
                        "width": 11,
                        "expression": {
                            "kind": "IdentifierName",
                            "fullStart": 2628,
                            "fullEnd": 2635,
                            "start": 2628,
                            "end": 2635,
                            "fullWidth": 7,
                            "width": 7,
                            "text": "__split",
                            "value": "__split",
                            "valueText": "__split"
                        },
                        "openBracketToken": {
                            "kind": "OpenBracketToken",
                            "fullStart": 2635,
                            "fullEnd": 2636,
                            "start": 2635,
                            "end": 2636,
                            "fullWidth": 1,
                            "width": 1,
                            "text": "[",
                            "value": "[",
                            "valueText": "["
                        },
                        "argumentExpression": {
                            "kind": "NumericLiteral",
                            "fullStart": 2636,
                            "fullEnd": 2638,
                            "start": 2636,
                            "end": 2638,
                            "fullWidth": 2,
                            "width": 2,
                            "text": "12",
                            "value": 12,
                            "valueText": "12"
                        },
                        "closeBracketToken": {
                            "kind": "CloseBracketToken",
                            "fullStart": 2638,
                            "fullEnd": 2640,
                            "start": 2638,
                            "end": 2639,
                            "fullWidth": 2,
                            "width": 1,
                            "text": "]",
                            "value": "]",
                            "valueText": "]",
                            "hasTrailingTrivia": true,
                            "trailingTrivia": [
                                {
                                    "kind": "WhitespaceTrivia",
                                    "text": " "
                                }
                            ]
                        }
                    },
                    "operatorToken": {
                        "kind": "ExclamationEqualsEqualsToken",
                        "fullStart": 2640,
                        "fullEnd": 2644,
                        "start": 2640,
                        "end": 2643,
                        "fullWidth": 4,
                        "width": 3,
                        "text": "!==",
                        "value": "!==",
                        "valueText": "!==",
                        "hasTrailingTrivia": true,
                        "trailingTrivia": [
                            {
                                "kind": "WhitespaceTrivia",
                                "text": " "
                            }
                        ]
                    },
                    "right": {
                        "kind": "StringLiteral",
                        "fullStart": 2644,
                        "fullEnd": 2647,
                        "start": 2644,
                        "end": 2647,
                        "fullWidth": 3,
                        "width": 3,
                        "text": "\"e\"",
                        "value": "e",
                        "valueText": "e"
                    }
                },
                "closeParenToken": {
                    "kind": "CloseParenToken",
                    "fullStart": 2647,
                    "fullEnd": 2649,
                    "start": 2647,
                    "end": 2648,
                    "fullWidth": 2,
                    "width": 1,
                    "text": ")",
                    "value": ")",
                    "valueText": ")",
                    "hasTrailingTrivia": true,
                    "trailingTrivia": [
                        {
                            "kind": "WhitespaceTrivia",
                            "text": " "
                        }
                    ]
                },
                "statement": {
                    "kind": "Block",
                    "fullStart": 2649,
                    "fullEnd": 2787,
                    "start": 2649,
                    "end": 2786,
                    "fullWidth": 138,
                    "width": 137,
                    "openBraceToken": {
                        "kind": "OpenBraceToken",
                        "fullStart": 2649,
                        "fullEnd": 2651,
                        "start": 2649,
                        "end": 2650,
                        "fullWidth": 2,
                        "width": 1,
                        "text": "{",
                        "value": "{",
                        "valueText": "{",
                        "hasTrailingTrivia": true,
                        "hasTrailingNewLine": true,
                        "trailingTrivia": [
                            {
                                "kind": "NewLineTrivia",
                                "text": "\n"
                            }
                        ]
                    },
                    "statements": [
                        {
                            "kind": "ExpressionStatement",
                            "fullStart": 2651,
                            "fullEnd": 2785,
                            "start": 2653,
                            "end": 2784,
                            "fullWidth": 134,
                            "width": 131,
                            "expression": {
                                "kind": "InvocationExpression",
                                "fullStart": 2651,
                                "fullEnd": 2783,
                                "start": 2653,
                                "end": 2783,
                                "fullWidth": 132,
                                "width": 130,
                                "expression": {
                                    "kind": "IdentifierName",
                                    "fullStart": 2651,
                                    "fullEnd": 2659,
                                    "start": 2653,
                                    "end": 2659,
                                    "fullWidth": 8,
                                    "width": 6,
                                    "text": "$ERROR",
                                    "value": "$ERROR",
                                    "valueText": "$ERROR",
                                    "hasLeadingTrivia": true,
                                    "leadingTrivia": [
                                        {
                                            "kind": "WhitespaceTrivia",
                                            "text": "  "
                                        }
                                    ]
                                },
                                "argumentList": {
                                    "kind": "ArgumentList",
                                    "fullStart": 2659,
                                    "fullEnd": 2783,
                                    "start": 2659,
                                    "end": 2783,
                                    "fullWidth": 124,
                                    "width": 124,
                                    "openParenToken": {
                                        "kind": "OpenParenToken",
                                        "fullStart": 2659,
                                        "fullEnd": 2660,
                                        "start": 2659,
                                        "end": 2660,
                                        "fullWidth": 1,
                                        "width": 1,
                                        "text": "(",
                                        "value": "(",
                                        "valueText": "("
                                    },
                                    "arguments": [
                                        {
                                            "kind": "AddExpression",
                                            "fullStart": 2660,
                                            "fullEnd": 2782,
                                            "start": 2660,
                                            "end": 2781,
                                            "fullWidth": 122,
                                            "width": 121,
                                            "left": {
                                                "kind": "StringLiteral",
                                                "fullStart": 2660,
                                                "fullEnd": 2769,
                                                "start": 2660,
                                                "end": 2769,
                                                "fullWidth": 109,
                                                "width": 109,
                                                "text": "'#6: var __string = new String(\"one two three\"); __split = __string.split(\"\"); __split[12] === \"e\". Actual: '",
                                                "value": "#6: var __string = new String(\"one two three\"); __split = __string.split(\"\"); __split[12] === \"e\". Actual: ",
                                                "valueText": "#6: var __string = new String(\"one two three\"); __split = __string.split(\"\"); __split[12] === \"e\". Actual: "
                                            },
                                            "operatorToken": {
                                                "kind": "PlusToken",
                                                "fullStart": 2769,
                                                "fullEnd": 2770,
                                                "start": 2769,
                                                "end": 2770,
                                                "fullWidth": 1,
                                                "width": 1,
                                                "text": "+",
                                                "value": "+",
                                                "valueText": "+"
                                            },
                                            "right": {
                                                "kind": "ElementAccessExpression",
                                                "fullStart": 2770,
                                                "fullEnd": 2782,
                                                "start": 2770,
                                                "end": 2781,
                                                "fullWidth": 12,
                                                "width": 11,
                                                "expression": {
                                                    "kind": "IdentifierName",
                                                    "fullStart": 2770,
                                                    "fullEnd": 2777,
                                                    "start": 2770,
                                                    "end": 2777,
                                                    "fullWidth": 7,
                                                    "width": 7,
                                                    "text": "__split",
                                                    "value": "__split",
                                                    "valueText": "__split"
                                                },
                                                "openBracketToken": {
                                                    "kind": "OpenBracketToken",
                                                    "fullStart": 2777,
                                                    "fullEnd": 2778,
                                                    "start": 2777,
                                                    "end": 2778,
                                                    "fullWidth": 1,
                                                    "width": 1,
                                                    "text": "[",
                                                    "value": "[",
                                                    "valueText": "["
                                                },
                                                "argumentExpression": {
                                                    "kind": "NumericLiteral",
                                                    "fullStart": 2778,
                                                    "fullEnd": 2780,
                                                    "start": 2778,
                                                    "end": 2780,
                                                    "fullWidth": 2,
                                                    "width": 2,
                                                    "text": "12",
                                                    "value": 12,
                                                    "valueText": "12"
                                                },
                                                "closeBracketToken": {
                                                    "kind": "CloseBracketToken",
                                                    "fullStart": 2780,
                                                    "fullEnd": 2782,
                                                    "start": 2780,
                                                    "end": 2781,
                                                    "fullWidth": 2,
                                                    "width": 1,
                                                    "text": "]",
                                                    "value": "]",
                                                    "valueText": "]",
                                                    "hasTrailingTrivia": true,
                                                    "trailingTrivia": [
                                                        {
                                                            "kind": "WhitespaceTrivia",
                                                            "text": " "
                                                        }
                                                    ]
                                                }
                                            }
                                        }
                                    ],
                                    "closeParenToken": {
                                        "kind": "CloseParenToken",
                                        "fullStart": 2782,
                                        "fullEnd": 2783,
                                        "start": 2782,
                                        "end": 2783,
                                        "fullWidth": 1,
                                        "width": 1,
                                        "text": ")",
                                        "value": ")",
                                        "valueText": ")"
                                    }
                                }
                            },
                            "semicolonToken": {
                                "kind": "SemicolonToken",
                                "fullStart": 2783,
                                "fullEnd": 2785,
                                "start": 2783,
                                "end": 2784,
                                "fullWidth": 2,
                                "width": 1,
                                "text": ";",
                                "value": ";",
                                "valueText": ";",
                                "hasTrailingTrivia": true,
                                "hasTrailingNewLine": true,
                                "trailingTrivia": [
                                    {
                                        "kind": "NewLineTrivia",
                                        "text": "\n"
                                    }
                                ]
                            }
                        }
                    ],
                    "closeBraceToken": {
                        "kind": "CloseBraceToken",
                        "fullStart": 2785,
                        "fullEnd": 2787,
                        "start": 2785,
                        "end": 2786,
                        "fullWidth": 2,
                        "width": 1,
                        "text": "}",
                        "value": "}",
                        "valueText": "}",
                        "hasTrailingTrivia": true,
                        "hasTrailingNewLine": true,
                        "trailingTrivia": [
                            {
                                "kind": "NewLineTrivia",
                                "text": "\n"
                            }
                        ]
                    }
                }
            }
        ],
        "endOfFileToken": {
            "kind": "EndOfFileToken",
            "fullStart": 2787,
            "fullEnd": 2870,
            "start": 2870,
            "end": 2870,
            "fullWidth": 83,
            "width": 0,
            "text": "",
            "hasLeadingTrivia": true,
            "hasLeadingComment": true,
            "hasLeadingNewLine": true,
            "leadingTrivia": [
                {
                    "kind": "SingleLineCommentTrivia",
                    "text": "//"
                },
                {
                    "kind": "NewLineTrivia",
                    "text": "\n"
                },
                {
                    "kind": "SingleLineCommentTrivia",
                    "text": "//////////////////////////////////////////////////////////////////////////////"
                },
                {
                    "kind": "NewLineTrivia",
                    "text": "\n"
                },
                {
                    "kind": "NewLineTrivia",
                    "text": "\n"
                }
            ]
        }
    },
    "lineMap": {
        "lineStarts": [
            0,
            61,
            132,
            133,
            137,
            285,
            382,
            490,
            593,
            596,
            652,
            720,
            724,
            725,
            769,
            770,
            804,
            805,
            884,
            894,
            931,
            1083,
            1085,
            1088,
            1167,
            1168,
            1247,
            1257,
            1299,
            1451,
            1453,
            1456,
            1535,
            1536,
            1615,
            1625,
            1651,
            1783,
            1785,
            1788,
            1867,
            1868,
            1947,
            1957,
            1983,
            2115,
            2117,
            2120,
            2199,
            2200,
            2279,
            2289,
            2316,
            2450,
            2452,
            2455,
            2534,
            2535,
            2614,
            2624,
            2651,
            2785,
            2787,
            2790,
            2869,
            2870
        ],
        "length": 2870
    }
}<|MERGE_RESOLUTION|>--- conflicted
+++ resolved
@@ -95,12 +95,8 @@
                             "start": 729,
                             "end": 767,
                             "fullWidth": 38,
-<<<<<<< HEAD
                             "width": 38,
-                            "identifier": {
-=======
                             "propertyName": {
->>>>>>> 85e84683
                                 "kind": "IdentifierName",
                                 "fullStart": 729,
                                 "fullEnd": 738,
@@ -310,12 +306,8 @@
                             "start": 774,
                             "end": 802,
                             "fullWidth": 28,
-<<<<<<< HEAD
                             "width": 28,
-                            "identifier": {
-=======
                             "propertyName": {
->>>>>>> 85e84683
                                 "kind": "IdentifierName",
                                 "fullStart": 774,
                                 "fullEnd": 782,
