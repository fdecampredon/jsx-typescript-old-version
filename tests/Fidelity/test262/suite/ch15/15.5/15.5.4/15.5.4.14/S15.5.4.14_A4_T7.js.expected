--- conflicted
+++ resolved
@@ -95,12 +95,8 @@
                             "start": 601,
                             "end": 631,
                             "fullWidth": 30,
-<<<<<<< HEAD
                             "width": 30,
-                            "identifier": {
-=======
                             "propertyName": {
->>>>>>> 85e84683
                                 "kind": "IdentifierName",
                                 "fullStart": 601,
                                 "fullEnd": 610,
@@ -450,12 +446,8 @@
                             "start": 655,
                             "end": 693,
                             "fullWidth": 38,
-<<<<<<< HEAD
                             "width": 38,
-                            "identifier": {
-=======
                             "propertyName": {
->>>>>>> 85e84683
                                 "kind": "IdentifierName",
                                 "fullStart": 655,
                                 "fullEnd": 663,
