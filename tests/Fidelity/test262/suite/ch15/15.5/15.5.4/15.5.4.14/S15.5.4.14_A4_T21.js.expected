--- conflicted
+++ resolved
@@ -95,12 +95,8 @@
                             "start": 595,
                             "end": 630,
                             "fullWidth": 35,
-<<<<<<< HEAD
                             "width": 35,
-                            "identifier": {
-=======
                             "propertyName": {
->>>>>>> 85e84683
                                 "kind": "IdentifierName",
                                 "fullStart": 595,
                                 "fullEnd": 604,
@@ -450,12 +446,8 @@
                             "start": 654,
                             "end": 684,
                             "fullWidth": 30,
-<<<<<<< HEAD
                             "width": 30,
-                            "identifier": {
-=======
                             "propertyName": {
->>>>>>> 85e84683
                                 "kind": "IdentifierName",
                                 "fullStart": 654,
                                 "fullEnd": 662,
@@ -679,12 +671,8 @@
                             "start": 691,
                             "end": 718,
                             "fullWidth": 27,
-<<<<<<< HEAD
                             "width": 27,
-                            "identifier": {
-=======
                             "propertyName": {
->>>>>>> 85e84683
                                 "kind": "IdentifierName",
                                 "fullStart": 691,
                                 "fullEnd": 702,
