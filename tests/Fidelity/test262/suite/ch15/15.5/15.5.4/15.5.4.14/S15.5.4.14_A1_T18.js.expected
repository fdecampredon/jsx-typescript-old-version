--- conflicted
+++ resolved
@@ -95,12 +95,8 @@
                             "start": 520,
                             "end": 544,
                             "fullWidth": 24,
-<<<<<<< HEAD
                             "width": 24,
-                            "identifier": {
-=======
                             "propertyName": {
->>>>>>> 85e84683
                                 "kind": "IdentifierName",
                                 "fullStart": 520,
                                 "fullEnd": 525,
@@ -524,12 +520,8 @@
                             "start": 599,
                             "end": 662,
                             "fullWidth": 63,
-<<<<<<< HEAD
                             "width": 63,
-                            "identifier": {
-=======
                             "propertyName": {
->>>>>>> 85e84683
                                 "kind": "IdentifierName",
                                 "fullStart": 599,
                                 "fullEnd": 607,
