{
    "isDeclaration": false,
    "languageVersion": "EcmaScript5",
    "parseOptions": {
        "allowAutomaticSemicolonInsertion": true
    },
    "sourceUnit": {
        "kind": "SourceUnit",
        "fullStart": 0,
        "fullEnd": 1719,
        "start": 601,
        "end": 1719,
        "fullWidth": 1719,
        "width": 1118,
        "isIncrementallyUnusable": true,
        "moduleElements": [
            {
                "kind": "VariableStatement",
                "fullStart": 0,
                "fullEnd": 637,
                "start": 601,
                "end": 636,
                "fullWidth": 637,
                "width": 35,
                "modifiers": [],
                "variableDeclaration": {
                    "kind": "VariableDeclaration",
                    "fullStart": 0,
                    "fullEnd": 635,
                    "start": 601,
                    "end": 635,
                    "fullWidth": 635,
                    "width": 34,
                    "varKeyword": {
                        "kind": "VarKeyword",
                        "fullStart": 0,
                        "fullEnd": 605,
                        "start": 601,
                        "end": 604,
                        "fullWidth": 605,
                        "width": 3,
                        "text": "var",
                        "value": "var",
                        "valueText": "var",
                        "hasLeadingTrivia": true,
                        "hasLeadingComment": true,
                        "hasLeadingNewLine": true,
                        "hasTrailingTrivia": true,
                        "leadingTrivia": [
                            {
                                "kind": "SingleLineCommentTrivia",
                                "text": "// Copyright 2009 the Sputnik authors.  All rights reserved."
                            },
                            {
                                "kind": "NewLineTrivia",
                                "text": "\n"
                            },
                            {
                                "kind": "SingleLineCommentTrivia",
                                "text": "// This code is governed by the BSD license found in the LICENSE file."
                            },
                            {
                                "kind": "NewLineTrivia",
                                "text": "\n"
                            },
                            {
                                "kind": "NewLineTrivia",
                                "text": "\n"
                            },
                            {
                                "kind": "MultiLineCommentTrivia",
                                "text": "/**\n * String.prototype.split (separator, limit) returns an Array object into which substrings of the result of converting this object to a string have\n * been stored. If separator is a regular expression then\n * inside of SplitMatch helper the [[Match]] method of R is called giving it the arguments corresponding\n *\n * @path ch15/15.5/15.5.4/15.5.4.14/S15.5.4.14_A4_T17.js\n * @description Arguments are new RegExp and undefined, and instance is String(\"hello\")\n */"
                            },
                            {
                                "kind": "NewLineTrivia",
                                "text": "\n"
                            },
                            {
                                "kind": "NewLineTrivia",
                                "text": "\n"
                            }
                        ],
                        "trailingTrivia": [
                            {
                                "kind": "WhitespaceTrivia",
                                "text": " "
                            }
                        ]
                    },
                    "variableDeclarators": [
                        {
                            "kind": "VariableDeclarator",
                            "fullStart": 605,
                            "fullEnd": 635,
                            "start": 605,
                            "end": 635,
                            "fullWidth": 30,
<<<<<<< HEAD
                            "width": 30,
                            "identifier": {
=======
                            "propertyName": {
>>>>>>> 85e84683
                                "kind": "IdentifierName",
                                "fullStart": 605,
                                "fullEnd": 614,
                                "start": 605,
                                "end": 613,
                                "fullWidth": 9,
                                "width": 8,
                                "text": "__string",
                                "value": "__string",
                                "valueText": "__string",
                                "hasTrailingTrivia": true,
                                "trailingTrivia": [
                                    {
                                        "kind": "WhitespaceTrivia",
                                        "text": " "
                                    }
                                ]
                            },
                            "equalsValueClause": {
                                "kind": "EqualsValueClause",
                                "fullStart": 614,
                                "fullEnd": 635,
                                "start": 614,
                                "end": 635,
                                "fullWidth": 21,
                                "width": 21,
                                "equalsToken": {
                                    "kind": "EqualsToken",
                                    "fullStart": 614,
                                    "fullEnd": 616,
                                    "start": 614,
                                    "end": 615,
                                    "fullWidth": 2,
                                    "width": 1,
                                    "text": "=",
                                    "value": "=",
                                    "valueText": "=",
                                    "hasTrailingTrivia": true,
                                    "trailingTrivia": [
                                        {
                                            "kind": "WhitespaceTrivia",
                                            "text": " "
                                        }
                                    ]
                                },
                                "value": {
                                    "kind": "ObjectCreationExpression",
                                    "fullStart": 616,
                                    "fullEnd": 635,
                                    "start": 616,
                                    "end": 635,
                                    "fullWidth": 19,
                                    "width": 19,
                                    "newKeyword": {
                                        "kind": "NewKeyword",
                                        "fullStart": 616,
                                        "fullEnd": 620,
                                        "start": 616,
                                        "end": 619,
                                        "fullWidth": 4,
                                        "width": 3,
                                        "text": "new",
                                        "value": "new",
                                        "valueText": "new",
                                        "hasTrailingTrivia": true,
                                        "trailingTrivia": [
                                            {
                                                "kind": "WhitespaceTrivia",
                                                "text": " "
                                            }
                                        ]
                                    },
                                    "expression": {
                                        "kind": "IdentifierName",
                                        "fullStart": 620,
                                        "fullEnd": 626,
                                        "start": 620,
                                        "end": 626,
                                        "fullWidth": 6,
                                        "width": 6,
                                        "text": "String",
                                        "value": "String",
                                        "valueText": "String"
                                    },
                                    "argumentList": {
                                        "kind": "ArgumentList",
                                        "fullStart": 626,
                                        "fullEnd": 635,
                                        "start": 626,
                                        "end": 635,
                                        "fullWidth": 9,
                                        "width": 9,
                                        "openParenToken": {
                                            "kind": "OpenParenToken",
                                            "fullStart": 626,
                                            "fullEnd": 627,
                                            "start": 626,
                                            "end": 627,
                                            "fullWidth": 1,
                                            "width": 1,
                                            "text": "(",
                                            "value": "(",
                                            "valueText": "("
                                        },
                                        "arguments": [
                                            {
                                                "kind": "StringLiteral",
                                                "fullStart": 627,
                                                "fullEnd": 634,
                                                "start": 627,
                                                "end": 634,
                                                "fullWidth": 7,
                                                "width": 7,
                                                "text": "\"hello\"",
                                                "value": "hello",
                                                "valueText": "hello"
                                            }
                                        ],
                                        "closeParenToken": {
                                            "kind": "CloseParenToken",
                                            "fullStart": 634,
                                            "fullEnd": 635,
                                            "start": 634,
                                            "end": 635,
                                            "fullWidth": 1,
                                            "width": 1,
                                            "text": ")",
                                            "value": ")",
                                            "valueText": ")"
                                        }
                                    }
                                }
                            }
                        }
                    ]
                },
                "semicolonToken": {
                    "kind": "SemicolonToken",
                    "fullStart": 635,
                    "fullEnd": 637,
                    "start": 635,
                    "end": 636,
                    "fullWidth": 2,
                    "width": 1,
                    "text": ";",
                    "value": ";",
                    "valueText": ";",
                    "hasTrailingTrivia": true,
                    "hasTrailingNewLine": true,
                    "trailingTrivia": [
                        {
                            "kind": "NewLineTrivia",
                            "text": "\n"
                        }
                    ]
                }
            },
            {
                "kind": "VariableStatement",
                "fullStart": 637,
                "fullEnd": 661,
                "start": 638,
                "end": 660,
                "fullWidth": 24,
                "width": 22,
                "modifiers": [],
                "variableDeclaration": {
                    "kind": "VariableDeclaration",
                    "fullStart": 637,
                    "fullEnd": 659,
                    "start": 638,
                    "end": 659,
                    "fullWidth": 22,
                    "width": 21,
                    "varKeyword": {
                        "kind": "VarKeyword",
                        "fullStart": 637,
                        "fullEnd": 642,
                        "start": 638,
                        "end": 641,
                        "fullWidth": 5,
                        "width": 3,
                        "text": "var",
                        "value": "var",
                        "valueText": "var",
                        "hasLeadingTrivia": true,
                        "hasLeadingNewLine": true,
                        "hasTrailingTrivia": true,
                        "leadingTrivia": [
                            {
                                "kind": "NewLineTrivia",
                                "text": "\n"
                            }
                        ],
                        "trailingTrivia": [
                            {
                                "kind": "WhitespaceTrivia",
                                "text": " "
                            }
                        ]
                    },
                    "variableDeclarators": [
                        {
                            "kind": "VariableDeclarator",
                            "fullStart": 642,
                            "fullEnd": 659,
                            "start": 642,
                            "end": 659,
                            "fullWidth": 17,
<<<<<<< HEAD
                            "width": 17,
                            "identifier": {
=======
                            "propertyName": {
>>>>>>> 85e84683
                                "kind": "IdentifierName",
                                "fullStart": 642,
                                "fullEnd": 647,
                                "start": 642,
                                "end": 646,
                                "fullWidth": 5,
                                "width": 4,
                                "text": "__re",
                                "value": "__re",
                                "valueText": "__re",
                                "hasTrailingTrivia": true,
                                "trailingTrivia": [
                                    {
                                        "kind": "WhitespaceTrivia",
                                        "text": " "
                                    }
                                ]
                            },
                            "equalsValueClause": {
                                "kind": "EqualsValueClause",
                                "fullStart": 647,
                                "fullEnd": 659,
                                "start": 647,
                                "end": 659,
                                "fullWidth": 12,
                                "width": 12,
                                "equalsToken": {
                                    "kind": "EqualsToken",
                                    "fullStart": 647,
                                    "fullEnd": 649,
                                    "start": 647,
                                    "end": 648,
                                    "fullWidth": 2,
                                    "width": 1,
                                    "text": "=",
                                    "value": "=",
                                    "valueText": "=",
                                    "hasTrailingTrivia": true,
                                    "trailingTrivia": [
                                        {
                                            "kind": "WhitespaceTrivia",
                                            "text": " "
                                        }
                                    ]
                                },
                                "value": {
                                    "kind": "ObjectCreationExpression",
                                    "fullStart": 649,
                                    "fullEnd": 659,
                                    "start": 649,
                                    "end": 659,
                                    "fullWidth": 10,
                                    "width": 10,
                                    "newKeyword": {
                                        "kind": "NewKeyword",
                                        "fullStart": 649,
                                        "fullEnd": 653,
                                        "start": 649,
                                        "end": 652,
                                        "fullWidth": 4,
                                        "width": 3,
                                        "text": "new",
                                        "value": "new",
                                        "valueText": "new",
                                        "hasTrailingTrivia": true,
                                        "trailingTrivia": [
                                            {
                                                "kind": "WhitespaceTrivia",
                                                "text": " "
                                            }
                                        ]
                                    },
                                    "expression": {
                                        "kind": "IdentifierName",
                                        "fullStart": 653,
                                        "fullEnd": 659,
                                        "start": 653,
                                        "end": 659,
                                        "fullWidth": 6,
                                        "width": 6,
                                        "text": "RegExp",
                                        "value": "RegExp",
                                        "valueText": "RegExp"
                                    }
                                }
                            }
                        }
                    ]
                },
                "semicolonToken": {
                    "kind": "SemicolonToken",
                    "fullStart": 659,
                    "fullEnd": 661,
                    "start": 659,
                    "end": 660,
                    "fullWidth": 2,
                    "width": 1,
                    "text": ";",
                    "value": ";",
                    "valueText": ";",
                    "hasTrailingTrivia": true,
                    "hasTrailingNewLine": true,
                    "trailingTrivia": [
                        {
                            "kind": "NewLineTrivia",
                            "text": "\n"
                        }
                    ]
                }
            },
            {
                "kind": "VariableStatement",
                "fullStart": 661,
                "fullEnd": 709,
                "start": 662,
                "end": 708,
                "fullWidth": 48,
                "width": 46,
                "modifiers": [],
                "variableDeclaration": {
                    "kind": "VariableDeclaration",
                    "fullStart": 661,
                    "fullEnd": 707,
                    "start": 662,
                    "end": 707,
                    "fullWidth": 46,
                    "width": 45,
                    "varKeyword": {
                        "kind": "VarKeyword",
                        "fullStart": 661,
                        "fullEnd": 666,
                        "start": 662,
                        "end": 665,
                        "fullWidth": 5,
                        "width": 3,
                        "text": "var",
                        "value": "var",
                        "valueText": "var",
                        "hasLeadingTrivia": true,
                        "hasLeadingNewLine": true,
                        "hasTrailingTrivia": true,
                        "leadingTrivia": [
                            {
                                "kind": "NewLineTrivia",
                                "text": "\n"
                            }
                        ],
                        "trailingTrivia": [
                            {
                                "kind": "WhitespaceTrivia",
                                "text": " "
                            }
                        ]
                    },
                    "variableDeclarators": [
                        {
                            "kind": "VariableDeclarator",
                            "fullStart": 666,
                            "fullEnd": 707,
                            "start": 666,
                            "end": 707,
                            "fullWidth": 41,
<<<<<<< HEAD
                            "width": 41,
                            "identifier": {
=======
                            "propertyName": {
>>>>>>> 85e84683
                                "kind": "IdentifierName",
                                "fullStart": 666,
                                "fullEnd": 674,
                                "start": 666,
                                "end": 673,
                                "fullWidth": 8,
                                "width": 7,
                                "text": "__split",
                                "value": "__split",
                                "valueText": "__split",
                                "hasTrailingTrivia": true,
                                "trailingTrivia": [
                                    {
                                        "kind": "WhitespaceTrivia",
                                        "text": " "
                                    }
                                ]
                            },
                            "equalsValueClause": {
                                "kind": "EqualsValueClause",
                                "fullStart": 674,
                                "fullEnd": 707,
                                "start": 674,
                                "end": 707,
                                "fullWidth": 33,
                                "width": 33,
                                "equalsToken": {
                                    "kind": "EqualsToken",
                                    "fullStart": 674,
                                    "fullEnd": 676,
                                    "start": 674,
                                    "end": 675,
                                    "fullWidth": 2,
                                    "width": 1,
                                    "text": "=",
                                    "value": "=",
                                    "valueText": "=",
                                    "hasTrailingTrivia": true,
                                    "trailingTrivia": [
                                        {
                                            "kind": "WhitespaceTrivia",
                                            "text": " "
                                        }
                                    ]
                                },
                                "value": {
                                    "kind": "InvocationExpression",
                                    "fullStart": 676,
                                    "fullEnd": 707,
                                    "start": 676,
                                    "end": 707,
                                    "fullWidth": 31,
                                    "width": 31,
                                    "expression": {
                                        "kind": "MemberAccessExpression",
                                        "fullStart": 676,
                                        "fullEnd": 690,
                                        "start": 676,
                                        "end": 690,
                                        "fullWidth": 14,
                                        "width": 14,
                                        "expression": {
                                            "kind": "IdentifierName",
                                            "fullStart": 676,
                                            "fullEnd": 684,
                                            "start": 676,
                                            "end": 684,
                                            "fullWidth": 8,
                                            "width": 8,
                                            "text": "__string",
                                            "value": "__string",
                                            "valueText": "__string"
                                        },
                                        "dotToken": {
                                            "kind": "DotToken",
                                            "fullStart": 684,
                                            "fullEnd": 685,
                                            "start": 684,
                                            "end": 685,
                                            "fullWidth": 1,
                                            "width": 1,
                                            "text": ".",
                                            "value": ".",
                                            "valueText": "."
                                        },
                                        "name": {
                                            "kind": "IdentifierName",
                                            "fullStart": 685,
                                            "fullEnd": 690,
                                            "start": 685,
                                            "end": 690,
                                            "fullWidth": 5,
                                            "width": 5,
                                            "text": "split",
                                            "value": "split",
                                            "valueText": "split"
                                        }
                                    },
                                    "argumentList": {
                                        "kind": "ArgumentList",
                                        "fullStart": 690,
                                        "fullEnd": 707,
                                        "start": 690,
                                        "end": 707,
                                        "fullWidth": 17,
                                        "width": 17,
                                        "openParenToken": {
                                            "kind": "OpenParenToken",
                                            "fullStart": 690,
                                            "fullEnd": 691,
                                            "start": 690,
                                            "end": 691,
                                            "fullWidth": 1,
                                            "width": 1,
                                            "text": "(",
                                            "value": "(",
                                            "valueText": "("
                                        },
                                        "arguments": [
                                            {
                                                "kind": "IdentifierName",
                                                "fullStart": 691,
                                                "fullEnd": 695,
                                                "start": 691,
                                                "end": 695,
                                                "fullWidth": 4,
                                                "width": 4,
                                                "text": "__re",
                                                "value": "__re",
                                                "valueText": "__re"
                                            },
                                            {
                                                "kind": "CommaToken",
                                                "fullStart": 695,
                                                "fullEnd": 697,
                                                "start": 695,
                                                "end": 696,
                                                "fullWidth": 2,
                                                "width": 1,
                                                "text": ",",
                                                "value": ",",
                                                "valueText": ",",
                                                "hasTrailingTrivia": true,
                                                "trailingTrivia": [
                                                    {
                                                        "kind": "WhitespaceTrivia",
                                                        "text": " "
                                                    }
                                                ]
                                            },
                                            {
                                                "kind": "IdentifierName",
                                                "fullStart": 697,
                                                "fullEnd": 706,
                                                "start": 697,
                                                "end": 706,
                                                "fullWidth": 9,
                                                "width": 9,
                                                "text": "undefined",
                                                "value": "undefined",
                                                "valueText": "undefined"
                                            }
                                        ],
                                        "closeParenToken": {
                                            "kind": "CloseParenToken",
                                            "fullStart": 706,
                                            "fullEnd": 707,
                                            "start": 706,
                                            "end": 707,
                                            "fullWidth": 1,
                                            "width": 1,
                                            "text": ")",
                                            "value": ")",
                                            "valueText": ")"
                                        }
                                    }
                                }
                            }
                        }
                    ]
                },
                "semicolonToken": {
                    "kind": "SemicolonToken",
                    "fullStart": 707,
                    "fullEnd": 709,
                    "start": 707,
                    "end": 708,
                    "fullWidth": 2,
                    "width": 1,
                    "text": ";",
                    "value": ";",
                    "valueText": ";",
                    "hasTrailingTrivia": true,
                    "hasTrailingNewLine": true,
                    "trailingTrivia": [
                        {
                            "kind": "NewLineTrivia",
                            "text": "\n"
                        }
                    ]
                }
            },
            {
                "kind": "VariableStatement",
                "fullStart": 709,
                "fullEnd": 754,
                "start": 710,
                "end": 753,
                "fullWidth": 45,
                "width": 43,
                "modifiers": [],
                "variableDeclaration": {
                    "kind": "VariableDeclaration",
                    "fullStart": 709,
                    "fullEnd": 752,
                    "start": 710,
                    "end": 752,
                    "fullWidth": 43,
                    "width": 42,
                    "varKeyword": {
                        "kind": "VarKeyword",
                        "fullStart": 709,
                        "fullEnd": 714,
                        "start": 710,
                        "end": 713,
                        "fullWidth": 5,
                        "width": 3,
                        "text": "var",
                        "value": "var",
                        "valueText": "var",
                        "hasLeadingTrivia": true,
                        "hasLeadingNewLine": true,
                        "hasTrailingTrivia": true,
                        "leadingTrivia": [
                            {
                                "kind": "NewLineTrivia",
                                "text": "\n"
                            }
                        ],
                        "trailingTrivia": [
                            {
                                "kind": "WhitespaceTrivia",
                                "text": " "
                            }
                        ]
                    },
                    "variableDeclarators": [
                        {
                            "kind": "VariableDeclarator",
                            "fullStart": 714,
                            "fullEnd": 752,
                            "start": 714,
                            "end": 752,
                            "fullWidth": 38,
<<<<<<< HEAD
                            "width": 38,
                            "identifier": {
=======
                            "propertyName": {
>>>>>>> 85e84683
                                "kind": "IdentifierName",
                                "fullStart": 714,
                                "fullEnd": 725,
                                "start": 714,
                                "end": 724,
                                "fullWidth": 11,
                                "width": 10,
                                "text": "__expected",
                                "value": "__expected",
                                "valueText": "__expected",
                                "hasTrailingTrivia": true,
                                "trailingTrivia": [
                                    {
                                        "kind": "WhitespaceTrivia",
                                        "text": " "
                                    }
                                ]
                            },
                            "equalsValueClause": {
                                "kind": "EqualsValueClause",
                                "fullStart": 725,
                                "fullEnd": 752,
                                "start": 725,
                                "end": 752,
                                "fullWidth": 27,
                                "width": 27,
                                "equalsToken": {
                                    "kind": "EqualsToken",
                                    "fullStart": 725,
                                    "fullEnd": 727,
                                    "start": 725,
                                    "end": 726,
                                    "fullWidth": 2,
                                    "width": 1,
                                    "text": "=",
                                    "value": "=",
                                    "valueText": "=",
                                    "hasTrailingTrivia": true,
                                    "trailingTrivia": [
                                        {
                                            "kind": "WhitespaceTrivia",
                                            "text": " "
                                        }
                                    ]
                                },
                                "value": {
                                    "kind": "ArrayLiteralExpression",
                                    "fullStart": 727,
                                    "fullEnd": 752,
                                    "start": 727,
                                    "end": 752,
                                    "fullWidth": 25,
                                    "width": 25,
                                    "openBracketToken": {
                                        "kind": "OpenBracketToken",
                                        "fullStart": 727,
                                        "fullEnd": 728,
                                        "start": 727,
                                        "end": 728,
                                        "fullWidth": 1,
                                        "width": 1,
                                        "text": "[",
                                        "value": "[",
                                        "valueText": "["
                                    },
                                    "expressions": [
                                        {
                                            "kind": "StringLiteral",
                                            "fullStart": 728,
                                            "fullEnd": 731,
                                            "start": 728,
                                            "end": 731,
                                            "fullWidth": 3,
                                            "width": 3,
                                            "text": "\"h\"",
                                            "value": "h",
                                            "valueText": "h"
                                        },
                                        {
                                            "kind": "CommaToken",
                                            "fullStart": 731,
                                            "fullEnd": 733,
                                            "start": 731,
                                            "end": 732,
                                            "fullWidth": 2,
                                            "width": 1,
                                            "text": ",",
                                            "value": ",",
                                            "valueText": ",",
                                            "hasTrailingTrivia": true,
                                            "trailingTrivia": [
                                                {
                                                    "kind": "WhitespaceTrivia",
                                                    "text": " "
                                                }
                                            ]
                                        },
                                        {
                                            "kind": "StringLiteral",
                                            "fullStart": 733,
                                            "fullEnd": 736,
                                            "start": 733,
                                            "end": 736,
                                            "fullWidth": 3,
                                            "width": 3,
                                            "text": "\"e\"",
                                            "value": "e",
                                            "valueText": "e"
                                        },
                                        {
                                            "kind": "CommaToken",
                                            "fullStart": 736,
                                            "fullEnd": 738,
                                            "start": 736,
                                            "end": 737,
                                            "fullWidth": 2,
                                            "width": 1,
                                            "text": ",",
                                            "value": ",",
                                            "valueText": ",",
                                            "hasTrailingTrivia": true,
                                            "trailingTrivia": [
                                                {
                                                    "kind": "WhitespaceTrivia",
                                                    "text": " "
                                                }
                                            ]
                                        },
                                        {
                                            "kind": "StringLiteral",
                                            "fullStart": 738,
                                            "fullEnd": 741,
                                            "start": 738,
                                            "end": 741,
                                            "fullWidth": 3,
                                            "width": 3,
                                            "text": "\"l\"",
                                            "value": "l",
                                            "valueText": "l"
                                        },
                                        {
                                            "kind": "CommaToken",
                                            "fullStart": 741,
                                            "fullEnd": 743,
                                            "start": 741,
                                            "end": 742,
                                            "fullWidth": 2,
                                            "width": 1,
                                            "text": ",",
                                            "value": ",",
                                            "valueText": ",",
                                            "hasTrailingTrivia": true,
                                            "trailingTrivia": [
                                                {
                                                    "kind": "WhitespaceTrivia",
                                                    "text": " "
                                                }
                                            ]
                                        },
                                        {
                                            "kind": "StringLiteral",
                                            "fullStart": 743,
                                            "fullEnd": 746,
                                            "start": 743,
                                            "end": 746,
                                            "fullWidth": 3,
                                            "width": 3,
                                            "text": "\"l\"",
                                            "value": "l",
                                            "valueText": "l"
                                        },
                                        {
                                            "kind": "CommaToken",
                                            "fullStart": 746,
                                            "fullEnd": 748,
                                            "start": 746,
                                            "end": 747,
                                            "fullWidth": 2,
                                            "width": 1,
                                            "text": ",",
                                            "value": ",",
                                            "valueText": ",",
                                            "hasTrailingTrivia": true,
                                            "trailingTrivia": [
                                                {
                                                    "kind": "WhitespaceTrivia",
                                                    "text": " "
                                                }
                                            ]
                                        },
                                        {
                                            "kind": "StringLiteral",
                                            "fullStart": 748,
                                            "fullEnd": 751,
                                            "start": 748,
                                            "end": 751,
                                            "fullWidth": 3,
                                            "width": 3,
                                            "text": "\"o\"",
                                            "value": "o",
                                            "valueText": "o"
                                        }
                                    ],
                                    "closeBracketToken": {
                                        "kind": "CloseBracketToken",
                                        "fullStart": 751,
                                        "fullEnd": 752,
                                        "start": 751,
                                        "end": 752,
                                        "fullWidth": 1,
                                        "width": 1,
                                        "text": "]",
                                        "value": "]",
                                        "valueText": "]"
                                    }
                                }
                            }
                        }
                    ]
                },
                "semicolonToken": {
                    "kind": "SemicolonToken",
                    "fullStart": 752,
                    "fullEnd": 754,
                    "start": 752,
                    "end": 753,
                    "fullWidth": 2,
                    "width": 1,
                    "text": ";",
                    "value": ";",
                    "valueText": ";",
                    "hasTrailingTrivia": true,
                    "hasTrailingNewLine": true,
                    "trailingTrivia": [
                        {
                            "kind": "NewLineTrivia",
                            "text": "\n"
                        }
                    ]
                }
            },
            {
                "kind": "IfStatement",
                "fullStart": 754,
                "fullEnd": 961,
                "start": 844,
                "end": 960,
                "fullWidth": 207,
                "width": 116,
                "isIncrementallyUnusable": true,
                "ifKeyword": {
                    "kind": "IfKeyword",
                    "fullStart": 754,
                    "fullEnd": 847,
                    "start": 844,
                    "end": 846,
                    "fullWidth": 93,
                    "width": 2,
                    "text": "if",
                    "value": "if",
                    "valueText": "if",
                    "hasLeadingTrivia": true,
                    "hasLeadingComment": true,
                    "hasLeadingNewLine": true,
                    "hasTrailingTrivia": true,
                    "leadingTrivia": [
                        {
                            "kind": "NewLineTrivia",
                            "text": "\n"
                        },
                        {
                            "kind": "SingleLineCommentTrivia",
                            "text": "//////////////////////////////////////////////////////////////////////////////"
                        },
                        {
                            "kind": "NewLineTrivia",
                            "text": "\n"
                        },
                        {
                            "kind": "SingleLineCommentTrivia",
                            "text": "//CHECK#1"
                        },
                        {
                            "kind": "NewLineTrivia",
                            "text": "\n"
                        }
                    ],
                    "trailingTrivia": [
                        {
                            "kind": "WhitespaceTrivia",
                            "text": " "
                        }
                    ]
                },
                "openParenToken": {
                    "kind": "OpenParenToken",
                    "fullStart": 847,
                    "fullEnd": 848,
                    "start": 847,
                    "end": 848,
                    "fullWidth": 1,
                    "width": 1,
                    "text": "(",
                    "value": "(",
                    "valueText": "("
                },
                "condition": {
                    "kind": "NotEqualsExpression",
                    "fullStart": 848,
                    "fullEnd": 877,
                    "start": 848,
                    "end": 877,
                    "fullWidth": 29,
                    "width": 29,
                    "isIncrementallyUnusable": true,
                    "left": {
                        "kind": "MemberAccessExpression",
                        "fullStart": 848,
                        "fullEnd": 868,
                        "start": 848,
                        "end": 867,
                        "fullWidth": 20,
                        "width": 19,
                        "isIncrementallyUnusable": true,
                        "expression": {
                            "kind": "IdentifierName",
                            "fullStart": 848,
                            "fullEnd": 855,
                            "start": 848,
                            "end": 855,
                            "fullWidth": 7,
                            "width": 7,
                            "text": "__split",
                            "value": "__split",
                            "valueText": "__split"
                        },
                        "dotToken": {
                            "kind": "DotToken",
                            "fullStart": 855,
                            "fullEnd": 856,
                            "start": 855,
                            "end": 856,
                            "fullWidth": 1,
                            "width": 1,
                            "text": ".",
                            "value": ".",
                            "valueText": "."
                        },
                        "name": {
                            "kind": "IdentifierName",
                            "fullStart": 856,
                            "fullEnd": 868,
                            "start": 856,
                            "end": 867,
                            "fullWidth": 12,
                            "width": 11,
                            "text": "constructor",
                            "value": "constructor",
                            "valueText": "constructor",
                            "hasTrailingTrivia": true,
                            "trailingTrivia": [
                                {
                                    "kind": "WhitespaceTrivia",
                                    "text": " "
                                }
                            ]
                        }
                    },
                    "operatorToken": {
                        "kind": "ExclamationEqualsEqualsToken",
                        "fullStart": 868,
                        "fullEnd": 872,
                        "start": 868,
                        "end": 871,
                        "fullWidth": 4,
                        "width": 3,
                        "text": "!==",
                        "value": "!==",
                        "valueText": "!==",
                        "hasTrailingTrivia": true,
                        "trailingTrivia": [
                            {
                                "kind": "WhitespaceTrivia",
                                "text": " "
                            }
                        ]
                    },
                    "right": {
                        "kind": "IdentifierName",
                        "fullStart": 872,
                        "fullEnd": 877,
                        "start": 872,
                        "end": 877,
                        "fullWidth": 5,
                        "width": 5,
                        "text": "Array",
                        "value": "Array",
                        "valueText": "Array"
                    }
                },
                "closeParenToken": {
                    "kind": "CloseParenToken",
                    "fullStart": 877,
                    "fullEnd": 879,
                    "start": 877,
                    "end": 878,
                    "fullWidth": 2,
                    "width": 1,
                    "text": ")",
                    "value": ")",
                    "valueText": ")",
                    "hasTrailingTrivia": true,
                    "trailingTrivia": [
                        {
                            "kind": "WhitespaceTrivia",
                            "text": " "
                        }
                    ]
                },
                "statement": {
                    "kind": "Block",
                    "fullStart": 879,
                    "fullEnd": 961,
                    "start": 879,
                    "end": 960,
                    "fullWidth": 82,
                    "width": 81,
                    "isIncrementallyUnusable": true,
                    "openBraceToken": {
                        "kind": "OpenBraceToken",
                        "fullStart": 879,
                        "fullEnd": 881,
                        "start": 879,
                        "end": 880,
                        "fullWidth": 2,
                        "width": 1,
                        "text": "{",
                        "value": "{",
                        "valueText": "{",
                        "hasTrailingTrivia": true,
                        "hasTrailingNewLine": true,
                        "trailingTrivia": [
                            {
                                "kind": "NewLineTrivia",
                                "text": "\n"
                            }
                        ]
                    },
                    "statements": [
                        {
                            "kind": "ExpressionStatement",
                            "fullStart": 881,
                            "fullEnd": 959,
                            "start": 883,
                            "end": 958,
                            "fullWidth": 78,
                            "width": 75,
                            "isIncrementallyUnusable": true,
                            "expression": {
                                "kind": "InvocationExpression",
                                "fullStart": 881,
                                "fullEnd": 957,
                                "start": 883,
                                "end": 957,
                                "fullWidth": 76,
                                "width": 74,
                                "isIncrementallyUnusable": true,
                                "expression": {
                                    "kind": "IdentifierName",
                                    "fullStart": 881,
                                    "fullEnd": 889,
                                    "start": 883,
                                    "end": 889,
                                    "fullWidth": 8,
                                    "width": 6,
                                    "text": "$ERROR",
                                    "value": "$ERROR",
                                    "valueText": "$ERROR",
                                    "hasLeadingTrivia": true,
                                    "leadingTrivia": [
                                        {
                                            "kind": "WhitespaceTrivia",
                                            "text": "  "
                                        }
                                    ]
                                },
                                "argumentList": {
                                    "kind": "ArgumentList",
                                    "fullStart": 889,
                                    "fullEnd": 957,
                                    "start": 889,
                                    "end": 957,
                                    "fullWidth": 68,
                                    "width": 68,
                                    "isIncrementallyUnusable": true,
                                    "openParenToken": {
                                        "kind": "OpenParenToken",
                                        "fullStart": 889,
                                        "fullEnd": 890,
                                        "start": 889,
                                        "end": 890,
                                        "fullWidth": 1,
                                        "width": 1,
                                        "text": "(",
                                        "value": "(",
                                        "valueText": "("
                                    },
                                    "arguments": [
                                        {
                                            "kind": "AddExpression",
                                            "fullStart": 890,
                                            "fullEnd": 956,
                                            "start": 890,
                                            "end": 955,
                                            "fullWidth": 66,
                                            "width": 65,
                                            "isIncrementallyUnusable": true,
                                            "left": {
                                                "kind": "StringLiteral",
                                                "fullStart": 890,
                                                "fullEnd": 935,
                                                "start": 890,
                                                "end": 935,
                                                "fullWidth": 45,
                                                "width": 45,
                                                "text": "'#1: __split.constructor === Array. Actual: '",
                                                "value": "#1: __split.constructor === Array. Actual: ",
                                                "valueText": "#1: __split.constructor === Array. Actual: "
                                            },
                                            "operatorToken": {
                                                "kind": "PlusToken",
                                                "fullStart": 935,
                                                "fullEnd": 936,
                                                "start": 935,
                                                "end": 936,
                                                "fullWidth": 1,
                                                "width": 1,
                                                "text": "+",
                                                "value": "+",
                                                "valueText": "+"
                                            },
                                            "right": {
                                                "kind": "MemberAccessExpression",
                                                "fullStart": 936,
                                                "fullEnd": 956,
                                                "start": 936,
                                                "end": 955,
                                                "fullWidth": 20,
                                                "width": 19,
                                                "isIncrementallyUnusable": true,
                                                "expression": {
                                                    "kind": "IdentifierName",
                                                    "fullStart": 936,
                                                    "fullEnd": 943,
                                                    "start": 936,
                                                    "end": 943,
                                                    "fullWidth": 7,
                                                    "width": 7,
                                                    "text": "__split",
                                                    "value": "__split",
                                                    "valueText": "__split"
                                                },
                                                "dotToken": {
                                                    "kind": "DotToken",
                                                    "fullStart": 943,
                                                    "fullEnd": 944,
                                                    "start": 943,
                                                    "end": 944,
                                                    "fullWidth": 1,
                                                    "width": 1,
                                                    "text": ".",
                                                    "value": ".",
                                                    "valueText": "."
                                                },
                                                "name": {
                                                    "kind": "IdentifierName",
                                                    "fullStart": 944,
                                                    "fullEnd": 956,
                                                    "start": 944,
                                                    "end": 955,
                                                    "fullWidth": 12,
                                                    "width": 11,
                                                    "text": "constructor",
                                                    "value": "constructor",
                                                    "valueText": "constructor",
                                                    "hasTrailingTrivia": true,
                                                    "trailingTrivia": [
                                                        {
                                                            "kind": "WhitespaceTrivia",
                                                            "text": " "
                                                        }
                                                    ]
                                                }
                                            }
                                        }
                                    ],
                                    "closeParenToken": {
                                        "kind": "CloseParenToken",
                                        "fullStart": 956,
                                        "fullEnd": 957,
                                        "start": 956,
                                        "end": 957,
                                        "fullWidth": 1,
                                        "width": 1,
                                        "text": ")",
                                        "value": ")",
                                        "valueText": ")"
                                    }
                                }
                            },
                            "semicolonToken": {
                                "kind": "SemicolonToken",
                                "fullStart": 957,
                                "fullEnd": 959,
                                "start": 957,
                                "end": 958,
                                "fullWidth": 2,
                                "width": 1,
                                "text": ";",
                                "value": ";",
                                "valueText": ";",
                                "hasTrailingTrivia": true,
                                "hasTrailingNewLine": true,
                                "trailingTrivia": [
                                    {
                                        "kind": "NewLineTrivia",
                                        "text": "\n"
                                    }
                                ]
                            }
                        }
                    ],
                    "closeBraceToken": {
                        "kind": "CloseBraceToken",
                        "fullStart": 959,
                        "fullEnd": 961,
                        "start": 959,
                        "end": 960,
                        "fullWidth": 2,
                        "width": 1,
                        "text": "}",
                        "value": "}",
                        "valueText": "}",
                        "hasTrailingTrivia": true,
                        "hasTrailingNewLine": true,
                        "trailingTrivia": [
                            {
                                "kind": "NewLineTrivia",
                                "text": "\n"
                            }
                        ]
                    }
                }
            },
            {
                "kind": "IfStatement",
                "fullStart": 961,
                "fullEnd": 1259,
                "start": 1133,
                "end": 1258,
                "fullWidth": 298,
                "width": 125,
                "ifKeyword": {
                    "kind": "IfKeyword",
                    "fullStart": 961,
                    "fullEnd": 1136,
                    "start": 1133,
                    "end": 1135,
                    "fullWidth": 175,
                    "width": 2,
                    "text": "if",
                    "value": "if",
                    "valueText": "if",
                    "hasLeadingTrivia": true,
                    "hasLeadingComment": true,
                    "hasLeadingNewLine": true,
                    "hasTrailingTrivia": true,
                    "leadingTrivia": [
                        {
                            "kind": "SingleLineCommentTrivia",
                            "text": "//"
                        },
                        {
                            "kind": "NewLineTrivia",
                            "text": "\n"
                        },
                        {
                            "kind": "SingleLineCommentTrivia",
                            "text": "//////////////////////////////////////////////////////////////////////////////"
                        },
                        {
                            "kind": "NewLineTrivia",
                            "text": "\n"
                        },
                        {
                            "kind": "NewLineTrivia",
                            "text": "\n"
                        },
                        {
                            "kind": "SingleLineCommentTrivia",
                            "text": "//////////////////////////////////////////////////////////////////////////////"
                        },
                        {
                            "kind": "NewLineTrivia",
                            "text": "\n"
                        },
                        {
                            "kind": "SingleLineCommentTrivia",
                            "text": "//CHECK#2"
                        },
                        {
                            "kind": "NewLineTrivia",
                            "text": "\n"
                        }
                    ],
                    "trailingTrivia": [
                        {
                            "kind": "WhitespaceTrivia",
                            "text": " "
                        }
                    ]
                },
                "openParenToken": {
                    "kind": "OpenParenToken",
                    "fullStart": 1136,
                    "fullEnd": 1137,
                    "start": 1136,
                    "end": 1137,
                    "fullWidth": 1,
                    "width": 1,
                    "text": "(",
                    "value": "(",
                    "valueText": "("
                },
                "condition": {
                    "kind": "NotEqualsExpression",
                    "fullStart": 1137,
                    "fullEnd": 1173,
                    "start": 1137,
                    "end": 1173,
                    "fullWidth": 36,
                    "width": 36,
                    "left": {
                        "kind": "MemberAccessExpression",
                        "fullStart": 1137,
                        "fullEnd": 1152,
                        "start": 1137,
                        "end": 1151,
                        "fullWidth": 15,
                        "width": 14,
                        "expression": {
                            "kind": "IdentifierName",
                            "fullStart": 1137,
                            "fullEnd": 1144,
                            "start": 1137,
                            "end": 1144,
                            "fullWidth": 7,
                            "width": 7,
                            "text": "__split",
                            "value": "__split",
                            "valueText": "__split"
                        },
                        "dotToken": {
                            "kind": "DotToken",
                            "fullStart": 1144,
                            "fullEnd": 1145,
                            "start": 1144,
                            "end": 1145,
                            "fullWidth": 1,
                            "width": 1,
                            "text": ".",
                            "value": ".",
                            "valueText": "."
                        },
                        "name": {
                            "kind": "IdentifierName",
                            "fullStart": 1145,
                            "fullEnd": 1152,
                            "start": 1145,
                            "end": 1151,
                            "fullWidth": 7,
                            "width": 6,
                            "text": "length",
                            "value": "length",
                            "valueText": "length",
                            "hasTrailingTrivia": true,
                            "trailingTrivia": [
                                {
                                    "kind": "WhitespaceTrivia",
                                    "text": " "
                                }
                            ]
                        }
                    },
                    "operatorToken": {
                        "kind": "ExclamationEqualsEqualsToken",
                        "fullStart": 1152,
                        "fullEnd": 1156,
                        "start": 1152,
                        "end": 1155,
                        "fullWidth": 4,
                        "width": 3,
                        "text": "!==",
                        "value": "!==",
                        "valueText": "!==",
                        "hasTrailingTrivia": true,
                        "trailingTrivia": [
                            {
                                "kind": "WhitespaceTrivia",
                                "text": " "
                            }
                        ]
                    },
                    "right": {
                        "kind": "MemberAccessExpression",
                        "fullStart": 1156,
                        "fullEnd": 1173,
                        "start": 1156,
                        "end": 1173,
                        "fullWidth": 17,
                        "width": 17,
                        "expression": {
                            "kind": "IdentifierName",
                            "fullStart": 1156,
                            "fullEnd": 1166,
                            "start": 1156,
                            "end": 1166,
                            "fullWidth": 10,
                            "width": 10,
                            "text": "__expected",
                            "value": "__expected",
                            "valueText": "__expected"
                        },
                        "dotToken": {
                            "kind": "DotToken",
                            "fullStart": 1166,
                            "fullEnd": 1167,
                            "start": 1166,
                            "end": 1167,
                            "fullWidth": 1,
                            "width": 1,
                            "text": ".",
                            "value": ".",
                            "valueText": "."
                        },
                        "name": {
                            "kind": "IdentifierName",
                            "fullStart": 1167,
                            "fullEnd": 1173,
                            "start": 1167,
                            "end": 1173,
                            "fullWidth": 6,
                            "width": 6,
                            "text": "length",
                            "value": "length",
                            "valueText": "length"
                        }
                    }
                },
                "closeParenToken": {
                    "kind": "CloseParenToken",
                    "fullStart": 1173,
                    "fullEnd": 1175,
                    "start": 1173,
                    "end": 1174,
                    "fullWidth": 2,
                    "width": 1,
                    "text": ")",
                    "value": ")",
                    "valueText": ")",
                    "hasTrailingTrivia": true,
                    "trailingTrivia": [
                        {
                            "kind": "WhitespaceTrivia",
                            "text": " "
                        }
                    ]
                },
                "statement": {
                    "kind": "Block",
                    "fullStart": 1175,
                    "fullEnd": 1259,
                    "start": 1175,
                    "end": 1258,
                    "fullWidth": 84,
                    "width": 83,
                    "openBraceToken": {
                        "kind": "OpenBraceToken",
                        "fullStart": 1175,
                        "fullEnd": 1177,
                        "start": 1175,
                        "end": 1176,
                        "fullWidth": 2,
                        "width": 1,
                        "text": "{",
                        "value": "{",
                        "valueText": "{",
                        "hasTrailingTrivia": true,
                        "hasTrailingNewLine": true,
                        "trailingTrivia": [
                            {
                                "kind": "NewLineTrivia",
                                "text": "\n"
                            }
                        ]
                    },
                    "statements": [
                        {
                            "kind": "ExpressionStatement",
                            "fullStart": 1177,
                            "fullEnd": 1257,
                            "start": 1179,
                            "end": 1256,
                            "fullWidth": 80,
                            "width": 77,
                            "expression": {
                                "kind": "InvocationExpression",
                                "fullStart": 1177,
                                "fullEnd": 1255,
                                "start": 1179,
                                "end": 1255,
                                "fullWidth": 78,
                                "width": 76,
                                "expression": {
                                    "kind": "IdentifierName",
                                    "fullStart": 1177,
                                    "fullEnd": 1185,
                                    "start": 1179,
                                    "end": 1185,
                                    "fullWidth": 8,
                                    "width": 6,
                                    "text": "$ERROR",
                                    "value": "$ERROR",
                                    "valueText": "$ERROR",
                                    "hasLeadingTrivia": true,
                                    "leadingTrivia": [
                                        {
                                            "kind": "WhitespaceTrivia",
                                            "text": "  "
                                        }
                                    ]
                                },
                                "argumentList": {
                                    "kind": "ArgumentList",
                                    "fullStart": 1185,
                                    "fullEnd": 1255,
                                    "start": 1185,
                                    "end": 1255,
                                    "fullWidth": 70,
                                    "width": 70,
                                    "openParenToken": {
                                        "kind": "OpenParenToken",
                                        "fullStart": 1185,
                                        "fullEnd": 1186,
                                        "start": 1185,
                                        "end": 1186,
                                        "fullWidth": 1,
                                        "width": 1,
                                        "text": "(",
                                        "value": "(",
                                        "valueText": "("
                                    },
                                    "arguments": [
                                        {
                                            "kind": "AddExpression",
                                            "fullStart": 1186,
                                            "fullEnd": 1254,
                                            "start": 1186,
                                            "end": 1253,
                                            "fullWidth": 68,
                                            "width": 67,
                                            "left": {
                                                "kind": "StringLiteral",
                                                "fullStart": 1186,
                                                "fullEnd": 1238,
                                                "start": 1186,
                                                "end": 1238,
                                                "fullWidth": 52,
                                                "width": 52,
                                                "text": "'#2: __split.length === __expected.length. Actual: '",
                                                "value": "#2: __split.length === __expected.length. Actual: ",
                                                "valueText": "#2: __split.length === __expected.length. Actual: "
                                            },
                                            "operatorToken": {
                                                "kind": "PlusToken",
                                                "fullStart": 1238,
                                                "fullEnd": 1239,
                                                "start": 1238,
                                                "end": 1239,
                                                "fullWidth": 1,
                                                "width": 1,
                                                "text": "+",
                                                "value": "+",
                                                "valueText": "+"
                                            },
                                            "right": {
                                                "kind": "MemberAccessExpression",
                                                "fullStart": 1239,
                                                "fullEnd": 1254,
                                                "start": 1239,
                                                "end": 1253,
                                                "fullWidth": 15,
                                                "width": 14,
                                                "expression": {
                                                    "kind": "IdentifierName",
                                                    "fullStart": 1239,
                                                    "fullEnd": 1246,
                                                    "start": 1239,
                                                    "end": 1246,
                                                    "fullWidth": 7,
                                                    "width": 7,
                                                    "text": "__split",
                                                    "value": "__split",
                                                    "valueText": "__split"
                                                },
                                                "dotToken": {
                                                    "kind": "DotToken",
                                                    "fullStart": 1246,
                                                    "fullEnd": 1247,
                                                    "start": 1246,
                                                    "end": 1247,
                                                    "fullWidth": 1,
                                                    "width": 1,
                                                    "text": ".",
                                                    "value": ".",
                                                    "valueText": "."
                                                },
                                                "name": {
                                                    "kind": "IdentifierName",
                                                    "fullStart": 1247,
                                                    "fullEnd": 1254,
                                                    "start": 1247,
                                                    "end": 1253,
                                                    "fullWidth": 7,
                                                    "width": 6,
                                                    "text": "length",
                                                    "value": "length",
                                                    "valueText": "length",
                                                    "hasTrailingTrivia": true,
                                                    "trailingTrivia": [
                                                        {
                                                            "kind": "WhitespaceTrivia",
                                                            "text": " "
                                                        }
                                                    ]
                                                }
                                            }
                                        }
                                    ],
                                    "closeParenToken": {
                                        "kind": "CloseParenToken",
                                        "fullStart": 1254,
                                        "fullEnd": 1255,
                                        "start": 1254,
                                        "end": 1255,
                                        "fullWidth": 1,
                                        "width": 1,
                                        "text": ")",
                                        "value": ")",
                                        "valueText": ")"
                                    }
                                }
                            },
                            "semicolonToken": {
                                "kind": "SemicolonToken",
                                "fullStart": 1255,
                                "fullEnd": 1257,
                                "start": 1255,
                                "end": 1256,
                                "fullWidth": 2,
                                "width": 1,
                                "text": ";",
                                "value": ";",
                                "valueText": ";",
                                "hasTrailingTrivia": true,
                                "hasTrailingNewLine": true,
                                "trailingTrivia": [
                                    {
                                        "kind": "NewLineTrivia",
                                        "text": "\n"
                                    }
                                ]
                            }
                        }
                    ],
                    "closeBraceToken": {
                        "kind": "CloseBraceToken",
                        "fullStart": 1257,
                        "fullEnd": 1259,
                        "start": 1257,
                        "end": 1258,
                        "fullWidth": 2,
                        "width": 1,
                        "text": "}",
                        "value": "}",
                        "valueText": "}",
                        "hasTrailingTrivia": true,
                        "hasTrailingNewLine": true,
                        "trailingTrivia": [
                            {
                                "kind": "NewLineTrivia",
                                "text": "\n"
                            }
                        ]
                    }
                }
            },
            {
                "kind": "ForStatement",
                "fullStart": 1259,
                "fullEnd": 1636,
                "start": 1431,
                "end": 1635,
                "fullWidth": 377,
                "width": 204,
                "forKeyword": {
                    "kind": "ForKeyword",
                    "fullStart": 1259,
                    "fullEnd": 1434,
                    "start": 1431,
                    "end": 1434,
                    "fullWidth": 175,
                    "width": 3,
                    "text": "for",
                    "value": "for",
                    "valueText": "for",
                    "hasLeadingTrivia": true,
                    "hasLeadingComment": true,
                    "hasLeadingNewLine": true,
                    "leadingTrivia": [
                        {
                            "kind": "SingleLineCommentTrivia",
                            "text": "//"
                        },
                        {
                            "kind": "NewLineTrivia",
                            "text": "\n"
                        },
                        {
                            "kind": "SingleLineCommentTrivia",
                            "text": "//////////////////////////////////////////////////////////////////////////////"
                        },
                        {
                            "kind": "NewLineTrivia",
                            "text": "\n"
                        },
                        {
                            "kind": "NewLineTrivia",
                            "text": "\n"
                        },
                        {
                            "kind": "SingleLineCommentTrivia",
                            "text": "//////////////////////////////////////////////////////////////////////////////"
                        },
                        {
                            "kind": "NewLineTrivia",
                            "text": "\n"
                        },
                        {
                            "kind": "SingleLineCommentTrivia",
                            "text": "//CHECK#3"
                        },
                        {
                            "kind": "NewLineTrivia",
                            "text": "\n"
                        }
                    ]
                },
                "openParenToken": {
                    "kind": "OpenParenToken",
                    "fullStart": 1434,
                    "fullEnd": 1435,
                    "start": 1434,
                    "end": 1435,
                    "fullWidth": 1,
                    "width": 1,
                    "text": "(",
                    "value": "(",
                    "valueText": "("
                },
                "variableDeclaration": {
                    "kind": "VariableDeclaration",
                    "fullStart": 1435,
                    "fullEnd": 1446,
                    "start": 1435,
                    "end": 1446,
                    "fullWidth": 11,
                    "width": 11,
                    "varKeyword": {
                        "kind": "VarKeyword",
                        "fullStart": 1435,
                        "fullEnd": 1439,
                        "start": 1435,
                        "end": 1438,
                        "fullWidth": 4,
                        "width": 3,
                        "text": "var",
                        "value": "var",
                        "valueText": "var",
                        "hasTrailingTrivia": true,
                        "trailingTrivia": [
                            {
                                "kind": "WhitespaceTrivia",
                                "text": " "
                            }
                        ]
                    },
                    "variableDeclarators": [
                        {
                            "kind": "VariableDeclarator",
                            "fullStart": 1439,
                            "fullEnd": 1446,
                            "start": 1439,
                            "end": 1446,
                            "fullWidth": 7,
<<<<<<< HEAD
                            "width": 7,
                            "identifier": {
=======
                            "propertyName": {
>>>>>>> 85e84683
                                "kind": "IdentifierName",
                                "fullStart": 1439,
                                "fullEnd": 1444,
                                "start": 1439,
                                "end": 1444,
                                "fullWidth": 5,
                                "width": 5,
                                "text": "index",
                                "value": "index",
                                "valueText": "index"
                            },
                            "equalsValueClause": {
                                "kind": "EqualsValueClause",
                                "fullStart": 1444,
                                "fullEnd": 1446,
                                "start": 1444,
                                "end": 1446,
                                "fullWidth": 2,
                                "width": 2,
                                "equalsToken": {
                                    "kind": "EqualsToken",
                                    "fullStart": 1444,
                                    "fullEnd": 1445,
                                    "start": 1444,
                                    "end": 1445,
                                    "fullWidth": 1,
                                    "width": 1,
                                    "text": "=",
                                    "value": "=",
                                    "valueText": "="
                                },
                                "value": {
                                    "kind": "NumericLiteral",
                                    "fullStart": 1445,
                                    "fullEnd": 1446,
                                    "start": 1445,
                                    "end": 1446,
                                    "fullWidth": 1,
                                    "width": 1,
                                    "text": "0",
                                    "value": 0,
                                    "valueText": "0"
                                }
                            }
                        }
                    ]
                },
                "firstSemicolonToken": {
                    "kind": "SemicolonToken",
                    "fullStart": 1446,
                    "fullEnd": 1448,
                    "start": 1446,
                    "end": 1447,
                    "fullWidth": 2,
                    "width": 1,
                    "text": ";",
                    "value": ";",
                    "valueText": ";",
                    "hasTrailingTrivia": true,
                    "trailingTrivia": [
                        {
                            "kind": "WhitespaceTrivia",
                            "text": " "
                        }
                    ]
                },
                "condition": {
                    "kind": "LessThanExpression",
                    "fullStart": 1448,
                    "fullEnd": 1471,
                    "start": 1448,
                    "end": 1471,
                    "fullWidth": 23,
                    "width": 23,
                    "left": {
                        "kind": "IdentifierName",
                        "fullStart": 1448,
                        "fullEnd": 1453,
                        "start": 1448,
                        "end": 1453,
                        "fullWidth": 5,
                        "width": 5,
                        "text": "index",
                        "value": "index",
                        "valueText": "index"
                    },
                    "operatorToken": {
                        "kind": "LessThanToken",
                        "fullStart": 1453,
                        "fullEnd": 1454,
                        "start": 1453,
                        "end": 1454,
                        "fullWidth": 1,
                        "width": 1,
                        "text": "<",
                        "value": "<",
                        "valueText": "<"
                    },
                    "right": {
                        "kind": "MemberAccessExpression",
                        "fullStart": 1454,
                        "fullEnd": 1471,
                        "start": 1454,
                        "end": 1471,
                        "fullWidth": 17,
                        "width": 17,
                        "expression": {
                            "kind": "IdentifierName",
                            "fullStart": 1454,
                            "fullEnd": 1464,
                            "start": 1454,
                            "end": 1464,
                            "fullWidth": 10,
                            "width": 10,
                            "text": "__expected",
                            "value": "__expected",
                            "valueText": "__expected"
                        },
                        "dotToken": {
                            "kind": "DotToken",
                            "fullStart": 1464,
                            "fullEnd": 1465,
                            "start": 1464,
                            "end": 1465,
                            "fullWidth": 1,
                            "width": 1,
                            "text": ".",
                            "value": ".",
                            "valueText": "."
                        },
                        "name": {
                            "kind": "IdentifierName",
                            "fullStart": 1465,
                            "fullEnd": 1471,
                            "start": 1465,
                            "end": 1471,
                            "fullWidth": 6,
                            "width": 6,
                            "text": "length",
                            "value": "length",
                            "valueText": "length"
                        }
                    }
                },
                "secondSemicolonToken": {
                    "kind": "SemicolonToken",
                    "fullStart": 1471,
                    "fullEnd": 1473,
                    "start": 1471,
                    "end": 1472,
                    "fullWidth": 2,
                    "width": 1,
                    "text": ";",
                    "value": ";",
                    "valueText": ";",
                    "hasTrailingTrivia": true,
                    "trailingTrivia": [
                        {
                            "kind": "WhitespaceTrivia",
                            "text": " "
                        }
                    ]
                },
                "incrementor": {
                    "kind": "PostIncrementExpression",
                    "fullStart": 1473,
                    "fullEnd": 1480,
                    "start": 1473,
                    "end": 1480,
                    "fullWidth": 7,
                    "width": 7,
                    "operand": {
                        "kind": "IdentifierName",
                        "fullStart": 1473,
                        "fullEnd": 1478,
                        "start": 1473,
                        "end": 1478,
                        "fullWidth": 5,
                        "width": 5,
                        "text": "index",
                        "value": "index",
                        "valueText": "index"
                    },
                    "operatorToken": {
                        "kind": "PlusPlusToken",
                        "fullStart": 1478,
                        "fullEnd": 1480,
                        "start": 1478,
                        "end": 1480,
                        "fullWidth": 2,
                        "width": 2,
                        "text": "++",
                        "value": "++",
                        "valueText": "++"
                    }
                },
                "closeParenToken": {
                    "kind": "CloseParenToken",
                    "fullStart": 1480,
                    "fullEnd": 1482,
                    "start": 1480,
                    "end": 1481,
                    "fullWidth": 2,
                    "width": 1,
                    "text": ")",
                    "value": ")",
                    "valueText": ")",
                    "hasTrailingTrivia": true,
                    "trailingTrivia": [
                        {
                            "kind": "WhitespaceTrivia",
                            "text": " "
                        }
                    ]
                },
                "statement": {
                    "kind": "Block",
                    "fullStart": 1482,
                    "fullEnd": 1636,
                    "start": 1482,
                    "end": 1635,
                    "fullWidth": 154,
                    "width": 153,
                    "openBraceToken": {
                        "kind": "OpenBraceToken",
                        "fullStart": 1482,
                        "fullEnd": 1484,
                        "start": 1482,
                        "end": 1483,
                        "fullWidth": 2,
                        "width": 1,
                        "text": "{",
                        "value": "{",
                        "valueText": "{",
                        "hasTrailingTrivia": true,
                        "hasTrailingNewLine": true,
                        "trailingTrivia": [
                            {
                                "kind": "NewLineTrivia",
                                "text": "\n"
                            }
                        ]
                    },
                    "statements": [
                        {
                            "kind": "IfStatement",
                            "fullStart": 1484,
                            "fullEnd": 1634,
                            "start": 1486,
                            "end": 1633,
                            "fullWidth": 150,
                            "width": 147,
                            "ifKeyword": {
                                "kind": "IfKeyword",
                                "fullStart": 1484,
                                "fullEnd": 1489,
                                "start": 1486,
                                "end": 1488,
                                "fullWidth": 5,
                                "width": 2,
                                "text": "if",
                                "value": "if",
                                "valueText": "if",
                                "hasLeadingTrivia": true,
                                "hasTrailingTrivia": true,
                                "leadingTrivia": [
                                    {
                                        "kind": "WhitespaceTrivia",
                                        "text": "  "
                                    }
                                ],
                                "trailingTrivia": [
                                    {
                                        "kind": "WhitespaceTrivia",
                                        "text": " "
                                    }
                                ]
                            },
                            "openParenToken": {
                                "kind": "OpenParenToken",
                                "fullStart": 1489,
                                "fullEnd": 1490,
                                "start": 1489,
                                "end": 1490,
                                "fullWidth": 1,
                                "width": 1,
                                "text": "(",
                                "value": "(",
                                "valueText": "("
                            },
                            "condition": {
                                "kind": "NotEqualsExpression",
                                "fullStart": 1490,
                                "fullEnd": 1526,
                                "start": 1490,
                                "end": 1526,
                                "fullWidth": 36,
                                "width": 36,
                                "left": {
                                    "kind": "ElementAccessExpression",
                                    "fullStart": 1490,
                                    "fullEnd": 1505,
                                    "start": 1490,
                                    "end": 1504,
                                    "fullWidth": 15,
                                    "width": 14,
                                    "expression": {
                                        "kind": "IdentifierName",
                                        "fullStart": 1490,
                                        "fullEnd": 1497,
                                        "start": 1490,
                                        "end": 1497,
                                        "fullWidth": 7,
                                        "width": 7,
                                        "text": "__split",
                                        "value": "__split",
                                        "valueText": "__split"
                                    },
                                    "openBracketToken": {
                                        "kind": "OpenBracketToken",
                                        "fullStart": 1497,
                                        "fullEnd": 1498,
                                        "start": 1497,
                                        "end": 1498,
                                        "fullWidth": 1,
                                        "width": 1,
                                        "text": "[",
                                        "value": "[",
                                        "valueText": "["
                                    },
                                    "argumentExpression": {
                                        "kind": "IdentifierName",
                                        "fullStart": 1498,
                                        "fullEnd": 1503,
                                        "start": 1498,
                                        "end": 1503,
                                        "fullWidth": 5,
                                        "width": 5,
                                        "text": "index",
                                        "value": "index",
                                        "valueText": "index"
                                    },
                                    "closeBracketToken": {
                                        "kind": "CloseBracketToken",
                                        "fullStart": 1503,
                                        "fullEnd": 1505,
                                        "start": 1503,
                                        "end": 1504,
                                        "fullWidth": 2,
                                        "width": 1,
                                        "text": "]",
                                        "value": "]",
                                        "valueText": "]",
                                        "hasTrailingTrivia": true,
                                        "trailingTrivia": [
                                            {
                                                "kind": "WhitespaceTrivia",
                                                "text": " "
                                            }
                                        ]
                                    }
                                },
                                "operatorToken": {
                                    "kind": "ExclamationEqualsEqualsToken",
                                    "fullStart": 1505,
                                    "fullEnd": 1509,
                                    "start": 1505,
                                    "end": 1508,
                                    "fullWidth": 4,
                                    "width": 3,
                                    "text": "!==",
                                    "value": "!==",
                                    "valueText": "!==",
                                    "hasTrailingTrivia": true,
                                    "trailingTrivia": [
                                        {
                                            "kind": "WhitespaceTrivia",
                                            "text": " "
                                        }
                                    ]
                                },
                                "right": {
                                    "kind": "ElementAccessExpression",
                                    "fullStart": 1509,
                                    "fullEnd": 1526,
                                    "start": 1509,
                                    "end": 1526,
                                    "fullWidth": 17,
                                    "width": 17,
                                    "expression": {
                                        "kind": "IdentifierName",
                                        "fullStart": 1509,
                                        "fullEnd": 1519,
                                        "start": 1509,
                                        "end": 1519,
                                        "fullWidth": 10,
                                        "width": 10,
                                        "text": "__expected",
                                        "value": "__expected",
                                        "valueText": "__expected"
                                    },
                                    "openBracketToken": {
                                        "kind": "OpenBracketToken",
                                        "fullStart": 1519,
                                        "fullEnd": 1520,
                                        "start": 1519,
                                        "end": 1520,
                                        "fullWidth": 1,
                                        "width": 1,
                                        "text": "[",
                                        "value": "[",
                                        "valueText": "["
                                    },
                                    "argumentExpression": {
                                        "kind": "IdentifierName",
                                        "fullStart": 1520,
                                        "fullEnd": 1525,
                                        "start": 1520,
                                        "end": 1525,
                                        "fullWidth": 5,
                                        "width": 5,
                                        "text": "index",
                                        "value": "index",
                                        "valueText": "index"
                                    },
                                    "closeBracketToken": {
                                        "kind": "CloseBracketToken",
                                        "fullStart": 1525,
                                        "fullEnd": 1526,
                                        "start": 1525,
                                        "end": 1526,
                                        "fullWidth": 1,
                                        "width": 1,
                                        "text": "]",
                                        "value": "]",
                                        "valueText": "]"
                                    }
                                }
                            },
                            "closeParenToken": {
                                "kind": "CloseParenToken",
                                "fullStart": 1526,
                                "fullEnd": 1528,
                                "start": 1526,
                                "end": 1527,
                                "fullWidth": 2,
                                "width": 1,
                                "text": ")",
                                "value": ")",
                                "valueText": ")",
                                "hasTrailingTrivia": true,
                                "trailingTrivia": [
                                    {
                                        "kind": "WhitespaceTrivia",
                                        "text": " "
                                    }
                                ]
                            },
                            "statement": {
                                "kind": "Block",
                                "fullStart": 1528,
                                "fullEnd": 1634,
                                "start": 1528,
                                "end": 1633,
                                "fullWidth": 106,
                                "width": 105,
                                "openBraceToken": {
                                    "kind": "OpenBraceToken",
                                    "fullStart": 1528,
                                    "fullEnd": 1530,
                                    "start": 1528,
                                    "end": 1529,
                                    "fullWidth": 2,
                                    "width": 1,
                                    "text": "{",
                                    "value": "{",
                                    "valueText": "{",
                                    "hasTrailingTrivia": true,
                                    "hasTrailingNewLine": true,
                                    "trailingTrivia": [
                                        {
                                            "kind": "NewLineTrivia",
                                            "text": "\n"
                                        }
                                    ]
                                },
                                "statements": [
                                    {
                                        "kind": "ExpressionStatement",
                                        "fullStart": 1530,
                                        "fullEnd": 1630,
                                        "start": 1534,
                                        "end": 1629,
                                        "fullWidth": 100,
                                        "width": 95,
                                        "expression": {
                                            "kind": "InvocationExpression",
                                            "fullStart": 1530,
                                            "fullEnd": 1628,
                                            "start": 1534,
                                            "end": 1628,
                                            "fullWidth": 98,
                                            "width": 94,
                                            "expression": {
                                                "kind": "IdentifierName",
                                                "fullStart": 1530,
                                                "fullEnd": 1540,
                                                "start": 1534,
                                                "end": 1540,
                                                "fullWidth": 10,
                                                "width": 6,
                                                "text": "$ERROR",
                                                "value": "$ERROR",
                                                "valueText": "$ERROR",
                                                "hasLeadingTrivia": true,
                                                "leadingTrivia": [
                                                    {
                                                        "kind": "WhitespaceTrivia",
                                                        "text": "    "
                                                    }
                                                ]
                                            },
                                            "argumentList": {
                                                "kind": "ArgumentList",
                                                "fullStart": 1540,
                                                "fullEnd": 1628,
                                                "start": 1540,
                                                "end": 1628,
                                                "fullWidth": 88,
                                                "width": 88,
                                                "openParenToken": {
                                                    "kind": "OpenParenToken",
                                                    "fullStart": 1540,
                                                    "fullEnd": 1541,
                                                    "start": 1540,
                                                    "end": 1541,
                                                    "fullWidth": 1,
                                                    "width": 1,
                                                    "text": "(",
                                                    "value": "(",
                                                    "valueText": "("
                                                },
                                                "arguments": [
                                                    {
                                                        "kind": "AddExpression",
                                                        "fullStart": 1541,
                                                        "fullEnd": 1627,
                                                        "start": 1541,
                                                        "end": 1626,
                                                        "fullWidth": 86,
                                                        "width": 85,
                                                        "left": {
                                                            "kind": "AddExpression",
                                                            "fullStart": 1541,
                                                            "fullEnd": 1611,
                                                            "start": 1541,
                                                            "end": 1611,
                                                            "fullWidth": 70,
                                                            "width": 70,
                                                            "left": {
                                                                "kind": "AddExpression",
                                                                "fullStart": 1541,
                                                                "fullEnd": 1598,
                                                                "start": 1541,
                                                                "end": 1598,
                                                                "fullWidth": 57,
                                                                "width": 57,
                                                                "left": {
                                                                    "kind": "AddExpression",
                                                                    "fullStart": 1541,
                                                                    "fullEnd": 1580,
                                                                    "start": 1541,
                                                                    "end": 1580,
                                                                    "fullWidth": 39,
                                                                    "width": 39,
                                                                    "left": {
                                                                        "kind": "AddExpression",
                                                                        "fullStart": 1541,
                                                                        "fullEnd": 1571,
                                                                        "start": 1541,
                                                                        "end": 1571,
                                                                        "fullWidth": 30,
                                                                        "width": 30,
                                                                        "left": {
                                                                            "kind": "AddExpression",
                                                                            "fullStart": 1541,
                                                                            "fullEnd": 1565,
                                                                            "start": 1541,
                                                                            "end": 1565,
                                                                            "fullWidth": 24,
                                                                            "width": 24,
                                                                            "left": {
                                                                                "kind": "AddExpression",
                                                                                "fullStart": 1541,
                                                                                "fullEnd": 1552,
                                                                                "start": 1541,
                                                                                "end": 1552,
                                                                                "fullWidth": 11,
                                                                                "width": 11,
                                                                                "left": {
                                                                                    "kind": "StringLiteral",
                                                                                    "fullStart": 1541,
                                                                                    "fullEnd": 1546,
                                                                                    "start": 1541,
                                                                                    "end": 1546,
                                                                                    "fullWidth": 5,
                                                                                    "width": 5,
                                                                                    "text": "'#3.'",
                                                                                    "value": "#3.",
                                                                                    "valueText": "#3."
                                                                                },
                                                                                "operatorToken": {
                                                                                    "kind": "PlusToken",
                                                                                    "fullStart": 1546,
                                                                                    "fullEnd": 1547,
                                                                                    "start": 1546,
                                                                                    "end": 1547,
                                                                                    "fullWidth": 1,
                                                                                    "width": 1,
                                                                                    "text": "+",
                                                                                    "value": "+",
                                                                                    "valueText": "+"
                                                                                },
                                                                                "right": {
                                                                                    "kind": "IdentifierName",
                                                                                    "fullStart": 1547,
                                                                                    "fullEnd": 1552,
                                                                                    "start": 1547,
                                                                                    "end": 1552,
                                                                                    "fullWidth": 5,
                                                                                    "width": 5,
                                                                                    "text": "index",
                                                                                    "value": "index",
                                                                                    "valueText": "index"
                                                                                }
                                                                            },
                                                                            "operatorToken": {
                                                                                "kind": "PlusToken",
                                                                                "fullStart": 1552,
                                                                                "fullEnd": 1553,
                                                                                "start": 1552,
                                                                                "end": 1553,
                                                                                "fullWidth": 1,
                                                                                "width": 1,
                                                                                "text": "+",
                                                                                "value": "+",
                                                                                "valueText": "+"
                                                                            },
                                                                            "right": {
                                                                                "kind": "StringLiteral",
                                                                                "fullStart": 1553,
                                                                                "fullEnd": 1565,
                                                                                "start": 1553,
                                                                                "end": 1565,
                                                                                "fullWidth": 12,
                                                                                "width": 12,
                                                                                "text": "': __split['",
                                                                                "value": ": __split[",
                                                                                "valueText": ": __split["
                                                                            }
                                                                        },
                                                                        "operatorToken": {
                                                                            "kind": "PlusToken",
                                                                            "fullStart": 1565,
                                                                            "fullEnd": 1566,
                                                                            "start": 1565,
                                                                            "end": 1566,
                                                                            "fullWidth": 1,
                                                                            "width": 1,
                                                                            "text": "+",
                                                                            "value": "+",
                                                                            "valueText": "+"
                                                                        },
                                                                        "right": {
                                                                            "kind": "IdentifierName",
                                                                            "fullStart": 1566,
                                                                            "fullEnd": 1571,
                                                                            "start": 1566,
                                                                            "end": 1571,
                                                                            "fullWidth": 5,
                                                                            "width": 5,
                                                                            "text": "index",
                                                                            "value": "index",
                                                                            "valueText": "index"
                                                                        }
                                                                    },
                                                                    "operatorToken": {
                                                                        "kind": "PlusToken",
                                                                        "fullStart": 1571,
                                                                        "fullEnd": 1572,
                                                                        "start": 1571,
                                                                        "end": 1572,
                                                                        "fullWidth": 1,
                                                                        "width": 1,
                                                                        "text": "+",
                                                                        "value": "+",
                                                                        "valueText": "+"
                                                                    },
                                                                    "right": {
                                                                        "kind": "StringLiteral",
                                                                        "fullStart": 1572,
                                                                        "fullEnd": 1580,
                                                                        "start": 1572,
                                                                        "end": 1580,
                                                                        "fullWidth": 8,
                                                                        "width": 8,
                                                                        "text": "'] === '",
                                                                        "value": "] === ",
                                                                        "valueText": "] === "
                                                                    }
                                                                },
                                                                "operatorToken": {
                                                                    "kind": "PlusToken",
                                                                    "fullStart": 1580,
                                                                    "fullEnd": 1581,
                                                                    "start": 1580,
                                                                    "end": 1581,
                                                                    "fullWidth": 1,
                                                                    "width": 1,
                                                                    "text": "+",
                                                                    "value": "+",
                                                                    "valueText": "+"
                                                                },
                                                                "right": {
                                                                    "kind": "ElementAccessExpression",
                                                                    "fullStart": 1581,
                                                                    "fullEnd": 1598,
                                                                    "start": 1581,
                                                                    "end": 1598,
                                                                    "fullWidth": 17,
                                                                    "width": 17,
                                                                    "expression": {
                                                                        "kind": "IdentifierName",
                                                                        "fullStart": 1581,
                                                                        "fullEnd": 1591,
                                                                        "start": 1581,
                                                                        "end": 1591,
                                                                        "fullWidth": 10,
                                                                        "width": 10,
                                                                        "text": "__expected",
                                                                        "value": "__expected",
                                                                        "valueText": "__expected"
                                                                    },
                                                                    "openBracketToken": {
                                                                        "kind": "OpenBracketToken",
                                                                        "fullStart": 1591,
                                                                        "fullEnd": 1592,
                                                                        "start": 1591,
                                                                        "end": 1592,
                                                                        "fullWidth": 1,
                                                                        "width": 1,
                                                                        "text": "[",
                                                                        "value": "[",
                                                                        "valueText": "["
                                                                    },
                                                                    "argumentExpression": {
                                                                        "kind": "IdentifierName",
                                                                        "fullStart": 1592,
                                                                        "fullEnd": 1597,
                                                                        "start": 1592,
                                                                        "end": 1597,
                                                                        "fullWidth": 5,
                                                                        "width": 5,
                                                                        "text": "index",
                                                                        "value": "index",
                                                                        "valueText": "index"
                                                                    },
                                                                    "closeBracketToken": {
                                                                        "kind": "CloseBracketToken",
                                                                        "fullStart": 1597,
                                                                        "fullEnd": 1598,
                                                                        "start": 1597,
                                                                        "end": 1598,
                                                                        "fullWidth": 1,
                                                                        "width": 1,
                                                                        "text": "]",
                                                                        "value": "]",
                                                                        "valueText": "]"
                                                                    }
                                                                }
                                                            },
                                                            "operatorToken": {
                                                                "kind": "PlusToken",
                                                                "fullStart": 1598,
                                                                "fullEnd": 1599,
                                                                "start": 1598,
                                                                "end": 1599,
                                                                "fullWidth": 1,
                                                                "width": 1,
                                                                "text": "+",
                                                                "value": "+",
                                                                "valueText": "+"
                                                            },
                                                            "right": {
                                                                "kind": "StringLiteral",
                                                                "fullStart": 1599,
                                                                "fullEnd": 1611,
                                                                "start": 1599,
                                                                "end": 1611,
                                                                "fullWidth": 12,
                                                                "width": 12,
                                                                "text": "'. Actual: '",
                                                                "value": ". Actual: ",
                                                                "valueText": ". Actual: "
                                                            }
                                                        },
                                                        "operatorToken": {
                                                            "kind": "PlusToken",
                                                            "fullStart": 1611,
                                                            "fullEnd": 1612,
                                                            "start": 1611,
                                                            "end": 1612,
                                                            "fullWidth": 1,
                                                            "width": 1,
                                                            "text": "+",
                                                            "value": "+",
                                                            "valueText": "+"
                                                        },
                                                        "right": {
                                                            "kind": "ElementAccessExpression",
                                                            "fullStart": 1612,
                                                            "fullEnd": 1627,
                                                            "start": 1612,
                                                            "end": 1626,
                                                            "fullWidth": 15,
                                                            "width": 14,
                                                            "expression": {
                                                                "kind": "IdentifierName",
                                                                "fullStart": 1612,
                                                                "fullEnd": 1619,
                                                                "start": 1612,
                                                                "end": 1619,
                                                                "fullWidth": 7,
                                                                "width": 7,
                                                                "text": "__split",
                                                                "value": "__split",
                                                                "valueText": "__split"
                                                            },
                                                            "openBracketToken": {
                                                                "kind": "OpenBracketToken",
                                                                "fullStart": 1619,
                                                                "fullEnd": 1620,
                                                                "start": 1619,
                                                                "end": 1620,
                                                                "fullWidth": 1,
                                                                "width": 1,
                                                                "text": "[",
                                                                "value": "[",
                                                                "valueText": "["
                                                            },
                                                            "argumentExpression": {
                                                                "kind": "IdentifierName",
                                                                "fullStart": 1620,
                                                                "fullEnd": 1625,
                                                                "start": 1620,
                                                                "end": 1625,
                                                                "fullWidth": 5,
                                                                "width": 5,
                                                                "text": "index",
                                                                "value": "index",
                                                                "valueText": "index"
                                                            },
                                                            "closeBracketToken": {
                                                                "kind": "CloseBracketToken",
                                                                "fullStart": 1625,
                                                                "fullEnd": 1627,
                                                                "start": 1625,
                                                                "end": 1626,
                                                                "fullWidth": 2,
                                                                "width": 1,
                                                                "text": "]",
                                                                "value": "]",
                                                                "valueText": "]",
                                                                "hasTrailingTrivia": true,
                                                                "trailingTrivia": [
                                                                    {
                                                                        "kind": "WhitespaceTrivia",
                                                                        "text": " "
                                                                    }
                                                                ]
                                                            }
                                                        }
                                                    }
                                                ],
                                                "closeParenToken": {
                                                    "kind": "CloseParenToken",
                                                    "fullStart": 1627,
                                                    "fullEnd": 1628,
                                                    "start": 1627,
                                                    "end": 1628,
                                                    "fullWidth": 1,
                                                    "width": 1,
                                                    "text": ")",
                                                    "value": ")",
                                                    "valueText": ")"
                                                }
                                            }
                                        },
                                        "semicolonToken": {
                                            "kind": "SemicolonToken",
                                            "fullStart": 1628,
                                            "fullEnd": 1630,
                                            "start": 1628,
                                            "end": 1629,
                                            "fullWidth": 2,
                                            "width": 1,
                                            "text": ";",
                                            "value": ";",
                                            "valueText": ";",
                                            "hasTrailingTrivia": true,
                                            "hasTrailingNewLine": true,
                                            "trailingTrivia": [
                                                {
                                                    "kind": "NewLineTrivia",
                                                    "text": "\n"
                                                }
                                            ]
                                        }
                                    }
                                ],
                                "closeBraceToken": {
                                    "kind": "CloseBraceToken",
                                    "fullStart": 1630,
                                    "fullEnd": 1634,
                                    "start": 1632,
                                    "end": 1633,
                                    "fullWidth": 4,
                                    "width": 1,
                                    "text": "}",
                                    "value": "}",
                                    "valueText": "}",
                                    "hasLeadingTrivia": true,
                                    "hasTrailingTrivia": true,
                                    "hasTrailingNewLine": true,
                                    "leadingTrivia": [
                                        {
                                            "kind": "WhitespaceTrivia",
                                            "text": "  "
                                        }
                                    ],
                                    "trailingTrivia": [
                                        {
                                            "kind": "NewLineTrivia",
                                            "text": "\n"
                                        }
                                    ]
                                }
                            }
                        }
                    ],
                    "closeBraceToken": {
                        "kind": "CloseBraceToken",
                        "fullStart": 1634,
                        "fullEnd": 1636,
                        "start": 1634,
                        "end": 1635,
                        "fullWidth": 2,
                        "width": 1,
                        "text": "}",
                        "value": "}",
                        "valueText": "}",
                        "hasTrailingTrivia": true,
                        "hasTrailingNewLine": true,
                        "trailingTrivia": [
                            {
                                "kind": "NewLineTrivia",
                                "text": "\n"
                            }
                        ]
                    }
                }
            }
        ],
        "endOfFileToken": {
            "kind": "EndOfFileToken",
            "fullStart": 1636,
            "fullEnd": 1719,
            "start": 1719,
            "end": 1719,
            "fullWidth": 83,
            "width": 0,
            "text": "",
            "hasLeadingTrivia": true,
            "hasLeadingComment": true,
            "hasLeadingNewLine": true,
            "leadingTrivia": [
                {
                    "kind": "SingleLineCommentTrivia",
                    "text": "//"
                },
                {
                    "kind": "NewLineTrivia",
                    "text": "\n"
                },
                {
                    "kind": "SingleLineCommentTrivia",
                    "text": "//////////////////////////////////////////////////////////////////////////////"
                },
                {
                    "kind": "NewLineTrivia",
                    "text": "\n"
                },
                {
                    "kind": "NewLineTrivia",
                    "text": "\n"
                }
            ]
        }
    },
    "lineMap": {
        "lineStarts": [
            0,
            61,
            132,
            133,
            137,
            285,
            343,
            448,
            451,
            508,
            596,
            600,
            601,
            637,
            638,
            661,
            662,
            709,
            710,
            754,
            755,
            834,
            844,
            881,
            959,
            961,
            964,
            1043,
            1044,
            1123,
            1133,
            1177,
            1257,
            1259,
            1262,
            1341,
            1342,
            1421,
            1431,
            1484,
            1530,
            1630,
            1634,
            1636,
            1639,
            1718,
            1719
        ],
        "length": 1719
    }
}<|MERGE_RESOLUTION|>--- conflicted
+++ resolved
@@ -95,12 +95,8 @@
                             "start": 605,
                             "end": 635,
                             "fullWidth": 30,
-<<<<<<< HEAD
                             "width": 30,
-                            "identifier": {
-=======
                             "propertyName": {
->>>>>>> 85e84683
                                 "kind": "IdentifierName",
                                 "fullStart": 605,
                                 "fullEnd": 614,
@@ -310,12 +306,8 @@
                             "start": 642,
                             "end": 659,
                             "fullWidth": 17,
-<<<<<<< HEAD
                             "width": 17,
-                            "identifier": {
-=======
                             "propertyName": {
->>>>>>> 85e84683
                                 "kind": "IdentifierName",
                                 "fullStart": 642,
                                 "fullEnd": 647,
@@ -478,12 +470,8 @@
                             "start": 666,
                             "end": 707,
                             "fullWidth": 41,
-<<<<<<< HEAD
                             "width": 41,
-                            "identifier": {
-=======
                             "propertyName": {
->>>>>>> 85e84683
                                 "kind": "IdentifierName",
                                 "fullStart": 666,
                                 "fullEnd": 674,
@@ -738,12 +726,8 @@
                             "start": 714,
                             "end": 752,
                             "fullWidth": 38,
-<<<<<<< HEAD
                             "width": 38,
-                            "identifier": {
-=======
                             "propertyName": {
->>>>>>> 85e84683
                                 "kind": "IdentifierName",
                                 "fullStart": 714,
                                 "fullEnd": 725,
@@ -1959,12 +1943,8 @@
                             "start": 1439,
                             "end": 1446,
                             "fullWidth": 7,
-<<<<<<< HEAD
                             "width": 7,
-                            "identifier": {
-=======
                             "propertyName": {
->>>>>>> 85e84683
                                 "kind": "IdentifierName",
                                 "fullStart": 1439,
                                 "fullEnd": 1444,
