{
    "isDeclaration": false,
    "languageVersion": "EcmaScript5",
    "parseOptions": {
        "allowAutomaticSemicolonInsertion": true
    },
    "sourceUnit": {
        "kind": "SourceUnit",
        "fullStart": 0,
        "fullEnd": 1442,
        "start": 405,
        "end": 1442,
        "fullWidth": 1442,
        "width": 1037,
        "isIncrementallyUnusable": true,
        "moduleElements": [
            {
                "kind": "VariableStatement",
                "fullStart": 0,
                "fullEnd": 432,
                "start": 405,
                "end": 431,
                "fullWidth": 432,
                "width": 26,
                "modifiers": [],
                "variableDeclaration": {
                    "kind": "VariableDeclaration",
                    "fullStart": 0,
                    "fullEnd": 430,
                    "start": 405,
                    "end": 430,
                    "fullWidth": 430,
                    "width": 25,
                    "varKeyword": {
                        "kind": "VarKeyword",
                        "fullStart": 0,
                        "fullEnd": 409,
                        "start": 405,
                        "end": 408,
                        "fullWidth": 409,
                        "width": 3,
                        "text": "var",
                        "value": "var",
                        "valueText": "var",
                        "hasLeadingTrivia": true,
                        "hasLeadingComment": true,
                        "hasLeadingNewLine": true,
                        "hasTrailingTrivia": true,
                        "leadingTrivia": [
                            {
                                "kind": "SingleLineCommentTrivia",
                                "text": "// Copyright 2009 the Sputnik authors.  All rights reserved."
                            },
                            {
                                "kind": "NewLineTrivia",
                                "text": "\n"
                            },
                            {
                                "kind": "SingleLineCommentTrivia",
                                "text": "// This code is governed by the BSD license found in the LICENSE file."
                            },
                            {
                                "kind": "NewLineTrivia",
                                "text": "\n"
                            },
                            {
                                "kind": "NewLineTrivia",
                                "text": "\n"
                            },
                            {
                                "kind": "MultiLineCommentTrivia",
                                "text": "/**\n * String.prototype.split() returns an Array object with:\n *  i) length equaled to 1,\n * ii) [[Get]](0) equaled to the result of converting this object to a string\n *\n * @path ch15/15.5/15.5.4/15.5.4.14/S15.5.4.14_A3_T10.js\n * @description Instance is new String\n */"
                            },
                            {
                                "kind": "NewLineTrivia",
                                "text": "\n"
                            },
                            {
                                "kind": "NewLineTrivia",
                                "text": "\n"
                            }
                        ],
                        "trailingTrivia": [
                            {
                                "kind": "WhitespaceTrivia",
                                "text": " "
                            }
                        ]
                    },
                    "variableDeclarators": [
                        {
                            "kind": "VariableDeclarator",
                            "fullStart": 409,
                            "fullEnd": 430,
                            "start": 409,
                            "end": 430,
                            "fullWidth": 21,
<<<<<<< HEAD
                            "width": 21,
                            "identifier": {
=======
                            "propertyName": {
>>>>>>> 85e84683
                                "kind": "IdentifierName",
                                "fullStart": 409,
                                "fullEnd": 418,
                                "start": 409,
                                "end": 417,
                                "fullWidth": 9,
                                "width": 8,
                                "text": "__string",
                                "value": "__string",
                                "valueText": "__string",
                                "hasTrailingTrivia": true,
                                "trailingTrivia": [
                                    {
                                        "kind": "WhitespaceTrivia",
                                        "text": " "
                                    }
                                ]
                            },
                            "equalsValueClause": {
                                "kind": "EqualsValueClause",
                                "fullStart": 418,
                                "fullEnd": 430,
                                "start": 418,
                                "end": 430,
                                "fullWidth": 12,
                                "width": 12,
                                "equalsToken": {
                                    "kind": "EqualsToken",
                                    "fullStart": 418,
                                    "fullEnd": 420,
                                    "start": 418,
                                    "end": 419,
                                    "fullWidth": 2,
                                    "width": 1,
                                    "text": "=",
                                    "value": "=",
                                    "valueText": "=",
                                    "hasTrailingTrivia": true,
                                    "trailingTrivia": [
                                        {
                                            "kind": "WhitespaceTrivia",
                                            "text": " "
                                        }
                                    ]
                                },
                                "value": {
                                    "kind": "ObjectCreationExpression",
                                    "fullStart": 420,
                                    "fullEnd": 430,
                                    "start": 420,
                                    "end": 430,
                                    "fullWidth": 10,
                                    "width": 10,
                                    "newKeyword": {
                                        "kind": "NewKeyword",
                                        "fullStart": 420,
                                        "fullEnd": 424,
                                        "start": 420,
                                        "end": 423,
                                        "fullWidth": 4,
                                        "width": 3,
                                        "text": "new",
                                        "value": "new",
                                        "valueText": "new",
                                        "hasTrailingTrivia": true,
                                        "trailingTrivia": [
                                            {
                                                "kind": "WhitespaceTrivia",
                                                "text": " "
                                            }
                                        ]
                                    },
                                    "expression": {
                                        "kind": "IdentifierName",
                                        "fullStart": 424,
                                        "fullEnd": 430,
                                        "start": 424,
                                        "end": 430,
                                        "fullWidth": 6,
                                        "width": 6,
                                        "text": "String",
                                        "value": "String",
                                        "valueText": "String"
                                    }
                                }
                            }
                        }
                    ]
                },
                "semicolonToken": {
                    "kind": "SemicolonToken",
                    "fullStart": 430,
                    "fullEnd": 432,
                    "start": 430,
                    "end": 431,
                    "fullWidth": 2,
                    "width": 1,
                    "text": ";",
                    "value": ";",
                    "valueText": ";",
                    "hasTrailingTrivia": true,
                    "hasTrailingNewLine": true,
                    "trailingTrivia": [
                        {
                            "kind": "NewLineTrivia",
                            "text": "\n"
                        }
                    ]
                }
            },
            {
                "kind": "VariableStatement",
                "fullStart": 432,
                "fullEnd": 465,
                "start": 433,
                "end": 464,
                "fullWidth": 33,
                "width": 31,
                "modifiers": [],
                "variableDeclaration": {
                    "kind": "VariableDeclaration",
                    "fullStart": 432,
                    "fullEnd": 463,
                    "start": 433,
                    "end": 463,
                    "fullWidth": 31,
                    "width": 30,
                    "varKeyword": {
                        "kind": "VarKeyword",
                        "fullStart": 432,
                        "fullEnd": 437,
                        "start": 433,
                        "end": 436,
                        "fullWidth": 5,
                        "width": 3,
                        "text": "var",
                        "value": "var",
                        "valueText": "var",
                        "hasLeadingTrivia": true,
                        "hasLeadingNewLine": true,
                        "hasTrailingTrivia": true,
                        "leadingTrivia": [
                            {
                                "kind": "NewLineTrivia",
                                "text": "\n"
                            }
                        ],
                        "trailingTrivia": [
                            {
                                "kind": "WhitespaceTrivia",
                                "text": " "
                            }
                        ]
                    },
                    "variableDeclarators": [
                        {
                            "kind": "VariableDeclarator",
                            "fullStart": 437,
                            "fullEnd": 463,
                            "start": 437,
                            "end": 463,
                            "fullWidth": 26,
<<<<<<< HEAD
                            "width": 26,
                            "identifier": {
=======
                            "propertyName": {
>>>>>>> 85e84683
                                "kind": "IdentifierName",
                                "fullStart": 437,
                                "fullEnd": 445,
                                "start": 437,
                                "end": 444,
                                "fullWidth": 8,
                                "width": 7,
                                "text": "__split",
                                "value": "__split",
                                "valueText": "__split",
                                "hasTrailingTrivia": true,
                                "trailingTrivia": [
                                    {
                                        "kind": "WhitespaceTrivia",
                                        "text": " "
                                    }
                                ]
                            },
                            "equalsValueClause": {
                                "kind": "EqualsValueClause",
                                "fullStart": 445,
                                "fullEnd": 463,
                                "start": 445,
                                "end": 463,
                                "fullWidth": 18,
                                "width": 18,
                                "equalsToken": {
                                    "kind": "EqualsToken",
                                    "fullStart": 445,
                                    "fullEnd": 447,
                                    "start": 445,
                                    "end": 446,
                                    "fullWidth": 2,
                                    "width": 1,
                                    "text": "=",
                                    "value": "=",
                                    "valueText": "=",
                                    "hasTrailingTrivia": true,
                                    "trailingTrivia": [
                                        {
                                            "kind": "WhitespaceTrivia",
                                            "text": " "
                                        }
                                    ]
                                },
                                "value": {
                                    "kind": "InvocationExpression",
                                    "fullStart": 447,
                                    "fullEnd": 463,
                                    "start": 447,
                                    "end": 463,
                                    "fullWidth": 16,
                                    "width": 16,
                                    "expression": {
                                        "kind": "MemberAccessExpression",
                                        "fullStart": 447,
                                        "fullEnd": 461,
                                        "start": 447,
                                        "end": 461,
                                        "fullWidth": 14,
                                        "width": 14,
                                        "expression": {
                                            "kind": "IdentifierName",
                                            "fullStart": 447,
                                            "fullEnd": 455,
                                            "start": 447,
                                            "end": 455,
                                            "fullWidth": 8,
                                            "width": 8,
                                            "text": "__string",
                                            "value": "__string",
                                            "valueText": "__string"
                                        },
                                        "dotToken": {
                                            "kind": "DotToken",
                                            "fullStart": 455,
                                            "fullEnd": 456,
                                            "start": 455,
                                            "end": 456,
                                            "fullWidth": 1,
                                            "width": 1,
                                            "text": ".",
                                            "value": ".",
                                            "valueText": "."
                                        },
                                        "name": {
                                            "kind": "IdentifierName",
                                            "fullStart": 456,
                                            "fullEnd": 461,
                                            "start": 456,
                                            "end": 461,
                                            "fullWidth": 5,
                                            "width": 5,
                                            "text": "split",
                                            "value": "split",
                                            "valueText": "split"
                                        }
                                    },
                                    "argumentList": {
                                        "kind": "ArgumentList",
                                        "fullStart": 461,
                                        "fullEnd": 463,
                                        "start": 461,
                                        "end": 463,
                                        "fullWidth": 2,
                                        "width": 2,
                                        "openParenToken": {
                                            "kind": "OpenParenToken",
                                            "fullStart": 461,
                                            "fullEnd": 462,
                                            "start": 461,
                                            "end": 462,
                                            "fullWidth": 1,
                                            "width": 1,
                                            "text": "(",
                                            "value": "(",
                                            "valueText": "("
                                        },
                                        "arguments": [],
                                        "closeParenToken": {
                                            "kind": "CloseParenToken",
                                            "fullStart": 462,
                                            "fullEnd": 463,
                                            "start": 462,
                                            "end": 463,
                                            "fullWidth": 1,
                                            "width": 1,
                                            "text": ")",
                                            "value": ")",
                                            "valueText": ")"
                                        }
                                    }
                                }
                            }
                        }
                    ]
                },
                "semicolonToken": {
                    "kind": "SemicolonToken",
                    "fullStart": 463,
                    "fullEnd": 465,
                    "start": 463,
                    "end": 464,
                    "fullWidth": 2,
                    "width": 1,
                    "text": ";",
                    "value": ";",
                    "valueText": ";",
                    "hasTrailingTrivia": true,
                    "hasTrailingNewLine": true,
                    "trailingTrivia": [
                        {
                            "kind": "NewLineTrivia",
                            "text": "\n"
                        }
                    ]
                }
            },
            {
                "kind": "IfStatement",
                "fullStart": 465,
                "fullEnd": 727,
                "start": 555,
                "end": 726,
                "fullWidth": 262,
                "width": 171,
                "isIncrementallyUnusable": true,
                "ifKeyword": {
                    "kind": "IfKeyword",
                    "fullStart": 465,
                    "fullEnd": 558,
                    "start": 555,
                    "end": 557,
                    "fullWidth": 93,
                    "width": 2,
                    "text": "if",
                    "value": "if",
                    "valueText": "if",
                    "hasLeadingTrivia": true,
                    "hasLeadingComment": true,
                    "hasLeadingNewLine": true,
                    "hasTrailingTrivia": true,
                    "leadingTrivia": [
                        {
                            "kind": "NewLineTrivia",
                            "text": "\n"
                        },
                        {
                            "kind": "SingleLineCommentTrivia",
                            "text": "//////////////////////////////////////////////////////////////////////////////"
                        },
                        {
                            "kind": "NewLineTrivia",
                            "text": "\n"
                        },
                        {
                            "kind": "SingleLineCommentTrivia",
                            "text": "//CHECK#1"
                        },
                        {
                            "kind": "NewLineTrivia",
                            "text": "\n"
                        }
                    ],
                    "trailingTrivia": [
                        {
                            "kind": "WhitespaceTrivia",
                            "text": " "
                        }
                    ]
                },
                "openParenToken": {
                    "kind": "OpenParenToken",
                    "fullStart": 558,
                    "fullEnd": 559,
                    "start": 558,
                    "end": 559,
                    "fullWidth": 1,
                    "width": 1,
                    "text": "(",
                    "value": "(",
                    "valueText": "("
                },
                "condition": {
                    "kind": "NotEqualsExpression",
                    "fullStart": 559,
                    "fullEnd": 588,
                    "start": 559,
                    "end": 588,
                    "fullWidth": 29,
                    "width": 29,
                    "isIncrementallyUnusable": true,
                    "left": {
                        "kind": "MemberAccessExpression",
                        "fullStart": 559,
                        "fullEnd": 579,
                        "start": 559,
                        "end": 578,
                        "fullWidth": 20,
                        "width": 19,
                        "isIncrementallyUnusable": true,
                        "expression": {
                            "kind": "IdentifierName",
                            "fullStart": 559,
                            "fullEnd": 566,
                            "start": 559,
                            "end": 566,
                            "fullWidth": 7,
                            "width": 7,
                            "text": "__split",
                            "value": "__split",
                            "valueText": "__split"
                        },
                        "dotToken": {
                            "kind": "DotToken",
                            "fullStart": 566,
                            "fullEnd": 567,
                            "start": 566,
                            "end": 567,
                            "fullWidth": 1,
                            "width": 1,
                            "text": ".",
                            "value": ".",
                            "valueText": "."
                        },
                        "name": {
                            "kind": "IdentifierName",
                            "fullStart": 567,
                            "fullEnd": 579,
                            "start": 567,
                            "end": 578,
                            "fullWidth": 12,
                            "width": 11,
                            "text": "constructor",
                            "value": "constructor",
                            "valueText": "constructor",
                            "hasTrailingTrivia": true,
                            "trailingTrivia": [
                                {
                                    "kind": "WhitespaceTrivia",
                                    "text": " "
                                }
                            ]
                        }
                    },
                    "operatorToken": {
                        "kind": "ExclamationEqualsEqualsToken",
                        "fullStart": 579,
                        "fullEnd": 583,
                        "start": 579,
                        "end": 582,
                        "fullWidth": 4,
                        "width": 3,
                        "text": "!==",
                        "value": "!==",
                        "valueText": "!==",
                        "hasTrailingTrivia": true,
                        "trailingTrivia": [
                            {
                                "kind": "WhitespaceTrivia",
                                "text": " "
                            }
                        ]
                    },
                    "right": {
                        "kind": "IdentifierName",
                        "fullStart": 583,
                        "fullEnd": 588,
                        "start": 583,
                        "end": 588,
                        "fullWidth": 5,
                        "width": 5,
                        "text": "Array",
                        "value": "Array",
                        "valueText": "Array"
                    }
                },
                "closeParenToken": {
                    "kind": "CloseParenToken",
                    "fullStart": 588,
                    "fullEnd": 590,
                    "start": 588,
                    "end": 589,
                    "fullWidth": 2,
                    "width": 1,
                    "text": ")",
                    "value": ")",
                    "valueText": ")",
                    "hasTrailingTrivia": true,
                    "trailingTrivia": [
                        {
                            "kind": "WhitespaceTrivia",
                            "text": " "
                        }
                    ]
                },
                "statement": {
                    "kind": "Block",
                    "fullStart": 590,
                    "fullEnd": 727,
                    "start": 590,
                    "end": 726,
                    "fullWidth": 137,
                    "width": 136,
                    "isIncrementallyUnusable": true,
                    "openBraceToken": {
                        "kind": "OpenBraceToken",
                        "fullStart": 590,
                        "fullEnd": 592,
                        "start": 590,
                        "end": 591,
                        "fullWidth": 2,
                        "width": 1,
                        "text": "{",
                        "value": "{",
                        "valueText": "{",
                        "hasTrailingTrivia": true,
                        "hasTrailingNewLine": true,
                        "trailingTrivia": [
                            {
                                "kind": "NewLineTrivia",
                                "text": "\n"
                            }
                        ]
                    },
                    "statements": [
                        {
                            "kind": "ExpressionStatement",
                            "fullStart": 592,
                            "fullEnd": 725,
                            "start": 594,
                            "end": 724,
                            "fullWidth": 133,
                            "width": 130,
                            "isIncrementallyUnusable": true,
                            "expression": {
                                "kind": "InvocationExpression",
                                "fullStart": 592,
                                "fullEnd": 723,
                                "start": 594,
                                "end": 723,
                                "fullWidth": 131,
                                "width": 129,
                                "isIncrementallyUnusable": true,
                                "expression": {
                                    "kind": "IdentifierName",
                                    "fullStart": 592,
                                    "fullEnd": 600,
                                    "start": 594,
                                    "end": 600,
                                    "fullWidth": 8,
                                    "width": 6,
                                    "text": "$ERROR",
                                    "value": "$ERROR",
                                    "valueText": "$ERROR",
                                    "hasLeadingTrivia": true,
                                    "leadingTrivia": [
                                        {
                                            "kind": "WhitespaceTrivia",
                                            "text": "  "
                                        }
                                    ]
                                },
                                "argumentList": {
                                    "kind": "ArgumentList",
                                    "fullStart": 600,
                                    "fullEnd": 723,
                                    "start": 600,
                                    "end": 723,
                                    "fullWidth": 123,
                                    "width": 123,
                                    "isIncrementallyUnusable": true,
                                    "openParenToken": {
                                        "kind": "OpenParenToken",
                                        "fullStart": 600,
                                        "fullEnd": 601,
                                        "start": 600,
                                        "end": 601,
                                        "fullWidth": 1,
                                        "width": 1,
                                        "text": "(",
                                        "value": "(",
                                        "valueText": "("
                                    },
                                    "arguments": [
                                        {
                                            "kind": "AddExpression",
                                            "fullStart": 601,
                                            "fullEnd": 722,
                                            "start": 601,
                                            "end": 721,
                                            "fullWidth": 121,
                                            "width": 120,
                                            "isIncrementallyUnusable": true,
                                            "left": {
                                                "kind": "StringLiteral",
                                                "fullStart": 601,
                                                "fullEnd": 701,
                                                "start": 601,
                                                "end": 701,
                                                "fullWidth": 100,
                                                "width": 100,
                                                "text": "'#1: var __string = new String; __split = __string.split(); __split.constructor === Array. Actual: '",
                                                "value": "#1: var __string = new String; __split = __string.split(); __split.constructor === Array. Actual: ",
                                                "valueText": "#1: var __string = new String; __split = __string.split(); __split.constructor === Array. Actual: "
                                            },
                                            "operatorToken": {
                                                "kind": "PlusToken",
                                                "fullStart": 701,
                                                "fullEnd": 702,
                                                "start": 701,
                                                "end": 702,
                                                "fullWidth": 1,
                                                "width": 1,
                                                "text": "+",
                                                "value": "+",
                                                "valueText": "+"
                                            },
                                            "right": {
                                                "kind": "MemberAccessExpression",
                                                "fullStart": 702,
                                                "fullEnd": 722,
                                                "start": 702,
                                                "end": 721,
                                                "fullWidth": 20,
                                                "width": 19,
                                                "isIncrementallyUnusable": true,
                                                "expression": {
                                                    "kind": "IdentifierName",
                                                    "fullStart": 702,
                                                    "fullEnd": 709,
                                                    "start": 702,
                                                    "end": 709,
                                                    "fullWidth": 7,
                                                    "width": 7,
                                                    "text": "__split",
                                                    "value": "__split",
                                                    "valueText": "__split"
                                                },
                                                "dotToken": {
                                                    "kind": "DotToken",
                                                    "fullStart": 709,
                                                    "fullEnd": 710,
                                                    "start": 709,
                                                    "end": 710,
                                                    "fullWidth": 1,
                                                    "width": 1,
                                                    "text": ".",
                                                    "value": ".",
                                                    "valueText": "."
                                                },
                                                "name": {
                                                    "kind": "IdentifierName",
                                                    "fullStart": 710,
                                                    "fullEnd": 722,
                                                    "start": 710,
                                                    "end": 721,
                                                    "fullWidth": 12,
                                                    "width": 11,
                                                    "text": "constructor",
                                                    "value": "constructor",
                                                    "valueText": "constructor",
                                                    "hasTrailingTrivia": true,
                                                    "trailingTrivia": [
                                                        {
                                                            "kind": "WhitespaceTrivia",
                                                            "text": " "
                                                        }
                                                    ]
                                                }
                                            }
                                        }
                                    ],
                                    "closeParenToken": {
                                        "kind": "CloseParenToken",
                                        "fullStart": 722,
                                        "fullEnd": 723,
                                        "start": 722,
                                        "end": 723,
                                        "fullWidth": 1,
                                        "width": 1,
                                        "text": ")",
                                        "value": ")",
                                        "valueText": ")"
                                    }
                                }
                            },
                            "semicolonToken": {
                                "kind": "SemicolonToken",
                                "fullStart": 723,
                                "fullEnd": 725,
                                "start": 723,
                                "end": 724,
                                "fullWidth": 2,
                                "width": 1,
                                "text": ";",
                                "value": ";",
                                "valueText": ";",
                                "hasTrailingTrivia": true,
                                "hasTrailingNewLine": true,
                                "trailingTrivia": [
                                    {
                                        "kind": "NewLineTrivia",
                                        "text": "\n"
                                    }
                                ]
                            }
                        }
                    ],
                    "closeBraceToken": {
                        "kind": "CloseBraceToken",
                        "fullStart": 725,
                        "fullEnd": 727,
                        "start": 725,
                        "end": 726,
                        "fullWidth": 2,
                        "width": 1,
                        "text": "}",
                        "value": "}",
                        "valueText": "}",
                        "hasTrailingTrivia": true,
                        "hasTrailingNewLine": true,
                        "trailingTrivia": [
                            {
                                "kind": "NewLineTrivia",
                                "text": "\n"
                            }
                        ]
                    }
                }
            },
            {
                "kind": "IfStatement",
                "fullStart": 727,
                "fullEnd": 1048,
                "start": 899,
                "end": 1047,
                "fullWidth": 321,
                "width": 148,
                "ifKeyword": {
                    "kind": "IfKeyword",
                    "fullStart": 727,
                    "fullEnd": 902,
                    "start": 899,
                    "end": 901,
                    "fullWidth": 175,
                    "width": 2,
                    "text": "if",
                    "value": "if",
                    "valueText": "if",
                    "hasLeadingTrivia": true,
                    "hasLeadingComment": true,
                    "hasLeadingNewLine": true,
                    "hasTrailingTrivia": true,
                    "leadingTrivia": [
                        {
                            "kind": "SingleLineCommentTrivia",
                            "text": "//"
                        },
                        {
                            "kind": "NewLineTrivia",
                            "text": "\n"
                        },
                        {
                            "kind": "SingleLineCommentTrivia",
                            "text": "//////////////////////////////////////////////////////////////////////////////"
                        },
                        {
                            "kind": "NewLineTrivia",
                            "text": "\n"
                        },
                        {
                            "kind": "NewLineTrivia",
                            "text": "\n"
                        },
                        {
                            "kind": "SingleLineCommentTrivia",
                            "text": "//////////////////////////////////////////////////////////////////////////////"
                        },
                        {
                            "kind": "NewLineTrivia",
                            "text": "\n"
                        },
                        {
                            "kind": "SingleLineCommentTrivia",
                            "text": "//CHECK#2"
                        },
                        {
                            "kind": "NewLineTrivia",
                            "text": "\n"
                        }
                    ],
                    "trailingTrivia": [
                        {
                            "kind": "WhitespaceTrivia",
                            "text": " "
                        }
                    ]
                },
                "openParenToken": {
                    "kind": "OpenParenToken",
                    "fullStart": 902,
                    "fullEnd": 903,
                    "start": 902,
                    "end": 903,
                    "fullWidth": 1,
                    "width": 1,
                    "text": "(",
                    "value": "(",
                    "valueText": "("
                },
                "condition": {
                    "kind": "NotEqualsExpression",
                    "fullStart": 903,
                    "fullEnd": 923,
                    "start": 903,
                    "end": 923,
                    "fullWidth": 20,
                    "width": 20,
                    "left": {
                        "kind": "MemberAccessExpression",
                        "fullStart": 903,
                        "fullEnd": 918,
                        "start": 903,
                        "end": 917,
                        "fullWidth": 15,
                        "width": 14,
                        "expression": {
                            "kind": "IdentifierName",
                            "fullStart": 903,
                            "fullEnd": 910,
                            "start": 903,
                            "end": 910,
                            "fullWidth": 7,
                            "width": 7,
                            "text": "__split",
                            "value": "__split",
                            "valueText": "__split"
                        },
                        "dotToken": {
                            "kind": "DotToken",
                            "fullStart": 910,
                            "fullEnd": 911,
                            "start": 910,
                            "end": 911,
                            "fullWidth": 1,
                            "width": 1,
                            "text": ".",
                            "value": ".",
                            "valueText": "."
                        },
                        "name": {
                            "kind": "IdentifierName",
                            "fullStart": 911,
                            "fullEnd": 918,
                            "start": 911,
                            "end": 917,
                            "fullWidth": 7,
                            "width": 6,
                            "text": "length",
                            "value": "length",
                            "valueText": "length",
                            "hasTrailingTrivia": true,
                            "trailingTrivia": [
                                {
                                    "kind": "WhitespaceTrivia",
                                    "text": " "
                                }
                            ]
                        }
                    },
                    "operatorToken": {
                        "kind": "ExclamationEqualsEqualsToken",
                        "fullStart": 918,
                        "fullEnd": 922,
                        "start": 918,
                        "end": 921,
                        "fullWidth": 4,
                        "width": 3,
                        "text": "!==",
                        "value": "!==",
                        "valueText": "!==",
                        "hasTrailingTrivia": true,
                        "trailingTrivia": [
                            {
                                "kind": "WhitespaceTrivia",
                                "text": " "
                            }
                        ]
                    },
                    "right": {
                        "kind": "NumericLiteral",
                        "fullStart": 922,
                        "fullEnd": 923,
                        "start": 922,
                        "end": 923,
                        "fullWidth": 1,
                        "width": 1,
                        "text": "1",
                        "value": 1,
                        "valueText": "1"
                    }
                },
                "closeParenToken": {
                    "kind": "CloseParenToken",
                    "fullStart": 923,
                    "fullEnd": 925,
                    "start": 923,
                    "end": 924,
                    "fullWidth": 2,
                    "width": 1,
                    "text": ")",
                    "value": ")",
                    "valueText": ")",
                    "hasTrailingTrivia": true,
                    "trailingTrivia": [
                        {
                            "kind": "WhitespaceTrivia",
                            "text": " "
                        }
                    ]
                },
                "statement": {
                    "kind": "Block",
                    "fullStart": 925,
                    "fullEnd": 1048,
                    "start": 925,
                    "end": 1047,
                    "fullWidth": 123,
                    "width": 122,
                    "openBraceToken": {
                        "kind": "OpenBraceToken",
                        "fullStart": 925,
                        "fullEnd": 927,
                        "start": 925,
                        "end": 926,
                        "fullWidth": 2,
                        "width": 1,
                        "text": "{",
                        "value": "{",
                        "valueText": "{",
                        "hasTrailingTrivia": true,
                        "hasTrailingNewLine": true,
                        "trailingTrivia": [
                            {
                                "kind": "NewLineTrivia",
                                "text": "\n"
                            }
                        ]
                    },
                    "statements": [
                        {
                            "kind": "ExpressionStatement",
                            "fullStart": 927,
                            "fullEnd": 1046,
                            "start": 929,
                            "end": 1045,
                            "fullWidth": 119,
                            "width": 116,
                            "expression": {
                                "kind": "InvocationExpression",
                                "fullStart": 927,
                                "fullEnd": 1044,
                                "start": 929,
                                "end": 1044,
                                "fullWidth": 117,
                                "width": 115,
                                "expression": {
                                    "kind": "IdentifierName",
                                    "fullStart": 927,
                                    "fullEnd": 935,
                                    "start": 929,
                                    "end": 935,
                                    "fullWidth": 8,
                                    "width": 6,
                                    "text": "$ERROR",
                                    "value": "$ERROR",
                                    "valueText": "$ERROR",
                                    "hasLeadingTrivia": true,
                                    "leadingTrivia": [
                                        {
                                            "kind": "WhitespaceTrivia",
                                            "text": "  "
                                        }
                                    ]
                                },
                                "argumentList": {
                                    "kind": "ArgumentList",
                                    "fullStart": 935,
                                    "fullEnd": 1044,
                                    "start": 935,
                                    "end": 1044,
                                    "fullWidth": 109,
                                    "width": 109,
                                    "openParenToken": {
                                        "kind": "OpenParenToken",
                                        "fullStart": 935,
                                        "fullEnd": 936,
                                        "start": 935,
                                        "end": 936,
                                        "fullWidth": 1,
                                        "width": 1,
                                        "text": "(",
                                        "value": "(",
                                        "valueText": "("
                                    },
                                    "arguments": [
                                        {
                                            "kind": "AddExpression",
                                            "fullStart": 936,
                                            "fullEnd": 1043,
                                            "start": 936,
                                            "end": 1042,
                                            "fullWidth": 107,
                                            "width": 106,
                                            "left": {
                                                "kind": "StringLiteral",
                                                "fullStart": 936,
                                                "fullEnd": 1027,
                                                "start": 936,
                                                "end": 1027,
                                                "fullWidth": 91,
                                                "width": 91,
                                                "text": "'#2: var __string = new String; __split = __string.split(); __split.length === 1. Actual: '",
                                                "value": "#2: var __string = new String; __split = __string.split(); __split.length === 1. Actual: ",
                                                "valueText": "#2: var __string = new String; __split = __string.split(); __split.length === 1. Actual: "
                                            },
                                            "operatorToken": {
                                                "kind": "PlusToken",
                                                "fullStart": 1027,
                                                "fullEnd": 1028,
                                                "start": 1027,
                                                "end": 1028,
                                                "fullWidth": 1,
                                                "width": 1,
                                                "text": "+",
                                                "value": "+",
                                                "valueText": "+"
                                            },
                                            "right": {
                                                "kind": "MemberAccessExpression",
                                                "fullStart": 1028,
                                                "fullEnd": 1043,
                                                "start": 1028,
                                                "end": 1042,
                                                "fullWidth": 15,
                                                "width": 14,
                                                "expression": {
                                                    "kind": "IdentifierName",
                                                    "fullStart": 1028,
                                                    "fullEnd": 1035,
                                                    "start": 1028,
                                                    "end": 1035,
                                                    "fullWidth": 7,
                                                    "width": 7,
                                                    "text": "__split",
                                                    "value": "__split",
                                                    "valueText": "__split"
                                                },
                                                "dotToken": {
                                                    "kind": "DotToken",
                                                    "fullStart": 1035,
                                                    "fullEnd": 1036,
                                                    "start": 1035,
                                                    "end": 1036,
                                                    "fullWidth": 1,
                                                    "width": 1,
                                                    "text": ".",
                                                    "value": ".",
                                                    "valueText": "."
                                                },
                                                "name": {
                                                    "kind": "IdentifierName",
                                                    "fullStart": 1036,
                                                    "fullEnd": 1043,
                                                    "start": 1036,
                                                    "end": 1042,
                                                    "fullWidth": 7,
                                                    "width": 6,
                                                    "text": "length",
                                                    "value": "length",
                                                    "valueText": "length",
                                                    "hasTrailingTrivia": true,
                                                    "trailingTrivia": [
                                                        {
                                                            "kind": "WhitespaceTrivia",
                                                            "text": " "
                                                        }
                                                    ]
                                                }
                                            }
                                        }
                                    ],
                                    "closeParenToken": {
                                        "kind": "CloseParenToken",
                                        "fullStart": 1043,
                                        "fullEnd": 1044,
                                        "start": 1043,
                                        "end": 1044,
                                        "fullWidth": 1,
                                        "width": 1,
                                        "text": ")",
                                        "value": ")",
                                        "valueText": ")"
                                    }
                                }
                            },
                            "semicolonToken": {
                                "kind": "SemicolonToken",
                                "fullStart": 1044,
                                "fullEnd": 1046,
                                "start": 1044,
                                "end": 1045,
                                "fullWidth": 2,
                                "width": 1,
                                "text": ";",
                                "value": ";",
                                "valueText": ";",
                                "hasTrailingTrivia": true,
                                "hasTrailingNewLine": true,
                                "trailingTrivia": [
                                    {
                                        "kind": "NewLineTrivia",
                                        "text": "\n"
                                    }
                                ]
                            }
                        }
                    ],
                    "closeBraceToken": {
                        "kind": "CloseBraceToken",
                        "fullStart": 1046,
                        "fullEnd": 1048,
                        "start": 1046,
                        "end": 1047,
                        "fullWidth": 2,
                        "width": 1,
                        "text": "}",
                        "value": "}",
                        "valueText": "}",
                        "hasTrailingTrivia": true,
                        "hasTrailingNewLine": true,
                        "trailingTrivia": [
                            {
                                "kind": "NewLineTrivia",
                                "text": "\n"
                            }
                        ]
                    }
                }
            },
            {
                "kind": "IfStatement",
                "fullStart": 1048,
                "fullEnd": 1359,
                "start": 1220,
                "end": 1358,
                "fullWidth": 311,
                "width": 138,
                "ifKeyword": {
                    "kind": "IfKeyword",
                    "fullStart": 1048,
                    "fullEnd": 1223,
                    "start": 1220,
                    "end": 1222,
                    "fullWidth": 175,
                    "width": 2,
                    "text": "if",
                    "value": "if",
                    "valueText": "if",
                    "hasLeadingTrivia": true,
                    "hasLeadingComment": true,
                    "hasLeadingNewLine": true,
                    "hasTrailingTrivia": true,
                    "leadingTrivia": [
                        {
                            "kind": "SingleLineCommentTrivia",
                            "text": "//"
                        },
                        {
                            "kind": "NewLineTrivia",
                            "text": "\n"
                        },
                        {
                            "kind": "SingleLineCommentTrivia",
                            "text": "//////////////////////////////////////////////////////////////////////////////"
                        },
                        {
                            "kind": "NewLineTrivia",
                            "text": "\n"
                        },
                        {
                            "kind": "NewLineTrivia",
                            "text": "\n"
                        },
                        {
                            "kind": "SingleLineCommentTrivia",
                            "text": "//////////////////////////////////////////////////////////////////////////////"
                        },
                        {
                            "kind": "NewLineTrivia",
                            "text": "\n"
                        },
                        {
                            "kind": "SingleLineCommentTrivia",
                            "text": "//CHECK#3"
                        },
                        {
                            "kind": "NewLineTrivia",
                            "text": "\n"
                        }
                    ],
                    "trailingTrivia": [
                        {
                            "kind": "WhitespaceTrivia",
                            "text": " "
                        }
                    ]
                },
                "openParenToken": {
                    "kind": "OpenParenToken",
                    "fullStart": 1223,
                    "fullEnd": 1224,
                    "start": 1223,
                    "end": 1224,
                    "fullWidth": 1,
                    "width": 1,
                    "text": "(",
                    "value": "(",
                    "valueText": "("
                },
                "condition": {
                    "kind": "NotEqualsExpression",
                    "fullStart": 1224,
                    "fullEnd": 1241,
                    "start": 1224,
                    "end": 1241,
                    "fullWidth": 17,
                    "width": 17,
                    "left": {
                        "kind": "ElementAccessExpression",
                        "fullStart": 1224,
                        "fullEnd": 1235,
                        "start": 1224,
                        "end": 1234,
                        "fullWidth": 11,
                        "width": 10,
                        "expression": {
                            "kind": "IdentifierName",
                            "fullStart": 1224,
                            "fullEnd": 1231,
                            "start": 1224,
                            "end": 1231,
                            "fullWidth": 7,
                            "width": 7,
                            "text": "__split",
                            "value": "__split",
                            "valueText": "__split"
                        },
                        "openBracketToken": {
                            "kind": "OpenBracketToken",
                            "fullStart": 1231,
                            "fullEnd": 1232,
                            "start": 1231,
                            "end": 1232,
                            "fullWidth": 1,
                            "width": 1,
                            "text": "[",
                            "value": "[",
                            "valueText": "["
                        },
                        "argumentExpression": {
                            "kind": "NumericLiteral",
                            "fullStart": 1232,
                            "fullEnd": 1233,
                            "start": 1232,
                            "end": 1233,
                            "fullWidth": 1,
                            "width": 1,
                            "text": "0",
                            "value": 0,
                            "valueText": "0"
                        },
                        "closeBracketToken": {
                            "kind": "CloseBracketToken",
                            "fullStart": 1233,
                            "fullEnd": 1235,
                            "start": 1233,
                            "end": 1234,
                            "fullWidth": 2,
                            "width": 1,
                            "text": "]",
                            "value": "]",
                            "valueText": "]",
                            "hasTrailingTrivia": true,
                            "trailingTrivia": [
                                {
                                    "kind": "WhitespaceTrivia",
                                    "text": " "
                                }
                            ]
                        }
                    },
                    "operatorToken": {
                        "kind": "ExclamationEqualsEqualsToken",
                        "fullStart": 1235,
                        "fullEnd": 1239,
                        "start": 1235,
                        "end": 1238,
                        "fullWidth": 4,
                        "width": 3,
                        "text": "!==",
                        "value": "!==",
                        "valueText": "!==",
                        "hasTrailingTrivia": true,
                        "trailingTrivia": [
                            {
                                "kind": "WhitespaceTrivia",
                                "text": " "
                            }
                        ]
                    },
                    "right": {
                        "kind": "StringLiteral",
                        "fullStart": 1239,
                        "fullEnd": 1241,
                        "start": 1239,
                        "end": 1241,
                        "fullWidth": 2,
                        "width": 2,
                        "text": "\"\"",
                        "value": "",
                        "valueText": ""
                    }
                },
                "closeParenToken": {
                    "kind": "CloseParenToken",
                    "fullStart": 1241,
                    "fullEnd": 1243,
                    "start": 1241,
                    "end": 1242,
                    "fullWidth": 2,
                    "width": 1,
                    "text": ")",
                    "value": ")",
                    "valueText": ")",
                    "hasTrailingTrivia": true,
                    "trailingTrivia": [
                        {
                            "kind": "WhitespaceTrivia",
                            "text": " "
                        }
                    ]
                },
                "statement": {
                    "kind": "Block",
                    "fullStart": 1243,
                    "fullEnd": 1359,
                    "start": 1243,
                    "end": 1358,
                    "fullWidth": 116,
                    "width": 115,
                    "openBraceToken": {
                        "kind": "OpenBraceToken",
                        "fullStart": 1243,
                        "fullEnd": 1245,
                        "start": 1243,
                        "end": 1244,
                        "fullWidth": 2,
                        "width": 1,
                        "text": "{",
                        "value": "{",
                        "valueText": "{",
                        "hasTrailingTrivia": true,
                        "hasTrailingNewLine": true,
                        "trailingTrivia": [
                            {
                                "kind": "NewLineTrivia",
                                "text": "\n"
                            }
                        ]
                    },
                    "statements": [
                        {
                            "kind": "ExpressionStatement",
                            "fullStart": 1245,
                            "fullEnd": 1357,
                            "start": 1247,
                            "end": 1356,
                            "fullWidth": 112,
                            "width": 109,
                            "expression": {
                                "kind": "InvocationExpression",
                                "fullStart": 1245,
                                "fullEnd": 1355,
                                "start": 1247,
                                "end": 1355,
                                "fullWidth": 110,
                                "width": 108,
                                "expression": {
                                    "kind": "IdentifierName",
                                    "fullStart": 1245,
                                    "fullEnd": 1253,
                                    "start": 1247,
                                    "end": 1253,
                                    "fullWidth": 8,
                                    "width": 6,
                                    "text": "$ERROR",
                                    "value": "$ERROR",
                                    "valueText": "$ERROR",
                                    "hasLeadingTrivia": true,
                                    "leadingTrivia": [
                                        {
                                            "kind": "WhitespaceTrivia",
                                            "text": "  "
                                        }
                                    ]
                                },
                                "argumentList": {
                                    "kind": "ArgumentList",
                                    "fullStart": 1253,
                                    "fullEnd": 1355,
                                    "start": 1253,
                                    "end": 1355,
                                    "fullWidth": 102,
                                    "width": 102,
                                    "openParenToken": {
                                        "kind": "OpenParenToken",
                                        "fullStart": 1253,
                                        "fullEnd": 1254,
                                        "start": 1253,
                                        "end": 1254,
                                        "fullWidth": 1,
                                        "width": 1,
                                        "text": "(",
                                        "value": "(",
                                        "valueText": "("
                                    },
                                    "arguments": [
                                        {
                                            "kind": "AddExpression",
                                            "fullStart": 1254,
                                            "fullEnd": 1354,
                                            "start": 1254,
                                            "end": 1353,
                                            "fullWidth": 100,
                                            "width": 99,
                                            "left": {
                                                "kind": "StringLiteral",
                                                "fullStart": 1254,
                                                "fullEnd": 1342,
                                                "start": 1254,
                                                "end": 1342,
                                                "fullWidth": 88,
                                                "width": 88,
                                                "text": "'#3: var __string = new String; __split = __string.split(); __split[0] === \"\". Actual: '",
                                                "value": "#3: var __string = new String; __split = __string.split(); __split[0] === \"\". Actual: ",
                                                "valueText": "#3: var __string = new String; __split = __string.split(); __split[0] === \"\". Actual: "
                                            },
                                            "operatorToken": {
                                                "kind": "PlusToken",
                                                "fullStart": 1342,
                                                "fullEnd": 1343,
                                                "start": 1342,
                                                "end": 1343,
                                                "fullWidth": 1,
                                                "width": 1,
                                                "text": "+",
                                                "value": "+",
                                                "valueText": "+"
                                            },
                                            "right": {
                                                "kind": "ElementAccessExpression",
                                                "fullStart": 1343,
                                                "fullEnd": 1354,
                                                "start": 1343,
                                                "end": 1353,
                                                "fullWidth": 11,
                                                "width": 10,
                                                "expression": {
                                                    "kind": "IdentifierName",
                                                    "fullStart": 1343,
                                                    "fullEnd": 1350,
                                                    "start": 1343,
                                                    "end": 1350,
                                                    "fullWidth": 7,
                                                    "width": 7,
                                                    "text": "__split",
                                                    "value": "__split",
                                                    "valueText": "__split"
                                                },
                                                "openBracketToken": {
                                                    "kind": "OpenBracketToken",
                                                    "fullStart": 1350,
                                                    "fullEnd": 1351,
                                                    "start": 1350,
                                                    "end": 1351,
                                                    "fullWidth": 1,
                                                    "width": 1,
                                                    "text": "[",
                                                    "value": "[",
                                                    "valueText": "["
                                                },
                                                "argumentExpression": {
                                                    "kind": "NumericLiteral",
                                                    "fullStart": 1351,
                                                    "fullEnd": 1352,
                                                    "start": 1351,
                                                    "end": 1352,
                                                    "fullWidth": 1,
                                                    "width": 1,
                                                    "text": "0",
                                                    "value": 0,
                                                    "valueText": "0"
                                                },
                                                "closeBracketToken": {
                                                    "kind": "CloseBracketToken",
                                                    "fullStart": 1352,
                                                    "fullEnd": 1354,
                                                    "start": 1352,
                                                    "end": 1353,
                                                    "fullWidth": 2,
                                                    "width": 1,
                                                    "text": "]",
                                                    "value": "]",
                                                    "valueText": "]",
                                                    "hasTrailingTrivia": true,
                                                    "trailingTrivia": [
                                                        {
                                                            "kind": "WhitespaceTrivia",
                                                            "text": " "
                                                        }
                                                    ]
                                                }
                                            }
                                        }
                                    ],
                                    "closeParenToken": {
                                        "kind": "CloseParenToken",
                                        "fullStart": 1354,
                                        "fullEnd": 1355,
                                        "start": 1354,
                                        "end": 1355,
                                        "fullWidth": 1,
                                        "width": 1,
                                        "text": ")",
                                        "value": ")",
                                        "valueText": ")"
                                    }
                                }
                            },
                            "semicolonToken": {
                                "kind": "SemicolonToken",
                                "fullStart": 1355,
                                "fullEnd": 1357,
                                "start": 1355,
                                "end": 1356,
                                "fullWidth": 2,
                                "width": 1,
                                "text": ";",
                                "value": ";",
                                "valueText": ";",
                                "hasTrailingTrivia": true,
                                "hasTrailingNewLine": true,
                                "trailingTrivia": [
                                    {
                                        "kind": "NewLineTrivia",
                                        "text": "\n"
                                    }
                                ]
                            }
                        }
                    ],
                    "closeBraceToken": {
                        "kind": "CloseBraceToken",
                        "fullStart": 1357,
                        "fullEnd": 1359,
                        "start": 1357,
                        "end": 1358,
                        "fullWidth": 2,
                        "width": 1,
                        "text": "}",
                        "value": "}",
                        "valueText": "}",
                        "hasTrailingTrivia": true,
                        "hasTrailingNewLine": true,
                        "trailingTrivia": [
                            {
                                "kind": "NewLineTrivia",
                                "text": "\n"
                            }
                        ]
                    }
                }
            }
        ],
        "endOfFileToken": {
            "kind": "EndOfFileToken",
            "fullStart": 1359,
            "fullEnd": 1442,
            "start": 1442,
            "end": 1442,
            "fullWidth": 83,
            "width": 0,
            "text": "",
            "hasLeadingTrivia": true,
            "hasLeadingComment": true,
            "hasLeadingNewLine": true,
            "leadingTrivia": [
                {
                    "kind": "SingleLineCommentTrivia",
                    "text": "//"
                },
                {
                    "kind": "NewLineTrivia",
                    "text": "\n"
                },
                {
                    "kind": "SingleLineCommentTrivia",
                    "text": "//////////////////////////////////////////////////////////////////////////////"
                },
                {
                    "kind": "NewLineTrivia",
                    "text": "\n"
                },
                {
                    "kind": "NewLineTrivia",
                    "text": "\n"
                }
            ]
        }
    },
    "lineMap": {
        "lineStarts": [
            0,
            61,
            132,
            133,
            137,
            195,
            223,
            301,
            304,
            361,
            400,
            404,
            405,
            432,
            433,
            465,
            466,
            545,
            555,
            592,
            725,
            727,
            730,
            809,
            810,
            889,
            899,
            927,
            1046,
            1048,
            1051,
            1130,
            1131,
            1210,
            1220,
            1245,
            1357,
            1359,
            1362,
            1441,
            1442
        ],
        "length": 1442
    }
}<|MERGE_RESOLUTION|>--- conflicted
+++ resolved
@@ -95,12 +95,8 @@
                             "start": 409,
                             "end": 430,
                             "fullWidth": 21,
-<<<<<<< HEAD
                             "width": 21,
-                            "identifier": {
-=======
                             "propertyName": {
->>>>>>> 85e84683
                                 "kind": "IdentifierName",
                                 "fullStart": 409,
                                 "fullEnd": 418,
@@ -263,12 +259,8 @@
                             "start": 437,
                             "end": 463,
                             "fullWidth": 26,
-<<<<<<< HEAD
                             "width": 26,
-                            "identifier": {
-=======
                             "propertyName": {
->>>>>>> 85e84683
                                 "kind": "IdentifierName",
                                 "fullStart": 437,
                                 "fullEnd": 445,
