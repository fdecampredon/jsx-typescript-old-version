{
    "isDeclaration": false,
    "languageVersion": "EcmaScript5",
    "parseOptions": {
        "allowAutomaticSemicolonInsertion": true
    },
    "sourceUnit": {
        "kind": "SourceUnit",
        "fullStart": 0,
        "fullEnd": 1733,
        "start": 716,
        "end": 1733,
        "fullWidth": 1733,
        "width": 1017,
        "isIncrementallyUnusable": true,
        "moduleElements": [
            {
                "kind": "VariableStatement",
                "fullStart": 0,
                "fullEnd": 735,
                "start": 716,
                "end": 734,
                "fullWidth": 735,
                "width": 18,
                "modifiers": [],
                "variableDeclaration": {
                    "kind": "VariableDeclaration",
                    "fullStart": 0,
                    "fullEnd": 733,
                    "start": 716,
                    "end": 733,
                    "fullWidth": 733,
                    "width": 17,
                    "varKeyword": {
                        "kind": "VarKeyword",
                        "fullStart": 0,
                        "fullEnd": 720,
                        "start": 716,
                        "end": 719,
                        "fullWidth": 720,
                        "width": 3,
                        "text": "var",
                        "value": "var",
                        "valueText": "var",
                        "hasLeadingTrivia": true,
                        "hasLeadingComment": true,
                        "hasLeadingNewLine": true,
                        "hasTrailingTrivia": true,
                        "leadingTrivia": [
                            {
                                "kind": "SingleLineCommentTrivia",
                                "text": "// Copyright 2009 the Sputnik authors.  All rights reserved."
                            },
                            {
                                "kind": "NewLineTrivia",
                                "text": "\n"
                            },
                            {
                                "kind": "SingleLineCommentTrivia",
                                "text": "// This code is governed by the BSD license found in the LICENSE file."
                            },
                            {
                                "kind": "NewLineTrivia",
                                "text": "\n"
                            },
                            {
                                "kind": "NewLineTrivia",
                                "text": "\n"
                            },
                            {
                                "kind": "MultiLineCommentTrivia",
                                "text": "/**\n * String.prototype.split (separator, limit) returns an Array object into which substrings of the result of converting this object to a string have\n * been stored. The substrings are determined by searching from left to right for occurrences of\n * separator; these occurrences are not part of any substring in the returned array, but serve to divide up\n * the string value. The value of separator may be a string of any length or it may be a RegExp object\n *\n * @path ch15/15.5/15.5.4/15.5.4.14/S15.5.4.14_A2_T19.js\n * @description Call split(\"x\"), instance is empty string\n */"
                            },
                            {
                                "kind": "NewLineTrivia",
                                "text": "\n"
                            },
                            {
                                "kind": "NewLineTrivia",
                                "text": "\n"
                            }
                        ],
                        "trailingTrivia": [
                            {
                                "kind": "WhitespaceTrivia",
                                "text": " "
                            }
                        ]
                    },
                    "variableDeclarators": [
                        {
                            "kind": "VariableDeclarator",
                            "fullStart": 720,
                            "fullEnd": 733,
                            "start": 720,
                            "end": 733,
                            "fullWidth": 13,
<<<<<<< HEAD
                            "width": 13,
                            "identifier": {
=======
                            "propertyName": {
>>>>>>> 85e84683
                                "kind": "IdentifierName",
                                "fullStart": 720,
                                "fullEnd": 729,
                                "start": 720,
                                "end": 728,
                                "fullWidth": 9,
                                "width": 8,
                                "text": "__string",
                                "value": "__string",
                                "valueText": "__string",
                                "hasTrailingTrivia": true,
                                "trailingTrivia": [
                                    {
                                        "kind": "WhitespaceTrivia",
                                        "text": " "
                                    }
                                ]
                            },
                            "equalsValueClause": {
                                "kind": "EqualsValueClause",
                                "fullStart": 729,
                                "fullEnd": 733,
                                "start": 729,
                                "end": 733,
                                "fullWidth": 4,
                                "width": 4,
                                "equalsToken": {
                                    "kind": "EqualsToken",
                                    "fullStart": 729,
                                    "fullEnd": 731,
                                    "start": 729,
                                    "end": 730,
                                    "fullWidth": 2,
                                    "width": 1,
                                    "text": "=",
                                    "value": "=",
                                    "valueText": "=",
                                    "hasTrailingTrivia": true,
                                    "trailingTrivia": [
                                        {
                                            "kind": "WhitespaceTrivia",
                                            "text": " "
                                        }
                                    ]
                                },
                                "value": {
                                    "kind": "StringLiteral",
                                    "fullStart": 731,
                                    "fullEnd": 733,
                                    "start": 731,
                                    "end": 733,
                                    "fullWidth": 2,
                                    "width": 2,
                                    "text": "\"\"",
                                    "value": "",
                                    "valueText": ""
                                }
                            }
                        }
                    ]
                },
                "semicolonToken": {
                    "kind": "SemicolonToken",
                    "fullStart": 733,
                    "fullEnd": 735,
                    "start": 733,
                    "end": 734,
                    "fullWidth": 2,
                    "width": 1,
                    "text": ";",
                    "value": ";",
                    "valueText": ";",
                    "hasTrailingTrivia": true,
                    "hasTrailingNewLine": true,
                    "trailingTrivia": [
                        {
                            "kind": "NewLineTrivia",
                            "text": "\n"
                        }
                    ]
                }
            },
            {
                "kind": "VariableStatement",
                "fullStart": 735,
                "fullEnd": 771,
                "start": 736,
                "end": 770,
                "fullWidth": 36,
                "width": 34,
                "modifiers": [],
                "variableDeclaration": {
                    "kind": "VariableDeclaration",
                    "fullStart": 735,
                    "fullEnd": 769,
                    "start": 736,
                    "end": 769,
                    "fullWidth": 34,
                    "width": 33,
                    "varKeyword": {
                        "kind": "VarKeyword",
                        "fullStart": 735,
                        "fullEnd": 740,
                        "start": 736,
                        "end": 739,
                        "fullWidth": 5,
                        "width": 3,
                        "text": "var",
                        "value": "var",
                        "valueText": "var",
                        "hasLeadingTrivia": true,
                        "hasLeadingNewLine": true,
                        "hasTrailingTrivia": true,
                        "leadingTrivia": [
                            {
                                "kind": "NewLineTrivia",
                                "text": "\n"
                            }
                        ],
                        "trailingTrivia": [
                            {
                                "kind": "WhitespaceTrivia",
                                "text": " "
                            }
                        ]
                    },
                    "variableDeclarators": [
                        {
                            "kind": "VariableDeclarator",
                            "fullStart": 740,
                            "fullEnd": 769,
                            "start": 740,
                            "end": 769,
                            "fullWidth": 29,
<<<<<<< HEAD
                            "width": 29,
                            "identifier": {
=======
                            "propertyName": {
>>>>>>> 85e84683
                                "kind": "IdentifierName",
                                "fullStart": 740,
                                "fullEnd": 748,
                                "start": 740,
                                "end": 747,
                                "fullWidth": 8,
                                "width": 7,
                                "text": "__split",
                                "value": "__split",
                                "valueText": "__split",
                                "hasTrailingTrivia": true,
                                "trailingTrivia": [
                                    {
                                        "kind": "WhitespaceTrivia",
                                        "text": " "
                                    }
                                ]
                            },
                            "equalsValueClause": {
                                "kind": "EqualsValueClause",
                                "fullStart": 748,
                                "fullEnd": 769,
                                "start": 748,
                                "end": 769,
                                "fullWidth": 21,
                                "width": 21,
                                "equalsToken": {
                                    "kind": "EqualsToken",
                                    "fullStart": 748,
                                    "fullEnd": 750,
                                    "start": 748,
                                    "end": 749,
                                    "fullWidth": 2,
                                    "width": 1,
                                    "text": "=",
                                    "value": "=",
                                    "valueText": "=",
                                    "hasTrailingTrivia": true,
                                    "trailingTrivia": [
                                        {
                                            "kind": "WhitespaceTrivia",
                                            "text": " "
                                        }
                                    ]
                                },
                                "value": {
                                    "kind": "InvocationExpression",
                                    "fullStart": 750,
                                    "fullEnd": 769,
                                    "start": 750,
                                    "end": 769,
                                    "fullWidth": 19,
                                    "width": 19,
                                    "expression": {
                                        "kind": "MemberAccessExpression",
                                        "fullStart": 750,
                                        "fullEnd": 764,
                                        "start": 750,
                                        "end": 764,
                                        "fullWidth": 14,
                                        "width": 14,
                                        "expression": {
                                            "kind": "IdentifierName",
                                            "fullStart": 750,
                                            "fullEnd": 758,
                                            "start": 750,
                                            "end": 758,
                                            "fullWidth": 8,
                                            "width": 8,
                                            "text": "__string",
                                            "value": "__string",
                                            "valueText": "__string"
                                        },
                                        "dotToken": {
                                            "kind": "DotToken",
                                            "fullStart": 758,
                                            "fullEnd": 759,
                                            "start": 758,
                                            "end": 759,
                                            "fullWidth": 1,
                                            "width": 1,
                                            "text": ".",
                                            "value": ".",
                                            "valueText": "."
                                        },
                                        "name": {
                                            "kind": "IdentifierName",
                                            "fullStart": 759,
                                            "fullEnd": 764,
                                            "start": 759,
                                            "end": 764,
                                            "fullWidth": 5,
                                            "width": 5,
                                            "text": "split",
                                            "value": "split",
                                            "valueText": "split"
                                        }
                                    },
                                    "argumentList": {
                                        "kind": "ArgumentList",
                                        "fullStart": 764,
                                        "fullEnd": 769,
                                        "start": 764,
                                        "end": 769,
                                        "fullWidth": 5,
                                        "width": 5,
                                        "openParenToken": {
                                            "kind": "OpenParenToken",
                                            "fullStart": 764,
                                            "fullEnd": 765,
                                            "start": 764,
                                            "end": 765,
                                            "fullWidth": 1,
                                            "width": 1,
                                            "text": "(",
                                            "value": "(",
                                            "valueText": "("
                                        },
                                        "arguments": [
                                            {
                                                "kind": "StringLiteral",
                                                "fullStart": 765,
                                                "fullEnd": 768,
                                                "start": 765,
                                                "end": 768,
                                                "fullWidth": 3,
                                                "width": 3,
                                                "text": "\"x\"",
                                                "value": "x",
                                                "valueText": "x"
                                            }
                                        ],
                                        "closeParenToken": {
                                            "kind": "CloseParenToken",
                                            "fullStart": 768,
                                            "fullEnd": 769,
                                            "start": 768,
                                            "end": 769,
                                            "fullWidth": 1,
                                            "width": 1,
                                            "text": ")",
                                            "value": ")",
                                            "valueText": ")"
                                        }
                                    }
                                }
                            }
                        }
                    ]
                },
                "semicolonToken": {
                    "kind": "SemicolonToken",
                    "fullStart": 769,
                    "fullEnd": 771,
                    "start": 769,
                    "end": 770,
                    "fullWidth": 2,
                    "width": 1,
                    "text": ";",
                    "value": ";",
                    "valueText": ";",
                    "hasTrailingTrivia": true,
                    "hasTrailingNewLine": true,
                    "trailingTrivia": [
                        {
                            "kind": "NewLineTrivia",
                            "text": "\n"
                        }
                    ]
                }
            },
            {
                "kind": "IfStatement",
                "fullStart": 771,
                "fullEnd": 1028,
                "start": 861,
                "end": 1027,
                "fullWidth": 257,
                "width": 166,
                "isIncrementallyUnusable": true,
                "ifKeyword": {
                    "kind": "IfKeyword",
                    "fullStart": 771,
                    "fullEnd": 864,
                    "start": 861,
                    "end": 863,
                    "fullWidth": 93,
                    "width": 2,
                    "text": "if",
                    "value": "if",
                    "valueText": "if",
                    "hasLeadingTrivia": true,
                    "hasLeadingComment": true,
                    "hasLeadingNewLine": true,
                    "hasTrailingTrivia": true,
                    "leadingTrivia": [
                        {
                            "kind": "NewLineTrivia",
                            "text": "\n"
                        },
                        {
                            "kind": "SingleLineCommentTrivia",
                            "text": "//////////////////////////////////////////////////////////////////////////////"
                        },
                        {
                            "kind": "NewLineTrivia",
                            "text": "\n"
                        },
                        {
                            "kind": "SingleLineCommentTrivia",
                            "text": "//CHECK#1"
                        },
                        {
                            "kind": "NewLineTrivia",
                            "text": "\n"
                        }
                    ],
                    "trailingTrivia": [
                        {
                            "kind": "WhitespaceTrivia",
                            "text": " "
                        }
                    ]
                },
                "openParenToken": {
                    "kind": "OpenParenToken",
                    "fullStart": 864,
                    "fullEnd": 865,
                    "start": 864,
                    "end": 865,
                    "fullWidth": 1,
                    "width": 1,
                    "text": "(",
                    "value": "(",
                    "valueText": "("
                },
                "condition": {
                    "kind": "NotEqualsExpression",
                    "fullStart": 865,
                    "fullEnd": 894,
                    "start": 865,
                    "end": 894,
                    "fullWidth": 29,
                    "width": 29,
                    "isIncrementallyUnusable": true,
                    "left": {
                        "kind": "MemberAccessExpression",
                        "fullStart": 865,
                        "fullEnd": 885,
                        "start": 865,
                        "end": 884,
                        "fullWidth": 20,
                        "width": 19,
                        "isIncrementallyUnusable": true,
                        "expression": {
                            "kind": "IdentifierName",
                            "fullStart": 865,
                            "fullEnd": 872,
                            "start": 865,
                            "end": 872,
                            "fullWidth": 7,
                            "width": 7,
                            "text": "__split",
                            "value": "__split",
                            "valueText": "__split"
                        },
                        "dotToken": {
                            "kind": "DotToken",
                            "fullStart": 872,
                            "fullEnd": 873,
                            "start": 872,
                            "end": 873,
                            "fullWidth": 1,
                            "width": 1,
                            "text": ".",
                            "value": ".",
                            "valueText": "."
                        },
                        "name": {
                            "kind": "IdentifierName",
                            "fullStart": 873,
                            "fullEnd": 885,
                            "start": 873,
                            "end": 884,
                            "fullWidth": 12,
                            "width": 11,
                            "text": "constructor",
                            "value": "constructor",
                            "valueText": "constructor",
                            "hasTrailingTrivia": true,
                            "trailingTrivia": [
                                {
                                    "kind": "WhitespaceTrivia",
                                    "text": " "
                                }
                            ]
                        }
                    },
                    "operatorToken": {
                        "kind": "ExclamationEqualsEqualsToken",
                        "fullStart": 885,
                        "fullEnd": 889,
                        "start": 885,
                        "end": 888,
                        "fullWidth": 4,
                        "width": 3,
                        "text": "!==",
                        "value": "!==",
                        "valueText": "!==",
                        "hasTrailingTrivia": true,
                        "trailingTrivia": [
                            {
                                "kind": "WhitespaceTrivia",
                                "text": " "
                            }
                        ]
                    },
                    "right": {
                        "kind": "IdentifierName",
                        "fullStart": 889,
                        "fullEnd": 894,
                        "start": 889,
                        "end": 894,
                        "fullWidth": 5,
                        "width": 5,
                        "text": "Array",
                        "value": "Array",
                        "valueText": "Array"
                    }
                },
                "closeParenToken": {
                    "kind": "CloseParenToken",
                    "fullStart": 894,
                    "fullEnd": 896,
                    "start": 894,
                    "end": 895,
                    "fullWidth": 2,
                    "width": 1,
                    "text": ")",
                    "value": ")",
                    "valueText": ")",
                    "hasTrailingTrivia": true,
                    "trailingTrivia": [
                        {
                            "kind": "WhitespaceTrivia",
                            "text": " "
                        }
                    ]
                },
                "statement": {
                    "kind": "Block",
                    "fullStart": 896,
                    "fullEnd": 1028,
                    "start": 896,
                    "end": 1027,
                    "fullWidth": 132,
                    "width": 131,
                    "isIncrementallyUnusable": true,
                    "openBraceToken": {
                        "kind": "OpenBraceToken",
                        "fullStart": 896,
                        "fullEnd": 898,
                        "start": 896,
                        "end": 897,
                        "fullWidth": 2,
                        "width": 1,
                        "text": "{",
                        "value": "{",
                        "valueText": "{",
                        "hasTrailingTrivia": true,
                        "hasTrailingNewLine": true,
                        "trailingTrivia": [
                            {
                                "kind": "NewLineTrivia",
                                "text": "\n"
                            }
                        ]
                    },
                    "statements": [
                        {
                            "kind": "ExpressionStatement",
                            "fullStart": 898,
                            "fullEnd": 1026,
                            "start": 900,
                            "end": 1025,
                            "fullWidth": 128,
                            "width": 125,
                            "isIncrementallyUnusable": true,
                            "expression": {
                                "kind": "InvocationExpression",
                                "fullStart": 898,
                                "fullEnd": 1024,
                                "start": 900,
                                "end": 1024,
                                "fullWidth": 126,
                                "width": 124,
                                "isIncrementallyUnusable": true,
                                "expression": {
                                    "kind": "IdentifierName",
                                    "fullStart": 898,
                                    "fullEnd": 906,
                                    "start": 900,
                                    "end": 906,
                                    "fullWidth": 8,
                                    "width": 6,
                                    "text": "$ERROR",
                                    "value": "$ERROR",
                                    "valueText": "$ERROR",
                                    "hasLeadingTrivia": true,
                                    "leadingTrivia": [
                                        {
                                            "kind": "WhitespaceTrivia",
                                            "text": "  "
                                        }
                                    ]
                                },
                                "argumentList": {
                                    "kind": "ArgumentList",
                                    "fullStart": 906,
                                    "fullEnd": 1024,
                                    "start": 906,
                                    "end": 1024,
                                    "fullWidth": 118,
                                    "width": 118,
                                    "isIncrementallyUnusable": true,
                                    "openParenToken": {
                                        "kind": "OpenParenToken",
                                        "fullStart": 906,
                                        "fullEnd": 907,
                                        "start": 906,
                                        "end": 907,
                                        "fullWidth": 1,
                                        "width": 1,
                                        "text": "(",
                                        "value": "(",
                                        "valueText": "("
                                    },
                                    "arguments": [
                                        {
                                            "kind": "AddExpression",
                                            "fullStart": 907,
                                            "fullEnd": 1023,
                                            "start": 907,
                                            "end": 1022,
                                            "fullWidth": 116,
                                            "width": 115,
                                            "isIncrementallyUnusable": true,
                                            "left": {
                                                "kind": "StringLiteral",
                                                "fullStart": 907,
                                                "fullEnd": 1002,
                                                "start": 907,
                                                "end": 1002,
                                                "fullWidth": 95,
                                                "width": 95,
                                                "text": "'#1: var __string = \"\"; __split = __string.split(\"x\"); __split.constructor === Array. Actual: '",
                                                "value": "#1: var __string = \"\"; __split = __string.split(\"x\"); __split.constructor === Array. Actual: ",
                                                "valueText": "#1: var __string = \"\"; __split = __string.split(\"x\"); __split.constructor === Array. Actual: "
                                            },
                                            "operatorToken": {
                                                "kind": "PlusToken",
                                                "fullStart": 1002,
                                                "fullEnd": 1003,
                                                "start": 1002,
                                                "end": 1003,
                                                "fullWidth": 1,
                                                "width": 1,
                                                "text": "+",
                                                "value": "+",
                                                "valueText": "+"
                                            },
                                            "right": {
                                                "kind": "MemberAccessExpression",
                                                "fullStart": 1003,
                                                "fullEnd": 1023,
                                                "start": 1003,
                                                "end": 1022,
                                                "fullWidth": 20,
                                                "width": 19,
                                                "isIncrementallyUnusable": true,
                                                "expression": {
                                                    "kind": "IdentifierName",
                                                    "fullStart": 1003,
                                                    "fullEnd": 1010,
                                                    "start": 1003,
                                                    "end": 1010,
                                                    "fullWidth": 7,
                                                    "width": 7,
                                                    "text": "__split",
                                                    "value": "__split",
                                                    "valueText": "__split"
                                                },
                                                "dotToken": {
                                                    "kind": "DotToken",
                                                    "fullStart": 1010,
                                                    "fullEnd": 1011,
                                                    "start": 1010,
                                                    "end": 1011,
                                                    "fullWidth": 1,
                                                    "width": 1,
                                                    "text": ".",
                                                    "value": ".",
                                                    "valueText": "."
                                                },
                                                "name": {
                                                    "kind": "IdentifierName",
                                                    "fullStart": 1011,
                                                    "fullEnd": 1023,
                                                    "start": 1011,
                                                    "end": 1022,
                                                    "fullWidth": 12,
                                                    "width": 11,
                                                    "text": "constructor",
                                                    "value": "constructor",
                                                    "valueText": "constructor",
                                                    "hasTrailingTrivia": true,
                                                    "trailingTrivia": [
                                                        {
                                                            "kind": "WhitespaceTrivia",
                                                            "text": " "
                                                        }
                                                    ]
                                                }
                                            }
                                        }
                                    ],
                                    "closeParenToken": {
                                        "kind": "CloseParenToken",
                                        "fullStart": 1023,
                                        "fullEnd": 1024,
                                        "start": 1023,
                                        "end": 1024,
                                        "fullWidth": 1,
                                        "width": 1,
                                        "text": ")",
                                        "value": ")",
                                        "valueText": ")"
                                    }
                                }
                            },
                            "semicolonToken": {
                                "kind": "SemicolonToken",
                                "fullStart": 1024,
                                "fullEnd": 1026,
                                "start": 1024,
                                "end": 1025,
                                "fullWidth": 2,
                                "width": 1,
                                "text": ";",
                                "value": ";",
                                "valueText": ";",
                                "hasTrailingTrivia": true,
                                "hasTrailingNewLine": true,
                                "trailingTrivia": [
                                    {
                                        "kind": "NewLineTrivia",
                                        "text": "\n"
                                    }
                                ]
                            }
                        }
                    ],
                    "closeBraceToken": {
                        "kind": "CloseBraceToken",
                        "fullStart": 1026,
                        "fullEnd": 1028,
                        "start": 1026,
                        "end": 1027,
                        "fullWidth": 2,
                        "width": 1,
                        "text": "}",
                        "value": "}",
                        "valueText": "}",
                        "hasTrailingTrivia": true,
                        "hasTrailingNewLine": true,
                        "trailingTrivia": [
                            {
                                "kind": "NewLineTrivia",
                                "text": "\n"
                            }
                        ]
                    }
                }
            },
            {
                "kind": "IfStatement",
                "fullStart": 1028,
                "fullEnd": 1344,
                "start": 1200,
                "end": 1343,
                "fullWidth": 316,
                "width": 143,
                "ifKeyword": {
                    "kind": "IfKeyword",
                    "fullStart": 1028,
                    "fullEnd": 1203,
                    "start": 1200,
                    "end": 1202,
                    "fullWidth": 175,
                    "width": 2,
                    "text": "if",
                    "value": "if",
                    "valueText": "if",
                    "hasLeadingTrivia": true,
                    "hasLeadingComment": true,
                    "hasLeadingNewLine": true,
                    "hasTrailingTrivia": true,
                    "leadingTrivia": [
                        {
                            "kind": "SingleLineCommentTrivia",
                            "text": "//"
                        },
                        {
                            "kind": "NewLineTrivia",
                            "text": "\n"
                        },
                        {
                            "kind": "SingleLineCommentTrivia",
                            "text": "//////////////////////////////////////////////////////////////////////////////"
                        },
                        {
                            "kind": "NewLineTrivia",
                            "text": "\n"
                        },
                        {
                            "kind": "NewLineTrivia",
                            "text": "\n"
                        },
                        {
                            "kind": "SingleLineCommentTrivia",
                            "text": "//////////////////////////////////////////////////////////////////////////////"
                        },
                        {
                            "kind": "NewLineTrivia",
                            "text": "\n"
                        },
                        {
                            "kind": "SingleLineCommentTrivia",
                            "text": "//CHECK#2"
                        },
                        {
                            "kind": "NewLineTrivia",
                            "text": "\n"
                        }
                    ],
                    "trailingTrivia": [
                        {
                            "kind": "WhitespaceTrivia",
                            "text": " "
                        }
                    ]
                },
                "openParenToken": {
                    "kind": "OpenParenToken",
                    "fullStart": 1203,
                    "fullEnd": 1204,
                    "start": 1203,
                    "end": 1204,
                    "fullWidth": 1,
                    "width": 1,
                    "text": "(",
                    "value": "(",
                    "valueText": "("
                },
                "condition": {
                    "kind": "NotEqualsExpression",
                    "fullStart": 1204,
                    "fullEnd": 1224,
                    "start": 1204,
                    "end": 1224,
                    "fullWidth": 20,
                    "width": 20,
                    "left": {
                        "kind": "MemberAccessExpression",
                        "fullStart": 1204,
                        "fullEnd": 1219,
                        "start": 1204,
                        "end": 1218,
                        "fullWidth": 15,
                        "width": 14,
                        "expression": {
                            "kind": "IdentifierName",
                            "fullStart": 1204,
                            "fullEnd": 1211,
                            "start": 1204,
                            "end": 1211,
                            "fullWidth": 7,
                            "width": 7,
                            "text": "__split",
                            "value": "__split",
                            "valueText": "__split"
                        },
                        "dotToken": {
                            "kind": "DotToken",
                            "fullStart": 1211,
                            "fullEnd": 1212,
                            "start": 1211,
                            "end": 1212,
                            "fullWidth": 1,
                            "width": 1,
                            "text": ".",
                            "value": ".",
                            "valueText": "."
                        },
                        "name": {
                            "kind": "IdentifierName",
                            "fullStart": 1212,
                            "fullEnd": 1219,
                            "start": 1212,
                            "end": 1218,
                            "fullWidth": 7,
                            "width": 6,
                            "text": "length",
                            "value": "length",
                            "valueText": "length",
                            "hasTrailingTrivia": true,
                            "trailingTrivia": [
                                {
                                    "kind": "WhitespaceTrivia",
                                    "text": " "
                                }
                            ]
                        }
                    },
                    "operatorToken": {
                        "kind": "ExclamationEqualsEqualsToken",
                        "fullStart": 1219,
                        "fullEnd": 1223,
                        "start": 1219,
                        "end": 1222,
                        "fullWidth": 4,
                        "width": 3,
                        "text": "!==",
                        "value": "!==",
                        "valueText": "!==",
                        "hasTrailingTrivia": true,
                        "trailingTrivia": [
                            {
                                "kind": "WhitespaceTrivia",
                                "text": " "
                            }
                        ]
                    },
                    "right": {
                        "kind": "NumericLiteral",
                        "fullStart": 1223,
                        "fullEnd": 1224,
                        "start": 1223,
                        "end": 1224,
                        "fullWidth": 1,
                        "width": 1,
                        "text": "1",
                        "value": 1,
                        "valueText": "1"
                    }
                },
                "closeParenToken": {
                    "kind": "CloseParenToken",
                    "fullStart": 1224,
                    "fullEnd": 1226,
                    "start": 1224,
                    "end": 1225,
                    "fullWidth": 2,
                    "width": 1,
                    "text": ")",
                    "value": ")",
                    "valueText": ")",
                    "hasTrailingTrivia": true,
                    "trailingTrivia": [
                        {
                            "kind": "WhitespaceTrivia",
                            "text": " "
                        }
                    ]
                },
                "statement": {
                    "kind": "Block",
                    "fullStart": 1226,
                    "fullEnd": 1344,
                    "start": 1226,
                    "end": 1343,
                    "fullWidth": 118,
                    "width": 117,
                    "openBraceToken": {
                        "kind": "OpenBraceToken",
                        "fullStart": 1226,
                        "fullEnd": 1228,
                        "start": 1226,
                        "end": 1227,
                        "fullWidth": 2,
                        "width": 1,
                        "text": "{",
                        "value": "{",
                        "valueText": "{",
                        "hasTrailingTrivia": true,
                        "hasTrailingNewLine": true,
                        "trailingTrivia": [
                            {
                                "kind": "NewLineTrivia",
                                "text": "\n"
                            }
                        ]
                    },
                    "statements": [
                        {
                            "kind": "ExpressionStatement",
                            "fullStart": 1228,
                            "fullEnd": 1342,
                            "start": 1230,
                            "end": 1341,
                            "fullWidth": 114,
                            "width": 111,
                            "expression": {
                                "kind": "InvocationExpression",
                                "fullStart": 1228,
                                "fullEnd": 1340,
                                "start": 1230,
                                "end": 1340,
                                "fullWidth": 112,
                                "width": 110,
                                "expression": {
                                    "kind": "IdentifierName",
                                    "fullStart": 1228,
                                    "fullEnd": 1236,
                                    "start": 1230,
                                    "end": 1236,
                                    "fullWidth": 8,
                                    "width": 6,
                                    "text": "$ERROR",
                                    "value": "$ERROR",
                                    "valueText": "$ERROR",
                                    "hasLeadingTrivia": true,
                                    "leadingTrivia": [
                                        {
                                            "kind": "WhitespaceTrivia",
                                            "text": "  "
                                        }
                                    ]
                                },
                                "argumentList": {
                                    "kind": "ArgumentList",
                                    "fullStart": 1236,
                                    "fullEnd": 1340,
                                    "start": 1236,
                                    "end": 1340,
                                    "fullWidth": 104,
                                    "width": 104,
                                    "openParenToken": {
                                        "kind": "OpenParenToken",
                                        "fullStart": 1236,
                                        "fullEnd": 1237,
                                        "start": 1236,
                                        "end": 1237,
                                        "fullWidth": 1,
                                        "width": 1,
                                        "text": "(",
                                        "value": "(",
                                        "valueText": "("
                                    },
                                    "arguments": [
                                        {
                                            "kind": "AddExpression",
                                            "fullStart": 1237,
                                            "fullEnd": 1339,
                                            "start": 1237,
                                            "end": 1338,
                                            "fullWidth": 102,
                                            "width": 101,
                                            "left": {
                                                "kind": "StringLiteral",
                                                "fullStart": 1237,
                                                "fullEnd": 1323,
                                                "start": 1237,
                                                "end": 1323,
                                                "fullWidth": 86,
                                                "width": 86,
                                                "text": "'#2: var __string = \"\"; __split = __string.split(\"x\"); __split.length === 1. Actual: '",
                                                "value": "#2: var __string = \"\"; __split = __string.split(\"x\"); __split.length === 1. Actual: ",
                                                "valueText": "#2: var __string = \"\"; __split = __string.split(\"x\"); __split.length === 1. Actual: "
                                            },
                                            "operatorToken": {
                                                "kind": "PlusToken",
                                                "fullStart": 1323,
                                                "fullEnd": 1324,
                                                "start": 1323,
                                                "end": 1324,
                                                "fullWidth": 1,
                                                "width": 1,
                                                "text": "+",
                                                "value": "+",
                                                "valueText": "+"
                                            },
                                            "right": {
                                                "kind": "MemberAccessExpression",
                                                "fullStart": 1324,
                                                "fullEnd": 1339,
                                                "start": 1324,
                                                "end": 1338,
                                                "fullWidth": 15,
                                                "width": 14,
                                                "expression": {
                                                    "kind": "IdentifierName",
                                                    "fullStart": 1324,
                                                    "fullEnd": 1331,
                                                    "start": 1324,
                                                    "end": 1331,
                                                    "fullWidth": 7,
                                                    "width": 7,
                                                    "text": "__split",
                                                    "value": "__split",
                                                    "valueText": "__split"
                                                },
                                                "dotToken": {
                                                    "kind": "DotToken",
                                                    "fullStart": 1331,
                                                    "fullEnd": 1332,
                                                    "start": 1331,
                                                    "end": 1332,
                                                    "fullWidth": 1,
                                                    "width": 1,
                                                    "text": ".",
                                                    "value": ".",
                                                    "valueText": "."
                                                },
                                                "name": {
                                                    "kind": "IdentifierName",
                                                    "fullStart": 1332,
                                                    "fullEnd": 1339,
                                                    "start": 1332,
                                                    "end": 1338,
                                                    "fullWidth": 7,
                                                    "width": 6,
                                                    "text": "length",
                                                    "value": "length",
                                                    "valueText": "length",
                                                    "hasTrailingTrivia": true,
                                                    "trailingTrivia": [
                                                        {
                                                            "kind": "WhitespaceTrivia",
                                                            "text": " "
                                                        }
                                                    ]
                                                }
                                            }
                                        }
                                    ],
                                    "closeParenToken": {
                                        "kind": "CloseParenToken",
                                        "fullStart": 1339,
                                        "fullEnd": 1340,
                                        "start": 1339,
                                        "end": 1340,
                                        "fullWidth": 1,
                                        "width": 1,
                                        "text": ")",
                                        "value": ")",
                                        "valueText": ")"
                                    }
                                }
                            },
                            "semicolonToken": {
                                "kind": "SemicolonToken",
                                "fullStart": 1340,
                                "fullEnd": 1342,
                                "start": 1340,
                                "end": 1341,
                                "fullWidth": 2,
                                "width": 1,
                                "text": ";",
                                "value": ";",
                                "valueText": ";",
                                "hasTrailingTrivia": true,
                                "hasTrailingNewLine": true,
                                "trailingTrivia": [
                                    {
                                        "kind": "NewLineTrivia",
                                        "text": "\n"
                                    }
                                ]
                            }
                        }
                    ],
                    "closeBraceToken": {
                        "kind": "CloseBraceToken",
                        "fullStart": 1342,
                        "fullEnd": 1344,
                        "start": 1342,
                        "end": 1343,
                        "fullWidth": 2,
                        "width": 1,
                        "text": "}",
                        "value": "}",
                        "valueText": "}",
                        "hasTrailingTrivia": true,
                        "hasTrailingNewLine": true,
                        "trailingTrivia": [
                            {
                                "kind": "NewLineTrivia",
                                "text": "\n"
                            }
                        ]
                    }
                }
            },
            {
                "kind": "IfStatement",
                "fullStart": 1344,
                "fullEnd": 1650,
                "start": 1516,
                "end": 1649,
                "fullWidth": 306,
                "width": 133,
                "ifKeyword": {
                    "kind": "IfKeyword",
                    "fullStart": 1344,
                    "fullEnd": 1519,
                    "start": 1516,
                    "end": 1518,
                    "fullWidth": 175,
                    "width": 2,
                    "text": "if",
                    "value": "if",
                    "valueText": "if",
                    "hasLeadingTrivia": true,
                    "hasLeadingComment": true,
                    "hasLeadingNewLine": true,
                    "hasTrailingTrivia": true,
                    "leadingTrivia": [
                        {
                            "kind": "SingleLineCommentTrivia",
                            "text": "//"
                        },
                        {
                            "kind": "NewLineTrivia",
                            "text": "\n"
                        },
                        {
                            "kind": "SingleLineCommentTrivia",
                            "text": "//////////////////////////////////////////////////////////////////////////////"
                        },
                        {
                            "kind": "NewLineTrivia",
                            "text": "\n"
                        },
                        {
                            "kind": "NewLineTrivia",
                            "text": "\n"
                        },
                        {
                            "kind": "SingleLineCommentTrivia",
                            "text": "//////////////////////////////////////////////////////////////////////////////"
                        },
                        {
                            "kind": "NewLineTrivia",
                            "text": "\n"
                        },
                        {
                            "kind": "SingleLineCommentTrivia",
                            "text": "//CHECK#3"
                        },
                        {
                            "kind": "NewLineTrivia",
                            "text": "\n"
                        }
                    ],
                    "trailingTrivia": [
                        {
                            "kind": "WhitespaceTrivia",
                            "text": " "
                        }
                    ]
                },
                "openParenToken": {
                    "kind": "OpenParenToken",
                    "fullStart": 1519,
                    "fullEnd": 1520,
                    "start": 1519,
                    "end": 1520,
                    "fullWidth": 1,
                    "width": 1,
                    "text": "(",
                    "value": "(",
                    "valueText": "("
                },
                "condition": {
                    "kind": "NotEqualsExpression",
                    "fullStart": 1520,
                    "fullEnd": 1537,
                    "start": 1520,
                    "end": 1537,
                    "fullWidth": 17,
                    "width": 17,
                    "left": {
                        "kind": "ElementAccessExpression",
                        "fullStart": 1520,
                        "fullEnd": 1531,
                        "start": 1520,
                        "end": 1530,
                        "fullWidth": 11,
                        "width": 10,
                        "expression": {
                            "kind": "IdentifierName",
                            "fullStart": 1520,
                            "fullEnd": 1527,
                            "start": 1520,
                            "end": 1527,
                            "fullWidth": 7,
                            "width": 7,
                            "text": "__split",
                            "value": "__split",
                            "valueText": "__split"
                        },
                        "openBracketToken": {
                            "kind": "OpenBracketToken",
                            "fullStart": 1527,
                            "fullEnd": 1528,
                            "start": 1527,
                            "end": 1528,
                            "fullWidth": 1,
                            "width": 1,
                            "text": "[",
                            "value": "[",
                            "valueText": "["
                        },
                        "argumentExpression": {
                            "kind": "NumericLiteral",
                            "fullStart": 1528,
                            "fullEnd": 1529,
                            "start": 1528,
                            "end": 1529,
                            "fullWidth": 1,
                            "width": 1,
                            "text": "0",
                            "value": 0,
                            "valueText": "0"
                        },
                        "closeBracketToken": {
                            "kind": "CloseBracketToken",
                            "fullStart": 1529,
                            "fullEnd": 1531,
                            "start": 1529,
                            "end": 1530,
                            "fullWidth": 2,
                            "width": 1,
                            "text": "]",
                            "value": "]",
                            "valueText": "]",
                            "hasTrailingTrivia": true,
                            "trailingTrivia": [
                                {
                                    "kind": "WhitespaceTrivia",
                                    "text": " "
                                }
                            ]
                        }
                    },
                    "operatorToken": {
                        "kind": "ExclamationEqualsEqualsToken",
                        "fullStart": 1531,
                        "fullEnd": 1535,
                        "start": 1531,
                        "end": 1534,
                        "fullWidth": 4,
                        "width": 3,
                        "text": "!==",
                        "value": "!==",
                        "valueText": "!==",
                        "hasTrailingTrivia": true,
                        "trailingTrivia": [
                            {
                                "kind": "WhitespaceTrivia",
                                "text": " "
                            }
                        ]
                    },
                    "right": {
                        "kind": "StringLiteral",
                        "fullStart": 1535,
                        "fullEnd": 1537,
                        "start": 1535,
                        "end": 1537,
                        "fullWidth": 2,
                        "width": 2,
                        "text": "\"\"",
                        "value": "",
                        "valueText": ""
                    }
                },
                "closeParenToken": {
                    "kind": "CloseParenToken",
                    "fullStart": 1537,
                    "fullEnd": 1539,
                    "start": 1537,
                    "end": 1538,
                    "fullWidth": 2,
                    "width": 1,
                    "text": ")",
                    "value": ")",
                    "valueText": ")",
                    "hasTrailingTrivia": true,
                    "trailingTrivia": [
                        {
                            "kind": "WhitespaceTrivia",
                            "text": " "
                        }
                    ]
                },
                "statement": {
                    "kind": "Block",
                    "fullStart": 1539,
                    "fullEnd": 1650,
                    "start": 1539,
                    "end": 1649,
                    "fullWidth": 111,
                    "width": 110,
                    "openBraceToken": {
                        "kind": "OpenBraceToken",
                        "fullStart": 1539,
                        "fullEnd": 1541,
                        "start": 1539,
                        "end": 1540,
                        "fullWidth": 2,
                        "width": 1,
                        "text": "{",
                        "value": "{",
                        "valueText": "{",
                        "hasTrailingTrivia": true,
                        "hasTrailingNewLine": true,
                        "trailingTrivia": [
                            {
                                "kind": "NewLineTrivia",
                                "text": "\n"
                            }
                        ]
                    },
                    "statements": [
                        {
                            "kind": "ExpressionStatement",
                            "fullStart": 1541,
                            "fullEnd": 1648,
                            "start": 1543,
                            "end": 1647,
                            "fullWidth": 107,
                            "width": 104,
                            "expression": {
                                "kind": "InvocationExpression",
                                "fullStart": 1541,
                                "fullEnd": 1646,
                                "start": 1543,
                                "end": 1646,
                                "fullWidth": 105,
                                "width": 103,
                                "expression": {
                                    "kind": "IdentifierName",
                                    "fullStart": 1541,
                                    "fullEnd": 1549,
                                    "start": 1543,
                                    "end": 1549,
                                    "fullWidth": 8,
                                    "width": 6,
                                    "text": "$ERROR",
                                    "value": "$ERROR",
                                    "valueText": "$ERROR",
                                    "hasLeadingTrivia": true,
                                    "leadingTrivia": [
                                        {
                                            "kind": "WhitespaceTrivia",
                                            "text": "  "
                                        }
                                    ]
                                },
                                "argumentList": {
                                    "kind": "ArgumentList",
                                    "fullStart": 1549,
                                    "fullEnd": 1646,
                                    "start": 1549,
                                    "end": 1646,
                                    "fullWidth": 97,
                                    "width": 97,
                                    "openParenToken": {
                                        "kind": "OpenParenToken",
                                        "fullStart": 1549,
                                        "fullEnd": 1550,
                                        "start": 1549,
                                        "end": 1550,
                                        "fullWidth": 1,
                                        "width": 1,
                                        "text": "(",
                                        "value": "(",
                                        "valueText": "("
                                    },
                                    "arguments": [
                                        {
                                            "kind": "AddExpression",
                                            "fullStart": 1550,
                                            "fullEnd": 1645,
                                            "start": 1550,
                                            "end": 1644,
                                            "fullWidth": 95,
                                            "width": 94,
                                            "left": {
                                                "kind": "StringLiteral",
                                                "fullStart": 1550,
                                                "fullEnd": 1633,
                                                "start": 1550,
                                                "end": 1633,
                                                "fullWidth": 83,
                                                "width": 83,
                                                "text": "'#3: var __string = \"\"; __split = __string.split(\"x\"); __split[0] === \"\". Actual: '",
                                                "value": "#3: var __string = \"\"; __split = __string.split(\"x\"); __split[0] === \"\". Actual: ",
                                                "valueText": "#3: var __string = \"\"; __split = __string.split(\"x\"); __split[0] === \"\". Actual: "
                                            },
                                            "operatorToken": {
                                                "kind": "PlusToken",
                                                "fullStart": 1633,
                                                "fullEnd": 1634,
                                                "start": 1633,
                                                "end": 1634,
                                                "fullWidth": 1,
                                                "width": 1,
                                                "text": "+",
                                                "value": "+",
                                                "valueText": "+"
                                            },
                                            "right": {
                                                "kind": "ElementAccessExpression",
                                                "fullStart": 1634,
                                                "fullEnd": 1645,
                                                "start": 1634,
                                                "end": 1644,
                                                "fullWidth": 11,
                                                "width": 10,
                                                "expression": {
                                                    "kind": "IdentifierName",
                                                    "fullStart": 1634,
                                                    "fullEnd": 1641,
                                                    "start": 1634,
                                                    "end": 1641,
                                                    "fullWidth": 7,
                                                    "width": 7,
                                                    "text": "__split",
                                                    "value": "__split",
                                                    "valueText": "__split"
                                                },
                                                "openBracketToken": {
                                                    "kind": "OpenBracketToken",
                                                    "fullStart": 1641,
                                                    "fullEnd": 1642,
                                                    "start": 1641,
                                                    "end": 1642,
                                                    "fullWidth": 1,
                                                    "width": 1,
                                                    "text": "[",
                                                    "value": "[",
                                                    "valueText": "["
                                                },
                                                "argumentExpression": {
                                                    "kind": "NumericLiteral",
                                                    "fullStart": 1642,
                                                    "fullEnd": 1643,
                                                    "start": 1642,
                                                    "end": 1643,
                                                    "fullWidth": 1,
                                                    "width": 1,
                                                    "text": "0",
                                                    "value": 0,
                                                    "valueText": "0"
                                                },
                                                "closeBracketToken": {
                                                    "kind": "CloseBracketToken",
                                                    "fullStart": 1643,
                                                    "fullEnd": 1645,
                                                    "start": 1643,
                                                    "end": 1644,
                                                    "fullWidth": 2,
                                                    "width": 1,
                                                    "text": "]",
                                                    "value": "]",
                                                    "valueText": "]",
                                                    "hasTrailingTrivia": true,
                                                    "trailingTrivia": [
                                                        {
                                                            "kind": "WhitespaceTrivia",
                                                            "text": " "
                                                        }
                                                    ]
                                                }
                                            }
                                        }
                                    ],
                                    "closeParenToken": {
                                        "kind": "CloseParenToken",
                                        "fullStart": 1645,
                                        "fullEnd": 1646,
                                        "start": 1645,
                                        "end": 1646,
                                        "fullWidth": 1,
                                        "width": 1,
                                        "text": ")",
                                        "value": ")",
                                        "valueText": ")"
                                    }
                                }
                            },
                            "semicolonToken": {
                                "kind": "SemicolonToken",
                                "fullStart": 1646,
                                "fullEnd": 1648,
                                "start": 1646,
                                "end": 1647,
                                "fullWidth": 2,
                                "width": 1,
                                "text": ";",
                                "value": ";",
                                "valueText": ";",
                                "hasTrailingTrivia": true,
                                "hasTrailingNewLine": true,
                                "trailingTrivia": [
                                    {
                                        "kind": "NewLineTrivia",
                                        "text": "\n"
                                    }
                                ]
                            }
                        }
                    ],
                    "closeBraceToken": {
                        "kind": "CloseBraceToken",
                        "fullStart": 1648,
                        "fullEnd": 1650,
                        "start": 1648,
                        "end": 1649,
                        "fullWidth": 2,
                        "width": 1,
                        "text": "}",
                        "value": "}",
                        "valueText": "}",
                        "hasTrailingTrivia": true,
                        "hasTrailingNewLine": true,
                        "trailingTrivia": [
                            {
                                "kind": "NewLineTrivia",
                                "text": "\n"
                            }
                        ]
                    }
                }
            }
        ],
        "endOfFileToken": {
            "kind": "EndOfFileToken",
            "fullStart": 1650,
            "fullEnd": 1733,
            "start": 1733,
            "end": 1733,
            "fullWidth": 83,
            "width": 0,
            "text": "",
            "hasLeadingTrivia": true,
            "hasLeadingComment": true,
            "hasLeadingNewLine": true,
            "leadingTrivia": [
                {
                    "kind": "SingleLineCommentTrivia",
                    "text": "//"
                },
                {
                    "kind": "NewLineTrivia",
                    "text": "\n"
                },
                {
                    "kind": "SingleLineCommentTrivia",
                    "text": "//////////////////////////////////////////////////////////////////////////////"
                },
                {
                    "kind": "NewLineTrivia",
                    "text": "\n"
                },
                {
                    "kind": "NewLineTrivia",
                    "text": "\n"
                }
            ]
        }
    },
    "lineMap": {
        "lineStarts": [
            0,
            61,
            132,
            133,
            137,
            285,
            382,
            490,
            593,
            596,
            653,
            711,
            715,
            716,
            735,
            736,
            771,
            772,
            851,
            861,
            898,
            1026,
            1028,
            1031,
            1110,
            1111,
            1190,
            1200,
            1228,
            1342,
            1344,
            1347,
            1426,
            1427,
            1506,
            1516,
            1541,
            1648,
            1650,
            1653,
            1732,
            1733
        ],
        "length": 1733
    }
}<|MERGE_RESOLUTION|>--- conflicted
+++ resolved
@@ -95,12 +95,8 @@
                             "start": 720,
                             "end": 733,
                             "fullWidth": 13,
-<<<<<<< HEAD
                             "width": 13,
-                            "identifier": {
-=======
                             "propertyName": {
->>>>>>> 85e84683
                                 "kind": "IdentifierName",
                                 "fullStart": 720,
                                 "fullEnd": 729,
@@ -235,12 +231,8 @@
                             "start": 740,
                             "end": 769,
                             "fullWidth": 29,
-<<<<<<< HEAD
                             "width": 29,
-                            "identifier": {
-=======
                             "propertyName": {
->>>>>>> 85e84683
                                 "kind": "IdentifierName",
                                 "fullStart": 740,
                                 "fullEnd": 748,
