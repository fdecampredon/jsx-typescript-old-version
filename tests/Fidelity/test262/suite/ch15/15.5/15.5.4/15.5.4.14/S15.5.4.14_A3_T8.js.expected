--- conflicted
+++ resolved
@@ -95,12 +95,8 @@
                             "start": 414,
                             "end": 447,
                             "fullWidth": 33,
-<<<<<<< HEAD
                             "width": 33,
-                            "identifier": {
-=======
                             "propertyName": {
->>>>>>> 85e84683
                                 "kind": "IdentifierName",
                                 "fullStart": 414,
                                 "fullEnd": 425,
@@ -601,12 +597,8 @@
                             "start": 498,
                             "end": 526,
                             "fullWidth": 28,
-<<<<<<< HEAD
                             "width": 28,
-                            "identifier": {
-=======
                             "propertyName": {
->>>>>>> 85e84683
                                 "kind": "IdentifierName",
                                 "fullStart": 498,
                                 "fullEnd": 506,
