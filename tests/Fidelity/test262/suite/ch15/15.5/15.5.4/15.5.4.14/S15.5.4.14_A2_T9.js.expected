--- conflicted
+++ resolved
@@ -95,12 +95,8 @@
                             "start": 745,
                             "end": 793,
                             "fullWidth": 48,
-<<<<<<< HEAD
                             "width": 48,
-                            "identifier": {
-=======
                             "propertyName": {
->>>>>>> 85e84683
                                 "kind": "IdentifierName",
                                 "fullStart": 745,
                                 "fullEnd": 754,
@@ -227,12 +223,8 @@
                             "start": 799,
                             "end": 851,
                             "fullWidth": 52,
-<<<<<<< HEAD
                             "width": 52,
-                            "identifier": {
-=======
                             "propertyName": {
->>>>>>> 85e84683
                                 "kind": "IdentifierName",
                                 "fullStart": 799,
                                 "fullEnd": 810,
@@ -526,12 +518,8 @@
                             "start": 858,
                             "end": 888,
                             "fullWidth": 30,
-<<<<<<< HEAD
                             "width": 30,
-                            "identifier": {
-=======
                             "propertyName": {
->>>>>>> 85e84683
                                 "kind": "IdentifierName",
                                 "fullStart": 858,
                                 "fullEnd": 866,
@@ -1691,12 +1679,8 @@
                             "start": 1865,
                             "end": 1870,
                             "fullWidth": 5,
-<<<<<<< HEAD
                             "width": 5,
-                            "identifier": {
-=======
                             "propertyName": {
->>>>>>> 85e84683
                                 "kind": "IdentifierName",
                                 "fullStart": 1865,
                                 "fullEnd": 1867,
