{
    "isDeclaration": false,
    "languageVersion": "EcmaScript5",
    "parseOptions": {
        "allowAutomaticSemicolonInsertion": true
    },
    "sourceUnit": {
        "kind": "SourceUnit",
        "fullStart": 0,
        "fullEnd": 1303,
        "start": 661,
        "end": 1303,
        "fullWidth": 1303,
        "width": 642,
        "isIncrementallyUnusable": true,
        "moduleElements": [
            {
                "kind": "VariableStatement",
                "fullStart": 0,
                "fullEnd": 714,
                "start": 661,
                "end": 713,
                "fullWidth": 714,
                "width": 52,
                "isIncrementallyUnusable": true,
                "modifiers": [],
                "variableDeclaration": {
                    "kind": "VariableDeclaration",
                    "fullStart": 0,
                    "fullEnd": 714,
                    "start": 661,
                    "end": 713,
                    "fullWidth": 714,
                    "width": 52,
                    "varKeyword": {
                        "kind": "VarKeyword",
                        "fullStart": 0,
                        "fullEnd": 665,
                        "start": 661,
                        "end": 664,
                        "fullWidth": 665,
                        "width": 3,
                        "text": "var",
                        "value": "var",
                        "valueText": "var",
                        "hasLeadingTrivia": true,
                        "hasLeadingComment": true,
                        "hasLeadingNewLine": true,
                        "hasTrailingTrivia": true,
                        "leadingTrivia": [
                            {
                                "kind": "SingleLineCommentTrivia",
                                "text": "// Copyright 2009 the Sputnik authors.  All rights reserved."
                            },
                            {
                                "kind": "NewLineTrivia",
                                "text": "\n"
                            },
                            {
                                "kind": "SingleLineCommentTrivia",
                                "text": "// This code is governed by the BSD license found in the LICENSE file."
                            },
                            {
                                "kind": "NewLineTrivia",
                                "text": "\n"
                            },
                            {
                                "kind": "NewLineTrivia",
                                "text": "\n"
                            },
                            {
                                "kind": "MultiLineCommentTrivia",
                                "text": "/**\n * String.prototype.split(separator, limit):\n * i) can be transferred to other kinds of objects for use as a method.\n * separator and limit can be any kinds of object since:\n * ii) if separator is not RegExp ToString(separator) performs and\n * iii) ToInteger(limit) performs\n *\n * @path ch15/15.5/15.5.4/15.5.4.14/S15.5.4.14_A1_T11.js\n * @description Arguments are objects, and instance is string.\n * First object have overrided toString function.\n * Second object have overrided valueOf function, that throw exception\n */"
                            },
                            {
                                "kind": "NewLineTrivia",
                                "text": "\n"
                            },
                            {
                                "kind": "NewLineTrivia",
                                "text": "\n"
                            }
                        ],
                        "trailingTrivia": [
                            {
                                "kind": "WhitespaceTrivia",
                                "text": " "
                            }
                        ]
                    },
                    "variableDeclarators": [
                        {
                            "kind": "VariableDeclarator",
                            "fullStart": 665,
                            "fullEnd": 714,
                            "start": 665,
                            "end": 713,
                            "fullWidth": 49,
<<<<<<< HEAD
                            "width": 48,
                            "identifier": {
=======
                            "propertyName": {
>>>>>>> 85e84683
                                "kind": "IdentifierName",
                                "fullStart": 665,
                                "fullEnd": 671,
                                "start": 665,
                                "end": 670,
                                "fullWidth": 6,
                                "width": 5,
                                "text": "__obj",
                                "value": "__obj",
                                "valueText": "__obj",
                                "hasTrailingTrivia": true,
                                "trailingTrivia": [
                                    {
                                        "kind": "WhitespaceTrivia",
                                        "text": " "
                                    }
                                ]
                            },
                            "equalsValueClause": {
                                "kind": "EqualsValueClause",
                                "fullStart": 671,
                                "fullEnd": 714,
                                "start": 671,
                                "end": 713,
                                "fullWidth": 43,
                                "width": 42,
                                "equalsToken": {
                                    "kind": "EqualsToken",
                                    "fullStart": 671,
                                    "fullEnd": 673,
                                    "start": 671,
                                    "end": 672,
                                    "fullWidth": 2,
                                    "width": 1,
                                    "text": "=",
                                    "value": "=",
                                    "valueText": "=",
                                    "hasTrailingTrivia": true,
                                    "trailingTrivia": [
                                        {
                                            "kind": "WhitespaceTrivia",
                                            "text": " "
                                        }
                                    ]
                                },
                                "value": {
                                    "kind": "ObjectLiteralExpression",
                                    "fullStart": 673,
                                    "fullEnd": 714,
                                    "start": 673,
                                    "end": 713,
                                    "fullWidth": 41,
                                    "width": 40,
                                    "openBraceToken": {
                                        "kind": "OpenBraceToken",
                                        "fullStart": 673,
                                        "fullEnd": 674,
                                        "start": 673,
                                        "end": 674,
                                        "fullWidth": 1,
                                        "width": 1,
                                        "text": "{",
                                        "value": "{",
                                        "valueText": "{"
                                    },
                                    "propertyAssignments": [
                                        {
                                            "kind": "SimplePropertyAssignment",
                                            "fullStart": 674,
                                            "fullEnd": 712,
                                            "start": 674,
                                            "end": 712,
                                            "fullWidth": 38,
                                            "width": 38,
                                            "propertyName": {
                                                "kind": "IdentifierName",
                                                "fullStart": 674,
                                                "fullEnd": 682,
                                                "start": 674,
                                                "end": 682,
                                                "fullWidth": 8,
                                                "width": 8,
                                                "text": "toString",
                                                "value": "toString",
                                                "valueText": "toString"
                                            },
                                            "colonToken": {
                                                "kind": "ColonToken",
                                                "fullStart": 682,
                                                "fullEnd": 683,
                                                "start": 682,
                                                "end": 683,
                                                "fullWidth": 1,
                                                "width": 1,
                                                "text": ":",
                                                "value": ":",
                                                "valueText": ":"
                                            },
                                            "expression": {
                                                "kind": "FunctionExpression",
                                                "fullStart": 683,
                                                "fullEnd": 712,
                                                "start": 683,
                                                "end": 712,
                                                "fullWidth": 29,
                                                "width": 29,
                                                "functionKeyword": {
                                                    "kind": "FunctionKeyword",
                                                    "fullStart": 683,
                                                    "fullEnd": 691,
                                                    "start": 683,
                                                    "end": 691,
                                                    "fullWidth": 8,
                                                    "width": 8,
                                                    "text": "function",
                                                    "value": "function",
                                                    "valueText": "function"
                                                },
                                                "callSignature": {
                                                    "kind": "CallSignature",
                                                    "fullStart": 691,
                                                    "fullEnd": 693,
                                                    "start": 691,
                                                    "end": 693,
                                                    "fullWidth": 2,
                                                    "width": 2,
                                                    "parameterList": {
                                                        "kind": "ParameterList",
                                                        "fullStart": 691,
                                                        "fullEnd": 693,
                                                        "start": 691,
                                                        "end": 693,
                                                        "fullWidth": 2,
                                                        "width": 2,
                                                        "openParenToken": {
                                                            "kind": "OpenParenToken",
                                                            "fullStart": 691,
                                                            "fullEnd": 692,
                                                            "start": 691,
                                                            "end": 692,
                                                            "fullWidth": 1,
                                                            "width": 1,
                                                            "text": "(",
                                                            "value": "(",
                                                            "valueText": "("
                                                        },
                                                        "parameters": [],
                                                        "closeParenToken": {
                                                            "kind": "CloseParenToken",
                                                            "fullStart": 692,
                                                            "fullEnd": 693,
                                                            "start": 692,
                                                            "end": 693,
                                                            "fullWidth": 1,
                                                            "width": 1,
                                                            "text": ")",
                                                            "value": ")",
                                                            "valueText": ")"
                                                        }
                                                    }
                                                },
                                                "block": {
                                                    "kind": "Block",
                                                    "fullStart": 693,
                                                    "fullEnd": 712,
                                                    "start": 693,
                                                    "end": 712,
                                                    "fullWidth": 19,
                                                    "width": 19,
                                                    "openBraceToken": {
                                                        "kind": "OpenBraceToken",
                                                        "fullStart": 693,
                                                        "fullEnd": 694,
                                                        "start": 693,
                                                        "end": 694,
                                                        "fullWidth": 1,
                                                        "width": 1,
                                                        "text": "{",
                                                        "value": "{",
                                                        "valueText": "{"
                                                    },
                                                    "statements": [
                                                        {
                                                            "kind": "ReturnStatement",
                                                            "fullStart": 694,
                                                            "fullEnd": 711,
                                                            "start": 694,
                                                            "end": 711,
                                                            "fullWidth": 17,
                                                            "width": 17,
                                                            "returnKeyword": {
                                                                "kind": "ReturnKeyword",
                                                                "fullStart": 694,
                                                                "fullEnd": 701,
                                                                "start": 694,
                                                                "end": 700,
                                                                "fullWidth": 7,
                                                                "width": 6,
                                                                "text": "return",
                                                                "value": "return",
                                                                "valueText": "return",
                                                                "hasTrailingTrivia": true,
                                                                "trailingTrivia": [
                                                                    {
                                                                        "kind": "WhitespaceTrivia",
                                                                        "text": " "
                                                                    }
                                                                ]
                                                            },
                                                            "expression": {
                                                                "kind": "StringLiteral",
                                                                "fullStart": 701,
                                                                "fullEnd": 710,
                                                                "start": 701,
                                                                "end": 710,
                                                                "fullWidth": 9,
                                                                "width": 9,
                                                                "text": "\"\\u0041B\"",
                                                                "value": "AB",
                                                                "valueText": "AB"
                                                            },
                                                            "semicolonToken": {
                                                                "kind": "SemicolonToken",
                                                                "fullStart": 710,
                                                                "fullEnd": 711,
                                                                "start": 710,
                                                                "end": 711,
                                                                "fullWidth": 1,
                                                                "width": 1,
                                                                "text": ";",
                                                                "value": ";",
                                                                "valueText": ";"
                                                            }
                                                        }
                                                    ],
                                                    "closeBraceToken": {
                                                        "kind": "CloseBraceToken",
                                                        "fullStart": 711,
                                                        "fullEnd": 712,
                                                        "start": 711,
                                                        "end": 712,
                                                        "fullWidth": 1,
                                                        "width": 1,
                                                        "text": "}",
                                                        "value": "}",
                                                        "valueText": "}"
                                                    }
                                                }
                                            }
                                        }
                                    ],
                                    "closeBraceToken": {
                                        "kind": "CloseBraceToken",
                                        "fullStart": 712,
                                        "fullEnd": 714,
                                        "start": 712,
                                        "end": 713,
                                        "fullWidth": 2,
                                        "width": 1,
                                        "text": "}",
                                        "value": "}",
                                        "valueText": "}",
                                        "hasTrailingTrivia": true,
                                        "hasTrailingNewLine": true,
                                        "trailingTrivia": [
                                            {
                                                "kind": "NewLineTrivia",
                                                "text": "\n"
                                            }
                                        ]
                                    }
                                }
                            }
                        }
                    ]
                },
                "semicolonToken": {
                    "kind": "SemicolonToken",
                    "fullStart": -1,
                    "fullEnd": -1,
                    "start": -1,
                    "end": -1,
                    "fullWidth": 0,
                    "width": 0,
                    "text": ""
                }
            },
            {
                "kind": "VariableStatement",
                "fullStart": 714,
                "fullEnd": 770,
                "start": 714,
                "end": 769,
                "fullWidth": 56,
                "width": 55,
                "isIncrementallyUnusable": true,
                "modifiers": [],
                "variableDeclaration": {
                    "kind": "VariableDeclaration",
                    "fullStart": 714,
                    "fullEnd": 770,
                    "start": 714,
                    "end": 769,
                    "fullWidth": 56,
                    "width": 55,
                    "varKeyword": {
                        "kind": "VarKeyword",
                        "fullStart": 714,
                        "fullEnd": 718,
                        "start": 714,
                        "end": 717,
                        "fullWidth": 4,
                        "width": 3,
                        "text": "var",
                        "value": "var",
                        "valueText": "var",
                        "hasTrailingTrivia": true,
                        "trailingTrivia": [
                            {
                                "kind": "WhitespaceTrivia",
                                "text": " "
                            }
                        ]
                    },
                    "variableDeclarators": [
                        {
                            "kind": "VariableDeclarator",
                            "fullStart": 718,
                            "fullEnd": 770,
                            "start": 718,
                            "end": 769,
                            "fullWidth": 52,
<<<<<<< HEAD
                            "width": 51,
                            "identifier": {
=======
                            "propertyName": {
>>>>>>> 85e84683
                                "kind": "IdentifierName",
                                "fullStart": 718,
                                "fullEnd": 725,
                                "start": 718,
                                "end": 724,
                                "fullWidth": 7,
                                "width": 6,
                                "text": "__obj2",
                                "value": "__obj2",
                                "valueText": "__obj2",
                                "hasTrailingTrivia": true,
                                "trailingTrivia": [
                                    {
                                        "kind": "WhitespaceTrivia",
                                        "text": " "
                                    }
                                ]
                            },
                            "equalsValueClause": {
                                "kind": "EqualsValueClause",
                                "fullStart": 725,
                                "fullEnd": 770,
                                "start": 725,
                                "end": 769,
                                "fullWidth": 45,
                                "width": 44,
                                "equalsToken": {
                                    "kind": "EqualsToken",
                                    "fullStart": 725,
                                    "fullEnd": 727,
                                    "start": 725,
                                    "end": 726,
                                    "fullWidth": 2,
                                    "width": 1,
                                    "text": "=",
                                    "value": "=",
                                    "valueText": "=",
                                    "hasTrailingTrivia": true,
                                    "trailingTrivia": [
                                        {
                                            "kind": "WhitespaceTrivia",
                                            "text": " "
                                        }
                                    ]
                                },
                                "value": {
                                    "kind": "ObjectLiteralExpression",
                                    "fullStart": 727,
                                    "fullEnd": 770,
                                    "start": 727,
                                    "end": 769,
                                    "fullWidth": 43,
                                    "width": 42,
                                    "openBraceToken": {
                                        "kind": "OpenBraceToken",
                                        "fullStart": 727,
                                        "fullEnd": 728,
                                        "start": 727,
                                        "end": 728,
                                        "fullWidth": 1,
                                        "width": 1,
                                        "text": "{",
                                        "value": "{",
                                        "valueText": "{"
                                    },
                                    "propertyAssignments": [
                                        {
                                            "kind": "SimplePropertyAssignment",
                                            "fullStart": 728,
                                            "fullEnd": 768,
                                            "start": 728,
                                            "end": 768,
                                            "fullWidth": 40,
                                            "width": 40,
                                            "propertyName": {
                                                "kind": "IdentifierName",
                                                "fullStart": 728,
                                                "fullEnd": 735,
                                                "start": 728,
                                                "end": 735,
                                                "fullWidth": 7,
                                                "width": 7,
                                                "text": "valueOf",
                                                "value": "valueOf",
                                                "valueText": "valueOf"
                                            },
                                            "colonToken": {
                                                "kind": "ColonToken",
                                                "fullStart": 735,
                                                "fullEnd": 736,
                                                "start": 735,
                                                "end": 736,
                                                "fullWidth": 1,
                                                "width": 1,
                                                "text": ":",
                                                "value": ":",
                                                "valueText": ":"
                                            },
                                            "expression": {
                                                "kind": "FunctionExpression",
                                                "fullStart": 736,
                                                "fullEnd": 768,
                                                "start": 736,
                                                "end": 768,
                                                "fullWidth": 32,
                                                "width": 32,
                                                "functionKeyword": {
                                                    "kind": "FunctionKeyword",
                                                    "fullStart": 736,
                                                    "fullEnd": 744,
                                                    "start": 736,
                                                    "end": 744,
                                                    "fullWidth": 8,
                                                    "width": 8,
                                                    "text": "function",
                                                    "value": "function",
                                                    "valueText": "function"
                                                },
                                                "callSignature": {
                                                    "kind": "CallSignature",
                                                    "fullStart": 744,
                                                    "fullEnd": 746,
                                                    "start": 744,
                                                    "end": 746,
                                                    "fullWidth": 2,
                                                    "width": 2,
                                                    "parameterList": {
                                                        "kind": "ParameterList",
                                                        "fullStart": 744,
                                                        "fullEnd": 746,
                                                        "start": 744,
                                                        "end": 746,
                                                        "fullWidth": 2,
                                                        "width": 2,
                                                        "openParenToken": {
                                                            "kind": "OpenParenToken",
                                                            "fullStart": 744,
                                                            "fullEnd": 745,
                                                            "start": 744,
                                                            "end": 745,
                                                            "fullWidth": 1,
                                                            "width": 1,
                                                            "text": "(",
                                                            "value": "(",
                                                            "valueText": "("
                                                        },
                                                        "parameters": [],
                                                        "closeParenToken": {
                                                            "kind": "CloseParenToken",
                                                            "fullStart": 745,
                                                            "fullEnd": 746,
                                                            "start": 745,
                                                            "end": 746,
                                                            "fullWidth": 1,
                                                            "width": 1,
                                                            "text": ")",
                                                            "value": ")",
                                                            "valueText": ")"
                                                        }
                                                    }
                                                },
                                                "block": {
                                                    "kind": "Block",
                                                    "fullStart": 746,
                                                    "fullEnd": 768,
                                                    "start": 746,
                                                    "end": 768,
                                                    "fullWidth": 22,
                                                    "width": 22,
                                                    "openBraceToken": {
                                                        "kind": "OpenBraceToken",
                                                        "fullStart": 746,
                                                        "fullEnd": 747,
                                                        "start": 746,
                                                        "end": 747,
                                                        "fullWidth": 1,
                                                        "width": 1,
                                                        "text": "{",
                                                        "value": "{",
                                                        "valueText": "{"
                                                    },
                                                    "statements": [
                                                        {
                                                            "kind": "ThrowStatement",
                                                            "fullStart": 747,
                                                            "fullEnd": 767,
                                                            "start": 747,
                                                            "end": 767,
                                                            "fullWidth": 20,
                                                            "width": 20,
                                                            "throwKeyword": {
                                                                "kind": "ThrowKeyword",
                                                                "fullStart": 747,
                                                                "fullEnd": 753,
                                                                "start": 747,
                                                                "end": 752,
                                                                "fullWidth": 6,
                                                                "width": 5,
                                                                "text": "throw",
                                                                "value": "throw",
                                                                "valueText": "throw",
                                                                "hasTrailingTrivia": true,
                                                                "trailingTrivia": [
                                                                    {
                                                                        "kind": "WhitespaceTrivia",
                                                                        "text": " "
                                                                    }
                                                                ]
                                                            },
                                                            "expression": {
                                                                "kind": "StringLiteral",
                                                                "fullStart": 753,
                                                                "fullEnd": 766,
                                                                "start": 753,
                                                                "end": 766,
                                                                "fullWidth": 13,
                                                                "width": 13,
                                                                "text": "\"intointeger\"",
                                                                "value": "intointeger",
                                                                "valueText": "intointeger"
                                                            },
                                                            "semicolonToken": {
                                                                "kind": "SemicolonToken",
                                                                "fullStart": 766,
                                                                "fullEnd": 767,
                                                                "start": 766,
                                                                "end": 767,
                                                                "fullWidth": 1,
                                                                "width": 1,
                                                                "text": ";",
                                                                "value": ";",
                                                                "valueText": ";"
                                                            }
                                                        }
                                                    ],
                                                    "closeBraceToken": {
                                                        "kind": "CloseBraceToken",
                                                        "fullStart": 767,
                                                        "fullEnd": 768,
                                                        "start": 767,
                                                        "end": 768,
                                                        "fullWidth": 1,
                                                        "width": 1,
                                                        "text": "}",
                                                        "value": "}",
                                                        "valueText": "}"
                                                    }
                                                }
                                            }
                                        }
                                    ],
                                    "closeBraceToken": {
                                        "kind": "CloseBraceToken",
                                        "fullStart": 768,
                                        "fullEnd": 770,
                                        "start": 768,
                                        "end": 769,
                                        "fullWidth": 2,
                                        "width": 1,
                                        "text": "}",
                                        "value": "}",
                                        "valueText": "}",
                                        "hasTrailingTrivia": true,
                                        "hasTrailingNewLine": true,
                                        "trailingTrivia": [
                                            {
                                                "kind": "NewLineTrivia",
                                                "text": "\n"
                                            }
                                        ]
                                    }
                                }
                            }
                        }
                    ]
                },
                "semicolonToken": {
                    "kind": "SemicolonToken",
                    "fullStart": -1,
                    "fullEnd": -1,
                    "start": -1,
                    "end": -1,
                    "fullWidth": 0,
                    "width": 0,
                    "text": ""
                }
            },
            {
                "kind": "VariableStatement",
                "fullStart": 770,
                "fullEnd": 808,
                "start": 770,
                "end": 807,
                "fullWidth": 38,
                "width": 37,
                "modifiers": [],
                "variableDeclaration": {
                    "kind": "VariableDeclaration",
                    "fullStart": 770,
                    "fullEnd": 806,
                    "start": 770,
                    "end": 806,
                    "fullWidth": 36,
                    "width": 36,
                    "varKeyword": {
                        "kind": "VarKeyword",
                        "fullStart": 770,
                        "fullEnd": 774,
                        "start": 770,
                        "end": 773,
                        "fullWidth": 4,
                        "width": 3,
                        "text": "var",
                        "value": "var",
                        "valueText": "var",
                        "hasTrailingTrivia": true,
                        "trailingTrivia": [
                            {
                                "kind": "WhitespaceTrivia",
                                "text": " "
                            }
                        ]
                    },
                    "variableDeclarators": [
                        {
                            "kind": "VariableDeclarator",
                            "fullStart": 774,
                            "fullEnd": 806,
                            "start": 774,
                            "end": 806,
                            "fullWidth": 32,
<<<<<<< HEAD
                            "width": 32,
                            "identifier": {
=======
                            "propertyName": {
>>>>>>> 85e84683
                                "kind": "IdentifierName",
                                "fullStart": 774,
                                "fullEnd": 780,
                                "start": 774,
                                "end": 779,
                                "fullWidth": 6,
                                "width": 5,
                                "text": "__str",
                                "value": "__str",
                                "valueText": "__str",
                                "hasTrailingTrivia": true,
                                "trailingTrivia": [
                                    {
                                        "kind": "WhitespaceTrivia",
                                        "text": " "
                                    }
                                ]
                            },
                            "equalsValueClause": {
                                "kind": "EqualsValueClause",
                                "fullStart": 780,
                                "fullEnd": 806,
                                "start": 780,
                                "end": 806,
                                "fullWidth": 26,
                                "width": 26,
                                "equalsToken": {
                                    "kind": "EqualsToken",
                                    "fullStart": 780,
                                    "fullEnd": 782,
                                    "start": 780,
                                    "end": 781,
                                    "fullWidth": 2,
                                    "width": 1,
                                    "text": "=",
                                    "value": "=",
                                    "valueText": "=",
                                    "hasTrailingTrivia": true,
                                    "trailingTrivia": [
                                        {
                                            "kind": "WhitespaceTrivia",
                                            "text": " "
                                        }
                                    ]
                                },
                                "value": {
                                    "kind": "ObjectLiteralExpression",
                                    "fullStart": 782,
                                    "fullEnd": 806,
                                    "start": 782,
                                    "end": 806,
                                    "fullWidth": 24,
                                    "width": 24,
                                    "openBraceToken": {
                                        "kind": "OpenBraceToken",
                                        "fullStart": 782,
                                        "fullEnd": 783,
                                        "start": 782,
                                        "end": 783,
                                        "fullWidth": 1,
                                        "width": 1,
                                        "text": "{",
                                        "value": "{",
                                        "valueText": "{"
                                    },
                                    "propertyAssignments": [
                                        {
                                            "kind": "SimplePropertyAssignment",
                                            "fullStart": 783,
                                            "fullEnd": 805,
                                            "start": 783,
                                            "end": 805,
                                            "fullWidth": 22,
                                            "width": 22,
                                            "propertyName": {
                                                "kind": "IdentifierName",
                                                "fullStart": 783,
                                                "fullEnd": 788,
                                                "start": 783,
                                                "end": 788,
                                                "fullWidth": 5,
                                                "width": 5,
                                                "text": "str__",
                                                "value": "str__",
                                                "valueText": "str__"
                                            },
                                            "colonToken": {
                                                "kind": "ColonToken",
                                                "fullStart": 788,
                                                "fullEnd": 789,
                                                "start": 788,
                                                "end": 789,
                                                "fullWidth": 1,
                                                "width": 1,
                                                "text": ":",
                                                "value": ":",
                                                "valueText": ":"
                                            },
                                            "expression": {
                                                "kind": "StringLiteral",
                                                "fullStart": 789,
                                                "fullEnd": 805,
                                                "start": 789,
                                                "end": 805,
                                                "fullWidth": 16,
                                                "width": 16,
                                                "text": "\"ABB\\u0041BABAB\"",
                                                "value": "ABBABABAB",
                                                "valueText": "ABBABABAB"
                                            }
                                        }
                                    ],
                                    "closeBraceToken": {
                                        "kind": "CloseBraceToken",
                                        "fullStart": 805,
                                        "fullEnd": 806,
                                        "start": 805,
                                        "end": 806,
                                        "fullWidth": 1,
                                        "width": 1,
                                        "text": "}",
                                        "value": "}",
                                        "valueText": "}"
                                    }
                                }
                            }
                        }
                    ]
                },
                "semicolonToken": {
                    "kind": "SemicolonToken",
                    "fullStart": 806,
                    "fullEnd": 808,
                    "start": 806,
                    "end": 807,
                    "fullWidth": 2,
                    "width": 1,
                    "text": ";",
                    "value": ";",
                    "valueText": ";",
                    "hasTrailingTrivia": true,
                    "hasTrailingNewLine": true,
                    "trailingTrivia": [
                        {
                            "kind": "NewLineTrivia",
                            "text": "\n"
                        }
                    ]
                }
            },
            {
                "kind": "WithStatement",
                "fullStart": 808,
                "fullEnd": 1220,
                "start": 898,
                "end": 1219,
                "fullWidth": 412,
                "width": 321,
                "withKeyword": {
                    "kind": "WithKeyword",
                    "fullStart": 808,
                    "fullEnd": 902,
                    "start": 898,
                    "end": 902,
                    "fullWidth": 94,
                    "width": 4,
                    "text": "with",
                    "value": "with",
                    "valueText": "with",
                    "hasLeadingTrivia": true,
                    "hasLeadingComment": true,
                    "hasLeadingNewLine": true,
                    "leadingTrivia": [
                        {
                            "kind": "NewLineTrivia",
                            "text": "\n"
                        },
                        {
                            "kind": "SingleLineCommentTrivia",
                            "text": "//////////////////////////////////////////////////////////////////////////////"
                        },
                        {
                            "kind": "NewLineTrivia",
                            "text": "\n"
                        },
                        {
                            "kind": "SingleLineCommentTrivia",
                            "text": "//CHECK#1"
                        },
                        {
                            "kind": "NewLineTrivia",
                            "text": "\n"
                        }
                    ]
                },
                "openParenToken": {
                    "kind": "OpenParenToken",
                    "fullStart": 902,
                    "fullEnd": 903,
                    "start": 902,
                    "end": 903,
                    "fullWidth": 1,
                    "width": 1,
                    "text": "(",
                    "value": "(",
                    "valueText": "("
                },
                "condition": {
                    "kind": "IdentifierName",
                    "fullStart": 903,
                    "fullEnd": 908,
                    "start": 903,
                    "end": 908,
                    "fullWidth": 5,
                    "width": 5,
                    "text": "__str",
                    "value": "__str",
                    "valueText": "__str"
                },
                "closeParenToken": {
                    "kind": "CloseParenToken",
                    "fullStart": 908,
                    "fullEnd": 909,
                    "start": 908,
                    "end": 909,
                    "fullWidth": 1,
                    "width": 1,
                    "text": ")",
                    "value": ")",
                    "valueText": ")"
                },
                "statement": {
                    "kind": "Block",
                    "fullStart": 909,
                    "fullEnd": 1220,
                    "start": 909,
                    "end": 1219,
                    "fullWidth": 311,
                    "width": 310,
                    "openBraceToken": {
                        "kind": "OpenBraceToken",
                        "fullStart": 909,
                        "fullEnd": 911,
                        "start": 909,
                        "end": 910,
                        "fullWidth": 2,
                        "width": 1,
                        "text": "{",
                        "value": "{",
                        "valueText": "{",
                        "hasTrailingTrivia": true,
                        "hasTrailingNewLine": true,
                        "trailingTrivia": [
                            {
                                "kind": "NewLineTrivia",
                                "text": "\n"
                            }
                        ]
                    },
                    "statements": [
                        {
                            "kind": "WithStatement",
                            "fullStart": 911,
                            "fullEnd": 1218,
                            "start": 915,
                            "end": 1217,
                            "fullWidth": 307,
                            "width": 302,
                            "withKeyword": {
                                "kind": "WithKeyword",
                                "fullStart": 911,
                                "fullEnd": 919,
                                "start": 915,
                                "end": 919,
                                "fullWidth": 8,
                                "width": 4,
                                "text": "with",
                                "value": "with",
                                "valueText": "with",
                                "hasLeadingTrivia": true,
                                "leadingTrivia": [
                                    {
                                        "kind": "WhitespaceTrivia",
                                        "text": "    "
                                    }
                                ]
                            },
                            "openParenToken": {
                                "kind": "OpenParenToken",
                                "fullStart": 919,
                                "fullEnd": 920,
                                "start": 919,
                                "end": 920,
                                "fullWidth": 1,
                                "width": 1,
                                "text": "(",
                                "value": "(",
                                "valueText": "("
                            },
                            "condition": {
                                "kind": "IdentifierName",
                                "fullStart": 920,
                                "fullEnd": 925,
                                "start": 920,
                                "end": 925,
                                "fullWidth": 5,
                                "width": 5,
                                "text": "str__",
                                "value": "str__",
                                "valueText": "str__"
                            },
                            "closeParenToken": {
                                "kind": "CloseParenToken",
                                "fullStart": 925,
                                "fullEnd": 926,
                                "start": 925,
                                "end": 926,
                                "fullWidth": 1,
                                "width": 1,
                                "text": ")",
                                "value": ")",
                                "valueText": ")"
                            },
                            "statement": {
                                "kind": "Block",
                                "fullStart": 926,
                                "fullEnd": 1218,
                                "start": 926,
                                "end": 1217,
                                "fullWidth": 292,
                                "width": 291,
                                "openBraceToken": {
                                    "kind": "OpenBraceToken",
                                    "fullStart": 926,
                                    "fullEnd": 928,
                                    "start": 926,
                                    "end": 927,
                                    "fullWidth": 2,
                                    "width": 1,
                                    "text": "{",
                                    "value": "{",
                                    "valueText": "{",
                                    "hasTrailingTrivia": true,
                                    "hasTrailingNewLine": true,
                                    "trailingTrivia": [
                                        {
                                            "kind": "NewLineTrivia",
                                            "text": "\n"
                                        }
                                    ]
                                },
                                "statements": [
                                    {
                                        "kind": "TryStatement",
                                        "fullStart": 928,
                                        "fullEnd": 1212,
                                        "start": 936,
                                        "end": 1211,
                                        "fullWidth": 284,
                                        "width": 275,
                                        "tryKeyword": {
                                            "kind": "TryKeyword",
                                            "fullStart": 928,
                                            "fullEnd": 940,
                                            "start": 936,
                                            "end": 939,
                                            "fullWidth": 12,
                                            "width": 3,
                                            "text": "try",
                                            "value": "try",
                                            "valueText": "try",
                                            "hasLeadingTrivia": true,
                                            "hasTrailingTrivia": true,
                                            "leadingTrivia": [
                                                {
                                                    "kind": "WhitespaceTrivia",
                                                    "text": "        "
                                                }
                                            ],
                                            "trailingTrivia": [
                                                {
                                                    "kind": "WhitespaceTrivia",
                                                    "text": " "
                                                }
                                            ]
                                        },
                                        "block": {
                                            "kind": "Block",
                                            "fullStart": 940,
                                            "fullEnd": 1074,
                                            "start": 940,
                                            "end": 1073,
                                            "fullWidth": 134,
                                            "width": 133,
                                            "openBraceToken": {
                                                "kind": "OpenBraceToken",
                                                "fullStart": 940,
                                                "fullEnd": 942,
                                                "start": 940,
                                                "end": 941,
                                                "fullWidth": 2,
                                                "width": 1,
                                                "text": "{",
                                                "value": "{",
                                                "valueText": "{",
                                                "hasTrailingTrivia": true,
                                                "hasTrailingNewLine": true,
                                                "trailingTrivia": [
                                                    {
                                                        "kind": "NewLineTrivia",
                                                        "text": "\n"
                                                    }
                                                ]
                                            },
                                            "statements": [
                                                {
                                                    "kind": "VariableStatement",
                                                    "fullStart": 942,
                                                    "fullEnd": 982,
                                                    "start": 952,
                                                    "end": 981,
                                                    "fullWidth": 40,
                                                    "width": 29,
                                                    "modifiers": [],
                                                    "variableDeclaration": {
                                                        "kind": "VariableDeclaration",
                                                        "fullStart": 942,
                                                        "fullEnd": 980,
                                                        "start": 952,
                                                        "end": 980,
                                                        "fullWidth": 38,
                                                        "width": 28,
                                                        "varKeyword": {
                                                            "kind": "VarKeyword",
                                                            "fullStart": 942,
                                                            "fullEnd": 956,
                                                            "start": 952,
                                                            "end": 955,
                                                            "fullWidth": 14,
                                                            "width": 3,
                                                            "text": "var",
                                                            "value": "var",
                                                            "valueText": "var",
                                                            "hasLeadingTrivia": true,
                                                            "hasTrailingTrivia": true,
                                                            "leadingTrivia": [
                                                                {
                                                                    "kind": "WhitespaceTrivia",
                                                                    "text": "          "
                                                                }
                                                            ],
                                                            "trailingTrivia": [
                                                                {
                                                                    "kind": "WhitespaceTrivia",
                                                                    "text": " "
                                                                }
                                                            ]
                                                        },
                                                        "variableDeclarators": [
                                                            {
                                                                "kind": "VariableDeclarator",
                                                                "fullStart": 956,
                                                                "fullEnd": 980,
                                                                "start": 956,
                                                                "end": 980,
                                                                "fullWidth": 24,
<<<<<<< HEAD
                                                                "width": 24,
                                                                "identifier": {
=======
                                                                "propertyName": {
>>>>>>> 85e84683
                                                                    "kind": "IdentifierName",
                                                                    "fullStart": 956,
                                                                    "fullEnd": 958,
                                                                    "start": 956,
                                                                    "end": 957,
                                                                    "fullWidth": 2,
                                                                    "width": 1,
                                                                    "text": "x",
                                                                    "value": "x",
                                                                    "valueText": "x",
                                                                    "hasTrailingTrivia": true,
                                                                    "trailingTrivia": [
                                                                        {
                                                                            "kind": "WhitespaceTrivia",
                                                                            "text": " "
                                                                        }
                                                                    ]
                                                                },
                                                                "equalsValueClause": {
                                                                    "kind": "EqualsValueClause",
                                                                    "fullStart": 958,
                                                                    "fullEnd": 980,
                                                                    "start": 958,
                                                                    "end": 980,
                                                                    "fullWidth": 22,
                                                                    "width": 22,
                                                                    "equalsToken": {
                                                                        "kind": "EqualsToken",
                                                                        "fullStart": 958,
                                                                        "fullEnd": 960,
                                                                        "start": 958,
                                                                        "end": 959,
                                                                        "fullWidth": 2,
                                                                        "width": 1,
                                                                        "text": "=",
                                                                        "value": "=",
                                                                        "valueText": "=",
                                                                        "hasTrailingTrivia": true,
                                                                        "trailingTrivia": [
                                                                            {
                                                                                "kind": "WhitespaceTrivia",
                                                                                "text": " "
                                                                            }
                                                                        ]
                                                                    },
                                                                    "value": {
                                                                        "kind": "InvocationExpression",
                                                                        "fullStart": 960,
                                                                        "fullEnd": 980,
                                                                        "start": 960,
                                                                        "end": 980,
                                                                        "fullWidth": 20,
                                                                        "width": 20,
                                                                        "expression": {
                                                                            "kind": "IdentifierName",
                                                                            "fullStart": 960,
                                                                            "fullEnd": 965,
                                                                            "start": 960,
                                                                            "end": 965,
                                                                            "fullWidth": 5,
                                                                            "width": 5,
                                                                            "text": "split",
                                                                            "value": "split",
                                                                            "valueText": "split"
                                                                        },
                                                                        "argumentList": {
                                                                            "kind": "ArgumentList",
                                                                            "fullStart": 965,
                                                                            "fullEnd": 980,
                                                                            "start": 965,
                                                                            "end": 980,
                                                                            "fullWidth": 15,
                                                                            "width": 15,
                                                                            "openParenToken": {
                                                                                "kind": "OpenParenToken",
                                                                                "fullStart": 965,
                                                                                "fullEnd": 966,
                                                                                "start": 965,
                                                                                "end": 966,
                                                                                "fullWidth": 1,
                                                                                "width": 1,
                                                                                "text": "(",
                                                                                "value": "(",
                                                                                "valueText": "("
                                                                            },
                                                                            "arguments": [
                                                                                {
                                                                                    "kind": "IdentifierName",
                                                                                    "fullStart": 966,
                                                                                    "fullEnd": 971,
                                                                                    "start": 966,
                                                                                    "end": 971,
                                                                                    "fullWidth": 5,
                                                                                    "width": 5,
                                                                                    "text": "__obj",
                                                                                    "value": "__obj",
                                                                                    "valueText": "__obj"
                                                                                },
                                                                                {
                                                                                    "kind": "CommaToken",
                                                                                    "fullStart": 971,
                                                                                    "fullEnd": 973,
                                                                                    "start": 971,
                                                                                    "end": 972,
                                                                                    "fullWidth": 2,
                                                                                    "width": 1,
                                                                                    "text": ",",
                                                                                    "value": ",",
                                                                                    "valueText": ",",
                                                                                    "hasTrailingTrivia": true,
                                                                                    "trailingTrivia": [
                                                                                        {
                                                                                            "kind": "WhitespaceTrivia",
                                                                                            "text": " "
                                                                                        }
                                                                                    ]
                                                                                },
                                                                                {
                                                                                    "kind": "IdentifierName",
                                                                                    "fullStart": 973,
                                                                                    "fullEnd": 979,
                                                                                    "start": 973,
                                                                                    "end": 979,
                                                                                    "fullWidth": 6,
                                                                                    "width": 6,
                                                                                    "text": "__obj2",
                                                                                    "value": "__obj2",
                                                                                    "valueText": "__obj2"
                                                                                }
                                                                            ],
                                                                            "closeParenToken": {
                                                                                "kind": "CloseParenToken",
                                                                                "fullStart": 979,
                                                                                "fullEnd": 980,
                                                                                "start": 979,
                                                                                "end": 980,
                                                                                "fullWidth": 1,
                                                                                "width": 1,
                                                                                "text": ")",
                                                                                "value": ")",
                                                                                "valueText": ")"
                                                                            }
                                                                        }
                                                                    }
                                                                }
                                                            }
                                                        ]
                                                    },
                                                    "semicolonToken": {
                                                        "kind": "SemicolonToken",
                                                        "fullStart": 980,
                                                        "fullEnd": 982,
                                                        "start": 980,
                                                        "end": 981,
                                                        "fullWidth": 2,
                                                        "width": 1,
                                                        "text": ";",
                                                        "value": ";",
                                                        "valueText": ";",
                                                        "hasTrailingTrivia": true,
                                                        "hasTrailingNewLine": true,
                                                        "trailingTrivia": [
                                                            {
                                                                "kind": "NewLineTrivia",
                                                                "text": "\n"
                                                            }
                                                        ]
                                                    }
                                                },
                                                {
                                                    "kind": "ExpressionStatement",
                                                    "fullStart": 982,
                                                    "fullEnd": 1064,
                                                    "start": 992,
                                                    "end": 1063,
                                                    "fullWidth": 82,
                                                    "width": 71,
                                                    "expression": {
                                                        "kind": "InvocationExpression",
                                                        "fullStart": 982,
                                                        "fullEnd": 1062,
                                                        "start": 992,
                                                        "end": 1062,
                                                        "fullWidth": 80,
                                                        "width": 70,
                                                        "expression": {
                                                            "kind": "IdentifierName",
                                                            "fullStart": 982,
                                                            "fullEnd": 997,
                                                            "start": 992,
                                                            "end": 997,
                                                            "fullWidth": 15,
                                                            "width": 5,
                                                            "text": "$FAIL",
                                                            "value": "$FAIL",
                                                            "valueText": "$FAIL",
                                                            "hasLeadingTrivia": true,
                                                            "leadingTrivia": [
                                                                {
                                                                    "kind": "WhitespaceTrivia",
                                                                    "text": "          "
                                                                }
                                                            ]
                                                        },
                                                        "argumentList": {
                                                            "kind": "ArgumentList",
                                                            "fullStart": 997,
                                                            "fullEnd": 1062,
                                                            "start": 997,
                                                            "end": 1062,
                                                            "fullWidth": 65,
                                                            "width": 65,
                                                            "openParenToken": {
                                                                "kind": "OpenParenToken",
                                                                "fullStart": 997,
                                                                "fullEnd": 998,
                                                                "start": 997,
                                                                "end": 998,
                                                                "fullWidth": 1,
                                                                "width": 1,
                                                                "text": "(",
                                                                "value": "(",
                                                                "valueText": "("
                                                            },
                                                            "arguments": [
                                                                {
                                                                    "kind": "StringLiteral",
                                                                    "fullStart": 998,
                                                                    "fullEnd": 1061,
                                                                    "start": 998,
                                                                    "end": 1061,
                                                                    "fullWidth": 63,
                                                                    "width": 63,
                                                                    "text": "'#1: \"var x = split(__obj, __obj2)\" lead to throwing exception'",
                                                                    "value": "#1: \"var x = split(__obj, __obj2)\" lead to throwing exception",
                                                                    "valueText": "#1: \"var x = split(__obj, __obj2)\" lead to throwing exception"
                                                                }
                                                            ],
                                                            "closeParenToken": {
                                                                "kind": "CloseParenToken",
                                                                "fullStart": 1061,
                                                                "fullEnd": 1062,
                                                                "start": 1061,
                                                                "end": 1062,
                                                                "fullWidth": 1,
                                                                "width": 1,
                                                                "text": ")",
                                                                "value": ")",
                                                                "valueText": ")"
                                                            }
                                                        }
                                                    },
                                                    "semicolonToken": {
                                                        "kind": "SemicolonToken",
                                                        "fullStart": 1062,
                                                        "fullEnd": 1064,
                                                        "start": 1062,
                                                        "end": 1063,
                                                        "fullWidth": 2,
                                                        "width": 1,
                                                        "text": ";",
                                                        "value": ";",
                                                        "valueText": ";",
                                                        "hasTrailingTrivia": true,
                                                        "hasTrailingNewLine": true,
                                                        "trailingTrivia": [
                                                            {
                                                                "kind": "NewLineTrivia",
                                                                "text": "\n"
                                                            }
                                                        ]
                                                    }
                                                }
                                            ],
                                            "closeBraceToken": {
                                                "kind": "CloseBraceToken",
                                                "fullStart": 1064,
                                                "fullEnd": 1074,
                                                "start": 1072,
                                                "end": 1073,
                                                "fullWidth": 10,
                                                "width": 1,
                                                "text": "}",
                                                "value": "}",
                                                "valueText": "}",
                                                "hasLeadingTrivia": true,
                                                "hasTrailingTrivia": true,
                                                "leadingTrivia": [
                                                    {
                                                        "kind": "WhitespaceTrivia",
                                                        "text": "        "
                                                    }
                                                ],
                                                "trailingTrivia": [
                                                    {
                                                        "kind": "WhitespaceTrivia",
                                                        "text": " "
                                                    }
                                                ]
                                            }
                                        },
                                        "catchClause": {
                                            "kind": "CatchClause",
                                            "fullStart": 1074,
                                            "fullEnd": 1212,
                                            "start": 1074,
                                            "end": 1211,
                                            "fullWidth": 138,
                                            "width": 137,
                                            "catchKeyword": {
                                                "kind": "CatchKeyword",
                                                "fullStart": 1074,
                                                "fullEnd": 1080,
                                                "start": 1074,
                                                "end": 1079,
                                                "fullWidth": 6,
                                                "width": 5,
                                                "text": "catch",
                                                "value": "catch",
                                                "valueText": "catch",
                                                "hasTrailingTrivia": true,
                                                "trailingTrivia": [
                                                    {
                                                        "kind": "WhitespaceTrivia",
                                                        "text": " "
                                                    }
                                                ]
                                            },
                                            "openParenToken": {
                                                "kind": "OpenParenToken",
                                                "fullStart": 1080,
                                                "fullEnd": 1081,
                                                "start": 1080,
                                                "end": 1081,
                                                "fullWidth": 1,
                                                "width": 1,
                                                "text": "(",
                                                "value": "(",
                                                "valueText": "("
                                            },
                                            "identifier": {
                                                "kind": "IdentifierName",
                                                "fullStart": 1081,
                                                "fullEnd": 1082,
                                                "start": 1081,
                                                "end": 1082,
                                                "fullWidth": 1,
                                                "width": 1,
                                                "text": "e",
                                                "value": "e",
                                                "valueText": "e"
                                            },
                                            "closeParenToken": {
                                                "kind": "CloseParenToken",
                                                "fullStart": 1082,
                                                "fullEnd": 1084,
                                                "start": 1082,
                                                "end": 1083,
                                                "fullWidth": 2,
                                                "width": 1,
                                                "text": ")",
                                                "value": ")",
                                                "valueText": ")",
                                                "hasTrailingTrivia": true,
                                                "trailingTrivia": [
                                                    {
                                                        "kind": "WhitespaceTrivia",
                                                        "text": " "
                                                    }
                                                ]
                                            },
                                            "block": {
                                                "kind": "Block",
                                                "fullStart": 1084,
                                                "fullEnd": 1212,
                                                "start": 1084,
                                                "end": 1211,
                                                "fullWidth": 128,
                                                "width": 127,
                                                "openBraceToken": {
                                                    "kind": "OpenBraceToken",
                                                    "fullStart": 1084,
                                                    "fullEnd": 1086,
                                                    "start": 1084,
                                                    "end": 1085,
                                                    "fullWidth": 2,
                                                    "width": 1,
                                                    "text": "{",
                                                    "value": "{",
                                                    "valueText": "{",
                                                    "hasTrailingTrivia": true,
                                                    "hasTrailingNewLine": true,
                                                    "trailingTrivia": [
                                                        {
                                                            "kind": "NewLineTrivia",
                                                            "text": "\n"
                                                        }
                                                    ]
                                                },
                                                "statements": [
                                                    {
                                                        "kind": "IfStatement",
                                                        "fullStart": 1086,
                                                        "fullEnd": 1202,
                                                        "start": 1096,
                                                        "end": 1201,
                                                        "fullWidth": 116,
                                                        "width": 105,
                                                        "ifKeyword": {
                                                            "kind": "IfKeyword",
                                                            "fullStart": 1086,
                                                            "fullEnd": 1099,
                                                            "start": 1096,
                                                            "end": 1098,
                                                            "fullWidth": 13,
                                                            "width": 2,
                                                            "text": "if",
                                                            "value": "if",
                                                            "valueText": "if",
                                                            "hasLeadingTrivia": true,
                                                            "hasTrailingTrivia": true,
                                                            "leadingTrivia": [
                                                                {
                                                                    "kind": "WhitespaceTrivia",
                                                                    "text": "          "
                                                                }
                                                            ],
                                                            "trailingTrivia": [
                                                                {
                                                                    "kind": "WhitespaceTrivia",
                                                                    "text": " "
                                                                }
                                                            ]
                                                        },
                                                        "openParenToken": {
                                                            "kind": "OpenParenToken",
                                                            "fullStart": 1099,
                                                            "fullEnd": 1100,
                                                            "start": 1099,
                                                            "end": 1100,
                                                            "fullWidth": 1,
                                                            "width": 1,
                                                            "text": "(",
                                                            "value": "(",
                                                            "valueText": "("
                                                        },
                                                        "condition": {
                                                            "kind": "NotEqualsExpression",
                                                            "fullStart": 1100,
                                                            "fullEnd": 1117,
                                                            "start": 1100,
                                                            "end": 1117,
                                                            "fullWidth": 17,
                                                            "width": 17,
                                                            "left": {
                                                                "kind": "IdentifierName",
                                                                "fullStart": 1100,
                                                                "fullEnd": 1101,
                                                                "start": 1100,
                                                                "end": 1101,
                                                                "fullWidth": 1,
                                                                "width": 1,
                                                                "text": "e",
                                                                "value": "e",
                                                                "valueText": "e"
                                                            },
                                                            "operatorToken": {
                                                                "kind": "ExclamationEqualsEqualsToken",
                                                                "fullStart": 1101,
                                                                "fullEnd": 1104,
                                                                "start": 1101,
                                                                "end": 1104,
                                                                "fullWidth": 3,
                                                                "width": 3,
                                                                "text": "!==",
                                                                "value": "!==",
                                                                "valueText": "!=="
                                                            },
                                                            "right": {
                                                                "kind": "StringLiteral",
                                                                "fullStart": 1104,
                                                                "fullEnd": 1117,
                                                                "start": 1104,
                                                                "end": 1117,
                                                                "fullWidth": 13,
                                                                "width": 13,
                                                                "text": "\"intointeger\"",
                                                                "value": "intointeger",
                                                                "valueText": "intointeger"
                                                            }
                                                        },
                                                        "closeParenToken": {
                                                            "kind": "CloseParenToken",
                                                            "fullStart": 1117,
                                                            "fullEnd": 1119,
                                                            "start": 1117,
                                                            "end": 1118,
                                                            "fullWidth": 2,
                                                            "width": 1,
                                                            "text": ")",
                                                            "value": ")",
                                                            "valueText": ")",
                                                            "hasTrailingTrivia": true,
                                                            "trailingTrivia": [
                                                                {
                                                                    "kind": "WhitespaceTrivia",
                                                                    "text": " "
                                                                }
                                                            ]
                                                        },
                                                        "statement": {
                                                            "kind": "Block",
                                                            "fullStart": 1119,
                                                            "fullEnd": 1202,
                                                            "start": 1119,
                                                            "end": 1201,
                                                            "fullWidth": 83,
                                                            "width": 82,
                                                            "openBraceToken": {
                                                                "kind": "OpenBraceToken",
                                                                "fullStart": 1119,
                                                                "fullEnd": 1121,
                                                                "start": 1119,
                                                                "end": 1120,
                                                                "fullWidth": 2,
                                                                "width": 1,
                                                                "text": "{",
                                                                "value": "{",
                                                                "valueText": "{",
                                                                "hasTrailingTrivia": true,
                                                                "hasTrailingNewLine": true,
                                                                "trailingTrivia": [
                                                                    {
                                                                        "kind": "NewLineTrivia",
                                                                        "text": "\n"
                                                                    }
                                                                ]
                                                            },
                                                            "statements": [
                                                                {
                                                                    "kind": "ExpressionStatement",
                                                                    "fullStart": 1121,
                                                                    "fullEnd": 1190,
                                                                    "start": 1133,
                                                                    "end": 1189,
                                                                    "fullWidth": 69,
                                                                    "width": 56,
                                                                    "expression": {
                                                                        "kind": "InvocationExpression",
                                                                        "fullStart": 1121,
                                                                        "fullEnd": 1188,
                                                                        "start": 1133,
                                                                        "end": 1188,
                                                                        "fullWidth": 67,
                                                                        "width": 55,
                                                                        "expression": {
                                                                            "kind": "IdentifierName",
                                                                            "fullStart": 1121,
                                                                            "fullEnd": 1139,
                                                                            "start": 1133,
                                                                            "end": 1139,
                                                                            "fullWidth": 18,
                                                                            "width": 6,
                                                                            "text": "$ERROR",
                                                                            "value": "$ERROR",
                                                                            "valueText": "$ERROR",
                                                                            "hasLeadingTrivia": true,
                                                                            "leadingTrivia": [
                                                                                {
                                                                                    "kind": "WhitespaceTrivia",
                                                                                    "text": "            "
                                                                                }
                                                                            ]
                                                                        },
                                                                        "argumentList": {
                                                                            "kind": "ArgumentList",
                                                                            "fullStart": 1139,
                                                                            "fullEnd": 1188,
                                                                            "start": 1139,
                                                                            "end": 1188,
                                                                            "fullWidth": 49,
                                                                            "width": 49,
                                                                            "openParenToken": {
                                                                                "kind": "OpenParenToken",
                                                                                "fullStart": 1139,
                                                                                "fullEnd": 1140,
                                                                                "start": 1139,
                                                                                "end": 1140,
                                                                                "fullWidth": 1,
                                                                                "width": 1,
                                                                                "text": "(",
                                                                                "value": "(",
                                                                                "valueText": "("
                                                                            },
                                                                            "arguments": [
                                                                                {
                                                                                    "kind": "AddExpression",
                                                                                    "fullStart": 1140,
                                                                                    "fullEnd": 1187,
                                                                                    "start": 1140,
                                                                                    "end": 1187,
                                                                                    "fullWidth": 47,
                                                                                    "width": 47,
                                                                                    "left": {
                                                                                        "kind": "StringLiteral",
                                                                                        "fullStart": 1140,
                                                                                        "fullEnd": 1185,
                                                                                        "start": 1140,
                                                                                        "end": 1185,
                                                                                        "fullWidth": 45,
                                                                                        "width": 45,
                                                                                        "text": "'#1.1: Exception === \"intointeger\". Actual: '",
                                                                                        "value": "#1.1: Exception === \"intointeger\". Actual: ",
                                                                                        "valueText": "#1.1: Exception === \"intointeger\". Actual: "
                                                                                    },
                                                                                    "operatorToken": {
                                                                                        "kind": "PlusToken",
                                                                                        "fullStart": 1185,
                                                                                        "fullEnd": 1186,
                                                                                        "start": 1185,
                                                                                        "end": 1186,
                                                                                        "fullWidth": 1,
                                                                                        "width": 1,
                                                                                        "text": "+",
                                                                                        "value": "+",
                                                                                        "valueText": "+"
                                                                                    },
                                                                                    "right": {
                                                                                        "kind": "IdentifierName",
                                                                                        "fullStart": 1186,
                                                                                        "fullEnd": 1187,
                                                                                        "start": 1186,
                                                                                        "end": 1187,
                                                                                        "fullWidth": 1,
                                                                                        "width": 1,
                                                                                        "text": "e",
                                                                                        "value": "e",
                                                                                        "valueText": "e"
                                                                                    }
                                                                                }
                                                                            ],
                                                                            "closeParenToken": {
                                                                                "kind": "CloseParenToken",
                                                                                "fullStart": 1187,
                                                                                "fullEnd": 1188,
                                                                                "start": 1187,
                                                                                "end": 1188,
                                                                                "fullWidth": 1,
                                                                                "width": 1,
                                                                                "text": ")",
                                                                                "value": ")",
                                                                                "valueText": ")"
                                                                            }
                                                                        }
                                                                    },
                                                                    "semicolonToken": {
                                                                        "kind": "SemicolonToken",
                                                                        "fullStart": 1188,
                                                                        "fullEnd": 1190,
                                                                        "start": 1188,
                                                                        "end": 1189,
                                                                        "fullWidth": 2,
                                                                        "width": 1,
                                                                        "text": ";",
                                                                        "value": ";",
                                                                        "valueText": ";",
                                                                        "hasTrailingTrivia": true,
                                                                        "hasTrailingNewLine": true,
                                                                        "trailingTrivia": [
                                                                            {
                                                                                "kind": "NewLineTrivia",
                                                                                "text": "\n"
                                                                            }
                                                                        ]
                                                                    }
                                                                }
                                                            ],
                                                            "closeBraceToken": {
                                                                "kind": "CloseBraceToken",
                                                                "fullStart": 1190,
                                                                "fullEnd": 1202,
                                                                "start": 1200,
                                                                "end": 1201,
                                                                "fullWidth": 12,
                                                                "width": 1,
                                                                "text": "}",
                                                                "value": "}",
                                                                "valueText": "}",
                                                                "hasLeadingTrivia": true,
                                                                "hasTrailingTrivia": true,
                                                                "hasTrailingNewLine": true,
                                                                "leadingTrivia": [
                                                                    {
                                                                        "kind": "WhitespaceTrivia",
                                                                        "text": "          "
                                                                    }
                                                                ],
                                                                "trailingTrivia": [
                                                                    {
                                                                        "kind": "NewLineTrivia",
                                                                        "text": "\n"
                                                                    }
                                                                ]
                                                            }
                                                        }
                                                    }
                                                ],
                                                "closeBraceToken": {
                                                    "kind": "CloseBraceToken",
                                                    "fullStart": 1202,
                                                    "fullEnd": 1212,
                                                    "start": 1210,
                                                    "end": 1211,
                                                    "fullWidth": 10,
                                                    "width": 1,
                                                    "text": "}",
                                                    "value": "}",
                                                    "valueText": "}",
                                                    "hasLeadingTrivia": true,
                                                    "hasTrailingTrivia": true,
                                                    "hasTrailingNewLine": true,
                                                    "leadingTrivia": [
                                                        {
                                                            "kind": "WhitespaceTrivia",
                                                            "text": "        "
                                                        }
                                                    ],
                                                    "trailingTrivia": [
                                                        {
                                                            "kind": "NewLineTrivia",
                                                            "text": "\n"
                                                        }
                                                    ]
                                                }
                                            }
                                        }
                                    }
                                ],
                                "closeBraceToken": {
                                    "kind": "CloseBraceToken",
                                    "fullStart": 1212,
                                    "fullEnd": 1218,
                                    "start": 1216,
                                    "end": 1217,
                                    "fullWidth": 6,
                                    "width": 1,
                                    "text": "}",
                                    "value": "}",
                                    "valueText": "}",
                                    "hasLeadingTrivia": true,
                                    "hasTrailingTrivia": true,
                                    "hasTrailingNewLine": true,
                                    "leadingTrivia": [
                                        {
                                            "kind": "WhitespaceTrivia",
                                            "text": "    "
                                        }
                                    ],
                                    "trailingTrivia": [
                                        {
                                            "kind": "NewLineTrivia",
                                            "text": "\n"
                                        }
                                    ]
                                }
                            }
                        }
                    ],
                    "closeBraceToken": {
                        "kind": "CloseBraceToken",
                        "fullStart": 1218,
                        "fullEnd": 1220,
                        "start": 1218,
                        "end": 1219,
                        "fullWidth": 2,
                        "width": 1,
                        "text": "}",
                        "value": "}",
                        "valueText": "}",
                        "hasTrailingTrivia": true,
                        "hasTrailingNewLine": true,
                        "trailingTrivia": [
                            {
                                "kind": "NewLineTrivia",
                                "text": "\n"
                            }
                        ]
                    }
                }
            }
        ],
        "endOfFileToken": {
            "kind": "EndOfFileToken",
            "fullStart": 1220,
            "fullEnd": 1303,
            "start": 1303,
            "end": 1303,
            "fullWidth": 83,
            "width": 0,
            "text": "",
            "hasLeadingTrivia": true,
            "hasLeadingComment": true,
            "hasLeadingNewLine": true,
            "leadingTrivia": [
                {
                    "kind": "SingleLineCommentTrivia",
                    "text": "//"
                },
                {
                    "kind": "NewLineTrivia",
                    "text": "\n"
                },
                {
                    "kind": "SingleLineCommentTrivia",
                    "text": "//////////////////////////////////////////////////////////////////////////////"
                },
                {
                    "kind": "NewLineTrivia",
                    "text": "\n"
                },
                {
                    "kind": "NewLineTrivia",
                    "text": "\n"
                }
            ]
        }
    },
    "lineMap": {
        "lineStarts": [
            0,
            61,
            132,
            133,
            137,
            182,
            254,
            311,
            378,
            412,
            415,
            472,
            535,
            585,
            656,
            660,
            661,
            714,
            770,
            808,
            809,
            888,
            898,
            911,
            928,
            942,
            982,
            1064,
            1086,
            1121,
            1190,
            1202,
            1212,
            1218,
            1220,
            1223,
            1302,
            1303
        ],
        "length": 1303
    }
}<|MERGE_RESOLUTION|>--- conflicted
+++ resolved
@@ -96,12 +96,8 @@
                             "start": 665,
                             "end": 713,
                             "fullWidth": 49,
-<<<<<<< HEAD
                             "width": 48,
-                            "identifier": {
-=======
                             "propertyName": {
->>>>>>> 85e84683
                                 "kind": "IdentifierName",
                                 "fullStart": 665,
                                 "fullEnd": 671,
@@ -434,12 +430,8 @@
                             "start": 718,
                             "end": 769,
                             "fullWidth": 52,
-<<<<<<< HEAD
                             "width": 51,
-                            "identifier": {
-=======
                             "propertyName": {
->>>>>>> 85e84683
                                 "kind": "IdentifierName",
                                 "fullStart": 718,
                                 "fullEnd": 725,
@@ -771,12 +763,8 @@
                             "start": 774,
                             "end": 806,
                             "fullWidth": 32,
-<<<<<<< HEAD
                             "width": 32,
-                            "identifier": {
-=======
                             "propertyName": {
->>>>>>> 85e84683
                                 "kind": "IdentifierName",
                                 "fullStart": 774,
                                 "fullEnd": 780,
@@ -1243,12 +1231,8 @@
                                                                 "start": 956,
                                                                 "end": 980,
                                                                 "fullWidth": 24,
-<<<<<<< HEAD
                                                                 "width": 24,
-                                                                "identifier": {
-=======
                                                                 "propertyName": {
->>>>>>> 85e84683
                                                                     "kind": "IdentifierName",
                                                                     "fullStart": 956,
                                                                     "fullEnd": 958,
