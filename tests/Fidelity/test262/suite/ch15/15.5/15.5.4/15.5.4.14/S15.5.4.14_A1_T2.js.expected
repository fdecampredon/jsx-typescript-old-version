{
    "isDeclaration": false,
    "languageVersion": "EcmaScript5",
    "parseOptions": {
        "allowAutomaticSemicolonInsertion": true
    },
    "sourceUnit": {
        "kind": "SourceUnit",
        "fullStart": 0,
        "fullEnd": 1989,
        "start": 574,
        "end": 1989,
        "fullWidth": 1989,
        "width": 1415,
        "isIncrementallyUnusable": true,
        "moduleElements": [
            {
                "kind": "VariableStatement",
                "fullStart": 0,
                "fullEnd": 604,
                "start": 574,
                "end": 603,
                "fullWidth": 604,
                "width": 29,
                "modifiers": [],
                "variableDeclaration": {
                    "kind": "VariableDeclaration",
                    "fullStart": 0,
                    "fullEnd": 602,
                    "start": 574,
                    "end": 602,
                    "fullWidth": 602,
                    "width": 28,
                    "varKeyword": {
                        "kind": "VarKeyword",
                        "fullStart": 0,
                        "fullEnd": 578,
                        "start": 574,
                        "end": 577,
                        "fullWidth": 578,
                        "width": 3,
                        "text": "var",
                        "value": "var",
                        "valueText": "var",
                        "hasLeadingTrivia": true,
                        "hasLeadingComment": true,
                        "hasLeadingNewLine": true,
                        "hasTrailingTrivia": true,
                        "leadingTrivia": [
                            {
                                "kind": "SingleLineCommentTrivia",
                                "text": "// Copyright 2009 the Sputnik authors.  All rights reserved."
                            },
                            {
                                "kind": "NewLineTrivia",
                                "text": "\n"
                            },
                            {
                                "kind": "SingleLineCommentTrivia",
                                "text": "// This code is governed by the BSD license found in the LICENSE file."
                            },
                            {
                                "kind": "NewLineTrivia",
                                "text": "\n"
                            },
                            {
                                "kind": "NewLineTrivia",
                                "text": "\n"
                            },
                            {
                                "kind": "MultiLineCommentTrivia",
                                "text": "/**\n * String.prototype.split(separator, limit):\n * i) can be transferred to other kinds of objects for use as a method.\n * separator and limit can be any kinds of object since:\n * ii) if separator is not RegExp ToString(separator) performs and\n * iii) ToInteger(limit) performs\n *\n * @path ch15/15.5/15.5.4/15.5.4.14/S15.5.4.14_A1_T2.js\n * @description Arguments are boolean expression, function call and null, and instance is Boolean\n */"
                            },
                            {
                                "kind": "NewLineTrivia",
                                "text": "\n"
                            },
                            {
                                "kind": "NewLineTrivia",
                                "text": "\n"
                            }
                        ],
                        "trailingTrivia": [
                            {
                                "kind": "WhitespaceTrivia",
                                "text": " "
                            }
                        ]
                    },
                    "variableDeclarators": [
                        {
                            "kind": "VariableDeclarator",
                            "fullStart": 578,
                            "fullEnd": 602,
                            "start": 578,
                            "end": 602,
                            "fullWidth": 24,
<<<<<<< HEAD
                            "width": 24,
                            "identifier": {
=======
                            "propertyName": {
>>>>>>> 85e84683
                                "kind": "IdentifierName",
                                "fullStart": 578,
                                "fullEnd": 589,
                                "start": 578,
                                "end": 588,
                                "fullWidth": 11,
                                "width": 10,
                                "text": "__instance",
                                "value": "__instance",
                                "valueText": "__instance",
                                "hasTrailingTrivia": true,
                                "trailingTrivia": [
                                    {
                                        "kind": "WhitespaceTrivia",
                                        "text": " "
                                    }
                                ]
                            },
                            "equalsValueClause": {
                                "kind": "EqualsValueClause",
                                "fullStart": 589,
                                "fullEnd": 602,
                                "start": 589,
                                "end": 602,
                                "fullWidth": 13,
                                "width": 13,
                                "equalsToken": {
                                    "kind": "EqualsToken",
                                    "fullStart": 589,
                                    "fullEnd": 591,
                                    "start": 589,
                                    "end": 590,
                                    "fullWidth": 2,
                                    "width": 1,
                                    "text": "=",
                                    "value": "=",
                                    "valueText": "=",
                                    "hasTrailingTrivia": true,
                                    "trailingTrivia": [
                                        {
                                            "kind": "WhitespaceTrivia",
                                            "text": " "
                                        }
                                    ]
                                },
                                "value": {
                                    "kind": "ObjectCreationExpression",
                                    "fullStart": 591,
                                    "fullEnd": 602,
                                    "start": 591,
                                    "end": 602,
                                    "fullWidth": 11,
                                    "width": 11,
                                    "newKeyword": {
                                        "kind": "NewKeyword",
                                        "fullStart": 591,
                                        "fullEnd": 595,
                                        "start": 591,
                                        "end": 594,
                                        "fullWidth": 4,
                                        "width": 3,
                                        "text": "new",
                                        "value": "new",
                                        "valueText": "new",
                                        "hasTrailingTrivia": true,
                                        "trailingTrivia": [
                                            {
                                                "kind": "WhitespaceTrivia",
                                                "text": " "
                                            }
                                        ]
                                    },
                                    "expression": {
                                        "kind": "IdentifierName",
                                        "fullStart": 595,
                                        "fullEnd": 602,
                                        "start": 595,
                                        "end": 602,
                                        "fullWidth": 7,
                                        "width": 7,
                                        "text": "Boolean",
                                        "value": "Boolean",
                                        "valueText": "Boolean"
                                    }
                                }
                            }
                        }
                    ]
                },
                "semicolonToken": {
                    "kind": "SemicolonToken",
                    "fullStart": 602,
                    "fullEnd": 604,
                    "start": 602,
                    "end": 603,
                    "fullWidth": 2,
                    "width": 1,
                    "text": ";",
                    "value": ";",
                    "valueText": ";",
                    "hasTrailingTrivia": true,
                    "hasTrailingNewLine": true,
                    "trailingTrivia": [
                        {
                            "kind": "NewLineTrivia",
                            "text": "\n"
                        }
                    ]
                }
            },
            {
                "kind": "ExpressionStatement",
                "fullStart": 604,
                "fullEnd": 648,
                "start": 605,
                "end": 647,
                "fullWidth": 44,
                "width": 42,
                "expression": {
                    "kind": "AssignmentExpression",
                    "fullStart": 604,
                    "fullEnd": 646,
                    "start": 605,
                    "end": 646,
                    "fullWidth": 42,
                    "width": 41,
                    "left": {
                        "kind": "MemberAccessExpression",
                        "fullStart": 604,
                        "fullEnd": 622,
                        "start": 605,
                        "end": 621,
                        "fullWidth": 18,
                        "width": 16,
                        "expression": {
                            "kind": "IdentifierName",
                            "fullStart": 604,
                            "fullEnd": 615,
                            "start": 605,
                            "end": 615,
                            "fullWidth": 11,
                            "width": 10,
                            "text": "__instance",
                            "value": "__instance",
                            "valueText": "__instance",
                            "hasLeadingTrivia": true,
                            "hasLeadingNewLine": true,
                            "leadingTrivia": [
                                {
                                    "kind": "NewLineTrivia",
                                    "text": "\n"
                                }
                            ]
                        },
                        "dotToken": {
                            "kind": "DotToken",
                            "fullStart": 615,
                            "fullEnd": 616,
                            "start": 615,
                            "end": 616,
                            "fullWidth": 1,
                            "width": 1,
                            "text": ".",
                            "value": ".",
                            "valueText": "."
                        },
                        "name": {
                            "kind": "IdentifierName",
                            "fullStart": 616,
                            "fullEnd": 622,
                            "start": 616,
                            "end": 621,
                            "fullWidth": 6,
                            "width": 5,
                            "text": "split",
                            "value": "split",
                            "valueText": "split",
                            "hasTrailingTrivia": true,
                            "trailingTrivia": [
                                {
                                    "kind": "WhitespaceTrivia",
                                    "text": " "
                                }
                            ]
                        }
                    },
                    "operatorToken": {
                        "kind": "EqualsToken",
                        "fullStart": 622,
                        "fullEnd": 624,
                        "start": 622,
                        "end": 623,
                        "fullWidth": 2,
                        "width": 1,
                        "text": "=",
                        "value": "=",
                        "valueText": "=",
                        "hasTrailingTrivia": true,
                        "trailingTrivia": [
                            {
                                "kind": "WhitespaceTrivia",
                                "text": " "
                            }
                        ]
                    },
                    "right": {
                        "kind": "MemberAccessExpression",
                        "fullStart": 624,
                        "fullEnd": 646,
                        "start": 624,
                        "end": 646,
                        "fullWidth": 22,
                        "width": 22,
                        "expression": {
                            "kind": "MemberAccessExpression",
                            "fullStart": 624,
                            "fullEnd": 640,
                            "start": 624,
                            "end": 640,
                            "fullWidth": 16,
                            "width": 16,
                            "expression": {
                                "kind": "IdentifierName",
                                "fullStart": 624,
                                "fullEnd": 630,
                                "start": 624,
                                "end": 630,
                                "fullWidth": 6,
                                "width": 6,
                                "text": "String",
                                "value": "String",
                                "valueText": "String"
                            },
                            "dotToken": {
                                "kind": "DotToken",
                                "fullStart": 630,
                                "fullEnd": 631,
                                "start": 630,
                                "end": 631,
                                "fullWidth": 1,
                                "width": 1,
                                "text": ".",
                                "value": ".",
                                "valueText": "."
                            },
                            "name": {
                                "kind": "IdentifierName",
                                "fullStart": 631,
                                "fullEnd": 640,
                                "start": 631,
                                "end": 640,
                                "fullWidth": 9,
                                "width": 9,
                                "text": "prototype",
                                "value": "prototype",
                                "valueText": "prototype"
                            }
                        },
                        "dotToken": {
                            "kind": "DotToken",
                            "fullStart": 640,
                            "fullEnd": 641,
                            "start": 640,
                            "end": 641,
                            "fullWidth": 1,
                            "width": 1,
                            "text": ".",
                            "value": ".",
                            "valueText": "."
                        },
                        "name": {
                            "kind": "IdentifierName",
                            "fullStart": 641,
                            "fullEnd": 646,
                            "start": 641,
                            "end": 646,
                            "fullWidth": 5,
                            "width": 5,
                            "text": "split",
                            "value": "split",
                            "valueText": "split"
                        }
                    }
                },
                "semicolonToken": {
                    "kind": "SemicolonToken",
                    "fullStart": 646,
                    "fullEnd": 648,
                    "start": 646,
                    "end": 647,
                    "fullWidth": 2,
                    "width": 1,
                    "text": ";",
                    "value": ";",
                    "valueText": ";",
                    "hasTrailingTrivia": true,
                    "hasTrailingNewLine": true,
                    "trailingTrivia": [
                        {
                            "kind": "NewLineTrivia",
                            "text": "\n"
                        }
                    ]
                }
            },
            {
                "kind": "VariableStatement",
                "fullStart": 648,
                "fullEnd": 727,
                "start": 649,
                "end": 726,
                "fullWidth": 79,
                "width": 77,
                "modifiers": [],
                "variableDeclaration": {
                    "kind": "VariableDeclaration",
                    "fullStart": 648,
                    "fullEnd": 725,
                    "start": 649,
                    "end": 725,
                    "fullWidth": 77,
                    "width": 76,
                    "varKeyword": {
                        "kind": "VarKeyword",
                        "fullStart": 648,
                        "fullEnd": 653,
                        "start": 649,
                        "end": 652,
                        "fullWidth": 5,
                        "width": 3,
                        "text": "var",
                        "value": "var",
                        "valueText": "var",
                        "hasLeadingTrivia": true,
                        "hasLeadingNewLine": true,
                        "hasTrailingTrivia": true,
                        "leadingTrivia": [
                            {
                                "kind": "NewLineTrivia",
                                "text": "\n"
                            }
                        ],
                        "trailingTrivia": [
                            {
                                "kind": "WhitespaceTrivia",
                                "text": " "
                            }
                        ]
                    },
                    "variableDeclarators": [
                        {
                            "kind": "VariableDeclarator",
                            "fullStart": 653,
                            "fullEnd": 725,
                            "start": 653,
                            "end": 725,
                            "fullWidth": 72,
<<<<<<< HEAD
                            "width": 72,
                            "identifier": {
=======
                            "propertyName": {
>>>>>>> 85e84683
                                "kind": "IdentifierName",
                                "fullStart": 653,
                                "fullEnd": 661,
                                "start": 653,
                                "end": 660,
                                "fullWidth": 8,
                                "width": 7,
                                "text": "__split",
                                "value": "__split",
                                "valueText": "__split",
                                "hasTrailingTrivia": true,
                                "trailingTrivia": [
                                    {
                                        "kind": "WhitespaceTrivia",
                                        "text": " "
                                    }
                                ]
                            },
                            "equalsValueClause": {
                                "kind": "EqualsValueClause",
                                "fullStart": 661,
                                "fullEnd": 725,
                                "start": 661,
                                "end": 725,
                                "fullWidth": 64,
                                "width": 64,
                                "equalsToken": {
                                    "kind": "EqualsToken",
                                    "fullStart": 661,
                                    "fullEnd": 663,
                                    "start": 661,
                                    "end": 662,
                                    "fullWidth": 2,
                                    "width": 1,
                                    "text": "=",
                                    "value": "=",
                                    "valueText": "=",
                                    "hasTrailingTrivia": true,
                                    "trailingTrivia": [
                                        {
                                            "kind": "WhitespaceTrivia",
                                            "text": " "
                                        }
                                    ]
                                },
                                "value": {
                                    "kind": "InvocationExpression",
                                    "fullStart": 663,
                                    "fullEnd": 725,
                                    "start": 663,
                                    "end": 725,
                                    "fullWidth": 62,
                                    "width": 62,
                                    "expression": {
                                        "kind": "MemberAccessExpression",
                                        "fullStart": 663,
                                        "fullEnd": 679,
                                        "start": 663,
                                        "end": 679,
                                        "fullWidth": 16,
                                        "width": 16,
                                        "expression": {
                                            "kind": "IdentifierName",
                                            "fullStart": 663,
                                            "fullEnd": 673,
                                            "start": 663,
                                            "end": 673,
                                            "fullWidth": 10,
                                            "width": 10,
                                            "text": "__instance",
                                            "value": "__instance",
                                            "valueText": "__instance"
                                        },
                                        "dotToken": {
                                            "kind": "DotToken",
                                            "fullStart": 673,
                                            "fullEnd": 674,
                                            "start": 673,
                                            "end": 674,
                                            "fullWidth": 1,
                                            "width": 1,
                                            "text": ".",
                                            "value": ".",
                                            "valueText": "."
                                        },
                                        "name": {
                                            "kind": "IdentifierName",
                                            "fullStart": 674,
                                            "fullEnd": 679,
                                            "start": 674,
                                            "end": 679,
                                            "fullWidth": 5,
                                            "width": 5,
                                            "text": "split",
                                            "value": "split",
                                            "valueText": "split"
                                        }
                                    },
                                    "argumentList": {
                                        "kind": "ArgumentList",
                                        "fullStart": 679,
                                        "fullEnd": 725,
                                        "start": 679,
                                        "end": 725,
                                        "fullWidth": 46,
                                        "width": 46,
                                        "openParenToken": {
                                            "kind": "OpenParenToken",
                                            "fullStart": 679,
                                            "fullEnd": 680,
                                            "start": 679,
                                            "end": 680,
                                            "fullWidth": 1,
                                            "width": 1,
                                            "text": "(",
                                            "value": "(",
                                            "valueText": "("
                                        },
                                        "arguments": [
                                            {
                                                "kind": "NotEqualsExpression",
                                                "fullStart": 680,
                                                "fullEnd": 694,
                                                "start": 680,
                                                "end": 694,
                                                "fullWidth": 14,
                                                "width": 14,
                                                "left": {
                                                    "kind": "StringLiteral",
                                                    "fullStart": 680,
                                                    "fullEnd": 683,
                                                    "start": 680,
                                                    "end": 683,
                                                    "fullWidth": 3,
                                                    "width": 3,
                                                    "text": "\"A\"",
                                                    "value": "A",
                                                    "valueText": "A"
                                                },
                                                "operatorToken": {
                                                    "kind": "ExclamationEqualsEqualsToken",
                                                    "fullStart": 683,
                                                    "fullEnd": 686,
                                                    "start": 683,
                                                    "end": 686,
                                                    "fullWidth": 3,
                                                    "width": 3,
                                                    "text": "!==",
                                                    "value": "!==",
                                                    "valueText": "!=="
                                                },
                                                "right": {
                                                    "kind": "StringLiteral",
                                                    "fullStart": 686,
                                                    "fullEnd": 694,
                                                    "start": 686,
                                                    "end": 694,
                                                    "fullWidth": 8,
                                                    "width": 8,
                                                    "text": "\"\\u0041\"",
                                                    "value": "A",
                                                    "valueText": "A"
                                                }
                                            },
                                            {
                                                "kind": "CommaToken",
                                                "fullStart": 694,
                                                "fullEnd": 696,
                                                "start": 694,
                                                "end": 695,
                                                "fullWidth": 2,
                                                "width": 1,
                                                "text": ",",
                                                "value": ",",
                                                "valueText": ",",
                                                "hasTrailingTrivia": true,
                                                "trailingTrivia": [
                                                    {
                                                        "kind": "WhitespaceTrivia",
                                                        "text": " "
                                                    }
                                                ]
                                            },
                                            {
                                                "kind": "InvocationExpression",
                                                "fullStart": 696,
                                                "fullEnd": 719,
                                                "start": 696,
                                                "end": 719,
                                                "fullWidth": 23,
                                                "width": 23,
                                                "expression": {
                                                    "kind": "FunctionExpression",
                                                    "fullStart": 696,
                                                    "fullEnd": 717,
                                                    "start": 696,
                                                    "end": 717,
                                                    "fullWidth": 21,
                                                    "width": 21,
                                                    "functionKeyword": {
                                                        "kind": "FunctionKeyword",
                                                        "fullStart": 696,
                                                        "fullEnd": 704,
                                                        "start": 696,
                                                        "end": 704,
                                                        "fullWidth": 8,
                                                        "width": 8,
                                                        "text": "function",
                                                        "value": "function",
                                                        "valueText": "function"
                                                    },
                                                    "callSignature": {
                                                        "kind": "CallSignature",
                                                        "fullStart": 704,
                                                        "fullEnd": 706,
                                                        "start": 704,
                                                        "end": 706,
                                                        "fullWidth": 2,
                                                        "width": 2,
                                                        "parameterList": {
                                                            "kind": "ParameterList",
                                                            "fullStart": 704,
                                                            "fullEnd": 706,
                                                            "start": 704,
                                                            "end": 706,
                                                            "fullWidth": 2,
                                                            "width": 2,
                                                            "openParenToken": {
                                                                "kind": "OpenParenToken",
                                                                "fullStart": 704,
                                                                "fullEnd": 705,
                                                                "start": 704,
                                                                "end": 705,
                                                                "fullWidth": 1,
                                                                "width": 1,
                                                                "text": "(",
                                                                "value": "(",
                                                                "valueText": "("
                                                            },
                                                            "parameters": [],
                                                            "closeParenToken": {
                                                                "kind": "CloseParenToken",
                                                                "fullStart": 705,
                                                                "fullEnd": 706,
                                                                "start": 705,
                                                                "end": 706,
                                                                "fullWidth": 1,
                                                                "width": 1,
                                                                "text": ")",
                                                                "value": ")",
                                                                "valueText": ")"
                                                            }
                                                        }
                                                    },
                                                    "block": {
                                                        "kind": "Block",
                                                        "fullStart": 706,
                                                        "fullEnd": 717,
                                                        "start": 706,
                                                        "end": 717,
                                                        "fullWidth": 11,
                                                        "width": 11,
                                                        "openBraceToken": {
                                                            "kind": "OpenBraceToken",
                                                            "fullStart": 706,
                                                            "fullEnd": 707,
                                                            "start": 706,
                                                            "end": 707,
                                                            "fullWidth": 1,
                                                            "width": 1,
                                                            "text": "{",
                                                            "value": "{",
                                                            "valueText": "{"
                                                        },
                                                        "statements": [
                                                            {
                                                                "kind": "ReturnStatement",
                                                                "fullStart": 707,
                                                                "fullEnd": 716,
                                                                "start": 707,
                                                                "end": 716,
                                                                "fullWidth": 9,
                                                                "width": 9,
                                                                "returnKeyword": {
                                                                    "kind": "ReturnKeyword",
                                                                    "fullStart": 707,
                                                                    "fullEnd": 714,
                                                                    "start": 707,
                                                                    "end": 713,
                                                                    "fullWidth": 7,
                                                                    "width": 6,
                                                                    "text": "return",
                                                                    "value": "return",
                                                                    "valueText": "return",
                                                                    "hasTrailingTrivia": true,
                                                                    "trailingTrivia": [
                                                                        {
                                                                            "kind": "WhitespaceTrivia",
                                                                            "text": " "
                                                                        }
                                                                    ]
                                                                },
                                                                "expression": {
                                                                    "kind": "NumericLiteral",
                                                                    "fullStart": 714,
                                                                    "fullEnd": 715,
                                                                    "start": 714,
                                                                    "end": 715,
                                                                    "fullWidth": 1,
                                                                    "width": 1,
                                                                    "text": "0",
                                                                    "value": 0,
                                                                    "valueText": "0"
                                                                },
                                                                "semicolonToken": {
                                                                    "kind": "SemicolonToken",
                                                                    "fullStart": 715,
                                                                    "fullEnd": 716,
                                                                    "start": 715,
                                                                    "end": 716,
                                                                    "fullWidth": 1,
                                                                    "width": 1,
                                                                    "text": ";",
                                                                    "value": ";",
                                                                    "valueText": ";"
                                                                }
                                                            }
                                                        ],
                                                        "closeBraceToken": {
                                                            "kind": "CloseBraceToken",
                                                            "fullStart": 716,
                                                            "fullEnd": 717,
                                                            "start": 716,
                                                            "end": 717,
                                                            "fullWidth": 1,
                                                            "width": 1,
                                                            "text": "}",
                                                            "value": "}",
                                                            "valueText": "}"
                                                        }
                                                    }
                                                },
                                                "argumentList": {
                                                    "kind": "ArgumentList",
                                                    "fullStart": 717,
                                                    "fullEnd": 719,
                                                    "start": 717,
                                                    "end": 719,
                                                    "fullWidth": 2,
                                                    "width": 2,
                                                    "openParenToken": {
                                                        "kind": "OpenParenToken",
                                                        "fullStart": 717,
                                                        "fullEnd": 718,
                                                        "start": 717,
                                                        "end": 718,
                                                        "fullWidth": 1,
                                                        "width": 1,
                                                        "text": "(",
                                                        "value": "(",
                                                        "valueText": "("
                                                    },
                                                    "arguments": [],
                                                    "closeParenToken": {
                                                        "kind": "CloseParenToken",
                                                        "fullStart": 718,
                                                        "fullEnd": 719,
                                                        "start": 718,
                                                        "end": 719,
                                                        "fullWidth": 1,
                                                        "width": 1,
                                                        "text": ")",
                                                        "value": ")",
                                                        "valueText": ")"
                                                    }
                                                }
                                            },
                                            {
                                                "kind": "CommaToken",
                                                "fullStart": 719,
                                                "fullEnd": 720,
                                                "start": 719,
                                                "end": 720,
                                                "fullWidth": 1,
                                                "width": 1,
                                                "text": ",",
                                                "value": ",",
                                                "valueText": ","
                                            },
                                            {
                                                "kind": "NullKeyword",
                                                "fullStart": 720,
                                                "fullEnd": 724,
                                                "start": 720,
                                                "end": 724,
                                                "fullWidth": 4,
                                                "width": 4,
                                                "text": "null"
                                            }
                                        ],
                                        "closeParenToken": {
                                            "kind": "CloseParenToken",
                                            "fullStart": 724,
                                            "fullEnd": 725,
                                            "start": 724,
                                            "end": 725,
                                            "fullWidth": 1,
                                            "width": 1,
                                            "text": ")",
                                            "value": ")",
                                            "valueText": ")"
                                        }
                                    }
                                }
                            }
                        }
                    ]
                },
                "semicolonToken": {
                    "kind": "SemicolonToken",
                    "fullStart": 725,
                    "fullEnd": 727,
                    "start": 725,
                    "end": 726,
                    "fullWidth": 2,
                    "width": 1,
                    "text": ";",
                    "value": ";",
                    "valueText": ";",
                    "hasTrailingTrivia": true,
                    "hasTrailingNewLine": true,
                    "trailingTrivia": [
                        {
                            "kind": "NewLineTrivia",
                            "text": "\n"
                        }
                    ]
                }
            },
            {
                "kind": "IfStatement",
                "fullStart": 727,
                "fullEnd": 1067,
                "start": 817,
                "end": 1066,
                "fullWidth": 340,
                "width": 249,
                "ifKeyword": {
                    "kind": "IfKeyword",
                    "fullStart": 727,
                    "fullEnd": 820,
                    "start": 817,
                    "end": 819,
                    "fullWidth": 93,
                    "width": 2,
                    "text": "if",
                    "value": "if",
                    "valueText": "if",
                    "hasLeadingTrivia": true,
                    "hasLeadingComment": true,
                    "hasLeadingNewLine": true,
                    "hasTrailingTrivia": true,
                    "leadingTrivia": [
                        {
                            "kind": "NewLineTrivia",
                            "text": "\n"
                        },
                        {
                            "kind": "SingleLineCommentTrivia",
                            "text": "//////////////////////////////////////////////////////////////////////////////"
                        },
                        {
                            "kind": "NewLineTrivia",
                            "text": "\n"
                        },
                        {
                            "kind": "SingleLineCommentTrivia",
                            "text": "//CHECK#1"
                        },
                        {
                            "kind": "NewLineTrivia",
                            "text": "\n"
                        }
                    ],
                    "trailingTrivia": [
                        {
                            "kind": "WhitespaceTrivia",
                            "text": " "
                        }
                    ]
                },
                "openParenToken": {
                    "kind": "OpenParenToken",
                    "fullStart": 820,
                    "fullEnd": 821,
                    "start": 820,
                    "end": 821,
                    "fullWidth": 1,
                    "width": 1,
                    "text": "(",
                    "value": "(",
                    "valueText": "("
                },
                "condition": {
                    "kind": "NotEqualsExpression",
                    "fullStart": 821,
                    "fullEnd": 848,
                    "start": 821,
                    "end": 848,
                    "fullWidth": 27,
                    "width": 27,
                    "left": {
                        "kind": "TypeOfExpression",
                        "fullStart": 821,
                        "fullEnd": 836,
                        "start": 821,
                        "end": 835,
                        "fullWidth": 15,
                        "width": 14,
                        "typeOfKeyword": {
                            "kind": "TypeOfKeyword",
                            "fullStart": 821,
                            "fullEnd": 828,
                            "start": 821,
                            "end": 827,
                            "fullWidth": 7,
                            "width": 6,
                            "text": "typeof",
                            "value": "typeof",
                            "valueText": "typeof",
                            "hasTrailingTrivia": true,
                            "trailingTrivia": [
                                {
                                    "kind": "WhitespaceTrivia",
                                    "text": " "
                                }
                            ]
                        },
                        "expression": {
                            "kind": "IdentifierName",
                            "fullStart": 828,
                            "fullEnd": 836,
                            "start": 828,
                            "end": 835,
                            "fullWidth": 8,
                            "width": 7,
                            "text": "__split",
                            "value": "__split",
                            "valueText": "__split",
                            "hasTrailingTrivia": true,
                            "trailingTrivia": [
                                {
                                    "kind": "WhitespaceTrivia",
                                    "text": " "
                                }
                            ]
                        }
                    },
                    "operatorToken": {
                        "kind": "ExclamationEqualsEqualsToken",
                        "fullStart": 836,
                        "fullEnd": 840,
                        "start": 836,
                        "end": 839,
                        "fullWidth": 4,
                        "width": 3,
                        "text": "!==",
                        "value": "!==",
                        "valueText": "!==",
                        "hasTrailingTrivia": true,
                        "trailingTrivia": [
                            {
                                "kind": "WhitespaceTrivia",
                                "text": " "
                            }
                        ]
                    },
                    "right": {
                        "kind": "StringLiteral",
                        "fullStart": 840,
                        "fullEnd": 848,
                        "start": 840,
                        "end": 848,
                        "fullWidth": 8,
                        "width": 8,
                        "text": "\"object\"",
                        "value": "object",
                        "valueText": "object"
                    }
                },
                "closeParenToken": {
                    "kind": "CloseParenToken",
                    "fullStart": 848,
                    "fullEnd": 850,
                    "start": 848,
                    "end": 849,
                    "fullWidth": 2,
                    "width": 1,
                    "text": ")",
                    "value": ")",
                    "valueText": ")",
                    "hasTrailingTrivia": true,
                    "trailingTrivia": [
                        {
                            "kind": "WhitespaceTrivia",
                            "text": " "
                        }
                    ]
                },
                "statement": {
                    "kind": "Block",
                    "fullStart": 850,
                    "fullEnd": 1067,
                    "start": 850,
                    "end": 1066,
                    "fullWidth": 217,
                    "width": 216,
                    "openBraceToken": {
                        "kind": "OpenBraceToken",
                        "fullStart": 850,
                        "fullEnd": 852,
                        "start": 850,
                        "end": 851,
                        "fullWidth": 2,
                        "width": 1,
                        "text": "{",
                        "value": "{",
                        "valueText": "{",
                        "hasTrailingTrivia": true,
                        "hasTrailingNewLine": true,
                        "trailingTrivia": [
                            {
                                "kind": "NewLineTrivia",
                                "text": "\n"
                            }
                        ]
                    },
                    "statements": [
                        {
                            "kind": "ExpressionStatement",
                            "fullStart": 852,
                            "fullEnd": 1065,
                            "start": 854,
                            "end": 1064,
                            "fullWidth": 213,
                            "width": 210,
                            "expression": {
                                "kind": "InvocationExpression",
                                "fullStart": 852,
                                "fullEnd": 1063,
                                "start": 854,
                                "end": 1063,
                                "fullWidth": 211,
                                "width": 209,
                                "expression": {
                                    "kind": "IdentifierName",
                                    "fullStart": 852,
                                    "fullEnd": 860,
                                    "start": 854,
                                    "end": 860,
                                    "fullWidth": 8,
                                    "width": 6,
                                    "text": "$ERROR",
                                    "value": "$ERROR",
                                    "valueText": "$ERROR",
                                    "hasLeadingTrivia": true,
                                    "leadingTrivia": [
                                        {
                                            "kind": "WhitespaceTrivia",
                                            "text": "  "
                                        }
                                    ]
                                },
                                "argumentList": {
                                    "kind": "ArgumentList",
                                    "fullStart": 860,
                                    "fullEnd": 1063,
                                    "start": 860,
                                    "end": 1063,
                                    "fullWidth": 203,
                                    "width": 203,
                                    "openParenToken": {
                                        "kind": "OpenParenToken",
                                        "fullStart": 860,
                                        "fullEnd": 861,
                                        "start": 860,
                                        "end": 861,
                                        "fullWidth": 1,
                                        "width": 1,
                                        "text": "(",
                                        "value": "(",
                                        "valueText": "("
                                    },
                                    "arguments": [
                                        {
                                            "kind": "AddExpression",
                                            "fullStart": 861,
                                            "fullEnd": 1062,
                                            "start": 861,
                                            "end": 1061,
                                            "fullWidth": 201,
                                            "width": 200,
                                            "left": {
                                                "kind": "StringLiteral",
                                                "fullStart": 861,
                                                "fullEnd": 1046,
                                                "start": 861,
                                                "end": 1046,
                                                "fullWidth": 185,
                                                "width": 185,
                                                "text": "'#1: __instance = new Boolean; __instance.split = String.prototype.split; __split = __instance.split(\"A\"!==\"u0041\", function(){return 0;}(),null); typeof __split === \"object\". Actual: '",
                                                "value": "#1: __instance = new Boolean; __instance.split = String.prototype.split; __split = __instance.split(\"A\"!==\"u0041\", function(){return 0;}(),null); typeof __split === \"object\". Actual: ",
                                                "valueText": "#1: __instance = new Boolean; __instance.split = String.prototype.split; __split = __instance.split(\"A\"!==\"u0041\", function(){return 0;}(),null); typeof __split === \"object\". Actual: "
                                            },
                                            "operatorToken": {
                                                "kind": "PlusToken",
                                                "fullStart": 1046,
                                                "fullEnd": 1047,
                                                "start": 1046,
                                                "end": 1047,
                                                "fullWidth": 1,
                                                "width": 1,
                                                "text": "+",
                                                "value": "+",
                                                "valueText": "+"
                                            },
                                            "right": {
                                                "kind": "TypeOfExpression",
                                                "fullStart": 1047,
                                                "fullEnd": 1062,
                                                "start": 1047,
                                                "end": 1061,
                                                "fullWidth": 15,
                                                "width": 14,
                                                "typeOfKeyword": {
                                                    "kind": "TypeOfKeyword",
                                                    "fullStart": 1047,
                                                    "fullEnd": 1054,
                                                    "start": 1047,
                                                    "end": 1053,
                                                    "fullWidth": 7,
                                                    "width": 6,
                                                    "text": "typeof",
                                                    "value": "typeof",
                                                    "valueText": "typeof",
                                                    "hasTrailingTrivia": true,
                                                    "trailingTrivia": [
                                                        {
                                                            "kind": "WhitespaceTrivia",
                                                            "text": " "
                                                        }
                                                    ]
                                                },
                                                "expression": {
                                                    "kind": "IdentifierName",
                                                    "fullStart": 1054,
                                                    "fullEnd": 1062,
                                                    "start": 1054,
                                                    "end": 1061,
                                                    "fullWidth": 8,
                                                    "width": 7,
                                                    "text": "__split",
                                                    "value": "__split",
                                                    "valueText": "__split",
                                                    "hasTrailingTrivia": true,
                                                    "trailingTrivia": [
                                                        {
                                                            "kind": "WhitespaceTrivia",
                                                            "text": " "
                                                        }
                                                    ]
                                                }
                                            }
                                        }
                                    ],
                                    "closeParenToken": {
                                        "kind": "CloseParenToken",
                                        "fullStart": 1062,
                                        "fullEnd": 1063,
                                        "start": 1062,
                                        "end": 1063,
                                        "fullWidth": 1,
                                        "width": 1,
                                        "text": ")",
                                        "value": ")",
                                        "valueText": ")"
                                    }
                                }
                            },
                            "semicolonToken": {
                                "kind": "SemicolonToken",
                                "fullStart": 1063,
                                "fullEnd": 1065,
                                "start": 1063,
                                "end": 1064,
                                "fullWidth": 2,
                                "width": 1,
                                "text": ";",
                                "value": ";",
                                "valueText": ";",
                                "hasTrailingTrivia": true,
                                "hasTrailingNewLine": true,
                                "trailingTrivia": [
                                    {
                                        "kind": "NewLineTrivia",
                                        "text": "\n"
                                    }
                                ]
                            }
                        }
                    ],
                    "closeBraceToken": {
                        "kind": "CloseBraceToken",
                        "fullStart": 1065,
                        "fullEnd": 1067,
                        "start": 1065,
                        "end": 1066,
                        "fullWidth": 2,
                        "width": 1,
                        "text": "}",
                        "value": "}",
                        "valueText": "}",
                        "hasTrailingTrivia": true,
                        "hasTrailingNewLine": true,
                        "trailingTrivia": [
                            {
                                "kind": "NewLineTrivia",
                                "text": "\n"
                            }
                        ]
                    }
                }
            },
            {
                "kind": "IfStatement",
                "fullStart": 1067,
                "fullEnd": 1498,
                "start": 1239,
                "end": 1497,
                "fullWidth": 431,
                "width": 258,
                "isIncrementallyUnusable": true,
                "ifKeyword": {
                    "kind": "IfKeyword",
                    "fullStart": 1067,
                    "fullEnd": 1242,
                    "start": 1239,
                    "end": 1241,
                    "fullWidth": 175,
                    "width": 2,
                    "text": "if",
                    "value": "if",
                    "valueText": "if",
                    "hasLeadingTrivia": true,
                    "hasLeadingComment": true,
                    "hasLeadingNewLine": true,
                    "hasTrailingTrivia": true,
                    "leadingTrivia": [
                        {
                            "kind": "SingleLineCommentTrivia",
                            "text": "//"
                        },
                        {
                            "kind": "NewLineTrivia",
                            "text": "\n"
                        },
                        {
                            "kind": "SingleLineCommentTrivia",
                            "text": "//////////////////////////////////////////////////////////////////////////////"
                        },
                        {
                            "kind": "NewLineTrivia",
                            "text": "\n"
                        },
                        {
                            "kind": "NewLineTrivia",
                            "text": "\n"
                        },
                        {
                            "kind": "SingleLineCommentTrivia",
                            "text": "//////////////////////////////////////////////////////////////////////////////"
                        },
                        {
                            "kind": "NewLineTrivia",
                            "text": "\n"
                        },
                        {
                            "kind": "SingleLineCommentTrivia",
                            "text": "//CHECK#2"
                        },
                        {
                            "kind": "NewLineTrivia",
                            "text": "\n"
                        }
                    ],
                    "trailingTrivia": [
                        {
                            "kind": "WhitespaceTrivia",
                            "text": " "
                        }
                    ]
                },
                "openParenToken": {
                    "kind": "OpenParenToken",
                    "fullStart": 1242,
                    "fullEnd": 1243,
                    "start": 1242,
                    "end": 1243,
                    "fullWidth": 1,
                    "width": 1,
                    "text": "(",
                    "value": "(",
                    "valueText": "("
                },
                "condition": {
                    "kind": "NotEqualsExpression",
                    "fullStart": 1243,
                    "fullEnd": 1272,
                    "start": 1243,
                    "end": 1272,
                    "fullWidth": 29,
                    "width": 29,
                    "isIncrementallyUnusable": true,
                    "left": {
                        "kind": "MemberAccessExpression",
                        "fullStart": 1243,
                        "fullEnd": 1263,
                        "start": 1243,
                        "end": 1262,
                        "fullWidth": 20,
                        "width": 19,
                        "isIncrementallyUnusable": true,
                        "expression": {
                            "kind": "IdentifierName",
                            "fullStart": 1243,
                            "fullEnd": 1250,
                            "start": 1243,
                            "end": 1250,
                            "fullWidth": 7,
                            "width": 7,
                            "text": "__split",
                            "value": "__split",
                            "valueText": "__split"
                        },
                        "dotToken": {
                            "kind": "DotToken",
                            "fullStart": 1250,
                            "fullEnd": 1251,
                            "start": 1250,
                            "end": 1251,
                            "fullWidth": 1,
                            "width": 1,
                            "text": ".",
                            "value": ".",
                            "valueText": "."
                        },
                        "name": {
                            "kind": "IdentifierName",
                            "fullStart": 1251,
                            "fullEnd": 1263,
                            "start": 1251,
                            "end": 1262,
                            "fullWidth": 12,
                            "width": 11,
                            "text": "constructor",
                            "value": "constructor",
                            "valueText": "constructor",
                            "hasTrailingTrivia": true,
                            "trailingTrivia": [
                                {
                                    "kind": "WhitespaceTrivia",
                                    "text": " "
                                }
                            ]
                        }
                    },
                    "operatorToken": {
                        "kind": "ExclamationEqualsEqualsToken",
                        "fullStart": 1263,
                        "fullEnd": 1267,
                        "start": 1263,
                        "end": 1266,
                        "fullWidth": 4,
                        "width": 3,
                        "text": "!==",
                        "value": "!==",
                        "valueText": "!==",
                        "hasTrailingTrivia": true,
                        "trailingTrivia": [
                            {
                                "kind": "WhitespaceTrivia",
                                "text": " "
                            }
                        ]
                    },
                    "right": {
                        "kind": "IdentifierName",
                        "fullStart": 1267,
                        "fullEnd": 1272,
                        "start": 1267,
                        "end": 1272,
                        "fullWidth": 5,
                        "width": 5,
                        "text": "Array",
                        "value": "Array",
                        "valueText": "Array"
                    }
                },
                "closeParenToken": {
                    "kind": "CloseParenToken",
                    "fullStart": 1272,
                    "fullEnd": 1274,
                    "start": 1272,
                    "end": 1273,
                    "fullWidth": 2,
                    "width": 1,
                    "text": ")",
                    "value": ")",
                    "valueText": ")",
                    "hasTrailingTrivia": true,
                    "trailingTrivia": [
                        {
                            "kind": "WhitespaceTrivia",
                            "text": " "
                        }
                    ]
                },
                "statement": {
                    "kind": "Block",
                    "fullStart": 1274,
                    "fullEnd": 1498,
                    "start": 1274,
                    "end": 1497,
                    "fullWidth": 224,
                    "width": 223,
                    "isIncrementallyUnusable": true,
                    "openBraceToken": {
                        "kind": "OpenBraceToken",
                        "fullStart": 1274,
                        "fullEnd": 1276,
                        "start": 1274,
                        "end": 1275,
                        "fullWidth": 2,
                        "width": 1,
                        "text": "{",
                        "value": "{",
                        "valueText": "{",
                        "hasTrailingTrivia": true,
                        "hasTrailingNewLine": true,
                        "trailingTrivia": [
                            {
                                "kind": "NewLineTrivia",
                                "text": "\n"
                            }
                        ]
                    },
                    "statements": [
                        {
                            "kind": "ExpressionStatement",
                            "fullStart": 1276,
                            "fullEnd": 1496,
                            "start": 1278,
                            "end": 1495,
                            "fullWidth": 220,
                            "width": 217,
                            "isIncrementallyUnusable": true,
                            "expression": {
                                "kind": "InvocationExpression",
                                "fullStart": 1276,
                                "fullEnd": 1494,
                                "start": 1278,
                                "end": 1494,
                                "fullWidth": 218,
                                "width": 216,
                                "isIncrementallyUnusable": true,
                                "expression": {
                                    "kind": "IdentifierName",
                                    "fullStart": 1276,
                                    "fullEnd": 1284,
                                    "start": 1278,
                                    "end": 1284,
                                    "fullWidth": 8,
                                    "width": 6,
                                    "text": "$ERROR",
                                    "value": "$ERROR",
                                    "valueText": "$ERROR",
                                    "hasLeadingTrivia": true,
                                    "leadingTrivia": [
                                        {
                                            "kind": "WhitespaceTrivia",
                                            "text": "  "
                                        }
                                    ]
                                },
                                "argumentList": {
                                    "kind": "ArgumentList",
                                    "fullStart": 1284,
                                    "fullEnd": 1494,
                                    "start": 1284,
                                    "end": 1494,
                                    "fullWidth": 210,
                                    "width": 210,
                                    "isIncrementallyUnusable": true,
                                    "openParenToken": {
                                        "kind": "OpenParenToken",
                                        "fullStart": 1284,
                                        "fullEnd": 1285,
                                        "start": 1284,
                                        "end": 1285,
                                        "fullWidth": 1,
                                        "width": 1,
                                        "text": "(",
                                        "value": "(",
                                        "valueText": "("
                                    },
                                    "arguments": [
                                        {
                                            "kind": "AddExpression",
                                            "fullStart": 1285,
                                            "fullEnd": 1493,
                                            "start": 1285,
                                            "end": 1492,
                                            "fullWidth": 208,
                                            "width": 207,
                                            "isIncrementallyUnusable": true,
                                            "left": {
                                                "kind": "StringLiteral",
                                                "fullStart": 1285,
                                                "fullEnd": 1472,
                                                "start": 1285,
                                                "end": 1472,
                                                "fullWidth": 187,
                                                "width": 187,
                                                "text": "'#2: __instance = new Boolean; __instance.split = String.prototype.split; __split = __instance.split(\"A\"!==\"u0041\", function(){return 0;}(),null); __split.constructor === Array. Actual: '",
                                                "value": "#2: __instance = new Boolean; __instance.split = String.prototype.split; __split = __instance.split(\"A\"!==\"u0041\", function(){return 0;}(),null); __split.constructor === Array. Actual: ",
                                                "valueText": "#2: __instance = new Boolean; __instance.split = String.prototype.split; __split = __instance.split(\"A\"!==\"u0041\", function(){return 0;}(),null); __split.constructor === Array. Actual: "
                                            },
                                            "operatorToken": {
                                                "kind": "PlusToken",
                                                "fullStart": 1472,
                                                "fullEnd": 1473,
                                                "start": 1472,
                                                "end": 1473,
                                                "fullWidth": 1,
                                                "width": 1,
                                                "text": "+",
                                                "value": "+",
                                                "valueText": "+"
                                            },
                                            "right": {
                                                "kind": "MemberAccessExpression",
                                                "fullStart": 1473,
                                                "fullEnd": 1493,
                                                "start": 1473,
                                                "end": 1492,
                                                "fullWidth": 20,
                                                "width": 19,
                                                "isIncrementallyUnusable": true,
                                                "expression": {
                                                    "kind": "IdentifierName",
                                                    "fullStart": 1473,
                                                    "fullEnd": 1480,
                                                    "start": 1473,
                                                    "end": 1480,
                                                    "fullWidth": 7,
                                                    "width": 7,
                                                    "text": "__split",
                                                    "value": "__split",
                                                    "valueText": "__split"
                                                },
                                                "dotToken": {
                                                    "kind": "DotToken",
                                                    "fullStart": 1480,
                                                    "fullEnd": 1481,
                                                    "start": 1480,
                                                    "end": 1481,
                                                    "fullWidth": 1,
                                                    "width": 1,
                                                    "text": ".",
                                                    "value": ".",
                                                    "valueText": "."
                                                },
                                                "name": {
                                                    "kind": "IdentifierName",
                                                    "fullStart": 1481,
                                                    "fullEnd": 1493,
                                                    "start": 1481,
                                                    "end": 1492,
                                                    "fullWidth": 12,
                                                    "width": 11,
                                                    "text": "constructor",
                                                    "value": "constructor",
                                                    "valueText": "constructor",
                                                    "hasTrailingTrivia": true,
                                                    "trailingTrivia": [
                                                        {
                                                            "kind": "WhitespaceTrivia",
                                                            "text": " "
                                                        }
                                                    ]
                                                }
                                            }
                                        }
                                    ],
                                    "closeParenToken": {
                                        "kind": "CloseParenToken",
                                        "fullStart": 1493,
                                        "fullEnd": 1494,
                                        "start": 1493,
                                        "end": 1494,
                                        "fullWidth": 1,
                                        "width": 1,
                                        "text": ")",
                                        "value": ")",
                                        "valueText": ")"
                                    }
                                }
                            },
                            "semicolonToken": {
                                "kind": "SemicolonToken",
                                "fullStart": 1494,
                                "fullEnd": 1496,
                                "start": 1494,
                                "end": 1495,
                                "fullWidth": 2,
                                "width": 1,
                                "text": ";",
                                "value": ";",
                                "valueText": ";",
                                "hasTrailingTrivia": true,
                                "hasTrailingNewLine": true,
                                "trailingTrivia": [
                                    {
                                        "kind": "NewLineTrivia",
                                        "text": "\n"
                                    }
                                ]
                            }
                        }
                    ],
                    "closeBraceToken": {
                        "kind": "CloseBraceToken",
                        "fullStart": 1496,
                        "fullEnd": 1498,
                        "start": 1496,
                        "end": 1497,
                        "fullWidth": 2,
                        "width": 1,
                        "text": "}",
                        "value": "}",
                        "valueText": "}",
                        "hasTrailingTrivia": true,
                        "hasTrailingNewLine": true,
                        "trailingTrivia": [
                            {
                                "kind": "NewLineTrivia",
                                "text": "\n"
                            }
                        ]
                    }
                }
            },
            {
                "kind": "IfStatement",
                "fullStart": 1498,
                "fullEnd": 1906,
                "start": 1670,
                "end": 1905,
                "fullWidth": 408,
                "width": 235,
                "ifKeyword": {
                    "kind": "IfKeyword",
                    "fullStart": 1498,
                    "fullEnd": 1673,
                    "start": 1670,
                    "end": 1672,
                    "fullWidth": 175,
                    "width": 2,
                    "text": "if",
                    "value": "if",
                    "valueText": "if",
                    "hasLeadingTrivia": true,
                    "hasLeadingComment": true,
                    "hasLeadingNewLine": true,
                    "hasTrailingTrivia": true,
                    "leadingTrivia": [
                        {
                            "kind": "SingleLineCommentTrivia",
                            "text": "//"
                        },
                        {
                            "kind": "NewLineTrivia",
                            "text": "\n"
                        },
                        {
                            "kind": "SingleLineCommentTrivia",
                            "text": "//////////////////////////////////////////////////////////////////////////////"
                        },
                        {
                            "kind": "NewLineTrivia",
                            "text": "\n"
                        },
                        {
                            "kind": "NewLineTrivia",
                            "text": "\n"
                        },
                        {
                            "kind": "SingleLineCommentTrivia",
                            "text": "//////////////////////////////////////////////////////////////////////////////"
                        },
                        {
                            "kind": "NewLineTrivia",
                            "text": "\n"
                        },
                        {
                            "kind": "SingleLineCommentTrivia",
                            "text": "//CHECK#3"
                        },
                        {
                            "kind": "NewLineTrivia",
                            "text": "\n"
                        }
                    ],
                    "trailingTrivia": [
                        {
                            "kind": "WhitespaceTrivia",
                            "text": " "
                        }
                    ]
                },
                "openParenToken": {
                    "kind": "OpenParenToken",
                    "fullStart": 1673,
                    "fullEnd": 1674,
                    "start": 1673,
                    "end": 1674,
                    "fullWidth": 1,
                    "width": 1,
                    "text": "(",
                    "value": "(",
                    "valueText": "("
                },
                "condition": {
                    "kind": "NotEqualsExpression",
                    "fullStart": 1674,
                    "fullEnd": 1694,
                    "start": 1674,
                    "end": 1694,
                    "fullWidth": 20,
                    "width": 20,
                    "left": {
                        "kind": "MemberAccessExpression",
                        "fullStart": 1674,
                        "fullEnd": 1689,
                        "start": 1674,
                        "end": 1688,
                        "fullWidth": 15,
                        "width": 14,
                        "expression": {
                            "kind": "IdentifierName",
                            "fullStart": 1674,
                            "fullEnd": 1681,
                            "start": 1674,
                            "end": 1681,
                            "fullWidth": 7,
                            "width": 7,
                            "text": "__split",
                            "value": "__split",
                            "valueText": "__split"
                        },
                        "dotToken": {
                            "kind": "DotToken",
                            "fullStart": 1681,
                            "fullEnd": 1682,
                            "start": 1681,
                            "end": 1682,
                            "fullWidth": 1,
                            "width": 1,
                            "text": ".",
                            "value": ".",
                            "valueText": "."
                        },
                        "name": {
                            "kind": "IdentifierName",
                            "fullStart": 1682,
                            "fullEnd": 1689,
                            "start": 1682,
                            "end": 1688,
                            "fullWidth": 7,
                            "width": 6,
                            "text": "length",
                            "value": "length",
                            "valueText": "length",
                            "hasTrailingTrivia": true,
                            "trailingTrivia": [
                                {
                                    "kind": "WhitespaceTrivia",
                                    "text": " "
                                }
                            ]
                        }
                    },
                    "operatorToken": {
                        "kind": "ExclamationEqualsEqualsToken",
                        "fullStart": 1689,
                        "fullEnd": 1693,
                        "start": 1689,
                        "end": 1692,
                        "fullWidth": 4,
                        "width": 3,
                        "text": "!==",
                        "value": "!==",
                        "valueText": "!==",
                        "hasTrailingTrivia": true,
                        "trailingTrivia": [
                            {
                                "kind": "WhitespaceTrivia",
                                "text": " "
                            }
                        ]
                    },
                    "right": {
                        "kind": "NumericLiteral",
                        "fullStart": 1693,
                        "fullEnd": 1694,
                        "start": 1693,
                        "end": 1694,
                        "fullWidth": 1,
                        "width": 1,
                        "text": "0",
                        "value": 0,
                        "valueText": "0"
                    }
                },
                "closeParenToken": {
                    "kind": "CloseParenToken",
                    "fullStart": 1694,
                    "fullEnd": 1696,
                    "start": 1694,
                    "end": 1695,
                    "fullWidth": 2,
                    "width": 1,
                    "text": ")",
                    "value": ")",
                    "valueText": ")",
                    "hasTrailingTrivia": true,
                    "trailingTrivia": [
                        {
                            "kind": "WhitespaceTrivia",
                            "text": " "
                        }
                    ]
                },
                "statement": {
                    "kind": "Block",
                    "fullStart": 1696,
                    "fullEnd": 1906,
                    "start": 1696,
                    "end": 1905,
                    "fullWidth": 210,
                    "width": 209,
                    "openBraceToken": {
                        "kind": "OpenBraceToken",
                        "fullStart": 1696,
                        "fullEnd": 1698,
                        "start": 1696,
                        "end": 1697,
                        "fullWidth": 2,
                        "width": 1,
                        "text": "{",
                        "value": "{",
                        "valueText": "{",
                        "hasTrailingTrivia": true,
                        "hasTrailingNewLine": true,
                        "trailingTrivia": [
                            {
                                "kind": "NewLineTrivia",
                                "text": "\n"
                            }
                        ]
                    },
                    "statements": [
                        {
                            "kind": "ExpressionStatement",
                            "fullStart": 1698,
                            "fullEnd": 1904,
                            "start": 1700,
                            "end": 1903,
                            "fullWidth": 206,
                            "width": 203,
                            "expression": {
                                "kind": "InvocationExpression",
                                "fullStart": 1698,
                                "fullEnd": 1902,
                                "start": 1700,
                                "end": 1902,
                                "fullWidth": 204,
                                "width": 202,
                                "expression": {
                                    "kind": "IdentifierName",
                                    "fullStart": 1698,
                                    "fullEnd": 1706,
                                    "start": 1700,
                                    "end": 1706,
                                    "fullWidth": 8,
                                    "width": 6,
                                    "text": "$ERROR",
                                    "value": "$ERROR",
                                    "valueText": "$ERROR",
                                    "hasLeadingTrivia": true,
                                    "leadingTrivia": [
                                        {
                                            "kind": "WhitespaceTrivia",
                                            "text": "  "
                                        }
                                    ]
                                },
                                "argumentList": {
                                    "kind": "ArgumentList",
                                    "fullStart": 1706,
                                    "fullEnd": 1902,
                                    "start": 1706,
                                    "end": 1902,
                                    "fullWidth": 196,
                                    "width": 196,
                                    "openParenToken": {
                                        "kind": "OpenParenToken",
                                        "fullStart": 1706,
                                        "fullEnd": 1707,
                                        "start": 1706,
                                        "end": 1707,
                                        "fullWidth": 1,
                                        "width": 1,
                                        "text": "(",
                                        "value": "(",
                                        "valueText": "("
                                    },
                                    "arguments": [
                                        {
                                            "kind": "AddExpression",
                                            "fullStart": 1707,
                                            "fullEnd": 1901,
                                            "start": 1707,
                                            "end": 1900,
                                            "fullWidth": 194,
                                            "width": 193,
                                            "left": {
                                                "kind": "StringLiteral",
                                                "fullStart": 1707,
                                                "fullEnd": 1885,
                                                "start": 1707,
                                                "end": 1885,
                                                "fullWidth": 178,
                                                "width": 178,
                                                "text": "'#3: __instance = new Boolean; __instance.split = String.prototype.split; __split = __instance.split(\"A\"!==\"u0041\", function(){return 0;}(),null); __split.length === 0. Actual: '",
                                                "value": "#3: __instance = new Boolean; __instance.split = String.prototype.split; __split = __instance.split(\"A\"!==\"u0041\", function(){return 0;}(),null); __split.length === 0. Actual: ",
                                                "valueText": "#3: __instance = new Boolean; __instance.split = String.prototype.split; __split = __instance.split(\"A\"!==\"u0041\", function(){return 0;}(),null); __split.length === 0. Actual: "
                                            },
                                            "operatorToken": {
                                                "kind": "PlusToken",
                                                "fullStart": 1885,
                                                "fullEnd": 1886,
                                                "start": 1885,
                                                "end": 1886,
                                                "fullWidth": 1,
                                                "width": 1,
                                                "text": "+",
                                                "value": "+",
                                                "valueText": "+"
                                            },
                                            "right": {
                                                "kind": "MemberAccessExpression",
                                                "fullStart": 1886,
                                                "fullEnd": 1901,
                                                "start": 1886,
                                                "end": 1900,
                                                "fullWidth": 15,
                                                "width": 14,
                                                "expression": {
                                                    "kind": "IdentifierName",
                                                    "fullStart": 1886,
                                                    "fullEnd": 1893,
                                                    "start": 1886,
                                                    "end": 1893,
                                                    "fullWidth": 7,
                                                    "width": 7,
                                                    "text": "__split",
                                                    "value": "__split",
                                                    "valueText": "__split"
                                                },
                                                "dotToken": {
                                                    "kind": "DotToken",
                                                    "fullStart": 1893,
                                                    "fullEnd": 1894,
                                                    "start": 1893,
                                                    "end": 1894,
                                                    "fullWidth": 1,
                                                    "width": 1,
                                                    "text": ".",
                                                    "value": ".",
                                                    "valueText": "."
                                                },
                                                "name": {
                                                    "kind": "IdentifierName",
                                                    "fullStart": 1894,
                                                    "fullEnd": 1901,
                                                    "start": 1894,
                                                    "end": 1900,
                                                    "fullWidth": 7,
                                                    "width": 6,
                                                    "text": "length",
                                                    "value": "length",
                                                    "valueText": "length",
                                                    "hasTrailingTrivia": true,
                                                    "trailingTrivia": [
                                                        {
                                                            "kind": "WhitespaceTrivia",
                                                            "text": " "
                                                        }
                                                    ]
                                                }
                                            }
                                        }
                                    ],
                                    "closeParenToken": {
                                        "kind": "CloseParenToken",
                                        "fullStart": 1901,
                                        "fullEnd": 1902,
                                        "start": 1901,
                                        "end": 1902,
                                        "fullWidth": 1,
                                        "width": 1,
                                        "text": ")",
                                        "value": ")",
                                        "valueText": ")"
                                    }
                                }
                            },
                            "semicolonToken": {
                                "kind": "SemicolonToken",
                                "fullStart": 1902,
                                "fullEnd": 1904,
                                "start": 1902,
                                "end": 1903,
                                "fullWidth": 2,
                                "width": 1,
                                "text": ";",
                                "value": ";",
                                "valueText": ";",
                                "hasTrailingTrivia": true,
                                "hasTrailingNewLine": true,
                                "trailingTrivia": [
                                    {
                                        "kind": "NewLineTrivia",
                                        "text": "\n"
                                    }
                                ]
                            }
                        }
                    ],
                    "closeBraceToken": {
                        "kind": "CloseBraceToken",
                        "fullStart": 1904,
                        "fullEnd": 1906,
                        "start": 1904,
                        "end": 1905,
                        "fullWidth": 2,
                        "width": 1,
                        "text": "}",
                        "value": "}",
                        "valueText": "}",
                        "hasTrailingTrivia": true,
                        "hasTrailingNewLine": true,
                        "trailingTrivia": [
                            {
                                "kind": "NewLineTrivia",
                                "text": "\n"
                            }
                        ]
                    }
                }
            }
        ],
        "endOfFileToken": {
            "kind": "EndOfFileToken",
            "fullStart": 1906,
            "fullEnd": 1989,
            "start": 1989,
            "end": 1989,
            "fullWidth": 83,
            "width": 0,
            "text": "",
            "hasLeadingTrivia": true,
            "hasLeadingComment": true,
            "hasLeadingNewLine": true,
            "leadingTrivia": [
                {
                    "kind": "SingleLineCommentTrivia",
                    "text": "//"
                },
                {
                    "kind": "NewLineTrivia",
                    "text": "\n"
                },
                {
                    "kind": "SingleLineCommentTrivia",
                    "text": "//////////////////////////////////////////////////////////////////////////////"
                },
                {
                    "kind": "NewLineTrivia",
                    "text": "\n"
                },
                {
                    "kind": "NewLineTrivia",
                    "text": "\n"
                }
            ]
        }
    },
    "lineMap": {
        "lineStarts": [
            0,
            61,
            132,
            133,
            137,
            182,
            254,
            311,
            378,
            412,
            415,
            471,
            569,
            573,
            574,
            604,
            605,
            648,
            649,
            727,
            728,
            807,
            817,
            852,
            1065,
            1067,
            1070,
            1149,
            1150,
            1229,
            1239,
            1276,
            1496,
            1498,
            1501,
            1580,
            1581,
            1660,
            1670,
            1698,
            1904,
            1906,
            1909,
            1988,
            1989
        ],
        "length": 1989
    }
}<|MERGE_RESOLUTION|>--- conflicted
+++ resolved
@@ -95,12 +95,8 @@
                             "start": 578,
                             "end": 602,
                             "fullWidth": 24,
-<<<<<<< HEAD
                             "width": 24,
-                            "identifier": {
-=======
                             "propertyName": {
->>>>>>> 85e84683
                                 "kind": "IdentifierName",
                                 "fullStart": 578,
                                 "fullEnd": 589,
@@ -458,12 +454,8 @@
                             "start": 653,
                             "end": 725,
                             "fullWidth": 72,
-<<<<<<< HEAD
                             "width": 72,
-                            "identifier": {
-=======
                             "propertyName": {
->>>>>>> 85e84683
                                 "kind": "IdentifierName",
                                 "fullStart": 653,
                                 "fullEnd": 661,
