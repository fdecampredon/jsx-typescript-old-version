{
    "isDeclaration": false,
    "languageVersion": "EcmaScript5",
    "parseOptions": {
        "allowAutomaticSemicolonInsertion": true
    },
    "sourceUnit": {
        "kind": "SourceUnit",
        "fullStart": 0,
        "fullEnd": 1920,
        "start": 735,
        "end": 1920,
        "fullWidth": 1920,
        "width": 1185,
        "isIncrementallyUnusable": true,
        "moduleElements": [
            {
                "kind": "VariableStatement",
                "fullStart": 0,
                "fullEnd": 784,
                "start": 735,
                "end": 783,
                "fullWidth": 784,
                "width": 48,
                "modifiers": [],
                "variableDeclaration": {
                    "kind": "VariableDeclaration",
                    "fullStart": 0,
                    "fullEnd": 782,
                    "start": 735,
                    "end": 782,
                    "fullWidth": 782,
                    "width": 47,
                    "varKeyword": {
                        "kind": "VarKeyword",
                        "fullStart": 0,
                        "fullEnd": 739,
                        "start": 735,
                        "end": 738,
                        "fullWidth": 739,
                        "width": 3,
                        "text": "var",
                        "value": "var",
                        "valueText": "var",
                        "hasLeadingTrivia": true,
                        "hasLeadingComment": true,
                        "hasLeadingNewLine": true,
                        "hasTrailingTrivia": true,
                        "leadingTrivia": [
                            {
                                "kind": "SingleLineCommentTrivia",
                                "text": "// Copyright 2009 the Sputnik authors.  All rights reserved."
                            },
                            {
                                "kind": "NewLineTrivia",
                                "text": "\n"
                            },
                            {
                                "kind": "SingleLineCommentTrivia",
                                "text": "// This code is governed by the BSD license found in the LICENSE file."
                            },
                            {
                                "kind": "NewLineTrivia",
                                "text": "\n"
                            },
                            {
                                "kind": "NewLineTrivia",
                                "text": "\n"
                            },
                            {
                                "kind": "MultiLineCommentTrivia",
                                "text": "/**\n * String.prototype.split (separator, limit) returns an Array object into which substrings of the result of converting this object to a string have\n * been stored. The substrings are determined by searching from left to right for occurrences of\n * separator; these occurrences are not part of any substring in the returned array, but serve to divide up\n * the string value. The value of separator may be a string of any length or it may be a RegExp object\n *\n * @path ch15/15.5/15.5.4/15.5.4.14/S15.5.4.14_A2_T12.js\n * @description Call split(\"r-42\"), instance is String(\"one-1 two-2 four-4\")\n */"
                            },
                            {
                                "kind": "NewLineTrivia",
                                "text": "\n"
                            },
                            {
                                "kind": "NewLineTrivia",
                                "text": "\n"
                            }
                        ],
                        "trailingTrivia": [
                            {
                                "kind": "WhitespaceTrivia",
                                "text": " "
                            }
                        ]
                    },
                    "variableDeclarators": [
                        {
                            "kind": "VariableDeclarator",
                            "fullStart": 739,
                            "fullEnd": 782,
                            "start": 739,
                            "end": 782,
                            "fullWidth": 43,
<<<<<<< HEAD
                            "width": 43,
                            "identifier": {
=======
                            "propertyName": {
>>>>>>> 85e84683
                                "kind": "IdentifierName",
                                "fullStart": 739,
                                "fullEnd": 748,
                                "start": 739,
                                "end": 747,
                                "fullWidth": 9,
                                "width": 8,
                                "text": "__string",
                                "value": "__string",
                                "valueText": "__string",
                                "hasTrailingTrivia": true,
                                "trailingTrivia": [
                                    {
                                        "kind": "WhitespaceTrivia",
                                        "text": " "
                                    }
                                ]
                            },
                            "equalsValueClause": {
                                "kind": "EqualsValueClause",
                                "fullStart": 748,
                                "fullEnd": 782,
                                "start": 748,
                                "end": 782,
                                "fullWidth": 34,
                                "width": 34,
                                "equalsToken": {
                                    "kind": "EqualsToken",
                                    "fullStart": 748,
                                    "fullEnd": 750,
                                    "start": 748,
                                    "end": 749,
                                    "fullWidth": 2,
                                    "width": 1,
                                    "text": "=",
                                    "value": "=",
                                    "valueText": "=",
                                    "hasTrailingTrivia": true,
                                    "trailingTrivia": [
                                        {
                                            "kind": "WhitespaceTrivia",
                                            "text": " "
                                        }
                                    ]
                                },
                                "value": {
                                    "kind": "ObjectCreationExpression",
                                    "fullStart": 750,
                                    "fullEnd": 782,
                                    "start": 750,
                                    "end": 782,
                                    "fullWidth": 32,
                                    "width": 32,
                                    "newKeyword": {
                                        "kind": "NewKeyword",
                                        "fullStart": 750,
                                        "fullEnd": 754,
                                        "start": 750,
                                        "end": 753,
                                        "fullWidth": 4,
                                        "width": 3,
                                        "text": "new",
                                        "value": "new",
                                        "valueText": "new",
                                        "hasTrailingTrivia": true,
                                        "trailingTrivia": [
                                            {
                                                "kind": "WhitespaceTrivia",
                                                "text": " "
                                            }
                                        ]
                                    },
                                    "expression": {
                                        "kind": "IdentifierName",
                                        "fullStart": 754,
                                        "fullEnd": 760,
                                        "start": 754,
                                        "end": 760,
                                        "fullWidth": 6,
                                        "width": 6,
                                        "text": "String",
                                        "value": "String",
                                        "valueText": "String"
                                    },
                                    "argumentList": {
                                        "kind": "ArgumentList",
                                        "fullStart": 760,
                                        "fullEnd": 782,
                                        "start": 760,
                                        "end": 782,
                                        "fullWidth": 22,
                                        "width": 22,
                                        "openParenToken": {
                                            "kind": "OpenParenToken",
                                            "fullStart": 760,
                                            "fullEnd": 761,
                                            "start": 760,
                                            "end": 761,
                                            "fullWidth": 1,
                                            "width": 1,
                                            "text": "(",
                                            "value": "(",
                                            "valueText": "("
                                        },
                                        "arguments": [
                                            {
                                                "kind": "StringLiteral",
                                                "fullStart": 761,
                                                "fullEnd": 781,
                                                "start": 761,
                                                "end": 781,
                                                "fullWidth": 20,
                                                "width": 20,
                                                "text": "\"one-1 two-2 four-4\"",
                                                "value": "one-1 two-2 four-4",
                                                "valueText": "one-1 two-2 four-4"
                                            }
                                        ],
                                        "closeParenToken": {
                                            "kind": "CloseParenToken",
                                            "fullStart": 781,
                                            "fullEnd": 782,
                                            "start": 781,
                                            "end": 782,
                                            "fullWidth": 1,
                                            "width": 1,
                                            "text": ")",
                                            "value": ")",
                                            "valueText": ")"
                                        }
                                    }
                                }
                            }
                        }
                    ]
                },
                "semicolonToken": {
                    "kind": "SemicolonToken",
                    "fullStart": 782,
                    "fullEnd": 784,
                    "start": 782,
                    "end": 783,
                    "fullWidth": 2,
                    "width": 1,
                    "text": ";",
                    "value": ";",
                    "valueText": ";",
                    "hasTrailingTrivia": true,
                    "hasTrailingNewLine": true,
                    "trailingTrivia": [
                        {
                            "kind": "NewLineTrivia",
                            "text": "\n"
                        }
                    ]
                }
            },
            {
                "kind": "VariableStatement",
                "fullStart": 784,
                "fullEnd": 823,
                "start": 785,
                "end": 822,
                "fullWidth": 39,
                "width": 37,
                "modifiers": [],
                "variableDeclaration": {
                    "kind": "VariableDeclaration",
                    "fullStart": 784,
                    "fullEnd": 821,
                    "start": 785,
                    "end": 821,
                    "fullWidth": 37,
                    "width": 36,
                    "varKeyword": {
                        "kind": "VarKeyword",
                        "fullStart": 784,
                        "fullEnd": 789,
                        "start": 785,
                        "end": 788,
                        "fullWidth": 5,
                        "width": 3,
                        "text": "var",
                        "value": "var",
                        "valueText": "var",
                        "hasLeadingTrivia": true,
                        "hasLeadingNewLine": true,
                        "hasTrailingTrivia": true,
                        "leadingTrivia": [
                            {
                                "kind": "NewLineTrivia",
                                "text": "\n"
                            }
                        ],
                        "trailingTrivia": [
                            {
                                "kind": "WhitespaceTrivia",
                                "text": " "
                            }
                        ]
                    },
                    "variableDeclarators": [
                        {
                            "kind": "VariableDeclarator",
                            "fullStart": 789,
                            "fullEnd": 821,
                            "start": 789,
                            "end": 821,
                            "fullWidth": 32,
<<<<<<< HEAD
                            "width": 32,
                            "identifier": {
=======
                            "propertyName": {
>>>>>>> 85e84683
                                "kind": "IdentifierName",
                                "fullStart": 789,
                                "fullEnd": 797,
                                "start": 789,
                                "end": 796,
                                "fullWidth": 8,
                                "width": 7,
                                "text": "__split",
                                "value": "__split",
                                "valueText": "__split",
                                "hasTrailingTrivia": true,
                                "trailingTrivia": [
                                    {
                                        "kind": "WhitespaceTrivia",
                                        "text": " "
                                    }
                                ]
                            },
                            "equalsValueClause": {
                                "kind": "EqualsValueClause",
                                "fullStart": 797,
                                "fullEnd": 821,
                                "start": 797,
                                "end": 821,
                                "fullWidth": 24,
                                "width": 24,
                                "equalsToken": {
                                    "kind": "EqualsToken",
                                    "fullStart": 797,
                                    "fullEnd": 799,
                                    "start": 797,
                                    "end": 798,
                                    "fullWidth": 2,
                                    "width": 1,
                                    "text": "=",
                                    "value": "=",
                                    "valueText": "=",
                                    "hasTrailingTrivia": true,
                                    "trailingTrivia": [
                                        {
                                            "kind": "WhitespaceTrivia",
                                            "text": " "
                                        }
                                    ]
                                },
                                "value": {
                                    "kind": "InvocationExpression",
                                    "fullStart": 799,
                                    "fullEnd": 821,
                                    "start": 799,
                                    "end": 821,
                                    "fullWidth": 22,
                                    "width": 22,
                                    "expression": {
                                        "kind": "MemberAccessExpression",
                                        "fullStart": 799,
                                        "fullEnd": 813,
                                        "start": 799,
                                        "end": 813,
                                        "fullWidth": 14,
                                        "width": 14,
                                        "expression": {
                                            "kind": "IdentifierName",
                                            "fullStart": 799,
                                            "fullEnd": 807,
                                            "start": 799,
                                            "end": 807,
                                            "fullWidth": 8,
                                            "width": 8,
                                            "text": "__string",
                                            "value": "__string",
                                            "valueText": "__string"
                                        },
                                        "dotToken": {
                                            "kind": "DotToken",
                                            "fullStart": 807,
                                            "fullEnd": 808,
                                            "start": 807,
                                            "end": 808,
                                            "fullWidth": 1,
                                            "width": 1,
                                            "text": ".",
                                            "value": ".",
                                            "valueText": "."
                                        },
                                        "name": {
                                            "kind": "IdentifierName",
                                            "fullStart": 808,
                                            "fullEnd": 813,
                                            "start": 808,
                                            "end": 813,
                                            "fullWidth": 5,
                                            "width": 5,
                                            "text": "split",
                                            "value": "split",
                                            "valueText": "split"
                                        }
                                    },
                                    "argumentList": {
                                        "kind": "ArgumentList",
                                        "fullStart": 813,
                                        "fullEnd": 821,
                                        "start": 813,
                                        "end": 821,
                                        "fullWidth": 8,
                                        "width": 8,
                                        "openParenToken": {
                                            "kind": "OpenParenToken",
                                            "fullStart": 813,
                                            "fullEnd": 814,
                                            "start": 813,
                                            "end": 814,
                                            "fullWidth": 1,
                                            "width": 1,
                                            "text": "(",
                                            "value": "(",
                                            "valueText": "("
                                        },
                                        "arguments": [
                                            {
                                                "kind": "StringLiteral",
                                                "fullStart": 814,
                                                "fullEnd": 820,
                                                "start": 814,
                                                "end": 820,
                                                "fullWidth": 6,
                                                "width": 6,
                                                "text": "\"r-42\"",
                                                "value": "r-42",
                                                "valueText": "r-42"
                                            }
                                        ],
                                        "closeParenToken": {
                                            "kind": "CloseParenToken",
                                            "fullStart": 820,
                                            "fullEnd": 821,
                                            "start": 820,
                                            "end": 821,
                                            "fullWidth": 1,
                                            "width": 1,
                                            "text": ")",
                                            "value": ")",
                                            "valueText": ")"
                                        }
                                    }
                                }
                            }
                        }
                    ]
                },
                "semicolonToken": {
                    "kind": "SemicolonToken",
                    "fullStart": 821,
                    "fullEnd": 823,
                    "start": 821,
                    "end": 822,
                    "fullWidth": 2,
                    "width": 1,
                    "text": ";",
                    "value": ";",
                    "valueText": ";",
                    "hasTrailingTrivia": true,
                    "hasTrailingNewLine": true,
                    "trailingTrivia": [
                        {
                            "kind": "NewLineTrivia",
                            "text": "\n"
                        }
                    ]
                }
            },
            {
                "kind": "IfStatement",
                "fullStart": 823,
                "fullEnd": 1113,
                "start": 913,
                "end": 1112,
                "fullWidth": 290,
                "width": 199,
                "isIncrementallyUnusable": true,
                "ifKeyword": {
                    "kind": "IfKeyword",
                    "fullStart": 823,
                    "fullEnd": 916,
                    "start": 913,
                    "end": 915,
                    "fullWidth": 93,
                    "width": 2,
                    "text": "if",
                    "value": "if",
                    "valueText": "if",
                    "hasLeadingTrivia": true,
                    "hasLeadingComment": true,
                    "hasLeadingNewLine": true,
                    "hasTrailingTrivia": true,
                    "leadingTrivia": [
                        {
                            "kind": "NewLineTrivia",
                            "text": "\n"
                        },
                        {
                            "kind": "SingleLineCommentTrivia",
                            "text": "//////////////////////////////////////////////////////////////////////////////"
                        },
                        {
                            "kind": "NewLineTrivia",
                            "text": "\n"
                        },
                        {
                            "kind": "SingleLineCommentTrivia",
                            "text": "//CHECK#1"
                        },
                        {
                            "kind": "NewLineTrivia",
                            "text": "\n"
                        }
                    ],
                    "trailingTrivia": [
                        {
                            "kind": "WhitespaceTrivia",
                            "text": " "
                        }
                    ]
                },
                "openParenToken": {
                    "kind": "OpenParenToken",
                    "fullStart": 916,
                    "fullEnd": 917,
                    "start": 916,
                    "end": 917,
                    "fullWidth": 1,
                    "width": 1,
                    "text": "(",
                    "value": "(",
                    "valueText": "("
                },
                "condition": {
                    "kind": "NotEqualsExpression",
                    "fullStart": 917,
                    "fullEnd": 946,
                    "start": 917,
                    "end": 946,
                    "fullWidth": 29,
                    "width": 29,
                    "isIncrementallyUnusable": true,
                    "left": {
                        "kind": "MemberAccessExpression",
                        "fullStart": 917,
                        "fullEnd": 937,
                        "start": 917,
                        "end": 936,
                        "fullWidth": 20,
                        "width": 19,
                        "isIncrementallyUnusable": true,
                        "expression": {
                            "kind": "IdentifierName",
                            "fullStart": 917,
                            "fullEnd": 924,
                            "start": 917,
                            "end": 924,
                            "fullWidth": 7,
                            "width": 7,
                            "text": "__split",
                            "value": "__split",
                            "valueText": "__split"
                        },
                        "dotToken": {
                            "kind": "DotToken",
                            "fullStart": 924,
                            "fullEnd": 925,
                            "start": 924,
                            "end": 925,
                            "fullWidth": 1,
                            "width": 1,
                            "text": ".",
                            "value": ".",
                            "valueText": "."
                        },
                        "name": {
                            "kind": "IdentifierName",
                            "fullStart": 925,
                            "fullEnd": 937,
                            "start": 925,
                            "end": 936,
                            "fullWidth": 12,
                            "width": 11,
                            "text": "constructor",
                            "value": "constructor",
                            "valueText": "constructor",
                            "hasTrailingTrivia": true,
                            "trailingTrivia": [
                                {
                                    "kind": "WhitespaceTrivia",
                                    "text": " "
                                }
                            ]
                        }
                    },
                    "operatorToken": {
                        "kind": "ExclamationEqualsEqualsToken",
                        "fullStart": 937,
                        "fullEnd": 941,
                        "start": 937,
                        "end": 940,
                        "fullWidth": 4,
                        "width": 3,
                        "text": "!==",
                        "value": "!==",
                        "valueText": "!==",
                        "hasTrailingTrivia": true,
                        "trailingTrivia": [
                            {
                                "kind": "WhitespaceTrivia",
                                "text": " "
                            }
                        ]
                    },
                    "right": {
                        "kind": "IdentifierName",
                        "fullStart": 941,
                        "fullEnd": 946,
                        "start": 941,
                        "end": 946,
                        "fullWidth": 5,
                        "width": 5,
                        "text": "Array",
                        "value": "Array",
                        "valueText": "Array"
                    }
                },
                "closeParenToken": {
                    "kind": "CloseParenToken",
                    "fullStart": 946,
                    "fullEnd": 948,
                    "start": 946,
                    "end": 947,
                    "fullWidth": 2,
                    "width": 1,
                    "text": ")",
                    "value": ")",
                    "valueText": ")",
                    "hasTrailingTrivia": true,
                    "trailingTrivia": [
                        {
                            "kind": "WhitespaceTrivia",
                            "text": " "
                        }
                    ]
                },
                "statement": {
                    "kind": "Block",
                    "fullStart": 948,
                    "fullEnd": 1113,
                    "start": 948,
                    "end": 1112,
                    "fullWidth": 165,
                    "width": 164,
                    "isIncrementallyUnusable": true,
                    "openBraceToken": {
                        "kind": "OpenBraceToken",
                        "fullStart": 948,
                        "fullEnd": 950,
                        "start": 948,
                        "end": 949,
                        "fullWidth": 2,
                        "width": 1,
                        "text": "{",
                        "value": "{",
                        "valueText": "{",
                        "hasTrailingTrivia": true,
                        "hasTrailingNewLine": true,
                        "trailingTrivia": [
                            {
                                "kind": "NewLineTrivia",
                                "text": "\n"
                            }
                        ]
                    },
                    "statements": [
                        {
                            "kind": "ExpressionStatement",
                            "fullStart": 950,
                            "fullEnd": 1111,
                            "start": 952,
                            "end": 1110,
                            "fullWidth": 161,
                            "width": 158,
                            "isIncrementallyUnusable": true,
                            "expression": {
                                "kind": "InvocationExpression",
                                "fullStart": 950,
                                "fullEnd": 1109,
                                "start": 952,
                                "end": 1109,
                                "fullWidth": 159,
                                "width": 157,
                                "isIncrementallyUnusable": true,
                                "expression": {
                                    "kind": "IdentifierName",
                                    "fullStart": 950,
                                    "fullEnd": 958,
                                    "start": 952,
                                    "end": 958,
                                    "fullWidth": 8,
                                    "width": 6,
                                    "text": "$ERROR",
                                    "value": "$ERROR",
                                    "valueText": "$ERROR",
                                    "hasLeadingTrivia": true,
                                    "leadingTrivia": [
                                        {
                                            "kind": "WhitespaceTrivia",
                                            "text": "  "
                                        }
                                    ]
                                },
                                "argumentList": {
                                    "kind": "ArgumentList",
                                    "fullStart": 958,
                                    "fullEnd": 1109,
                                    "start": 958,
                                    "end": 1109,
                                    "fullWidth": 151,
                                    "width": 151,
                                    "isIncrementallyUnusable": true,
                                    "openParenToken": {
                                        "kind": "OpenParenToken",
                                        "fullStart": 958,
                                        "fullEnd": 959,
                                        "start": 958,
                                        "end": 959,
                                        "fullWidth": 1,
                                        "width": 1,
                                        "text": "(",
                                        "value": "(",
                                        "valueText": "("
                                    },
                                    "arguments": [
                                        {
                                            "kind": "AddExpression",
                                            "fullStart": 959,
                                            "fullEnd": 1108,
                                            "start": 959,
                                            "end": 1107,
                                            "fullWidth": 149,
                                            "width": 148,
                                            "isIncrementallyUnusable": true,
                                            "left": {
                                                "kind": "StringLiteral",
                                                "fullStart": 959,
                                                "fullEnd": 1087,
                                                "start": 959,
                                                "end": 1087,
                                                "fullWidth": 128,
                                                "width": 128,
                                                "text": "'#1: var __string = new String(\"one-1 two-2 four-4\"); __split = __string.split(\"r-42\"); __split.constructor === Array. Actual: '",
                                                "value": "#1: var __string = new String(\"one-1 two-2 four-4\"); __split = __string.split(\"r-42\"); __split.constructor === Array. Actual: ",
                                                "valueText": "#1: var __string = new String(\"one-1 two-2 four-4\"); __split = __string.split(\"r-42\"); __split.constructor === Array. Actual: "
                                            },
                                            "operatorToken": {
                                                "kind": "PlusToken",
                                                "fullStart": 1087,
                                                "fullEnd": 1088,
                                                "start": 1087,
                                                "end": 1088,
                                                "fullWidth": 1,
                                                "width": 1,
                                                "text": "+",
                                                "value": "+",
                                                "valueText": "+"
                                            },
                                            "right": {
                                                "kind": "MemberAccessExpression",
                                                "fullStart": 1088,
                                                "fullEnd": 1108,
                                                "start": 1088,
                                                "end": 1107,
                                                "fullWidth": 20,
                                                "width": 19,
                                                "isIncrementallyUnusable": true,
                                                "expression": {
                                                    "kind": "IdentifierName",
                                                    "fullStart": 1088,
                                                    "fullEnd": 1095,
                                                    "start": 1088,
                                                    "end": 1095,
                                                    "fullWidth": 7,
                                                    "width": 7,
                                                    "text": "__split",
                                                    "value": "__split",
                                                    "valueText": "__split"
                                                },
                                                "dotToken": {
                                                    "kind": "DotToken",
                                                    "fullStart": 1095,
                                                    "fullEnd": 1096,
                                                    "start": 1095,
                                                    "end": 1096,
                                                    "fullWidth": 1,
                                                    "width": 1,
                                                    "text": ".",
                                                    "value": ".",
                                                    "valueText": "."
                                                },
                                                "name": {
                                                    "kind": "IdentifierName",
                                                    "fullStart": 1096,
                                                    "fullEnd": 1108,
                                                    "start": 1096,
                                                    "end": 1107,
                                                    "fullWidth": 12,
                                                    "width": 11,
                                                    "text": "constructor",
                                                    "value": "constructor",
                                                    "valueText": "constructor",
                                                    "hasTrailingTrivia": true,
                                                    "trailingTrivia": [
                                                        {
                                                            "kind": "WhitespaceTrivia",
                                                            "text": " "
                                                        }
                                                    ]
                                                }
                                            }
                                        }
                                    ],
                                    "closeParenToken": {
                                        "kind": "CloseParenToken",
                                        "fullStart": 1108,
                                        "fullEnd": 1109,
                                        "start": 1108,
                                        "end": 1109,
                                        "fullWidth": 1,
                                        "width": 1,
                                        "text": ")",
                                        "value": ")",
                                        "valueText": ")"
                                    }
                                }
                            },
                            "semicolonToken": {
                                "kind": "SemicolonToken",
                                "fullStart": 1109,
                                "fullEnd": 1111,
                                "start": 1109,
                                "end": 1110,
                                "fullWidth": 2,
                                "width": 1,
                                "text": ";",
                                "value": ";",
                                "valueText": ";",
                                "hasTrailingTrivia": true,
                                "hasTrailingNewLine": true,
                                "trailingTrivia": [
                                    {
                                        "kind": "NewLineTrivia",
                                        "text": "\n"
                                    }
                                ]
                            }
                        }
                    ],
                    "closeBraceToken": {
                        "kind": "CloseBraceToken",
                        "fullStart": 1111,
                        "fullEnd": 1113,
                        "start": 1111,
                        "end": 1112,
                        "fullWidth": 2,
                        "width": 1,
                        "text": "}",
                        "value": "}",
                        "valueText": "}",
                        "hasTrailingTrivia": true,
                        "hasTrailingNewLine": true,
                        "trailingTrivia": [
                            {
                                "kind": "NewLineTrivia",
                                "text": "\n"
                            }
                        ]
                    }
                }
            },
            {
                "kind": "IfStatement",
                "fullStart": 1113,
                "fullEnd": 1462,
                "start": 1285,
                "end": 1461,
                "fullWidth": 349,
                "width": 176,
                "ifKeyword": {
                    "kind": "IfKeyword",
                    "fullStart": 1113,
                    "fullEnd": 1288,
                    "start": 1285,
                    "end": 1287,
                    "fullWidth": 175,
                    "width": 2,
                    "text": "if",
                    "value": "if",
                    "valueText": "if",
                    "hasLeadingTrivia": true,
                    "hasLeadingComment": true,
                    "hasLeadingNewLine": true,
                    "hasTrailingTrivia": true,
                    "leadingTrivia": [
                        {
                            "kind": "SingleLineCommentTrivia",
                            "text": "//"
                        },
                        {
                            "kind": "NewLineTrivia",
                            "text": "\n"
                        },
                        {
                            "kind": "SingleLineCommentTrivia",
                            "text": "//////////////////////////////////////////////////////////////////////////////"
                        },
                        {
                            "kind": "NewLineTrivia",
                            "text": "\n"
                        },
                        {
                            "kind": "NewLineTrivia",
                            "text": "\n"
                        },
                        {
                            "kind": "SingleLineCommentTrivia",
                            "text": "//////////////////////////////////////////////////////////////////////////////"
                        },
                        {
                            "kind": "NewLineTrivia",
                            "text": "\n"
                        },
                        {
                            "kind": "SingleLineCommentTrivia",
                            "text": "//CHECK#2"
                        },
                        {
                            "kind": "NewLineTrivia",
                            "text": "\n"
                        }
                    ],
                    "trailingTrivia": [
                        {
                            "kind": "WhitespaceTrivia",
                            "text": " "
                        }
                    ]
                },
                "openParenToken": {
                    "kind": "OpenParenToken",
                    "fullStart": 1288,
                    "fullEnd": 1289,
                    "start": 1288,
                    "end": 1289,
                    "fullWidth": 1,
                    "width": 1,
                    "text": "(",
                    "value": "(",
                    "valueText": "("
                },
                "condition": {
                    "kind": "NotEqualsExpression",
                    "fullStart": 1289,
                    "fullEnd": 1309,
                    "start": 1289,
                    "end": 1309,
                    "fullWidth": 20,
                    "width": 20,
                    "left": {
                        "kind": "MemberAccessExpression",
                        "fullStart": 1289,
                        "fullEnd": 1304,
                        "start": 1289,
                        "end": 1303,
                        "fullWidth": 15,
                        "width": 14,
                        "expression": {
                            "kind": "IdentifierName",
                            "fullStart": 1289,
                            "fullEnd": 1296,
                            "start": 1289,
                            "end": 1296,
                            "fullWidth": 7,
                            "width": 7,
                            "text": "__split",
                            "value": "__split",
                            "valueText": "__split"
                        },
                        "dotToken": {
                            "kind": "DotToken",
                            "fullStart": 1296,
                            "fullEnd": 1297,
                            "start": 1296,
                            "end": 1297,
                            "fullWidth": 1,
                            "width": 1,
                            "text": ".",
                            "value": ".",
                            "valueText": "."
                        },
                        "name": {
                            "kind": "IdentifierName",
                            "fullStart": 1297,
                            "fullEnd": 1304,
                            "start": 1297,
                            "end": 1303,
                            "fullWidth": 7,
                            "width": 6,
                            "text": "length",
                            "value": "length",
                            "valueText": "length",
                            "hasTrailingTrivia": true,
                            "trailingTrivia": [
                                {
                                    "kind": "WhitespaceTrivia",
                                    "text": " "
                                }
                            ]
                        }
                    },
                    "operatorToken": {
                        "kind": "ExclamationEqualsEqualsToken",
                        "fullStart": 1304,
                        "fullEnd": 1308,
                        "start": 1304,
                        "end": 1307,
                        "fullWidth": 4,
                        "width": 3,
                        "text": "!==",
                        "value": "!==",
                        "valueText": "!==",
                        "hasTrailingTrivia": true,
                        "trailingTrivia": [
                            {
                                "kind": "WhitespaceTrivia",
                                "text": " "
                            }
                        ]
                    },
                    "right": {
                        "kind": "NumericLiteral",
                        "fullStart": 1308,
                        "fullEnd": 1309,
                        "start": 1308,
                        "end": 1309,
                        "fullWidth": 1,
                        "width": 1,
                        "text": "1",
                        "value": 1,
                        "valueText": "1"
                    }
                },
                "closeParenToken": {
                    "kind": "CloseParenToken",
                    "fullStart": 1309,
                    "fullEnd": 1311,
                    "start": 1309,
                    "end": 1310,
                    "fullWidth": 2,
                    "width": 1,
                    "text": ")",
                    "value": ")",
                    "valueText": ")",
                    "hasTrailingTrivia": true,
                    "trailingTrivia": [
                        {
                            "kind": "WhitespaceTrivia",
                            "text": " "
                        }
                    ]
                },
                "statement": {
                    "kind": "Block",
                    "fullStart": 1311,
                    "fullEnd": 1462,
                    "start": 1311,
                    "end": 1461,
                    "fullWidth": 151,
                    "width": 150,
                    "openBraceToken": {
                        "kind": "OpenBraceToken",
                        "fullStart": 1311,
                        "fullEnd": 1313,
                        "start": 1311,
                        "end": 1312,
                        "fullWidth": 2,
                        "width": 1,
                        "text": "{",
                        "value": "{",
                        "valueText": "{",
                        "hasTrailingTrivia": true,
                        "hasTrailingNewLine": true,
                        "trailingTrivia": [
                            {
                                "kind": "NewLineTrivia",
                                "text": "\n"
                            }
                        ]
                    },
                    "statements": [
                        {
                            "kind": "ExpressionStatement",
                            "fullStart": 1313,
                            "fullEnd": 1460,
                            "start": 1315,
                            "end": 1459,
                            "fullWidth": 147,
                            "width": 144,
                            "expression": {
                                "kind": "InvocationExpression",
                                "fullStart": 1313,
                                "fullEnd": 1458,
                                "start": 1315,
                                "end": 1458,
                                "fullWidth": 145,
                                "width": 143,
                                "expression": {
                                    "kind": "IdentifierName",
                                    "fullStart": 1313,
                                    "fullEnd": 1321,
                                    "start": 1315,
                                    "end": 1321,
                                    "fullWidth": 8,
                                    "width": 6,
                                    "text": "$ERROR",
                                    "value": "$ERROR",
                                    "valueText": "$ERROR",
                                    "hasLeadingTrivia": true,
                                    "leadingTrivia": [
                                        {
                                            "kind": "WhitespaceTrivia",
                                            "text": "  "
                                        }
                                    ]
                                },
                                "argumentList": {
                                    "kind": "ArgumentList",
                                    "fullStart": 1321,
                                    "fullEnd": 1458,
                                    "start": 1321,
                                    "end": 1458,
                                    "fullWidth": 137,
                                    "width": 137,
                                    "openParenToken": {
                                        "kind": "OpenParenToken",
                                        "fullStart": 1321,
                                        "fullEnd": 1322,
                                        "start": 1321,
                                        "end": 1322,
                                        "fullWidth": 1,
                                        "width": 1,
                                        "text": "(",
                                        "value": "(",
                                        "valueText": "("
                                    },
                                    "arguments": [
                                        {
                                            "kind": "AddExpression",
                                            "fullStart": 1322,
                                            "fullEnd": 1457,
                                            "start": 1322,
                                            "end": 1456,
                                            "fullWidth": 135,
                                            "width": 134,
                                            "left": {
                                                "kind": "StringLiteral",
                                                "fullStart": 1322,
                                                "fullEnd": 1441,
                                                "start": 1322,
                                                "end": 1441,
                                                "fullWidth": 119,
                                                "width": 119,
                                                "text": "'#2: var __string = new String(\"one-1 two-2 four-4\"); __split = __string.split(\"r-42\"); __split.length === 1. Actual: '",
                                                "value": "#2: var __string = new String(\"one-1 two-2 four-4\"); __split = __string.split(\"r-42\"); __split.length === 1. Actual: ",
                                                "valueText": "#2: var __string = new String(\"one-1 two-2 four-4\"); __split = __string.split(\"r-42\"); __split.length === 1. Actual: "
                                            },
                                            "operatorToken": {
                                                "kind": "PlusToken",
                                                "fullStart": 1441,
                                                "fullEnd": 1442,
                                                "start": 1441,
                                                "end": 1442,
                                                "fullWidth": 1,
                                                "width": 1,
                                                "text": "+",
                                                "value": "+",
                                                "valueText": "+"
                                            },
                                            "right": {
                                                "kind": "MemberAccessExpression",
                                                "fullStart": 1442,
                                                "fullEnd": 1457,
                                                "start": 1442,
                                                "end": 1456,
                                                "fullWidth": 15,
                                                "width": 14,
                                                "expression": {
                                                    "kind": "IdentifierName",
                                                    "fullStart": 1442,
                                                    "fullEnd": 1449,
                                                    "start": 1442,
                                                    "end": 1449,
                                                    "fullWidth": 7,
                                                    "width": 7,
                                                    "text": "__split",
                                                    "value": "__split",
                                                    "valueText": "__split"
                                                },
                                                "dotToken": {
                                                    "kind": "DotToken",
                                                    "fullStart": 1449,
                                                    "fullEnd": 1450,
                                                    "start": 1449,
                                                    "end": 1450,
                                                    "fullWidth": 1,
                                                    "width": 1,
                                                    "text": ".",
                                                    "value": ".",
                                                    "valueText": "."
                                                },
                                                "name": {
                                                    "kind": "IdentifierName",
                                                    "fullStart": 1450,
                                                    "fullEnd": 1457,
                                                    "start": 1450,
                                                    "end": 1456,
                                                    "fullWidth": 7,
                                                    "width": 6,
                                                    "text": "length",
                                                    "value": "length",
                                                    "valueText": "length",
                                                    "hasTrailingTrivia": true,
                                                    "trailingTrivia": [
                                                        {
                                                            "kind": "WhitespaceTrivia",
                                                            "text": " "
                                                        }
                                                    ]
                                                }
                                            }
                                        }
                                    ],
                                    "closeParenToken": {
                                        "kind": "CloseParenToken",
                                        "fullStart": 1457,
                                        "fullEnd": 1458,
                                        "start": 1457,
                                        "end": 1458,
                                        "fullWidth": 1,
                                        "width": 1,
                                        "text": ")",
                                        "value": ")",
                                        "valueText": ")"
                                    }
                                }
                            },
                            "semicolonToken": {
                                "kind": "SemicolonToken",
                                "fullStart": 1458,
                                "fullEnd": 1460,
                                "start": 1458,
                                "end": 1459,
                                "fullWidth": 2,
                                "width": 1,
                                "text": ";",
                                "value": ";",
                                "valueText": ";",
                                "hasTrailingTrivia": true,
                                "hasTrailingNewLine": true,
                                "trailingTrivia": [
                                    {
                                        "kind": "NewLineTrivia",
                                        "text": "\n"
                                    }
                                ]
                            }
                        }
                    ],
                    "closeBraceToken": {
                        "kind": "CloseBraceToken",
                        "fullStart": 1460,
                        "fullEnd": 1462,
                        "start": 1460,
                        "end": 1461,
                        "fullWidth": 2,
                        "width": 1,
                        "text": "}",
                        "value": "}",
                        "valueText": "}",
                        "hasTrailingTrivia": true,
                        "hasTrailingNewLine": true,
                        "trailingTrivia": [
                            {
                                "kind": "NewLineTrivia",
                                "text": "\n"
                            }
                        ]
                    }
                }
            },
            {
                "kind": "IfStatement",
                "fullStart": 1462,
                "fullEnd": 1837,
                "start": 1634,
                "end": 1836,
                "fullWidth": 375,
                "width": 202,
                "ifKeyword": {
                    "kind": "IfKeyword",
                    "fullStart": 1462,
                    "fullEnd": 1637,
                    "start": 1634,
                    "end": 1636,
                    "fullWidth": 175,
                    "width": 2,
                    "text": "if",
                    "value": "if",
                    "valueText": "if",
                    "hasLeadingTrivia": true,
                    "hasLeadingComment": true,
                    "hasLeadingNewLine": true,
                    "hasTrailingTrivia": true,
                    "leadingTrivia": [
                        {
                            "kind": "SingleLineCommentTrivia",
                            "text": "//"
                        },
                        {
                            "kind": "NewLineTrivia",
                            "text": "\n"
                        },
                        {
                            "kind": "SingleLineCommentTrivia",
                            "text": "//////////////////////////////////////////////////////////////////////////////"
                        },
                        {
                            "kind": "NewLineTrivia",
                            "text": "\n"
                        },
                        {
                            "kind": "NewLineTrivia",
                            "text": "\n"
                        },
                        {
                            "kind": "SingleLineCommentTrivia",
                            "text": "//////////////////////////////////////////////////////////////////////////////"
                        },
                        {
                            "kind": "NewLineTrivia",
                            "text": "\n"
                        },
                        {
                            "kind": "SingleLineCommentTrivia",
                            "text": "//CHECK#3"
                        },
                        {
                            "kind": "NewLineTrivia",
                            "text": "\n"
                        }
                    ],
                    "trailingTrivia": [
                        {
                            "kind": "WhitespaceTrivia",
                            "text": " "
                        }
                    ]
                },
                "openParenToken": {
                    "kind": "OpenParenToken",
                    "fullStart": 1637,
                    "fullEnd": 1638,
                    "start": 1637,
                    "end": 1638,
                    "fullWidth": 1,
                    "width": 1,
                    "text": "(",
                    "value": "(",
                    "valueText": "("
                },
                "condition": {
                    "kind": "NotEqualsExpression",
                    "fullStart": 1638,
                    "fullEnd": 1673,
                    "start": 1638,
                    "end": 1673,
                    "fullWidth": 35,
                    "width": 35,
                    "left": {
                        "kind": "ElementAccessExpression",
                        "fullStart": 1638,
                        "fullEnd": 1649,
                        "start": 1638,
                        "end": 1648,
                        "fullWidth": 11,
                        "width": 10,
                        "expression": {
                            "kind": "IdentifierName",
                            "fullStart": 1638,
                            "fullEnd": 1645,
                            "start": 1638,
                            "end": 1645,
                            "fullWidth": 7,
                            "width": 7,
                            "text": "__split",
                            "value": "__split",
                            "valueText": "__split"
                        },
                        "openBracketToken": {
                            "kind": "OpenBracketToken",
                            "fullStart": 1645,
                            "fullEnd": 1646,
                            "start": 1645,
                            "end": 1646,
                            "fullWidth": 1,
                            "width": 1,
                            "text": "[",
                            "value": "[",
                            "valueText": "["
                        },
                        "argumentExpression": {
                            "kind": "NumericLiteral",
                            "fullStart": 1646,
                            "fullEnd": 1647,
                            "start": 1646,
                            "end": 1647,
                            "fullWidth": 1,
                            "width": 1,
                            "text": "0",
                            "value": 0,
                            "valueText": "0"
                        },
                        "closeBracketToken": {
                            "kind": "CloseBracketToken",
                            "fullStart": 1647,
                            "fullEnd": 1649,
                            "start": 1647,
                            "end": 1648,
                            "fullWidth": 2,
                            "width": 1,
                            "text": "]",
                            "value": "]",
                            "valueText": "]",
                            "hasTrailingTrivia": true,
                            "trailingTrivia": [
                                {
                                    "kind": "WhitespaceTrivia",
                                    "text": " "
                                }
                            ]
                        }
                    },
                    "operatorToken": {
                        "kind": "ExclamationEqualsEqualsToken",
                        "fullStart": 1649,
                        "fullEnd": 1653,
                        "start": 1649,
                        "end": 1652,
                        "fullWidth": 4,
                        "width": 3,
                        "text": "!==",
                        "value": "!==",
                        "valueText": "!==",
                        "hasTrailingTrivia": true,
                        "trailingTrivia": [
                            {
                                "kind": "WhitespaceTrivia",
                                "text": " "
                            }
                        ]
                    },
                    "right": {
                        "kind": "StringLiteral",
                        "fullStart": 1653,
                        "fullEnd": 1673,
                        "start": 1653,
                        "end": 1673,
                        "fullWidth": 20,
                        "width": 20,
                        "text": "\"one-1 two-2 four-4\"",
                        "value": "one-1 two-2 four-4",
                        "valueText": "one-1 two-2 four-4"
                    }
                },
                "closeParenToken": {
                    "kind": "CloseParenToken",
                    "fullStart": 1673,
                    "fullEnd": 1675,
                    "start": 1673,
                    "end": 1674,
                    "fullWidth": 2,
                    "width": 1,
                    "text": ")",
                    "value": ")",
                    "valueText": ")",
                    "hasTrailingTrivia": true,
                    "trailingTrivia": [
                        {
                            "kind": "WhitespaceTrivia",
                            "text": " "
                        }
                    ]
                },
                "statement": {
                    "kind": "Block",
                    "fullStart": 1675,
                    "fullEnd": 1837,
                    "start": 1675,
                    "end": 1836,
                    "fullWidth": 162,
                    "width": 161,
                    "openBraceToken": {
                        "kind": "OpenBraceToken",
                        "fullStart": 1675,
                        "fullEnd": 1677,
                        "start": 1675,
                        "end": 1676,
                        "fullWidth": 2,
                        "width": 1,
                        "text": "{",
                        "value": "{",
                        "valueText": "{",
                        "hasTrailingTrivia": true,
                        "hasTrailingNewLine": true,
                        "trailingTrivia": [
                            {
                                "kind": "NewLineTrivia",
                                "text": "\n"
                            }
                        ]
                    },
                    "statements": [
                        {
                            "kind": "ExpressionStatement",
                            "fullStart": 1677,
                            "fullEnd": 1835,
                            "start": 1679,
                            "end": 1834,
                            "fullWidth": 158,
                            "width": 155,
                            "expression": {
                                "kind": "InvocationExpression",
                                "fullStart": 1677,
                                "fullEnd": 1833,
                                "start": 1679,
                                "end": 1833,
                                "fullWidth": 156,
                                "width": 154,
                                "expression": {
                                    "kind": "IdentifierName",
                                    "fullStart": 1677,
                                    "fullEnd": 1685,
                                    "start": 1679,
                                    "end": 1685,
                                    "fullWidth": 8,
                                    "width": 6,
                                    "text": "$ERROR",
                                    "value": "$ERROR",
                                    "valueText": "$ERROR",
                                    "hasLeadingTrivia": true,
                                    "leadingTrivia": [
                                        {
                                            "kind": "WhitespaceTrivia",
                                            "text": "  "
                                        }
                                    ]
                                },
                                "argumentList": {
                                    "kind": "ArgumentList",
                                    "fullStart": 1685,
                                    "fullEnd": 1833,
                                    "start": 1685,
                                    "end": 1833,
                                    "fullWidth": 148,
                                    "width": 148,
                                    "openParenToken": {
                                        "kind": "OpenParenToken",
                                        "fullStart": 1685,
                                        "fullEnd": 1686,
                                        "start": 1685,
                                        "end": 1686,
                                        "fullWidth": 1,
                                        "width": 1,
                                        "text": "(",
                                        "value": "(",
                                        "valueText": "("
                                    },
                                    "arguments": [
                                        {
                                            "kind": "AddExpression",
                                            "fullStart": 1686,
                                            "fullEnd": 1832,
                                            "start": 1686,
                                            "end": 1831,
                                            "fullWidth": 146,
                                            "width": 145,
                                            "left": {
                                                "kind": "StringLiteral",
                                                "fullStart": 1686,
                                                "fullEnd": 1820,
                                                "start": 1686,
                                                "end": 1820,
                                                "fullWidth": 134,
                                                "width": 134,
                                                "text": "'#3: var __string = new String(\"one-1 two-2 four-4\"); __split = __string.split(\"r-42\"); __split[0] === \"one-1 two-2 four-4\". Actual: '",
                                                "value": "#3: var __string = new String(\"one-1 two-2 four-4\"); __split = __string.split(\"r-42\"); __split[0] === \"one-1 two-2 four-4\". Actual: ",
                                                "valueText": "#3: var __string = new String(\"one-1 two-2 four-4\"); __split = __string.split(\"r-42\"); __split[0] === \"one-1 two-2 four-4\". Actual: "
                                            },
                                            "operatorToken": {
                                                "kind": "PlusToken",
                                                "fullStart": 1820,
                                                "fullEnd": 1821,
                                                "start": 1820,
                                                "end": 1821,
                                                "fullWidth": 1,
                                                "width": 1,
                                                "text": "+",
                                                "value": "+",
                                                "valueText": "+"
                                            },
                                            "right": {
                                                "kind": "ElementAccessExpression",
                                                "fullStart": 1821,
                                                "fullEnd": 1832,
                                                "start": 1821,
                                                "end": 1831,
                                                "fullWidth": 11,
                                                "width": 10,
                                                "expression": {
                                                    "kind": "IdentifierName",
                                                    "fullStart": 1821,
                                                    "fullEnd": 1828,
                                                    "start": 1821,
                                                    "end": 1828,
                                                    "fullWidth": 7,
                                                    "width": 7,
                                                    "text": "__split",
                                                    "value": "__split",
                                                    "valueText": "__split"
                                                },
                                                "openBracketToken": {
                                                    "kind": "OpenBracketToken",
                                                    "fullStart": 1828,
                                                    "fullEnd": 1829,
                                                    "start": 1828,
                                                    "end": 1829,
                                                    "fullWidth": 1,
                                                    "width": 1,
                                                    "text": "[",
                                                    "value": "[",
                                                    "valueText": "["
                                                },
                                                "argumentExpression": {
                                                    "kind": "NumericLiteral",
                                                    "fullStart": 1829,
                                                    "fullEnd": 1830,
                                                    "start": 1829,
                                                    "end": 1830,
                                                    "fullWidth": 1,
                                                    "width": 1,
                                                    "text": "0",
                                                    "value": 0,
                                                    "valueText": "0"
                                                },
                                                "closeBracketToken": {
                                                    "kind": "CloseBracketToken",
                                                    "fullStart": 1830,
                                                    "fullEnd": 1832,
                                                    "start": 1830,
                                                    "end": 1831,
                                                    "fullWidth": 2,
                                                    "width": 1,
                                                    "text": "]",
                                                    "value": "]",
                                                    "valueText": "]",
                                                    "hasTrailingTrivia": true,
                                                    "trailingTrivia": [
                                                        {
                                                            "kind": "WhitespaceTrivia",
                                                            "text": " "
                                                        }
                                                    ]
                                                }
                                            }
                                        }
                                    ],
                                    "closeParenToken": {
                                        "kind": "CloseParenToken",
                                        "fullStart": 1832,
                                        "fullEnd": 1833,
                                        "start": 1832,
                                        "end": 1833,
                                        "fullWidth": 1,
                                        "width": 1,
                                        "text": ")",
                                        "value": ")",
                                        "valueText": ")"
                                    }
                                }
                            },
                            "semicolonToken": {
                                "kind": "SemicolonToken",
                                "fullStart": 1833,
                                "fullEnd": 1835,
                                "start": 1833,
                                "end": 1834,
                                "fullWidth": 2,
                                "width": 1,
                                "text": ";",
                                "value": ";",
                                "valueText": ";",
                                "hasTrailingTrivia": true,
                                "hasTrailingNewLine": true,
                                "trailingTrivia": [
                                    {
                                        "kind": "NewLineTrivia",
                                        "text": "\n"
                                    }
                                ]
                            }
                        }
                    ],
                    "closeBraceToken": {
                        "kind": "CloseBraceToken",
                        "fullStart": 1835,
                        "fullEnd": 1837,
                        "start": 1835,
                        "end": 1836,
                        "fullWidth": 2,
                        "width": 1,
                        "text": "}",
                        "value": "}",
                        "valueText": "}",
                        "hasTrailingTrivia": true,
                        "hasTrailingNewLine": true,
                        "trailingTrivia": [
                            {
                                "kind": "NewLineTrivia",
                                "text": "\n"
                            }
                        ]
                    }
                }
            }
        ],
        "endOfFileToken": {
            "kind": "EndOfFileToken",
            "fullStart": 1837,
            "fullEnd": 1920,
            "start": 1920,
            "end": 1920,
            "fullWidth": 83,
            "width": 0,
            "text": "",
            "hasLeadingTrivia": true,
            "hasLeadingComment": true,
            "hasLeadingNewLine": true,
            "leadingTrivia": [
                {
                    "kind": "SingleLineCommentTrivia",
                    "text": "//"
                },
                {
                    "kind": "NewLineTrivia",
                    "text": "\n"
                },
                {
                    "kind": "SingleLineCommentTrivia",
                    "text": "//////////////////////////////////////////////////////////////////////////////"
                },
                {
                    "kind": "NewLineTrivia",
                    "text": "\n"
                },
                {
                    "kind": "NewLineTrivia",
                    "text": "\n"
                }
            ]
        }
    },
    "lineMap": {
        "lineStarts": [
            0,
            61,
            132,
            133,
            137,
            285,
            382,
            490,
            593,
            596,
            653,
            730,
            734,
            735,
            784,
            785,
            823,
            824,
            903,
            913,
            950,
            1111,
            1113,
            1116,
            1195,
            1196,
            1275,
            1285,
            1313,
            1460,
            1462,
            1465,
            1544,
            1545,
            1624,
            1634,
            1677,
            1835,
            1837,
            1840,
            1919,
            1920
        ],
        "length": 1920
    }
}<|MERGE_RESOLUTION|>--- conflicted
+++ resolved
@@ -95,12 +95,8 @@
                             "start": 739,
                             "end": 782,
                             "fullWidth": 43,
-<<<<<<< HEAD
                             "width": 43,
-                            "identifier": {
-=======
                             "propertyName": {
->>>>>>> 85e84683
                                 "kind": "IdentifierName",
                                 "fullStart": 739,
                                 "fullEnd": 748,
@@ -310,12 +306,8 @@
                             "start": 789,
                             "end": 821,
                             "fullWidth": 32,
-<<<<<<< HEAD
                             "width": 32,
-                            "identifier": {
-=======
                             "propertyName": {
->>>>>>> 85e84683
                                 "kind": "IdentifierName",
                                 "fullStart": 789,
                                 "fullEnd": 797,
