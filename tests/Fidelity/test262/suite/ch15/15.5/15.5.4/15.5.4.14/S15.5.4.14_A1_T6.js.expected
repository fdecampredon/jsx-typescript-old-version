{
    "isDeclaration": false,
    "languageVersion": "EcmaScript5",
    "parseOptions": {
        "allowAutomaticSemicolonInsertion": true
    },
    "sourceUnit": {
        "kind": "SourceUnit",
        "fullStart": 0,
        "fullEnd": 2022,
        "start": 645,
        "end": 2022,
        "fullWidth": 2022,
        "width": 1377,
        "isIncrementallyUnusable": true,
        "moduleElements": [
            {
                "kind": "VariableStatement",
                "fullStart": 0,
                "fullEnd": 694,
                "start": 645,
                "end": 693,
                "fullWidth": 694,
                "width": 48,
                "modifiers": [],
                "variableDeclaration": {
                    "kind": "VariableDeclaration",
                    "fullStart": 0,
                    "fullEnd": 692,
                    "start": 645,
                    "end": 692,
                    "fullWidth": 692,
                    "width": 47,
                    "varKeyword": {
                        "kind": "VarKeyword",
                        "fullStart": 0,
                        "fullEnd": 649,
                        "start": 645,
                        "end": 648,
                        "fullWidth": 649,
                        "width": 3,
                        "text": "var",
                        "value": "var",
                        "valueText": "var",
                        "hasLeadingTrivia": true,
                        "hasLeadingComment": true,
                        "hasLeadingNewLine": true,
                        "hasTrailingTrivia": true,
                        "leadingTrivia": [
                            {
                                "kind": "SingleLineCommentTrivia",
                                "text": "// Copyright 2009 the Sputnik authors.  All rights reserved."
                            },
                            {
                                "kind": "NewLineTrivia",
                                "text": "\n"
                            },
                            {
                                "kind": "SingleLineCommentTrivia",
                                "text": "// This code is governed by the BSD license found in the LICENSE file."
                            },
                            {
                                "kind": "NewLineTrivia",
                                "text": "\n"
                            },
                            {
                                "kind": "NewLineTrivia",
                                "text": "\n"
                            },
                            {
                                "kind": "MultiLineCommentTrivia",
                                "text": "/**\n * String.prototype.split(separator, limit):\n * i) can be transferred to other kinds of objects for use as a method.\n * separator and limit can be any kinds of object since:\n * ii) if separator is not RegExp ToString(separator) performs and\n * iii) ToInteger(limit) performs\n *\n * @path ch15/15.5/15.5.4/15.5.4.14/S15.5.4.14_A1_T6.js\n * @description Argument is x, and instance is new String. x is undefined variable\n */"
                            },
                            {
                                "kind": "NewLineTrivia",
                                "text": "\n"
                            },
                            {
                                "kind": "NewLineTrivia",
                                "text": "\n"
                            },
                            {
                                "kind": "SingleLineCommentTrivia",
                                "text": "//since ToString(undefined) evaluates to \"\" split(undefined) evaluates to split(\"\",0)"
                            },
                            {
                                "kind": "NewLineTrivia",
                                "text": "\n"
                            }
                        ],
                        "trailingTrivia": [
                            {
                                "kind": "WhitespaceTrivia",
                                "text": " "
                            }
                        ]
                    },
                    "variableDeclarators": [
                        {
                            "kind": "VariableDeclarator",
                            "fullStart": 649,
                            "fullEnd": 692,
                            "start": 649,
                            "end": 692,
                            "fullWidth": 43,
<<<<<<< HEAD
                            "width": 43,
                            "identifier": {
=======
                            "propertyName": {
>>>>>>> 85e84683
                                "kind": "IdentifierName",
                                "fullStart": 649,
                                "fullEnd": 657,
                                "start": 649,
                                "end": 656,
                                "fullWidth": 8,
                                "width": 7,
                                "text": "__split",
                                "value": "__split",
                                "valueText": "__split",
                                "hasTrailingTrivia": true,
                                "trailingTrivia": [
                                    {
                                        "kind": "WhitespaceTrivia",
                                        "text": " "
                                    }
                                ]
                            },
                            "equalsValueClause": {
                                "kind": "EqualsValueClause",
                                "fullStart": 657,
                                "fullEnd": 692,
                                "start": 657,
                                "end": 692,
                                "fullWidth": 35,
                                "width": 35,
                                "equalsToken": {
                                    "kind": "EqualsToken",
                                    "fullStart": 657,
                                    "fullEnd": 659,
                                    "start": 657,
                                    "end": 658,
                                    "fullWidth": 2,
                                    "width": 1,
                                    "text": "=",
                                    "value": "=",
                                    "valueText": "=",
                                    "hasTrailingTrivia": true,
                                    "trailingTrivia": [
                                        {
                                            "kind": "WhitespaceTrivia",
                                            "text": " "
                                        }
                                    ]
                                },
                                "value": {
                                    "kind": "InvocationExpression",
                                    "fullStart": 659,
                                    "fullEnd": 692,
                                    "start": 659,
                                    "end": 692,
                                    "fullWidth": 33,
                                    "width": 33,
                                    "expression": {
                                        "kind": "MemberAccessExpression",
                                        "fullStart": 659,
                                        "fullEnd": 689,
                                        "start": 659,
                                        "end": 689,
                                        "fullWidth": 30,
                                        "width": 30,
                                        "expression": {
                                            "kind": "ObjectCreationExpression",
                                            "fullStart": 659,
                                            "fullEnd": 683,
                                            "start": 659,
                                            "end": 683,
                                            "fullWidth": 24,
                                            "width": 24,
                                            "newKeyword": {
                                                "kind": "NewKeyword",
                                                "fullStart": 659,
                                                "fullEnd": 663,
                                                "start": 659,
                                                "end": 662,
                                                "fullWidth": 4,
                                                "width": 3,
                                                "text": "new",
                                                "value": "new",
                                                "valueText": "new",
                                                "hasTrailingTrivia": true,
                                                "trailingTrivia": [
                                                    {
                                                        "kind": "WhitespaceTrivia",
                                                        "text": " "
                                                    }
                                                ]
                                            },
                                            "expression": {
                                                "kind": "IdentifierName",
                                                "fullStart": 663,
                                                "fullEnd": 669,
                                                "start": 663,
                                                "end": 669,
                                                "fullWidth": 6,
                                                "width": 6,
                                                "text": "String",
                                                "value": "String",
                                                "valueText": "String"
                                            },
                                            "argumentList": {
                                                "kind": "ArgumentList",
                                                "fullStart": 669,
                                                "fullEnd": 683,
                                                "start": 669,
                                                "end": 683,
                                                "fullWidth": 14,
                                                "width": 14,
                                                "openParenToken": {
                                                    "kind": "OpenParenToken",
                                                    "fullStart": 669,
                                                    "fullEnd": 670,
                                                    "start": 669,
                                                    "end": 670,
                                                    "fullWidth": 1,
                                                    "width": 1,
                                                    "text": "(",
                                                    "value": "(",
                                                    "valueText": "("
                                                },
                                                "arguments": [
                                                    {
                                                        "kind": "StringLiteral",
                                                        "fullStart": 670,
                                                        "fullEnd": 682,
                                                        "start": 670,
                                                        "end": 682,
                                                        "fullWidth": 12,
                                                        "width": 12,
                                                        "text": "\"1undefined\"",
                                                        "value": "1undefined",
                                                        "valueText": "1undefined"
                                                    }
                                                ],
                                                "closeParenToken": {
                                                    "kind": "CloseParenToken",
                                                    "fullStart": 682,
                                                    "fullEnd": 683,
                                                    "start": 682,
                                                    "end": 683,
                                                    "fullWidth": 1,
                                                    "width": 1,
                                                    "text": ")",
                                                    "value": ")",
                                                    "valueText": ")"
                                                }
                                            }
                                        },
                                        "dotToken": {
                                            "kind": "DotToken",
                                            "fullStart": 683,
                                            "fullEnd": 684,
                                            "start": 683,
                                            "end": 684,
                                            "fullWidth": 1,
                                            "width": 1,
                                            "text": ".",
                                            "value": ".",
                                            "valueText": "."
                                        },
                                        "name": {
                                            "kind": "IdentifierName",
                                            "fullStart": 684,
                                            "fullEnd": 689,
                                            "start": 684,
                                            "end": 689,
                                            "fullWidth": 5,
                                            "width": 5,
                                            "text": "split",
                                            "value": "split",
                                            "valueText": "split"
                                        }
                                    },
                                    "argumentList": {
                                        "kind": "ArgumentList",
                                        "fullStart": 689,
                                        "fullEnd": 692,
                                        "start": 689,
                                        "end": 692,
                                        "fullWidth": 3,
                                        "width": 3,
                                        "openParenToken": {
                                            "kind": "OpenParenToken",
                                            "fullStart": 689,
                                            "fullEnd": 690,
                                            "start": 689,
                                            "end": 690,
                                            "fullWidth": 1,
                                            "width": 1,
                                            "text": "(",
                                            "value": "(",
                                            "valueText": "("
                                        },
                                        "arguments": [
                                            {
                                                "kind": "IdentifierName",
                                                "fullStart": 690,
                                                "fullEnd": 691,
                                                "start": 690,
                                                "end": 691,
                                                "fullWidth": 1,
                                                "width": 1,
                                                "text": "x",
                                                "value": "x",
                                                "valueText": "x"
                                            }
                                        ],
                                        "closeParenToken": {
                                            "kind": "CloseParenToken",
                                            "fullStart": 691,
                                            "fullEnd": 692,
                                            "start": 691,
                                            "end": 692,
                                            "fullWidth": 1,
                                            "width": 1,
                                            "text": ")",
                                            "value": ")",
                                            "valueText": ")"
                                        }
                                    }
                                }
                            }
                        }
                    ]
                },
                "semicolonToken": {
                    "kind": "SemicolonToken",
                    "fullStart": 692,
                    "fullEnd": 694,
                    "start": 692,
                    "end": 693,
                    "fullWidth": 2,
                    "width": 1,
                    "text": ";",
                    "value": ";",
                    "valueText": ";",
                    "hasTrailingTrivia": true,
                    "hasTrailingNewLine": true,
                    "trailingTrivia": [
                        {
                            "kind": "NewLineTrivia",
                            "text": "\n"
                        }
                    ]
                }
            },
            {
                "kind": "IfStatement",
                "fullStart": 694,
                "fullEnd": 944,
                "start": 784,
                "end": 943,
                "fullWidth": 250,
                "width": 159,
                "ifKeyword": {
                    "kind": "IfKeyword",
                    "fullStart": 694,
                    "fullEnd": 787,
                    "start": 784,
                    "end": 786,
                    "fullWidth": 93,
                    "width": 2,
                    "text": "if",
                    "value": "if",
                    "valueText": "if",
                    "hasLeadingTrivia": true,
                    "hasLeadingComment": true,
                    "hasLeadingNewLine": true,
                    "hasTrailingTrivia": true,
                    "leadingTrivia": [
                        {
                            "kind": "NewLineTrivia",
                            "text": "\n"
                        },
                        {
                            "kind": "SingleLineCommentTrivia",
                            "text": "//////////////////////////////////////////////////////////////////////////////"
                        },
                        {
                            "kind": "NewLineTrivia",
                            "text": "\n"
                        },
                        {
                            "kind": "SingleLineCommentTrivia",
                            "text": "//CHECK#1"
                        },
                        {
                            "kind": "NewLineTrivia",
                            "text": "\n"
                        }
                    ],
                    "trailingTrivia": [
                        {
                            "kind": "WhitespaceTrivia",
                            "text": " "
                        }
                    ]
                },
                "openParenToken": {
                    "kind": "OpenParenToken",
                    "fullStart": 787,
                    "fullEnd": 788,
                    "start": 787,
                    "end": 788,
                    "fullWidth": 1,
                    "width": 1,
                    "text": "(",
                    "value": "(",
                    "valueText": "("
                },
                "condition": {
                    "kind": "NotEqualsExpression",
                    "fullStart": 788,
                    "fullEnd": 815,
                    "start": 788,
                    "end": 815,
                    "fullWidth": 27,
                    "width": 27,
                    "left": {
                        "kind": "TypeOfExpression",
                        "fullStart": 788,
                        "fullEnd": 803,
                        "start": 788,
                        "end": 802,
                        "fullWidth": 15,
                        "width": 14,
                        "typeOfKeyword": {
                            "kind": "TypeOfKeyword",
                            "fullStart": 788,
                            "fullEnd": 795,
                            "start": 788,
                            "end": 794,
                            "fullWidth": 7,
                            "width": 6,
                            "text": "typeof",
                            "value": "typeof",
                            "valueText": "typeof",
                            "hasTrailingTrivia": true,
                            "trailingTrivia": [
                                {
                                    "kind": "WhitespaceTrivia",
                                    "text": " "
                                }
                            ]
                        },
                        "expression": {
                            "kind": "IdentifierName",
                            "fullStart": 795,
                            "fullEnd": 803,
                            "start": 795,
                            "end": 802,
                            "fullWidth": 8,
                            "width": 7,
                            "text": "__split",
                            "value": "__split",
                            "valueText": "__split",
                            "hasTrailingTrivia": true,
                            "trailingTrivia": [
                                {
                                    "kind": "WhitespaceTrivia",
                                    "text": " "
                                }
                            ]
                        }
                    },
                    "operatorToken": {
                        "kind": "ExclamationEqualsEqualsToken",
                        "fullStart": 803,
                        "fullEnd": 807,
                        "start": 803,
                        "end": 806,
                        "fullWidth": 4,
                        "width": 3,
                        "text": "!==",
                        "value": "!==",
                        "valueText": "!==",
                        "hasTrailingTrivia": true,
                        "trailingTrivia": [
                            {
                                "kind": "WhitespaceTrivia",
                                "text": " "
                            }
                        ]
                    },
                    "right": {
                        "kind": "StringLiteral",
                        "fullStart": 807,
                        "fullEnd": 815,
                        "start": 807,
                        "end": 815,
                        "fullWidth": 8,
                        "width": 8,
                        "text": "\"object\"",
                        "value": "object",
                        "valueText": "object"
                    }
                },
                "closeParenToken": {
                    "kind": "CloseParenToken",
                    "fullStart": 815,
                    "fullEnd": 817,
                    "start": 815,
                    "end": 816,
                    "fullWidth": 2,
                    "width": 1,
                    "text": ")",
                    "value": ")",
                    "valueText": ")",
                    "hasTrailingTrivia": true,
                    "trailingTrivia": [
                        {
                            "kind": "WhitespaceTrivia",
                            "text": " "
                        }
                    ]
                },
                "statement": {
                    "kind": "Block",
                    "fullStart": 817,
                    "fullEnd": 944,
                    "start": 817,
                    "end": 943,
                    "fullWidth": 127,
                    "width": 126,
                    "openBraceToken": {
                        "kind": "OpenBraceToken",
                        "fullStart": 817,
                        "fullEnd": 819,
                        "start": 817,
                        "end": 818,
                        "fullWidth": 2,
                        "width": 1,
                        "text": "{",
                        "value": "{",
                        "valueText": "{",
                        "hasTrailingTrivia": true,
                        "hasTrailingNewLine": true,
                        "trailingTrivia": [
                            {
                                "kind": "NewLineTrivia",
                                "text": "\n"
                            }
                        ]
                    },
                    "statements": [
                        {
                            "kind": "ExpressionStatement",
                            "fullStart": 819,
                            "fullEnd": 942,
                            "start": 821,
                            "end": 941,
                            "fullWidth": 123,
                            "width": 120,
                            "expression": {
                                "kind": "InvocationExpression",
                                "fullStart": 819,
                                "fullEnd": 940,
                                "start": 821,
                                "end": 940,
                                "fullWidth": 121,
                                "width": 119,
                                "expression": {
                                    "kind": "IdentifierName",
                                    "fullStart": 819,
                                    "fullEnd": 827,
                                    "start": 821,
                                    "end": 827,
                                    "fullWidth": 8,
                                    "width": 6,
                                    "text": "$ERROR",
                                    "value": "$ERROR",
                                    "valueText": "$ERROR",
                                    "hasLeadingTrivia": true,
                                    "leadingTrivia": [
                                        {
                                            "kind": "WhitespaceTrivia",
                                            "text": "  "
                                        }
                                    ]
                                },
                                "argumentList": {
                                    "kind": "ArgumentList",
                                    "fullStart": 827,
                                    "fullEnd": 940,
                                    "start": 827,
                                    "end": 940,
                                    "fullWidth": 113,
                                    "width": 113,
                                    "openParenToken": {
                                        "kind": "OpenParenToken",
                                        "fullStart": 827,
                                        "fullEnd": 828,
                                        "start": 827,
                                        "end": 828,
                                        "fullWidth": 1,
                                        "width": 1,
                                        "text": "(",
                                        "value": "(",
                                        "valueText": "("
                                    },
                                    "arguments": [
                                        {
                                            "kind": "AddExpression",
                                            "fullStart": 828,
                                            "fullEnd": 939,
                                            "start": 828,
                                            "end": 938,
                                            "fullWidth": 111,
                                            "width": 110,
                                            "left": {
                                                "kind": "StringLiteral",
                                                "fullStart": 828,
                                                "fullEnd": 923,
                                                "start": 828,
                                                "end": 923,
                                                "fullWidth": 95,
                                                "width": 95,
                                                "text": "'#1: var x; __split = new String(\"1undefined\").split(x); typeof __split === \"object\". Actual: '",
                                                "value": "#1: var x; __split = new String(\"1undefined\").split(x); typeof __split === \"object\". Actual: ",
                                                "valueText": "#1: var x; __split = new String(\"1undefined\").split(x); typeof __split === \"object\". Actual: "
                                            },
                                            "operatorToken": {
                                                "kind": "PlusToken",
                                                "fullStart": 923,
                                                "fullEnd": 924,
                                                "start": 923,
                                                "end": 924,
                                                "fullWidth": 1,
                                                "width": 1,
                                                "text": "+",
                                                "value": "+",
                                                "valueText": "+"
                                            },
                                            "right": {
                                                "kind": "TypeOfExpression",
                                                "fullStart": 924,
                                                "fullEnd": 939,
                                                "start": 924,
                                                "end": 938,
                                                "fullWidth": 15,
                                                "width": 14,
                                                "typeOfKeyword": {
                                                    "kind": "TypeOfKeyword",
                                                    "fullStart": 924,
                                                    "fullEnd": 931,
                                                    "start": 924,
                                                    "end": 930,
                                                    "fullWidth": 7,
                                                    "width": 6,
                                                    "text": "typeof",
                                                    "value": "typeof",
                                                    "valueText": "typeof",
                                                    "hasTrailingTrivia": true,
                                                    "trailingTrivia": [
                                                        {
                                                            "kind": "WhitespaceTrivia",
                                                            "text": " "
                                                        }
                                                    ]
                                                },
                                                "expression": {
                                                    "kind": "IdentifierName",
                                                    "fullStart": 931,
                                                    "fullEnd": 939,
                                                    "start": 931,
                                                    "end": 938,
                                                    "fullWidth": 8,
                                                    "width": 7,
                                                    "text": "__split",
                                                    "value": "__split",
                                                    "valueText": "__split",
                                                    "hasTrailingTrivia": true,
                                                    "trailingTrivia": [
                                                        {
                                                            "kind": "WhitespaceTrivia",
                                                            "text": " "
                                                        }
                                                    ]
                                                }
                                            }
                                        }
                                    ],
                                    "closeParenToken": {
                                        "kind": "CloseParenToken",
                                        "fullStart": 939,
                                        "fullEnd": 940,
                                        "start": 939,
                                        "end": 940,
                                        "fullWidth": 1,
                                        "width": 1,
                                        "text": ")",
                                        "value": ")",
                                        "valueText": ")"
                                    }
                                }
                            },
                            "semicolonToken": {
                                "kind": "SemicolonToken",
                                "fullStart": 940,
                                "fullEnd": 942,
                                "start": 940,
                                "end": 941,
                                "fullWidth": 2,
                                "width": 1,
                                "text": ";",
                                "value": ";",
                                "valueText": ";",
                                "hasTrailingTrivia": true,
                                "hasTrailingNewLine": true,
                                "trailingTrivia": [
                                    {
                                        "kind": "NewLineTrivia",
                                        "text": "\n"
                                    }
                                ]
                            }
                        }
                    ],
                    "closeBraceToken": {
                        "kind": "CloseBraceToken",
                        "fullStart": 942,
                        "fullEnd": 944,
                        "start": 942,
                        "end": 943,
                        "fullWidth": 2,
                        "width": 1,
                        "text": "}",
                        "value": "}",
                        "valueText": "}",
                        "hasTrailingTrivia": true,
                        "hasTrailingNewLine": true,
                        "trailingTrivia": [
                            {
                                "kind": "NewLineTrivia",
                                "text": "\n"
                            }
                        ]
                    }
                }
            },
            {
                "kind": "IfStatement",
                "fullStart": 944,
                "fullEnd": 1285,
                "start": 1116,
                "end": 1284,
                "fullWidth": 341,
                "width": 168,
                "isIncrementallyUnusable": true,
                "ifKeyword": {
                    "kind": "IfKeyword",
                    "fullStart": 944,
                    "fullEnd": 1119,
                    "start": 1116,
                    "end": 1118,
                    "fullWidth": 175,
                    "width": 2,
                    "text": "if",
                    "value": "if",
                    "valueText": "if",
                    "hasLeadingTrivia": true,
                    "hasLeadingComment": true,
                    "hasLeadingNewLine": true,
                    "hasTrailingTrivia": true,
                    "leadingTrivia": [
                        {
                            "kind": "SingleLineCommentTrivia",
                            "text": "//"
                        },
                        {
                            "kind": "NewLineTrivia",
                            "text": "\n"
                        },
                        {
                            "kind": "SingleLineCommentTrivia",
                            "text": "//////////////////////////////////////////////////////////////////////////////"
                        },
                        {
                            "kind": "NewLineTrivia",
                            "text": "\n"
                        },
                        {
                            "kind": "NewLineTrivia",
                            "text": "\n"
                        },
                        {
                            "kind": "SingleLineCommentTrivia",
                            "text": "//////////////////////////////////////////////////////////////////////////////"
                        },
                        {
                            "kind": "NewLineTrivia",
                            "text": "\n"
                        },
                        {
                            "kind": "SingleLineCommentTrivia",
                            "text": "//CHECK#2"
                        },
                        {
                            "kind": "NewLineTrivia",
                            "text": "\n"
                        }
                    ],
                    "trailingTrivia": [
                        {
                            "kind": "WhitespaceTrivia",
                            "text": " "
                        }
                    ]
                },
                "openParenToken": {
                    "kind": "OpenParenToken",
                    "fullStart": 1119,
                    "fullEnd": 1120,
                    "start": 1119,
                    "end": 1120,
                    "fullWidth": 1,
                    "width": 1,
                    "text": "(",
                    "value": "(",
                    "valueText": "("
                },
                "condition": {
                    "kind": "NotEqualsExpression",
                    "fullStart": 1120,
                    "fullEnd": 1149,
                    "start": 1120,
                    "end": 1149,
                    "fullWidth": 29,
                    "width": 29,
                    "isIncrementallyUnusable": true,
                    "left": {
                        "kind": "MemberAccessExpression",
                        "fullStart": 1120,
                        "fullEnd": 1140,
                        "start": 1120,
                        "end": 1139,
                        "fullWidth": 20,
                        "width": 19,
                        "isIncrementallyUnusable": true,
                        "expression": {
                            "kind": "IdentifierName",
                            "fullStart": 1120,
                            "fullEnd": 1127,
                            "start": 1120,
                            "end": 1127,
                            "fullWidth": 7,
                            "width": 7,
                            "text": "__split",
                            "value": "__split",
                            "valueText": "__split"
                        },
                        "dotToken": {
                            "kind": "DotToken",
                            "fullStart": 1127,
                            "fullEnd": 1128,
                            "start": 1127,
                            "end": 1128,
                            "fullWidth": 1,
                            "width": 1,
                            "text": ".",
                            "value": ".",
                            "valueText": "."
                        },
                        "name": {
                            "kind": "IdentifierName",
                            "fullStart": 1128,
                            "fullEnd": 1140,
                            "start": 1128,
                            "end": 1139,
                            "fullWidth": 12,
                            "width": 11,
                            "text": "constructor",
                            "value": "constructor",
                            "valueText": "constructor",
                            "hasTrailingTrivia": true,
                            "trailingTrivia": [
                                {
                                    "kind": "WhitespaceTrivia",
                                    "text": " "
                                }
                            ]
                        }
                    },
                    "operatorToken": {
                        "kind": "ExclamationEqualsEqualsToken",
                        "fullStart": 1140,
                        "fullEnd": 1144,
                        "start": 1140,
                        "end": 1143,
                        "fullWidth": 4,
                        "width": 3,
                        "text": "!==",
                        "value": "!==",
                        "valueText": "!==",
                        "hasTrailingTrivia": true,
                        "trailingTrivia": [
                            {
                                "kind": "WhitespaceTrivia",
                                "text": " "
                            }
                        ]
                    },
                    "right": {
                        "kind": "IdentifierName",
                        "fullStart": 1144,
                        "fullEnd": 1149,
                        "start": 1144,
                        "end": 1149,
                        "fullWidth": 5,
                        "width": 5,
                        "text": "Array",
                        "value": "Array",
                        "valueText": "Array"
                    }
                },
                "closeParenToken": {
                    "kind": "CloseParenToken",
                    "fullStart": 1149,
                    "fullEnd": 1151,
                    "start": 1149,
                    "end": 1150,
                    "fullWidth": 2,
                    "width": 1,
                    "text": ")",
                    "value": ")",
                    "valueText": ")",
                    "hasTrailingTrivia": true,
                    "trailingTrivia": [
                        {
                            "kind": "WhitespaceTrivia",
                            "text": " "
                        }
                    ]
                },
                "statement": {
                    "kind": "Block",
                    "fullStart": 1151,
                    "fullEnd": 1285,
                    "start": 1151,
                    "end": 1284,
                    "fullWidth": 134,
                    "width": 133,
                    "isIncrementallyUnusable": true,
                    "openBraceToken": {
                        "kind": "OpenBraceToken",
                        "fullStart": 1151,
                        "fullEnd": 1153,
                        "start": 1151,
                        "end": 1152,
                        "fullWidth": 2,
                        "width": 1,
                        "text": "{",
                        "value": "{",
                        "valueText": "{",
                        "hasTrailingTrivia": true,
                        "hasTrailingNewLine": true,
                        "trailingTrivia": [
                            {
                                "kind": "NewLineTrivia",
                                "text": "\n"
                            }
                        ]
                    },
                    "statements": [
                        {
                            "kind": "ExpressionStatement",
                            "fullStart": 1153,
                            "fullEnd": 1283,
                            "start": 1155,
                            "end": 1282,
                            "fullWidth": 130,
                            "width": 127,
                            "isIncrementallyUnusable": true,
                            "expression": {
                                "kind": "InvocationExpression",
                                "fullStart": 1153,
                                "fullEnd": 1281,
                                "start": 1155,
                                "end": 1281,
                                "fullWidth": 128,
                                "width": 126,
                                "isIncrementallyUnusable": true,
                                "expression": {
                                    "kind": "IdentifierName",
                                    "fullStart": 1153,
                                    "fullEnd": 1161,
                                    "start": 1155,
                                    "end": 1161,
                                    "fullWidth": 8,
                                    "width": 6,
                                    "text": "$ERROR",
                                    "value": "$ERROR",
                                    "valueText": "$ERROR",
                                    "hasLeadingTrivia": true,
                                    "leadingTrivia": [
                                        {
                                            "kind": "WhitespaceTrivia",
                                            "text": "  "
                                        }
                                    ]
                                },
                                "argumentList": {
                                    "kind": "ArgumentList",
                                    "fullStart": 1161,
                                    "fullEnd": 1281,
                                    "start": 1161,
                                    "end": 1281,
                                    "fullWidth": 120,
                                    "width": 120,
                                    "isIncrementallyUnusable": true,
                                    "openParenToken": {
                                        "kind": "OpenParenToken",
                                        "fullStart": 1161,
                                        "fullEnd": 1162,
                                        "start": 1161,
                                        "end": 1162,
                                        "fullWidth": 1,
                                        "width": 1,
                                        "text": "(",
                                        "value": "(",
                                        "valueText": "("
                                    },
                                    "arguments": [
                                        {
                                            "kind": "AddExpression",
                                            "fullStart": 1162,
                                            "fullEnd": 1280,
                                            "start": 1162,
                                            "end": 1279,
                                            "fullWidth": 118,
                                            "width": 117,
                                            "isIncrementallyUnusable": true,
                                            "left": {
                                                "kind": "StringLiteral",
                                                "fullStart": 1162,
                                                "fullEnd": 1259,
                                                "start": 1162,
                                                "end": 1259,
                                                "fullWidth": 97,
                                                "width": 97,
                                                "text": "'#2: var x; __split = new String(\"1undefined\").split(x); __split.constructor === Array. Actual: '",
                                                "value": "#2: var x; __split = new String(\"1undefined\").split(x); __split.constructor === Array. Actual: ",
                                                "valueText": "#2: var x; __split = new String(\"1undefined\").split(x); __split.constructor === Array. Actual: "
                                            },
                                            "operatorToken": {
                                                "kind": "PlusToken",
                                                "fullStart": 1259,
                                                "fullEnd": 1260,
                                                "start": 1259,
                                                "end": 1260,
                                                "fullWidth": 1,
                                                "width": 1,
                                                "text": "+",
                                                "value": "+",
                                                "valueText": "+"
                                            },
                                            "right": {
                                                "kind": "MemberAccessExpression",
                                                "fullStart": 1260,
                                                "fullEnd": 1280,
                                                "start": 1260,
                                                "end": 1279,
                                                "fullWidth": 20,
                                                "width": 19,
                                                "isIncrementallyUnusable": true,
                                                "expression": {
                                                    "kind": "IdentifierName",
                                                    "fullStart": 1260,
                                                    "fullEnd": 1267,
                                                    "start": 1260,
                                                    "end": 1267,
                                                    "fullWidth": 7,
                                                    "width": 7,
                                                    "text": "__split",
                                                    "value": "__split",
                                                    "valueText": "__split"
                                                },
                                                "dotToken": {
                                                    "kind": "DotToken",
                                                    "fullStart": 1267,
                                                    "fullEnd": 1268,
                                                    "start": 1267,
                                                    "end": 1268,
                                                    "fullWidth": 1,
                                                    "width": 1,
                                                    "text": ".",
                                                    "value": ".",
                                                    "valueText": "."
                                                },
                                                "name": {
                                                    "kind": "IdentifierName",
                                                    "fullStart": 1268,
                                                    "fullEnd": 1280,
                                                    "start": 1268,
                                                    "end": 1279,
                                                    "fullWidth": 12,
                                                    "width": 11,
                                                    "text": "constructor",
                                                    "value": "constructor",
                                                    "valueText": "constructor",
                                                    "hasTrailingTrivia": true,
                                                    "trailingTrivia": [
                                                        {
                                                            "kind": "WhitespaceTrivia",
                                                            "text": " "
                                                        }
                                                    ]
                                                }
                                            }
                                        }
                                    ],
                                    "closeParenToken": {
                                        "kind": "CloseParenToken",
                                        "fullStart": 1280,
                                        "fullEnd": 1281,
                                        "start": 1280,
                                        "end": 1281,
                                        "fullWidth": 1,
                                        "width": 1,
                                        "text": ")",
                                        "value": ")",
                                        "valueText": ")"
                                    }
                                }
                            },
                            "semicolonToken": {
                                "kind": "SemicolonToken",
                                "fullStart": 1281,
                                "fullEnd": 1283,
                                "start": 1281,
                                "end": 1282,
                                "fullWidth": 2,
                                "width": 1,
                                "text": ";",
                                "value": ";",
                                "valueText": ";",
                                "hasTrailingTrivia": true,
                                "hasTrailingNewLine": true,
                                "trailingTrivia": [
                                    {
                                        "kind": "NewLineTrivia",
                                        "text": "\n"
                                    }
                                ]
                            }
                        }
                    ],
                    "closeBraceToken": {
                        "kind": "CloseBraceToken",
                        "fullStart": 1283,
                        "fullEnd": 1285,
                        "start": 1283,
                        "end": 1284,
                        "fullWidth": 2,
                        "width": 1,
                        "text": "}",
                        "value": "}",
                        "valueText": "}",
                        "hasTrailingTrivia": true,
                        "hasTrailingNewLine": true,
                        "trailingTrivia": [
                            {
                                "kind": "NewLineTrivia",
                                "text": "\n"
                            }
                        ]
                    }
                }
            },
            {
                "kind": "IfStatement",
                "fullStart": 1285,
                "fullEnd": 1603,
                "start": 1457,
                "end": 1602,
                "fullWidth": 318,
                "width": 145,
                "ifKeyword": {
                    "kind": "IfKeyword",
                    "fullStart": 1285,
                    "fullEnd": 1460,
                    "start": 1457,
                    "end": 1459,
                    "fullWidth": 175,
                    "width": 2,
                    "text": "if",
                    "value": "if",
                    "valueText": "if",
                    "hasLeadingTrivia": true,
                    "hasLeadingComment": true,
                    "hasLeadingNewLine": true,
                    "hasTrailingTrivia": true,
                    "leadingTrivia": [
                        {
                            "kind": "SingleLineCommentTrivia",
                            "text": "//"
                        },
                        {
                            "kind": "NewLineTrivia",
                            "text": "\n"
                        },
                        {
                            "kind": "SingleLineCommentTrivia",
                            "text": "//////////////////////////////////////////////////////////////////////////////"
                        },
                        {
                            "kind": "NewLineTrivia",
                            "text": "\n"
                        },
                        {
                            "kind": "NewLineTrivia",
                            "text": "\n"
                        },
                        {
                            "kind": "SingleLineCommentTrivia",
                            "text": "//////////////////////////////////////////////////////////////////////////////"
                        },
                        {
                            "kind": "NewLineTrivia",
                            "text": "\n"
                        },
                        {
                            "kind": "SingleLineCommentTrivia",
                            "text": "//CHECK#3"
                        },
                        {
                            "kind": "NewLineTrivia",
                            "text": "\n"
                        }
                    ],
                    "trailingTrivia": [
                        {
                            "kind": "WhitespaceTrivia",
                            "text": " "
                        }
                    ]
                },
                "openParenToken": {
                    "kind": "OpenParenToken",
                    "fullStart": 1460,
                    "fullEnd": 1461,
                    "start": 1460,
                    "end": 1461,
                    "fullWidth": 1,
                    "width": 1,
                    "text": "(",
                    "value": "(",
                    "valueText": "("
                },
                "condition": {
                    "kind": "NotEqualsExpression",
                    "fullStart": 1461,
                    "fullEnd": 1481,
                    "start": 1461,
                    "end": 1481,
                    "fullWidth": 20,
                    "width": 20,
                    "left": {
                        "kind": "MemberAccessExpression",
                        "fullStart": 1461,
                        "fullEnd": 1476,
                        "start": 1461,
                        "end": 1475,
                        "fullWidth": 15,
                        "width": 14,
                        "expression": {
                            "kind": "IdentifierName",
                            "fullStart": 1461,
                            "fullEnd": 1468,
                            "start": 1461,
                            "end": 1468,
                            "fullWidth": 7,
                            "width": 7,
                            "text": "__split",
                            "value": "__split",
                            "valueText": "__split"
                        },
                        "dotToken": {
                            "kind": "DotToken",
                            "fullStart": 1468,
                            "fullEnd": 1469,
                            "start": 1468,
                            "end": 1469,
                            "fullWidth": 1,
                            "width": 1,
                            "text": ".",
                            "value": ".",
                            "valueText": "."
                        },
                        "name": {
                            "kind": "IdentifierName",
                            "fullStart": 1469,
                            "fullEnd": 1476,
                            "start": 1469,
                            "end": 1475,
                            "fullWidth": 7,
                            "width": 6,
                            "text": "length",
                            "value": "length",
                            "valueText": "length",
                            "hasTrailingTrivia": true,
                            "trailingTrivia": [
                                {
                                    "kind": "WhitespaceTrivia",
                                    "text": " "
                                }
                            ]
                        }
                    },
                    "operatorToken": {
                        "kind": "ExclamationEqualsEqualsToken",
                        "fullStart": 1476,
                        "fullEnd": 1480,
                        "start": 1476,
                        "end": 1479,
                        "fullWidth": 4,
                        "width": 3,
                        "text": "!==",
                        "value": "!==",
                        "valueText": "!==",
                        "hasTrailingTrivia": true,
                        "trailingTrivia": [
                            {
                                "kind": "WhitespaceTrivia",
                                "text": " "
                            }
                        ]
                    },
                    "right": {
                        "kind": "NumericLiteral",
                        "fullStart": 1480,
                        "fullEnd": 1481,
                        "start": 1480,
                        "end": 1481,
                        "fullWidth": 1,
                        "width": 1,
                        "text": "1",
                        "value": 1,
                        "valueText": "1"
                    }
                },
                "closeParenToken": {
                    "kind": "CloseParenToken",
                    "fullStart": 1481,
                    "fullEnd": 1483,
                    "start": 1481,
                    "end": 1482,
                    "fullWidth": 2,
                    "width": 1,
                    "text": ")",
                    "value": ")",
                    "valueText": ")",
                    "hasTrailingTrivia": true,
                    "trailingTrivia": [
                        {
                            "kind": "WhitespaceTrivia",
                            "text": " "
                        }
                    ]
                },
                "statement": {
                    "kind": "Block",
                    "fullStart": 1483,
                    "fullEnd": 1603,
                    "start": 1483,
                    "end": 1602,
                    "fullWidth": 120,
                    "width": 119,
                    "openBraceToken": {
                        "kind": "OpenBraceToken",
                        "fullStart": 1483,
                        "fullEnd": 1485,
                        "start": 1483,
                        "end": 1484,
                        "fullWidth": 2,
                        "width": 1,
                        "text": "{",
                        "value": "{",
                        "valueText": "{",
                        "hasTrailingTrivia": true,
                        "hasTrailingNewLine": true,
                        "trailingTrivia": [
                            {
                                "kind": "NewLineTrivia",
                                "text": "\n"
                            }
                        ]
                    },
                    "statements": [
                        {
                            "kind": "ExpressionStatement",
                            "fullStart": 1485,
                            "fullEnd": 1601,
                            "start": 1487,
                            "end": 1600,
                            "fullWidth": 116,
                            "width": 113,
                            "expression": {
                                "kind": "InvocationExpression",
                                "fullStart": 1485,
                                "fullEnd": 1599,
                                "start": 1487,
                                "end": 1599,
                                "fullWidth": 114,
                                "width": 112,
                                "expression": {
                                    "kind": "IdentifierName",
                                    "fullStart": 1485,
                                    "fullEnd": 1493,
                                    "start": 1487,
                                    "end": 1493,
                                    "fullWidth": 8,
                                    "width": 6,
                                    "text": "$ERROR",
                                    "value": "$ERROR",
                                    "valueText": "$ERROR",
                                    "hasLeadingTrivia": true,
                                    "leadingTrivia": [
                                        {
                                            "kind": "WhitespaceTrivia",
                                            "text": "  "
                                        }
                                    ]
                                },
                                "argumentList": {
                                    "kind": "ArgumentList",
                                    "fullStart": 1493,
                                    "fullEnd": 1599,
                                    "start": 1493,
                                    "end": 1599,
                                    "fullWidth": 106,
                                    "width": 106,
                                    "openParenToken": {
                                        "kind": "OpenParenToken",
                                        "fullStart": 1493,
                                        "fullEnd": 1494,
                                        "start": 1493,
                                        "end": 1494,
                                        "fullWidth": 1,
                                        "width": 1,
                                        "text": "(",
                                        "value": "(",
                                        "valueText": "("
                                    },
                                    "arguments": [
                                        {
                                            "kind": "AddExpression",
                                            "fullStart": 1494,
                                            "fullEnd": 1598,
                                            "start": 1494,
                                            "end": 1597,
                                            "fullWidth": 104,
                                            "width": 103,
                                            "left": {
                                                "kind": "StringLiteral",
                                                "fullStart": 1494,
                                                "fullEnd": 1582,
                                                "start": 1494,
                                                "end": 1582,
                                                "fullWidth": 88,
                                                "width": 88,
                                                "text": "'#3: var x; __split = new String(\"1undefined\").split(x); __split.length === 1. Actual: '",
                                                "value": "#3: var x; __split = new String(\"1undefined\").split(x); __split.length === 1. Actual: ",
                                                "valueText": "#3: var x; __split = new String(\"1undefined\").split(x); __split.length === 1. Actual: "
                                            },
                                            "operatorToken": {
                                                "kind": "PlusToken",
                                                "fullStart": 1582,
                                                "fullEnd": 1583,
                                                "start": 1582,
                                                "end": 1583,
                                                "fullWidth": 1,
                                                "width": 1,
                                                "text": "+",
                                                "value": "+",
                                                "valueText": "+"
                                            },
                                            "right": {
                                                "kind": "MemberAccessExpression",
                                                "fullStart": 1583,
                                                "fullEnd": 1598,
                                                "start": 1583,
                                                "end": 1597,
                                                "fullWidth": 15,
                                                "width": 14,
                                                "expression": {
                                                    "kind": "IdentifierName",
                                                    "fullStart": 1583,
                                                    "fullEnd": 1590,
                                                    "start": 1583,
                                                    "end": 1590,
                                                    "fullWidth": 7,
                                                    "width": 7,
                                                    "text": "__split",
                                                    "value": "__split",
                                                    "valueText": "__split"
                                                },
                                                "dotToken": {
                                                    "kind": "DotToken",
                                                    "fullStart": 1590,
                                                    "fullEnd": 1591,
                                                    "start": 1590,
                                                    "end": 1591,
                                                    "fullWidth": 1,
                                                    "width": 1,
                                                    "text": ".",
                                                    "value": ".",
                                                    "valueText": "."
                                                },
                                                "name": {
                                                    "kind": "IdentifierName",
                                                    "fullStart": 1591,
                                                    "fullEnd": 1598,
                                                    "start": 1591,
                                                    "end": 1597,
                                                    "fullWidth": 7,
                                                    "width": 6,
                                                    "text": "length",
                                                    "value": "length",
                                                    "valueText": "length",
                                                    "hasTrailingTrivia": true,
                                                    "trailingTrivia": [
                                                        {
                                                            "kind": "WhitespaceTrivia",
                                                            "text": " "
                                                        }
                                                    ]
                                                }
                                            }
                                        }
                                    ],
                                    "closeParenToken": {
                                        "kind": "CloseParenToken",
                                        "fullStart": 1598,
                                        "fullEnd": 1599,
                                        "start": 1598,
                                        "end": 1599,
                                        "fullWidth": 1,
                                        "width": 1,
                                        "text": ")",
                                        "value": ")",
                                        "valueText": ")"
                                    }
                                }
                            },
                            "semicolonToken": {
                                "kind": "SemicolonToken",
                                "fullStart": 1599,
                                "fullEnd": 1601,
                                "start": 1599,
                                "end": 1600,
                                "fullWidth": 2,
                                "width": 1,
                                "text": ";",
                                "value": ";",
                                "valueText": ";",
                                "hasTrailingTrivia": true,
                                "hasTrailingNewLine": true,
                                "trailingTrivia": [
                                    {
                                        "kind": "NewLineTrivia",
                                        "text": "\n"
                                    }
                                ]
                            }
                        }
                    ],
                    "closeBraceToken": {
                        "kind": "CloseBraceToken",
                        "fullStart": 1601,
                        "fullEnd": 1603,
                        "start": 1601,
                        "end": 1602,
                        "fullWidth": 2,
                        "width": 1,
                        "text": "}",
                        "value": "}",
                        "valueText": "}",
                        "hasTrailingTrivia": true,
                        "hasTrailingNewLine": true,
                        "trailingTrivia": [
                            {
                                "kind": "NewLineTrivia",
                                "text": "\n"
                            }
                        ]
                    }
                }
            },
            {
                "kind": "IfStatement",
                "fullStart": 1603,
                "fullEnd": 1931,
                "start": 1775,
                "end": 1930,
                "fullWidth": 328,
                "width": 155,
                "ifKeyword": {
                    "kind": "IfKeyword",
                    "fullStart": 1603,
                    "fullEnd": 1778,
                    "start": 1775,
                    "end": 1777,
                    "fullWidth": 175,
                    "width": 2,
                    "text": "if",
                    "value": "if",
                    "valueText": "if",
                    "hasLeadingTrivia": true,
                    "hasLeadingComment": true,
                    "hasLeadingNewLine": true,
                    "hasTrailingTrivia": true,
                    "leadingTrivia": [
                        {
                            "kind": "SingleLineCommentTrivia",
                            "text": "//"
                        },
                        {
                            "kind": "NewLineTrivia",
                            "text": "\n"
                        },
                        {
                            "kind": "SingleLineCommentTrivia",
                            "text": "//////////////////////////////////////////////////////////////////////////////"
                        },
                        {
                            "kind": "NewLineTrivia",
                            "text": "\n"
                        },
                        {
                            "kind": "NewLineTrivia",
                            "text": "\n"
                        },
                        {
                            "kind": "SingleLineCommentTrivia",
                            "text": "//////////////////////////////////////////////////////////////////////////////"
                        },
                        {
                            "kind": "NewLineTrivia",
                            "text": "\n"
                        },
                        {
                            "kind": "SingleLineCommentTrivia",
                            "text": "//CHECK#4"
                        },
                        {
                            "kind": "NewLineTrivia",
                            "text": "\n"
                        }
                    ],
                    "trailingTrivia": [
                        {
                            "kind": "WhitespaceTrivia",
                            "text": " "
                        }
                    ]
                },
                "openParenToken": {
                    "kind": "OpenParenToken",
                    "fullStart": 1778,
                    "fullEnd": 1779,
                    "start": 1778,
                    "end": 1779,
                    "fullWidth": 1,
                    "width": 1,
                    "text": "(",
                    "value": "(",
                    "valueText": "("
                },
                "condition": {
                    "kind": "NotEqualsExpression",
                    "fullStart": 1779,
                    "fullEnd": 1806,
                    "start": 1779,
                    "end": 1806,
                    "fullWidth": 27,
                    "width": 27,
                    "left": {
                        "kind": "ElementAccessExpression",
                        "fullStart": 1779,
                        "fullEnd": 1790,
                        "start": 1779,
                        "end": 1789,
                        "fullWidth": 11,
                        "width": 10,
                        "expression": {
                            "kind": "IdentifierName",
                            "fullStart": 1779,
                            "fullEnd": 1786,
                            "start": 1779,
                            "end": 1786,
                            "fullWidth": 7,
                            "width": 7,
                            "text": "__split",
                            "value": "__split",
                            "valueText": "__split"
                        },
                        "openBracketToken": {
                            "kind": "OpenBracketToken",
                            "fullStart": 1786,
                            "fullEnd": 1787,
                            "start": 1786,
                            "end": 1787,
                            "fullWidth": 1,
                            "width": 1,
                            "text": "[",
                            "value": "[",
                            "valueText": "["
                        },
                        "argumentExpression": {
                            "kind": "NumericLiteral",
                            "fullStart": 1787,
                            "fullEnd": 1788,
                            "start": 1787,
                            "end": 1788,
                            "fullWidth": 1,
                            "width": 1,
                            "text": "0",
                            "value": 0,
                            "valueText": "0"
                        },
                        "closeBracketToken": {
                            "kind": "CloseBracketToken",
                            "fullStart": 1788,
                            "fullEnd": 1790,
                            "start": 1788,
                            "end": 1789,
                            "fullWidth": 2,
                            "width": 1,
                            "text": "]",
                            "value": "]",
                            "valueText": "]",
                            "hasTrailingTrivia": true,
                            "trailingTrivia": [
                                {
                                    "kind": "WhitespaceTrivia",
                                    "text": " "
                                }
                            ]
                        }
                    },
                    "operatorToken": {
                        "kind": "ExclamationEqualsEqualsToken",
                        "fullStart": 1790,
                        "fullEnd": 1794,
                        "start": 1790,
                        "end": 1793,
                        "fullWidth": 4,
                        "width": 3,
                        "text": "!==",
                        "value": "!==",
                        "valueText": "!==",
                        "hasTrailingTrivia": true,
                        "trailingTrivia": [
                            {
                                "kind": "WhitespaceTrivia",
                                "text": " "
                            }
                        ]
                    },
                    "right": {
                        "kind": "StringLiteral",
                        "fullStart": 1794,
                        "fullEnd": 1806,
                        "start": 1794,
                        "end": 1806,
                        "fullWidth": 12,
                        "width": 12,
                        "text": "\"1undefined\"",
                        "value": "1undefined",
                        "valueText": "1undefined"
                    }
                },
                "closeParenToken": {
                    "kind": "CloseParenToken",
                    "fullStart": 1806,
                    "fullEnd": 1808,
                    "start": 1806,
                    "end": 1807,
                    "fullWidth": 2,
                    "width": 1,
                    "text": ")",
                    "value": ")",
                    "valueText": ")",
                    "hasTrailingTrivia": true,
                    "trailingTrivia": [
                        {
                            "kind": "WhitespaceTrivia",
                            "text": " "
                        }
                    ]
                },
                "statement": {
                    "kind": "Block",
                    "fullStart": 1808,
                    "fullEnd": 1931,
                    "start": 1808,
                    "end": 1930,
                    "fullWidth": 123,
                    "width": 122,
                    "openBraceToken": {
                        "kind": "OpenBraceToken",
                        "fullStart": 1808,
                        "fullEnd": 1810,
                        "start": 1808,
                        "end": 1809,
                        "fullWidth": 2,
                        "width": 1,
                        "text": "{",
                        "value": "{",
                        "valueText": "{",
                        "hasTrailingTrivia": true,
                        "hasTrailingNewLine": true,
                        "trailingTrivia": [
                            {
                                "kind": "NewLineTrivia",
                                "text": "\n"
                            }
                        ]
                    },
                    "statements": [
                        {
                            "kind": "ExpressionStatement",
                            "fullStart": 1810,
                            "fullEnd": 1929,
                            "start": 1812,
                            "end": 1928,
                            "fullWidth": 119,
                            "width": 116,
                            "expression": {
                                "kind": "InvocationExpression",
                                "fullStart": 1810,
                                "fullEnd": 1927,
                                "start": 1812,
                                "end": 1927,
                                "fullWidth": 117,
                                "width": 115,
                                "expression": {
                                    "kind": "IdentifierName",
                                    "fullStart": 1810,
                                    "fullEnd": 1818,
                                    "start": 1812,
                                    "end": 1818,
                                    "fullWidth": 8,
                                    "width": 6,
                                    "text": "$ERROR",
                                    "value": "$ERROR",
                                    "valueText": "$ERROR",
                                    "hasLeadingTrivia": true,
                                    "leadingTrivia": [
                                        {
                                            "kind": "WhitespaceTrivia",
                                            "text": "  "
                                        }
                                    ]
                                },
                                "argumentList": {
                                    "kind": "ArgumentList",
                                    "fullStart": 1818,
                                    "fullEnd": 1927,
                                    "start": 1818,
                                    "end": 1927,
                                    "fullWidth": 109,
                                    "width": 109,
                                    "openParenToken": {
                                        "kind": "OpenParenToken",
                                        "fullStart": 1818,
                                        "fullEnd": 1819,
                                        "start": 1818,
                                        "end": 1819,
                                        "fullWidth": 1,
                                        "width": 1,
                                        "text": "(",
                                        "value": "(",
                                        "valueText": "("
                                    },
                                    "arguments": [
                                        {
                                            "kind": "AddExpression",
                                            "fullStart": 1819,
                                            "fullEnd": 1926,
                                            "start": 1819,
                                            "end": 1925,
                                            "fullWidth": 107,
                                            "width": 106,
                                            "left": {
                                                "kind": "StringLiteral",
                                                "fullStart": 1819,
                                                "fullEnd": 1914,
                                                "start": 1819,
                                                "end": 1914,
                                                "fullWidth": 95,
                                                "width": 95,
                                                "text": "'#4: var x; __split = new String(\"1undefined\").split(x); __split[0] === \"1undefined\". Actual: '",
                                                "value": "#4: var x; __split = new String(\"1undefined\").split(x); __split[0] === \"1undefined\". Actual: ",
                                                "valueText": "#4: var x; __split = new String(\"1undefined\").split(x); __split[0] === \"1undefined\". Actual: "
                                            },
                                            "operatorToken": {
                                                "kind": "PlusToken",
                                                "fullStart": 1914,
                                                "fullEnd": 1915,
                                                "start": 1914,
                                                "end": 1915,
                                                "fullWidth": 1,
                                                "width": 1,
                                                "text": "+",
                                                "value": "+",
                                                "valueText": "+"
                                            },
                                            "right": {
                                                "kind": "ElementAccessExpression",
                                                "fullStart": 1915,
                                                "fullEnd": 1926,
                                                "start": 1915,
                                                "end": 1925,
                                                "fullWidth": 11,
                                                "width": 10,
                                                "expression": {
                                                    "kind": "IdentifierName",
                                                    "fullStart": 1915,
                                                    "fullEnd": 1922,
                                                    "start": 1915,
                                                    "end": 1922,
                                                    "fullWidth": 7,
                                                    "width": 7,
                                                    "text": "__split",
                                                    "value": "__split",
                                                    "valueText": "__split"
                                                },
                                                "openBracketToken": {
                                                    "kind": "OpenBracketToken",
                                                    "fullStart": 1922,
                                                    "fullEnd": 1923,
                                                    "start": 1922,
                                                    "end": 1923,
                                                    "fullWidth": 1,
                                                    "width": 1,
                                                    "text": "[",
                                                    "value": "[",
                                                    "valueText": "["
                                                },
                                                "argumentExpression": {
                                                    "kind": "NumericLiteral",
                                                    "fullStart": 1923,
                                                    "fullEnd": 1924,
                                                    "start": 1923,
                                                    "end": 1924,
                                                    "fullWidth": 1,
                                                    "width": 1,
                                                    "text": "0",
                                                    "value": 0,
                                                    "valueText": "0"
                                                },
                                                "closeBracketToken": {
                                                    "kind": "CloseBracketToken",
                                                    "fullStart": 1924,
                                                    "fullEnd": 1926,
                                                    "start": 1924,
                                                    "end": 1925,
                                                    "fullWidth": 2,
                                                    "width": 1,
                                                    "text": "]",
                                                    "value": "]",
                                                    "valueText": "]",
                                                    "hasTrailingTrivia": true,
                                                    "trailingTrivia": [
                                                        {
                                                            "kind": "WhitespaceTrivia",
                                                            "text": " "
                                                        }
                                                    ]
                                                }
                                            }
                                        }
                                    ],
                                    "closeParenToken": {
                                        "kind": "CloseParenToken",
                                        "fullStart": 1926,
                                        "fullEnd": 1927,
                                        "start": 1926,
                                        "end": 1927,
                                        "fullWidth": 1,
                                        "width": 1,
                                        "text": ")",
                                        "value": ")",
                                        "valueText": ")"
                                    }
                                }
                            },
                            "semicolonToken": {
                                "kind": "SemicolonToken",
                                "fullStart": 1927,
                                "fullEnd": 1929,
                                "start": 1927,
                                "end": 1928,
                                "fullWidth": 2,
                                "width": 1,
                                "text": ";",
                                "value": ";",
                                "valueText": ";",
                                "hasTrailingTrivia": true,
                                "hasTrailingNewLine": true,
                                "trailingTrivia": [
                                    {
                                        "kind": "NewLineTrivia",
                                        "text": "\n"
                                    }
                                ]
                            }
                        }
                    ],
                    "closeBraceToken": {
                        "kind": "CloseBraceToken",
                        "fullStart": 1929,
                        "fullEnd": 1931,
                        "start": 1929,
                        "end": 1930,
                        "fullWidth": 2,
                        "width": 1,
                        "text": "}",
                        "value": "}",
                        "valueText": "}",
                        "hasTrailingTrivia": true,
                        "hasTrailingNewLine": true,
                        "trailingTrivia": [
                            {
                                "kind": "NewLineTrivia",
                                "text": "\n"
                            }
                        ]
                    }
                }
            },
            {
                "kind": "VariableStatement",
                "fullStart": 1931,
                "fullEnd": 2021,
                "start": 2014,
                "end": 2020,
                "fullWidth": 90,
                "width": 6,
                "modifiers": [],
                "variableDeclaration": {
                    "kind": "VariableDeclaration",
                    "fullStart": 1931,
                    "fullEnd": 2019,
                    "start": 2014,
                    "end": 2019,
                    "fullWidth": 88,
                    "width": 5,
                    "varKeyword": {
                        "kind": "VarKeyword",
                        "fullStart": 1931,
                        "fullEnd": 2018,
                        "start": 2014,
                        "end": 2017,
                        "fullWidth": 87,
                        "width": 3,
                        "text": "var",
                        "value": "var",
                        "valueText": "var",
                        "hasLeadingTrivia": true,
                        "hasLeadingComment": true,
                        "hasLeadingNewLine": true,
                        "hasTrailingTrivia": true,
                        "leadingTrivia": [
                            {
                                "kind": "SingleLineCommentTrivia",
                                "text": "//"
                            },
                            {
                                "kind": "NewLineTrivia",
                                "text": "\n"
                            },
                            {
                                "kind": "SingleLineCommentTrivia",
                                "text": "//////////////////////////////////////////////////////////////////////////////"
                            },
                            {
                                "kind": "NewLineTrivia",
                                "text": "\n"
                            },
                            {
                                "kind": "NewLineTrivia",
                                "text": "\n"
                            }
                        ],
                        "trailingTrivia": [
                            {
                                "kind": "WhitespaceTrivia",
                                "text": " "
                            }
                        ]
                    },
                    "variableDeclarators": [
                        {
                            "kind": "VariableDeclarator",
                            "fullStart": 2018,
                            "fullEnd": 2019,
                            "start": 2018,
                            "end": 2019,
                            "fullWidth": 1,
<<<<<<< HEAD
                            "width": 1,
                            "identifier": {
=======
                            "propertyName": {
>>>>>>> 85e84683
                                "kind": "IdentifierName",
                                "fullStart": 2018,
                                "fullEnd": 2019,
                                "start": 2018,
                                "end": 2019,
                                "fullWidth": 1,
                                "width": 1,
                                "text": "x",
                                "value": "x",
                                "valueText": "x"
                            }
                        }
                    ]
                },
                "semicolonToken": {
                    "kind": "SemicolonToken",
                    "fullStart": 2019,
                    "fullEnd": 2021,
                    "start": 2019,
                    "end": 2020,
                    "fullWidth": 2,
                    "width": 1,
                    "text": ";",
                    "value": ";",
                    "valueText": ";",
                    "hasTrailingTrivia": true,
                    "hasTrailingNewLine": true,
                    "trailingTrivia": [
                        {
                            "kind": "NewLineTrivia",
                            "text": "\n"
                        }
                    ]
                }
            }
        ],
        "endOfFileToken": {
            "kind": "EndOfFileToken",
            "fullStart": 2021,
            "fullEnd": 2022,
            "start": 2022,
            "end": 2022,
            "fullWidth": 1,
            "width": 0,
            "text": "",
            "hasLeadingTrivia": true,
            "hasLeadingNewLine": true,
            "leadingTrivia": [
                {
                    "kind": "NewLineTrivia",
                    "text": "\n"
                }
            ]
        }
    },
    "lineMap": {
        "lineStarts": [
            0,
            61,
            132,
            133,
            137,
            182,
            254,
            311,
            378,
            412,
            415,
            471,
            554,
            558,
            559,
            645,
            694,
            695,
            774,
            784,
            819,
            942,
            944,
            947,
            1026,
            1027,
            1106,
            1116,
            1153,
            1283,
            1285,
            1288,
            1367,
            1368,
            1447,
            1457,
            1485,
            1601,
            1603,
            1606,
            1685,
            1686,
            1765,
            1775,
            1810,
            1929,
            1931,
            1934,
            2013,
            2014,
            2021,
            2022
        ],
        "length": 2022
    }
}<|MERGE_RESOLUTION|>--- conflicted
+++ resolved
@@ -103,12 +103,8 @@
                             "start": 649,
                             "end": 692,
                             "fullWidth": 43,
-<<<<<<< HEAD
                             "width": 43,
-                            "identifier": {
-=======
                             "propertyName": {
->>>>>>> 85e84683
                                 "kind": "IdentifierName",
                                 "fullStart": 649,
                                 "fullEnd": 657,
@@ -2111,12 +2107,8 @@
                             "start": 2018,
                             "end": 2019,
                             "fullWidth": 1,
-<<<<<<< HEAD
                             "width": 1,
-                            "identifier": {
-=======
                             "propertyName": {
->>>>>>> 85e84683
                                 "kind": "IdentifierName",
                                 "fullStart": 2018,
                                 "fullEnd": 2019,
