--- conflicted
+++ resolved
@@ -95,12 +95,8 @@
                             "start": 599,
                             "end": 629,
                             "fullWidth": 30,
-<<<<<<< HEAD
                             "width": 30,
-                            "identifier": {
-=======
                             "propertyName": {
->>>>>>> 85e84683
                                 "kind": "IdentifierName",
                                 "fullStart": 599,
                                 "fullEnd": 608,
@@ -450,12 +446,8 @@
                             "start": 653,
                             "end": 689,
                             "fullWidth": 36,
-<<<<<<< HEAD
                             "width": 36,
-                            "identifier": {
-=======
                             "propertyName": {
->>>>>>> 85e84683
                                 "kind": "IdentifierName",
                                 "fullStart": 653,
                                 "fullEnd": 661,
