--- conflicted
+++ resolved
@@ -95,12 +95,8 @@
                             "start": 741,
                             "end": 785,
                             "fullWidth": 44,
-<<<<<<< HEAD
                             "width": 44,
-                            "identifier": {
-=======
                             "propertyName": {
->>>>>>> 85e84683
                                 "kind": "IdentifierName",
                                 "fullStart": 741,
                                 "fullEnd": 750,
@@ -227,12 +223,8 @@
                             "start": 791,
                             "end": 843,
                             "fullWidth": 52,
-<<<<<<< HEAD
                             "width": 52,
-                            "identifier": {
-=======
                             "propertyName": {
->>>>>>> 85e84683
                                 "kind": "IdentifierName",
                                 "fullStart": 791,
                                 "fullEnd": 802,
@@ -526,12 +518,8 @@
                             "start": 850,
                             "end": 879,
                             "fullWidth": 29,
-<<<<<<< HEAD
                             "width": 29,
-                            "identifier": {
-=======
                             "propertyName": {
->>>>>>> 85e84683
                                 "kind": "IdentifierName",
                                 "fullStart": 850,
                                 "fullEnd": 858,
@@ -1691,12 +1679,8 @@
                             "start": 1846,
                             "end": 1851,
                             "fullWidth": 5,
-<<<<<<< HEAD
                             "width": 5,
-                            "identifier": {
-=======
                             "propertyName": {
->>>>>>> 85e84683
                                 "kind": "IdentifierName",
                                 "fullStart": 1846,
                                 "fullEnd": 1848,
