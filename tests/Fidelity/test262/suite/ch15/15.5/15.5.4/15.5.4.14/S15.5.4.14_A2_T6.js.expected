{
    "isDeclaration": false,
    "languageVersion": "EcmaScript5",
    "parseOptions": {
        "allowAutomaticSemicolonInsertion": true
    },
    "sourceUnit": {
        "kind": "SourceUnit",
        "fullStart": 0,
        "fullEnd": 2003,
        "start": 730,
        "end": 2003,
        "fullWidth": 2003,
        "width": 1273,
        "isIncrementallyUnusable": true,
        "moduleElements": [
            {
                "kind": "VariableStatement",
                "fullStart": 0,
                "fullEnd": 780,
                "start": 730,
                "end": 779,
                "fullWidth": 780,
                "width": 49,
                "modifiers": [],
                "variableDeclaration": {
                    "kind": "VariableDeclaration",
                    "fullStart": 0,
                    "fullEnd": 778,
                    "start": 730,
                    "end": 778,
                    "fullWidth": 778,
                    "width": 48,
                    "varKeyword": {
                        "kind": "VarKeyword",
                        "fullStart": 0,
                        "fullEnd": 734,
                        "start": 730,
                        "end": 733,
                        "fullWidth": 734,
                        "width": 3,
                        "text": "var",
                        "value": "var",
                        "valueText": "var",
                        "hasLeadingTrivia": true,
                        "hasLeadingComment": true,
                        "hasLeadingNewLine": true,
                        "hasTrailingTrivia": true,
                        "leadingTrivia": [
                            {
                                "kind": "SingleLineCommentTrivia",
                                "text": "// Copyright 2009 the Sputnik authors.  All rights reserved."
                            },
                            {
                                "kind": "NewLineTrivia",
                                "text": "\n"
                            },
                            {
                                "kind": "SingleLineCommentTrivia",
                                "text": "// This code is governed by the BSD license found in the LICENSE file."
                            },
                            {
                                "kind": "NewLineTrivia",
                                "text": "\n"
                            },
                            {
                                "kind": "NewLineTrivia",
                                "text": "\n"
                            },
                            {
                                "kind": "MultiLineCommentTrivia",
                                "text": "/**\n * String.prototype.split (separator, limit) returns an Array object into which substrings of the result of converting this object to a string have\n * been stored. The substrings are determined by searching from left to right for occurrences of\n * separator; these occurrences are not part of any substring in the returned array, but serve to divide up\n * the string value. The value of separator may be a string of any length or it may be a RegExp object\n *\n * @path ch15/15.5/15.5.4/15.5.4.14/S15.5.4.14_A2_T6.js\n * @description Call split(''), instance is String(\"one-1 two-2 four-4\")\n */"
                            },
                            {
                                "kind": "NewLineTrivia",
                                "text": "\n"
                            },
                            {
                                "kind": "NewLineTrivia",
                                "text": "\n"
                            }
                        ],
                        "trailingTrivia": [
                            {
                                "kind": "WhitespaceTrivia",
                                "text": " "
                            }
                        ]
                    },
                    "variableDeclarators": [
                        {
                            "kind": "VariableDeclarator",
                            "fullStart": 734,
                            "fullEnd": 778,
                            "start": 734,
                            "end": 778,
                            "fullWidth": 44,
<<<<<<< HEAD
                            "width": 44,
                            "identifier": {
=======
                            "propertyName": {
>>>>>>> 85e84683
                                "kind": "IdentifierName",
                                "fullStart": 734,
                                "fullEnd": 743,
                                "start": 734,
                                "end": 742,
                                "fullWidth": 9,
                                "width": 8,
                                "text": "__string",
                                "value": "__string",
                                "valueText": "__string",
                                "hasTrailingTrivia": true,
                                "trailingTrivia": [
                                    {
                                        "kind": "WhitespaceTrivia",
                                        "text": " "
                                    }
                                ]
                            },
                            "equalsValueClause": {
                                "kind": "EqualsValueClause",
                                "fullStart": 743,
                                "fullEnd": 778,
                                "start": 743,
                                "end": 778,
                                "fullWidth": 35,
                                "width": 35,
                                "equalsToken": {
                                    "kind": "EqualsToken",
                                    "fullStart": 743,
                                    "fullEnd": 745,
                                    "start": 743,
                                    "end": 744,
                                    "fullWidth": 2,
                                    "width": 1,
                                    "text": "=",
                                    "value": "=",
                                    "valueText": "=",
                                    "hasTrailingTrivia": true,
                                    "trailingTrivia": [
                                        {
                                            "kind": "WhitespaceTrivia",
                                            "text": " "
                                        }
                                    ]
                                },
                                "value": {
                                    "kind": "ObjectCreationExpression",
                                    "fullStart": 745,
                                    "fullEnd": 778,
                                    "start": 745,
                                    "end": 778,
                                    "fullWidth": 33,
                                    "width": 33,
                                    "newKeyword": {
                                        "kind": "NewKeyword",
                                        "fullStart": 745,
                                        "fullEnd": 749,
                                        "start": 745,
                                        "end": 748,
                                        "fullWidth": 4,
                                        "width": 3,
                                        "text": "new",
                                        "value": "new",
                                        "valueText": "new",
                                        "hasTrailingTrivia": true,
                                        "trailingTrivia": [
                                            {
                                                "kind": "WhitespaceTrivia",
                                                "text": " "
                                            }
                                        ]
                                    },
                                    "expression": {
                                        "kind": "IdentifierName",
                                        "fullStart": 749,
                                        "fullEnd": 755,
                                        "start": 749,
                                        "end": 755,
                                        "fullWidth": 6,
                                        "width": 6,
                                        "text": "String",
                                        "value": "String",
                                        "valueText": "String"
                                    },
                                    "argumentList": {
                                        "kind": "ArgumentList",
                                        "fullStart": 755,
                                        "fullEnd": 778,
                                        "start": 755,
                                        "end": 778,
                                        "fullWidth": 23,
                                        "width": 23,
                                        "openParenToken": {
                                            "kind": "OpenParenToken",
                                            "fullStart": 755,
                                            "fullEnd": 756,
                                            "start": 755,
                                            "end": 756,
                                            "fullWidth": 1,
                                            "width": 1,
                                            "text": "(",
                                            "value": "(",
                                            "valueText": "("
                                        },
                                        "arguments": [
                                            {
                                                "kind": "StringLiteral",
                                                "fullStart": 756,
                                                "fullEnd": 777,
                                                "start": 756,
                                                "end": 777,
                                                "fullWidth": 21,
                                                "width": 21,
                                                "text": "\"one-1 two-2 three-3\"",
                                                "value": "one-1 two-2 three-3",
                                                "valueText": "one-1 two-2 three-3"
                                            }
                                        ],
                                        "closeParenToken": {
                                            "kind": "CloseParenToken",
                                            "fullStart": 777,
                                            "fullEnd": 778,
                                            "start": 777,
                                            "end": 778,
                                            "fullWidth": 1,
                                            "width": 1,
                                            "text": ")",
                                            "value": ")",
                                            "valueText": ")"
                                        }
                                    }
                                }
                            }
                        }
                    ]
                },
                "semicolonToken": {
                    "kind": "SemicolonToken",
                    "fullStart": 778,
                    "fullEnd": 780,
                    "start": 778,
                    "end": 779,
                    "fullWidth": 2,
                    "width": 1,
                    "text": ";",
                    "value": ";",
                    "valueText": ";",
                    "hasTrailingTrivia": true,
                    "hasTrailingNewLine": true,
                    "trailingTrivia": [
                        {
                            "kind": "NewLineTrivia",
                            "text": "\n"
                        }
                    ]
                }
            },
            {
                "kind": "VariableStatement",
                "fullStart": 780,
                "fullEnd": 815,
                "start": 781,
                "end": 814,
                "fullWidth": 35,
                "width": 33,
                "modifiers": [],
                "variableDeclaration": {
                    "kind": "VariableDeclaration",
                    "fullStart": 780,
                    "fullEnd": 813,
                    "start": 781,
                    "end": 813,
                    "fullWidth": 33,
                    "width": 32,
                    "varKeyword": {
                        "kind": "VarKeyword",
                        "fullStart": 780,
                        "fullEnd": 785,
                        "start": 781,
                        "end": 784,
                        "fullWidth": 5,
                        "width": 3,
                        "text": "var",
                        "value": "var",
                        "valueText": "var",
                        "hasLeadingTrivia": true,
                        "hasLeadingNewLine": true,
                        "hasTrailingTrivia": true,
                        "leadingTrivia": [
                            {
                                "kind": "NewLineTrivia",
                                "text": "\n"
                            }
                        ],
                        "trailingTrivia": [
                            {
                                "kind": "WhitespaceTrivia",
                                "text": " "
                            }
                        ]
                    },
                    "variableDeclarators": [
                        {
                            "kind": "VariableDeclarator",
                            "fullStart": 785,
                            "fullEnd": 813,
                            "start": 785,
                            "end": 813,
                            "fullWidth": 28,
<<<<<<< HEAD
                            "width": 28,
                            "identifier": {
=======
                            "propertyName": {
>>>>>>> 85e84683
                                "kind": "IdentifierName",
                                "fullStart": 785,
                                "fullEnd": 793,
                                "start": 785,
                                "end": 792,
                                "fullWidth": 8,
                                "width": 7,
                                "text": "__split",
                                "value": "__split",
                                "valueText": "__split",
                                "hasTrailingTrivia": true,
                                "trailingTrivia": [
                                    {
                                        "kind": "WhitespaceTrivia",
                                        "text": " "
                                    }
                                ]
                            },
                            "equalsValueClause": {
                                "kind": "EqualsValueClause",
                                "fullStart": 793,
                                "fullEnd": 813,
                                "start": 793,
                                "end": 813,
                                "fullWidth": 20,
                                "width": 20,
                                "equalsToken": {
                                    "kind": "EqualsToken",
                                    "fullStart": 793,
                                    "fullEnd": 795,
                                    "start": 793,
                                    "end": 794,
                                    "fullWidth": 2,
                                    "width": 1,
                                    "text": "=",
                                    "value": "=",
                                    "valueText": "=",
                                    "hasTrailingTrivia": true,
                                    "trailingTrivia": [
                                        {
                                            "kind": "WhitespaceTrivia",
                                            "text": " "
                                        }
                                    ]
                                },
                                "value": {
                                    "kind": "InvocationExpression",
                                    "fullStart": 795,
                                    "fullEnd": 813,
                                    "start": 795,
                                    "end": 813,
                                    "fullWidth": 18,
                                    "width": 18,
                                    "expression": {
                                        "kind": "MemberAccessExpression",
                                        "fullStart": 795,
                                        "fullEnd": 809,
                                        "start": 795,
                                        "end": 809,
                                        "fullWidth": 14,
                                        "width": 14,
                                        "expression": {
                                            "kind": "IdentifierName",
                                            "fullStart": 795,
                                            "fullEnd": 803,
                                            "start": 795,
                                            "end": 803,
                                            "fullWidth": 8,
                                            "width": 8,
                                            "text": "__string",
                                            "value": "__string",
                                            "valueText": "__string"
                                        },
                                        "dotToken": {
                                            "kind": "DotToken",
                                            "fullStart": 803,
                                            "fullEnd": 804,
                                            "start": 803,
                                            "end": 804,
                                            "fullWidth": 1,
                                            "width": 1,
                                            "text": ".",
                                            "value": ".",
                                            "valueText": "."
                                        },
                                        "name": {
                                            "kind": "IdentifierName",
                                            "fullStart": 804,
                                            "fullEnd": 809,
                                            "start": 804,
                                            "end": 809,
                                            "fullWidth": 5,
                                            "width": 5,
                                            "text": "split",
                                            "value": "split",
                                            "valueText": "split"
                                        }
                                    },
                                    "argumentList": {
                                        "kind": "ArgumentList",
                                        "fullStart": 809,
                                        "fullEnd": 813,
                                        "start": 809,
                                        "end": 813,
                                        "fullWidth": 4,
                                        "width": 4,
                                        "openParenToken": {
                                            "kind": "OpenParenToken",
                                            "fullStart": 809,
                                            "fullEnd": 810,
                                            "start": 809,
                                            "end": 810,
                                            "fullWidth": 1,
                                            "width": 1,
                                            "text": "(",
                                            "value": "(",
                                            "valueText": "("
                                        },
                                        "arguments": [
                                            {
                                                "kind": "StringLiteral",
                                                "fullStart": 810,
                                                "fullEnd": 812,
                                                "start": 810,
                                                "end": 812,
                                                "fullWidth": 2,
                                                "width": 2,
                                                "text": "''",
                                                "value": "",
                                                "valueText": ""
                                            }
                                        ],
                                        "closeParenToken": {
                                            "kind": "CloseParenToken",
                                            "fullStart": 812,
                                            "fullEnd": 813,
                                            "start": 812,
                                            "end": 813,
                                            "fullWidth": 1,
                                            "width": 1,
                                            "text": ")",
                                            "value": ")",
                                            "valueText": ")"
                                        }
                                    }
                                }
                            }
                        }
                    ]
                },
                "semicolonToken": {
                    "kind": "SemicolonToken",
                    "fullStart": 813,
                    "fullEnd": 815,
                    "start": 813,
                    "end": 814,
                    "fullWidth": 2,
                    "width": 1,
                    "text": ";",
                    "value": ";",
                    "valueText": ";",
                    "hasTrailingTrivia": true,
                    "hasTrailingNewLine": true,
                    "trailingTrivia": [
                        {
                            "kind": "NewLineTrivia",
                            "text": "\n"
                        }
                    ]
                }
            },
            {
                "kind": "IfStatement",
                "fullStart": 815,
                "fullEnd": 1104,
                "start": 905,
                "end": 1103,
                "fullWidth": 289,
                "width": 198,
                "isIncrementallyUnusable": true,
                "ifKeyword": {
                    "kind": "IfKeyword",
                    "fullStart": 815,
                    "fullEnd": 908,
                    "start": 905,
                    "end": 907,
                    "fullWidth": 93,
                    "width": 2,
                    "text": "if",
                    "value": "if",
                    "valueText": "if",
                    "hasLeadingTrivia": true,
                    "hasLeadingComment": true,
                    "hasLeadingNewLine": true,
                    "hasTrailingTrivia": true,
                    "leadingTrivia": [
                        {
                            "kind": "NewLineTrivia",
                            "text": "\n"
                        },
                        {
                            "kind": "SingleLineCommentTrivia",
                            "text": "//////////////////////////////////////////////////////////////////////////////"
                        },
                        {
                            "kind": "NewLineTrivia",
                            "text": "\n"
                        },
                        {
                            "kind": "SingleLineCommentTrivia",
                            "text": "//CHECK#1"
                        },
                        {
                            "kind": "NewLineTrivia",
                            "text": "\n"
                        }
                    ],
                    "trailingTrivia": [
                        {
                            "kind": "WhitespaceTrivia",
                            "text": " "
                        }
                    ]
                },
                "openParenToken": {
                    "kind": "OpenParenToken",
                    "fullStart": 908,
                    "fullEnd": 909,
                    "start": 908,
                    "end": 909,
                    "fullWidth": 1,
                    "width": 1,
                    "text": "(",
                    "value": "(",
                    "valueText": "("
                },
                "condition": {
                    "kind": "NotEqualsExpression",
                    "fullStart": 909,
                    "fullEnd": 938,
                    "start": 909,
                    "end": 938,
                    "fullWidth": 29,
                    "width": 29,
                    "isIncrementallyUnusable": true,
                    "left": {
                        "kind": "MemberAccessExpression",
                        "fullStart": 909,
                        "fullEnd": 929,
                        "start": 909,
                        "end": 928,
                        "fullWidth": 20,
                        "width": 19,
                        "isIncrementallyUnusable": true,
                        "expression": {
                            "kind": "IdentifierName",
                            "fullStart": 909,
                            "fullEnd": 916,
                            "start": 909,
                            "end": 916,
                            "fullWidth": 7,
                            "width": 7,
                            "text": "__split",
                            "value": "__split",
                            "valueText": "__split"
                        },
                        "dotToken": {
                            "kind": "DotToken",
                            "fullStart": 916,
                            "fullEnd": 917,
                            "start": 916,
                            "end": 917,
                            "fullWidth": 1,
                            "width": 1,
                            "text": ".",
                            "value": ".",
                            "valueText": "."
                        },
                        "name": {
                            "kind": "IdentifierName",
                            "fullStart": 917,
                            "fullEnd": 929,
                            "start": 917,
                            "end": 928,
                            "fullWidth": 12,
                            "width": 11,
                            "text": "constructor",
                            "value": "constructor",
                            "valueText": "constructor",
                            "hasTrailingTrivia": true,
                            "trailingTrivia": [
                                {
                                    "kind": "WhitespaceTrivia",
                                    "text": " "
                                }
                            ]
                        }
                    },
                    "operatorToken": {
                        "kind": "ExclamationEqualsEqualsToken",
                        "fullStart": 929,
                        "fullEnd": 933,
                        "start": 929,
                        "end": 932,
                        "fullWidth": 4,
                        "width": 3,
                        "text": "!==",
                        "value": "!==",
                        "valueText": "!==",
                        "hasTrailingTrivia": true,
                        "trailingTrivia": [
                            {
                                "kind": "WhitespaceTrivia",
                                "text": " "
                            }
                        ]
                    },
                    "right": {
                        "kind": "IdentifierName",
                        "fullStart": 933,
                        "fullEnd": 938,
                        "start": 933,
                        "end": 938,
                        "fullWidth": 5,
                        "width": 5,
                        "text": "Array",
                        "value": "Array",
                        "valueText": "Array"
                    }
                },
                "closeParenToken": {
                    "kind": "CloseParenToken",
                    "fullStart": 938,
                    "fullEnd": 940,
                    "start": 938,
                    "end": 939,
                    "fullWidth": 2,
                    "width": 1,
                    "text": ")",
                    "value": ")",
                    "valueText": ")",
                    "hasTrailingTrivia": true,
                    "trailingTrivia": [
                        {
                            "kind": "WhitespaceTrivia",
                            "text": " "
                        }
                    ]
                },
                "statement": {
                    "kind": "Block",
                    "fullStart": 940,
                    "fullEnd": 1104,
                    "start": 940,
                    "end": 1103,
                    "fullWidth": 164,
                    "width": 163,
                    "isIncrementallyUnusable": true,
                    "openBraceToken": {
                        "kind": "OpenBraceToken",
                        "fullStart": 940,
                        "fullEnd": 942,
                        "start": 940,
                        "end": 941,
                        "fullWidth": 2,
                        "width": 1,
                        "text": "{",
                        "value": "{",
                        "valueText": "{",
                        "hasTrailingTrivia": true,
                        "hasTrailingNewLine": true,
                        "trailingTrivia": [
                            {
                                "kind": "NewLineTrivia",
                                "text": "\n"
                            }
                        ]
                    },
                    "statements": [
                        {
                            "kind": "ExpressionStatement",
                            "fullStart": 942,
                            "fullEnd": 1102,
                            "start": 944,
                            "end": 1101,
                            "fullWidth": 160,
                            "width": 157,
                            "isIncrementallyUnusable": true,
                            "expression": {
                                "kind": "InvocationExpression",
                                "fullStart": 942,
                                "fullEnd": 1100,
                                "start": 944,
                                "end": 1100,
                                "fullWidth": 158,
                                "width": 156,
                                "isIncrementallyUnusable": true,
                                "expression": {
                                    "kind": "IdentifierName",
                                    "fullStart": 942,
                                    "fullEnd": 950,
                                    "start": 944,
                                    "end": 950,
                                    "fullWidth": 8,
                                    "width": 6,
                                    "text": "$ERROR",
                                    "value": "$ERROR",
                                    "valueText": "$ERROR",
                                    "hasLeadingTrivia": true,
                                    "leadingTrivia": [
                                        {
                                            "kind": "WhitespaceTrivia",
                                            "text": "  "
                                        }
                                    ]
                                },
                                "argumentList": {
                                    "kind": "ArgumentList",
                                    "fullStart": 950,
                                    "fullEnd": 1100,
                                    "start": 950,
                                    "end": 1100,
                                    "fullWidth": 150,
                                    "width": 150,
                                    "isIncrementallyUnusable": true,
                                    "openParenToken": {
                                        "kind": "OpenParenToken",
                                        "fullStart": 950,
                                        "fullEnd": 951,
                                        "start": 950,
                                        "end": 951,
                                        "fullWidth": 1,
                                        "width": 1,
                                        "text": "(",
                                        "value": "(",
                                        "valueText": "("
                                    },
                                    "arguments": [
                                        {
                                            "kind": "AddExpression",
                                            "fullStart": 951,
                                            "fullEnd": 1099,
                                            "start": 951,
                                            "end": 1098,
                                            "fullWidth": 148,
                                            "width": 147,
                                            "isIncrementallyUnusable": true,
                                            "left": {
                                                "kind": "StringLiteral",
                                                "fullStart": 951,
                                                "fullEnd": 1078,
                                                "start": 951,
                                                "end": 1078,
                                                "fullWidth": 127,
                                                "width": 127,
                                                "text": "'#1: var __string = new String(\"one-1 two-2 three-3\"); __split = __string.split(\\'\\'); __split.constructor === Array. Actual: '",
                                                "value": "#1: var __string = new String(\"one-1 two-2 three-3\"); __split = __string.split(''); __split.constructor === Array. Actual: ",
                                                "valueText": "#1: var __string = new String(\"one-1 two-2 three-3\"); __split = __string.split(''); __split.constructor === Array. Actual: "
                                            },
                                            "operatorToken": {
                                                "kind": "PlusToken",
                                                "fullStart": 1078,
                                                "fullEnd": 1079,
                                                "start": 1078,
                                                "end": 1079,
                                                "fullWidth": 1,
                                                "width": 1,
                                                "text": "+",
                                                "value": "+",
                                                "valueText": "+"
                                            },
                                            "right": {
                                                "kind": "MemberAccessExpression",
                                                "fullStart": 1079,
                                                "fullEnd": 1099,
                                                "start": 1079,
                                                "end": 1098,
                                                "fullWidth": 20,
                                                "width": 19,
                                                "isIncrementallyUnusable": true,
                                                "expression": {
                                                    "kind": "IdentifierName",
                                                    "fullStart": 1079,
                                                    "fullEnd": 1086,
                                                    "start": 1079,
                                                    "end": 1086,
                                                    "fullWidth": 7,
                                                    "width": 7,
                                                    "text": "__split",
                                                    "value": "__split",
                                                    "valueText": "__split"
                                                },
                                                "dotToken": {
                                                    "kind": "DotToken",
                                                    "fullStart": 1086,
                                                    "fullEnd": 1087,
                                                    "start": 1086,
                                                    "end": 1087,
                                                    "fullWidth": 1,
                                                    "width": 1,
                                                    "text": ".",
                                                    "value": ".",
                                                    "valueText": "."
                                                },
                                                "name": {
                                                    "kind": "IdentifierName",
                                                    "fullStart": 1087,
                                                    "fullEnd": 1099,
                                                    "start": 1087,
                                                    "end": 1098,
                                                    "fullWidth": 12,
                                                    "width": 11,
                                                    "text": "constructor",
                                                    "value": "constructor",
                                                    "valueText": "constructor",
                                                    "hasTrailingTrivia": true,
                                                    "trailingTrivia": [
                                                        {
                                                            "kind": "WhitespaceTrivia",
                                                            "text": " "
                                                        }
                                                    ]
                                                }
                                            }
                                        }
                                    ],
                                    "closeParenToken": {
                                        "kind": "CloseParenToken",
                                        "fullStart": 1099,
                                        "fullEnd": 1100,
                                        "start": 1099,
                                        "end": 1100,
                                        "fullWidth": 1,
                                        "width": 1,
                                        "text": ")",
                                        "value": ")",
                                        "valueText": ")"
                                    }
                                }
                            },
                            "semicolonToken": {
                                "kind": "SemicolonToken",
                                "fullStart": 1100,
                                "fullEnd": 1102,
                                "start": 1100,
                                "end": 1101,
                                "fullWidth": 2,
                                "width": 1,
                                "text": ";",
                                "value": ";",
                                "valueText": ";",
                                "hasTrailingTrivia": true,
                                "hasTrailingNewLine": true,
                                "trailingTrivia": [
                                    {
                                        "kind": "NewLineTrivia",
                                        "text": "\n"
                                    }
                                ]
                            }
                        }
                    ],
                    "closeBraceToken": {
                        "kind": "CloseBraceToken",
                        "fullStart": 1102,
                        "fullEnd": 1104,
                        "start": 1102,
                        "end": 1103,
                        "fullWidth": 2,
                        "width": 1,
                        "text": "}",
                        "value": "}",
                        "valueText": "}",
                        "hasTrailingTrivia": true,
                        "hasTrailingNewLine": true,
                        "trailingTrivia": [
                            {
                                "kind": "NewLineTrivia",
                                "text": "\n"
                            }
                        ]
                    }
                }
            },
            {
                "kind": "IfStatement",
                "fullStart": 1104,
                "fullEnd": 1480,
                "start": 1276,
                "end": 1479,
                "fullWidth": 376,
                "width": 203,
                "ifKeyword": {
                    "kind": "IfKeyword",
                    "fullStart": 1104,
                    "fullEnd": 1279,
                    "start": 1276,
                    "end": 1278,
                    "fullWidth": 175,
                    "width": 2,
                    "text": "if",
                    "value": "if",
                    "valueText": "if",
                    "hasLeadingTrivia": true,
                    "hasLeadingComment": true,
                    "hasLeadingNewLine": true,
                    "hasTrailingTrivia": true,
                    "leadingTrivia": [
                        {
                            "kind": "SingleLineCommentTrivia",
                            "text": "//"
                        },
                        {
                            "kind": "NewLineTrivia",
                            "text": "\n"
                        },
                        {
                            "kind": "SingleLineCommentTrivia",
                            "text": "//////////////////////////////////////////////////////////////////////////////"
                        },
                        {
                            "kind": "NewLineTrivia",
                            "text": "\n"
                        },
                        {
                            "kind": "NewLineTrivia",
                            "text": "\n"
                        },
                        {
                            "kind": "SingleLineCommentTrivia",
                            "text": "//////////////////////////////////////////////////////////////////////////////"
                        },
                        {
                            "kind": "NewLineTrivia",
                            "text": "\n"
                        },
                        {
                            "kind": "SingleLineCommentTrivia",
                            "text": "//CHECK#2"
                        },
                        {
                            "kind": "NewLineTrivia",
                            "text": "\n"
                        }
                    ],
                    "trailingTrivia": [
                        {
                            "kind": "WhitespaceTrivia",
                            "text": " "
                        }
                    ]
                },
                "openParenToken": {
                    "kind": "OpenParenToken",
                    "fullStart": 1279,
                    "fullEnd": 1280,
                    "start": 1279,
                    "end": 1280,
                    "fullWidth": 1,
                    "width": 1,
                    "text": "(",
                    "value": "(",
                    "valueText": "("
                },
                "condition": {
                    "kind": "NotEqualsExpression",
                    "fullStart": 1280,
                    "fullEnd": 1314,
                    "start": 1280,
                    "end": 1314,
                    "fullWidth": 34,
                    "width": 34,
                    "left": {
                        "kind": "MemberAccessExpression",
                        "fullStart": 1280,
                        "fullEnd": 1295,
                        "start": 1280,
                        "end": 1294,
                        "fullWidth": 15,
                        "width": 14,
                        "expression": {
                            "kind": "IdentifierName",
                            "fullStart": 1280,
                            "fullEnd": 1287,
                            "start": 1280,
                            "end": 1287,
                            "fullWidth": 7,
                            "width": 7,
                            "text": "__split",
                            "value": "__split",
                            "valueText": "__split"
                        },
                        "dotToken": {
                            "kind": "DotToken",
                            "fullStart": 1287,
                            "fullEnd": 1288,
                            "start": 1287,
                            "end": 1288,
                            "fullWidth": 1,
                            "width": 1,
                            "text": ".",
                            "value": ".",
                            "valueText": "."
                        },
                        "name": {
                            "kind": "IdentifierName",
                            "fullStart": 1288,
                            "fullEnd": 1295,
                            "start": 1288,
                            "end": 1294,
                            "fullWidth": 7,
                            "width": 6,
                            "text": "length",
                            "value": "length",
                            "valueText": "length",
                            "hasTrailingTrivia": true,
                            "trailingTrivia": [
                                {
                                    "kind": "WhitespaceTrivia",
                                    "text": " "
                                }
                            ]
                        }
                    },
                    "operatorToken": {
                        "kind": "ExclamationEqualsEqualsToken",
                        "fullStart": 1295,
                        "fullEnd": 1299,
                        "start": 1295,
                        "end": 1298,
                        "fullWidth": 4,
                        "width": 3,
                        "text": "!==",
                        "value": "!==",
                        "valueText": "!==",
                        "hasTrailingTrivia": true,
                        "trailingTrivia": [
                            {
                                "kind": "WhitespaceTrivia",
                                "text": " "
                            }
                        ]
                    },
                    "right": {
                        "kind": "MemberAccessExpression",
                        "fullStart": 1299,
                        "fullEnd": 1314,
                        "start": 1299,
                        "end": 1314,
                        "fullWidth": 15,
                        "width": 15,
                        "expression": {
                            "kind": "IdentifierName",
                            "fullStart": 1299,
                            "fullEnd": 1307,
                            "start": 1299,
                            "end": 1307,
                            "fullWidth": 8,
                            "width": 8,
                            "text": "__string",
                            "value": "__string",
                            "valueText": "__string"
                        },
                        "dotToken": {
                            "kind": "DotToken",
                            "fullStart": 1307,
                            "fullEnd": 1308,
                            "start": 1307,
                            "end": 1308,
                            "fullWidth": 1,
                            "width": 1,
                            "text": ".",
                            "value": ".",
                            "valueText": "."
                        },
                        "name": {
                            "kind": "IdentifierName",
                            "fullStart": 1308,
                            "fullEnd": 1314,
                            "start": 1308,
                            "end": 1314,
                            "fullWidth": 6,
                            "width": 6,
                            "text": "length",
                            "value": "length",
                            "valueText": "length"
                        }
                    }
                },
                "closeParenToken": {
                    "kind": "CloseParenToken",
                    "fullStart": 1314,
                    "fullEnd": 1316,
                    "start": 1314,
                    "end": 1315,
                    "fullWidth": 2,
                    "width": 1,
                    "text": ")",
                    "value": ")",
                    "valueText": ")",
                    "hasTrailingTrivia": true,
                    "trailingTrivia": [
                        {
                            "kind": "WhitespaceTrivia",
                            "text": " "
                        }
                    ]
                },
                "statement": {
                    "kind": "Block",
                    "fullStart": 1316,
                    "fullEnd": 1480,
                    "start": 1316,
                    "end": 1479,
                    "fullWidth": 164,
                    "width": 163,
                    "openBraceToken": {
                        "kind": "OpenBraceToken",
                        "fullStart": 1316,
                        "fullEnd": 1318,
                        "start": 1316,
                        "end": 1317,
                        "fullWidth": 2,
                        "width": 1,
                        "text": "{",
                        "value": "{",
                        "valueText": "{",
                        "hasTrailingTrivia": true,
                        "hasTrailingNewLine": true,
                        "trailingTrivia": [
                            {
                                "kind": "NewLineTrivia",
                                "text": "\n"
                            }
                        ]
                    },
                    "statements": [
                        {
                            "kind": "ExpressionStatement",
                            "fullStart": 1318,
                            "fullEnd": 1478,
                            "start": 1320,
                            "end": 1477,
                            "fullWidth": 160,
                            "width": 157,
                            "expression": {
                                "kind": "InvocationExpression",
                                "fullStart": 1318,
                                "fullEnd": 1476,
                                "start": 1320,
                                "end": 1476,
                                "fullWidth": 158,
                                "width": 156,
                                "expression": {
                                    "kind": "IdentifierName",
                                    "fullStart": 1318,
                                    "fullEnd": 1326,
                                    "start": 1320,
                                    "end": 1326,
                                    "fullWidth": 8,
                                    "width": 6,
                                    "text": "$ERROR",
                                    "value": "$ERROR",
                                    "valueText": "$ERROR",
                                    "hasLeadingTrivia": true,
                                    "leadingTrivia": [
                                        {
                                            "kind": "WhitespaceTrivia",
                                            "text": "  "
                                        }
                                    ]
                                },
                                "argumentList": {
                                    "kind": "ArgumentList",
                                    "fullStart": 1326,
                                    "fullEnd": 1476,
                                    "start": 1326,
                                    "end": 1476,
                                    "fullWidth": 150,
                                    "width": 150,
                                    "openParenToken": {
                                        "kind": "OpenParenToken",
                                        "fullStart": 1326,
                                        "fullEnd": 1327,
                                        "start": 1326,
                                        "end": 1327,
                                        "fullWidth": 1,
                                        "width": 1,
                                        "text": "(",
                                        "value": "(",
                                        "valueText": "("
                                    },
                                    "arguments": [
                                        {
                                            "kind": "AddExpression",
                                            "fullStart": 1327,
                                            "fullEnd": 1475,
                                            "start": 1327,
                                            "end": 1474,
                                            "fullWidth": 148,
                                            "width": 147,
                                            "left": {
                                                "kind": "StringLiteral",
                                                "fullStart": 1327,
                                                "fullEnd": 1459,
                                                "start": 1327,
                                                "end": 1459,
                                                "fullWidth": 132,
                                                "width": 132,
                                                "text": "'#2: var __string = new String(\"one-1 two-2 three-3\"); __split = __string.split(\\'\\'); __split.length === __string.length. Actual: '",
                                                "value": "#2: var __string = new String(\"one-1 two-2 three-3\"); __split = __string.split(''); __split.length === __string.length. Actual: ",
                                                "valueText": "#2: var __string = new String(\"one-1 two-2 three-3\"); __split = __string.split(''); __split.length === __string.length. Actual: "
                                            },
                                            "operatorToken": {
                                                "kind": "PlusToken",
                                                "fullStart": 1459,
                                                "fullEnd": 1460,
                                                "start": 1459,
                                                "end": 1460,
                                                "fullWidth": 1,
                                                "width": 1,
                                                "text": "+",
                                                "value": "+",
                                                "valueText": "+"
                                            },
                                            "right": {
                                                "kind": "MemberAccessExpression",
                                                "fullStart": 1460,
                                                "fullEnd": 1475,
                                                "start": 1460,
                                                "end": 1474,
                                                "fullWidth": 15,
                                                "width": 14,
                                                "expression": {
                                                    "kind": "IdentifierName",
                                                    "fullStart": 1460,
                                                    "fullEnd": 1467,
                                                    "start": 1460,
                                                    "end": 1467,
                                                    "fullWidth": 7,
                                                    "width": 7,
                                                    "text": "__split",
                                                    "value": "__split",
                                                    "valueText": "__split"
                                                },
                                                "dotToken": {
                                                    "kind": "DotToken",
                                                    "fullStart": 1467,
                                                    "fullEnd": 1468,
                                                    "start": 1467,
                                                    "end": 1468,
                                                    "fullWidth": 1,
                                                    "width": 1,
                                                    "text": ".",
                                                    "value": ".",
                                                    "valueText": "."
                                                },
                                                "name": {
                                                    "kind": "IdentifierName",
                                                    "fullStart": 1468,
                                                    "fullEnd": 1475,
                                                    "start": 1468,
                                                    "end": 1474,
                                                    "fullWidth": 7,
                                                    "width": 6,
                                                    "text": "length",
                                                    "value": "length",
                                                    "valueText": "length",
                                                    "hasTrailingTrivia": true,
                                                    "trailingTrivia": [
                                                        {
                                                            "kind": "WhitespaceTrivia",
                                                            "text": " "
                                                        }
                                                    ]
                                                }
                                            }
                                        }
                                    ],
                                    "closeParenToken": {
                                        "kind": "CloseParenToken",
                                        "fullStart": 1475,
                                        "fullEnd": 1476,
                                        "start": 1475,
                                        "end": 1476,
                                        "fullWidth": 1,
                                        "width": 1,
                                        "text": ")",
                                        "value": ")",
                                        "valueText": ")"
                                    }
                                }
                            },
                            "semicolonToken": {
                                "kind": "SemicolonToken",
                                "fullStart": 1476,
                                "fullEnd": 1478,
                                "start": 1476,
                                "end": 1477,
                                "fullWidth": 2,
                                "width": 1,
                                "text": ";",
                                "value": ";",
                                "valueText": ";",
                                "hasTrailingTrivia": true,
                                "hasTrailingNewLine": true,
                                "trailingTrivia": [
                                    {
                                        "kind": "NewLineTrivia",
                                        "text": "\n"
                                    }
                                ]
                            }
                        }
                    ],
                    "closeBraceToken": {
                        "kind": "CloseBraceToken",
                        "fullStart": 1478,
                        "fullEnd": 1480,
                        "start": 1478,
                        "end": 1479,
                        "fullWidth": 2,
                        "width": 1,
                        "text": "}",
                        "value": "}",
                        "valueText": "}",
                        "hasTrailingTrivia": true,
                        "hasTrailingNewLine": true,
                        "trailingTrivia": [
                            {
                                "kind": "NewLineTrivia",
                                "text": "\n"
                            }
                        ]
                    }
                }
            },
            {
                "kind": "ForStatement",
                "fullStart": 1480,
                "fullEnd": 1919,
                "start": 1652,
                "end": 1918,
                "fullWidth": 439,
                "width": 266,
                "forKeyword": {
                    "kind": "ForKeyword",
                    "fullStart": 1480,
                    "fullEnd": 1656,
                    "start": 1652,
                    "end": 1655,
                    "fullWidth": 176,
                    "width": 3,
                    "text": "for",
                    "value": "for",
                    "valueText": "for",
                    "hasLeadingTrivia": true,
                    "hasLeadingComment": true,
                    "hasLeadingNewLine": true,
                    "hasTrailingTrivia": true,
                    "leadingTrivia": [
                        {
                            "kind": "SingleLineCommentTrivia",
                            "text": "//"
                        },
                        {
                            "kind": "NewLineTrivia",
                            "text": "\n"
                        },
                        {
                            "kind": "SingleLineCommentTrivia",
                            "text": "//////////////////////////////////////////////////////////////////////////////"
                        },
                        {
                            "kind": "NewLineTrivia",
                            "text": "\n"
                        },
                        {
                            "kind": "NewLineTrivia",
                            "text": "\n"
                        },
                        {
                            "kind": "SingleLineCommentTrivia",
                            "text": "//////////////////////////////////////////////////////////////////////////////"
                        },
                        {
                            "kind": "NewLineTrivia",
                            "text": "\n"
                        },
                        {
                            "kind": "SingleLineCommentTrivia",
                            "text": "//CHECK#3"
                        },
                        {
                            "kind": "NewLineTrivia",
                            "text": "\n"
                        }
                    ],
                    "trailingTrivia": [
                        {
                            "kind": "WhitespaceTrivia",
                            "text": " "
                        }
                    ]
                },
                "openParenToken": {
                    "kind": "OpenParenToken",
                    "fullStart": 1656,
                    "fullEnd": 1658,
                    "start": 1656,
                    "end": 1657,
                    "fullWidth": 2,
                    "width": 1,
                    "text": "(",
                    "value": "(",
                    "valueText": "(",
                    "hasTrailingTrivia": true,
                    "trailingTrivia": [
                        {
                            "kind": "WhitespaceTrivia",
                            "text": " "
                        }
                    ]
                },
                "variableDeclaration": {
                    "kind": "VariableDeclaration",
                    "fullStart": 1658,
                    "fullEnd": 1667,
                    "start": 1658,
                    "end": 1667,
                    "fullWidth": 9,
                    "width": 9,
                    "varKeyword": {
                        "kind": "VarKeyword",
                        "fullStart": 1658,
                        "fullEnd": 1662,
                        "start": 1658,
                        "end": 1661,
                        "fullWidth": 4,
                        "width": 3,
                        "text": "var",
                        "value": "var",
                        "valueText": "var",
                        "hasTrailingTrivia": true,
                        "trailingTrivia": [
                            {
                                "kind": "WhitespaceTrivia",
                                "text": " "
                            }
                        ]
                    },
                    "variableDeclarators": [
                        {
                            "kind": "VariableDeclarator",
                            "fullStart": 1662,
                            "fullEnd": 1667,
                            "start": 1662,
                            "end": 1667,
                            "fullWidth": 5,
<<<<<<< HEAD
                            "width": 5,
                            "identifier": {
=======
                            "propertyName": {
>>>>>>> 85e84683
                                "kind": "IdentifierName",
                                "fullStart": 1662,
                                "fullEnd": 1664,
                                "start": 1662,
                                "end": 1663,
                                "fullWidth": 2,
                                "width": 1,
                                "text": "i",
                                "value": "i",
                                "valueText": "i",
                                "hasTrailingTrivia": true,
                                "trailingTrivia": [
                                    {
                                        "kind": "WhitespaceTrivia",
                                        "text": " "
                                    }
                                ]
                            },
                            "equalsValueClause": {
                                "kind": "EqualsValueClause",
                                "fullStart": 1664,
                                "fullEnd": 1667,
                                "start": 1664,
                                "end": 1667,
                                "fullWidth": 3,
                                "width": 3,
                                "equalsToken": {
                                    "kind": "EqualsToken",
                                    "fullStart": 1664,
                                    "fullEnd": 1666,
                                    "start": 1664,
                                    "end": 1665,
                                    "fullWidth": 2,
                                    "width": 1,
                                    "text": "=",
                                    "value": "=",
                                    "valueText": "=",
                                    "hasTrailingTrivia": true,
                                    "trailingTrivia": [
                                        {
                                            "kind": "WhitespaceTrivia",
                                            "text": " "
                                        }
                                    ]
                                },
                                "value": {
                                    "kind": "NumericLiteral",
                                    "fullStart": 1666,
                                    "fullEnd": 1667,
                                    "start": 1666,
                                    "end": 1667,
                                    "fullWidth": 1,
                                    "width": 1,
                                    "text": "0",
                                    "value": 0,
                                    "valueText": "0"
                                }
                            }
                        }
                    ]
                },
                "firstSemicolonToken": {
                    "kind": "SemicolonToken",
                    "fullStart": 1667,
                    "fullEnd": 1669,
                    "start": 1667,
                    "end": 1668,
                    "fullWidth": 2,
                    "width": 1,
                    "text": ";",
                    "value": ";",
                    "valueText": ";",
                    "hasTrailingTrivia": true,
                    "trailingTrivia": [
                        {
                            "kind": "WhitespaceTrivia",
                            "text": " "
                        }
                    ]
                },
                "condition": {
                    "kind": "LessThanExpression",
                    "fullStart": 1669,
                    "fullEnd": 1688,
                    "start": 1669,
                    "end": 1688,
                    "fullWidth": 19,
                    "width": 19,
                    "left": {
                        "kind": "IdentifierName",
                        "fullStart": 1669,
                        "fullEnd": 1671,
                        "start": 1669,
                        "end": 1670,
                        "fullWidth": 2,
                        "width": 1,
                        "text": "i",
                        "value": "i",
                        "valueText": "i",
                        "hasTrailingTrivia": true,
                        "trailingTrivia": [
                            {
                                "kind": "WhitespaceTrivia",
                                "text": " "
                            }
                        ]
                    },
                    "operatorToken": {
                        "kind": "LessThanToken",
                        "fullStart": 1671,
                        "fullEnd": 1673,
                        "start": 1671,
                        "end": 1672,
                        "fullWidth": 2,
                        "width": 1,
                        "text": "<",
                        "value": "<",
                        "valueText": "<",
                        "hasTrailingTrivia": true,
                        "trailingTrivia": [
                            {
                                "kind": "WhitespaceTrivia",
                                "text": " "
                            }
                        ]
                    },
                    "right": {
                        "kind": "MemberAccessExpression",
                        "fullStart": 1673,
                        "fullEnd": 1688,
                        "start": 1673,
                        "end": 1688,
                        "fullWidth": 15,
                        "width": 15,
                        "expression": {
                            "kind": "IdentifierName",
                            "fullStart": 1673,
                            "fullEnd": 1681,
                            "start": 1673,
                            "end": 1681,
                            "fullWidth": 8,
                            "width": 8,
                            "text": "__string",
                            "value": "__string",
                            "valueText": "__string"
                        },
                        "dotToken": {
                            "kind": "DotToken",
                            "fullStart": 1681,
                            "fullEnd": 1682,
                            "start": 1681,
                            "end": 1682,
                            "fullWidth": 1,
                            "width": 1,
                            "text": ".",
                            "value": ".",
                            "valueText": "."
                        },
                        "name": {
                            "kind": "IdentifierName",
                            "fullStart": 1682,
                            "fullEnd": 1688,
                            "start": 1682,
                            "end": 1688,
                            "fullWidth": 6,
                            "width": 6,
                            "text": "length",
                            "value": "length",
                            "valueText": "length"
                        }
                    }
                },
                "secondSemicolonToken": {
                    "kind": "SemicolonToken",
                    "fullStart": 1688,
                    "fullEnd": 1690,
                    "start": 1688,
                    "end": 1689,
                    "fullWidth": 2,
                    "width": 1,
                    "text": ";",
                    "value": ";",
                    "valueText": ";",
                    "hasTrailingTrivia": true,
                    "trailingTrivia": [
                        {
                            "kind": "WhitespaceTrivia",
                            "text": " "
                        }
                    ]
                },
                "incrementor": {
                    "kind": "PostIncrementExpression",
                    "fullStart": 1690,
                    "fullEnd": 1694,
                    "start": 1690,
                    "end": 1693,
                    "fullWidth": 4,
                    "width": 3,
                    "operand": {
                        "kind": "IdentifierName",
                        "fullStart": 1690,
                        "fullEnd": 1691,
                        "start": 1690,
                        "end": 1691,
                        "fullWidth": 1,
                        "width": 1,
                        "text": "i",
                        "value": "i",
                        "valueText": "i"
                    },
                    "operatorToken": {
                        "kind": "PlusPlusToken",
                        "fullStart": 1691,
                        "fullEnd": 1694,
                        "start": 1691,
                        "end": 1693,
                        "fullWidth": 3,
                        "width": 2,
                        "text": "++",
                        "value": "++",
                        "valueText": "++",
                        "hasTrailingTrivia": true,
                        "trailingTrivia": [
                            {
                                "kind": "WhitespaceTrivia",
                                "text": " "
                            }
                        ]
                    }
                },
                "closeParenToken": {
                    "kind": "CloseParenToken",
                    "fullStart": 1694,
                    "fullEnd": 1696,
                    "start": 1694,
                    "end": 1695,
                    "fullWidth": 2,
                    "width": 1,
                    "text": ")",
                    "value": ")",
                    "valueText": ")",
                    "hasTrailingTrivia": true,
                    "trailingTrivia": [
                        {
                            "kind": "WhitespaceTrivia",
                            "text": " "
                        }
                    ]
                },
                "statement": {
                    "kind": "Block",
                    "fullStart": 1696,
                    "fullEnd": 1919,
                    "start": 1696,
                    "end": 1918,
                    "fullWidth": 223,
                    "width": 222,
                    "openBraceToken": {
                        "kind": "OpenBraceToken",
                        "fullStart": 1696,
                        "fullEnd": 1698,
                        "start": 1696,
                        "end": 1697,
                        "fullWidth": 2,
                        "width": 1,
                        "text": "{",
                        "value": "{",
                        "valueText": "{",
                        "hasTrailingTrivia": true,
                        "hasTrailingNewLine": true,
                        "trailingTrivia": [
                            {
                                "kind": "NewLineTrivia",
                                "text": "\n"
                            }
                        ]
                    },
                    "statements": [
                        {
                            "kind": "IfStatement",
                            "fullStart": 1698,
                            "fullEnd": 1917,
                            "start": 1702,
                            "end": 1916,
                            "fullWidth": 219,
                            "width": 214,
                            "ifKeyword": {
                                "kind": "IfKeyword",
                                "fullStart": 1698,
                                "fullEnd": 1705,
                                "start": 1702,
                                "end": 1704,
                                "fullWidth": 7,
                                "width": 2,
                                "text": "if",
                                "value": "if",
                                "valueText": "if",
                                "hasLeadingTrivia": true,
                                "hasTrailingTrivia": true,
                                "leadingTrivia": [
                                    {
                                        "kind": "WhitespaceTrivia",
                                        "text": "    "
                                    }
                                ],
                                "trailingTrivia": [
                                    {
                                        "kind": "WhitespaceTrivia",
                                        "text": " "
                                    }
                                ]
                            },
                            "openParenToken": {
                                "kind": "OpenParenToken",
                                "fullStart": 1705,
                                "fullEnd": 1706,
                                "start": 1705,
                                "end": 1706,
                                "fullWidth": 1,
                                "width": 1,
                                "text": "(",
                                "value": "(",
                                "valueText": "("
                            },
                            "condition": {
                                "kind": "NotEqualsExpression",
                                "fullStart": 1706,
                                "fullEnd": 1737,
                                "start": 1706,
                                "end": 1737,
                                "fullWidth": 31,
                                "width": 31,
                                "left": {
                                    "kind": "ElementAccessExpression",
                                    "fullStart": 1706,
                                    "fullEnd": 1716,
                                    "start": 1706,
                                    "end": 1716,
                                    "fullWidth": 10,
                                    "width": 10,
                                    "expression": {
                                        "kind": "IdentifierName",
                                        "fullStart": 1706,
                                        "fullEnd": 1713,
                                        "start": 1706,
                                        "end": 1713,
                                        "fullWidth": 7,
                                        "width": 7,
                                        "text": "__split",
                                        "value": "__split",
                                        "valueText": "__split"
                                    },
                                    "openBracketToken": {
                                        "kind": "OpenBracketToken",
                                        "fullStart": 1713,
                                        "fullEnd": 1714,
                                        "start": 1713,
                                        "end": 1714,
                                        "fullWidth": 1,
                                        "width": 1,
                                        "text": "[",
                                        "value": "[",
                                        "valueText": "["
                                    },
                                    "argumentExpression": {
                                        "kind": "IdentifierName",
                                        "fullStart": 1714,
                                        "fullEnd": 1715,
                                        "start": 1714,
                                        "end": 1715,
                                        "fullWidth": 1,
                                        "width": 1,
                                        "text": "i",
                                        "value": "i",
                                        "valueText": "i"
                                    },
                                    "closeBracketToken": {
                                        "kind": "CloseBracketToken",
                                        "fullStart": 1715,
                                        "fullEnd": 1716,
                                        "start": 1715,
                                        "end": 1716,
                                        "fullWidth": 1,
                                        "width": 1,
                                        "text": "]",
                                        "value": "]",
                                        "valueText": "]"
                                    }
                                },
                                "operatorToken": {
                                    "kind": "ExclamationEqualsEqualsToken",
                                    "fullStart": 1716,
                                    "fullEnd": 1719,
                                    "start": 1716,
                                    "end": 1719,
                                    "fullWidth": 3,
                                    "width": 3,
                                    "text": "!==",
                                    "value": "!==",
                                    "valueText": "!=="
                                },
                                "right": {
                                    "kind": "InvocationExpression",
                                    "fullStart": 1719,
                                    "fullEnd": 1737,
                                    "start": 1719,
                                    "end": 1737,
                                    "fullWidth": 18,
                                    "width": 18,
                                    "expression": {
                                        "kind": "MemberAccessExpression",
                                        "fullStart": 1719,
                                        "fullEnd": 1734,
                                        "start": 1719,
                                        "end": 1734,
                                        "fullWidth": 15,
                                        "width": 15,
                                        "expression": {
                                            "kind": "IdentifierName",
                                            "fullStart": 1719,
                                            "fullEnd": 1727,
                                            "start": 1719,
                                            "end": 1727,
                                            "fullWidth": 8,
                                            "width": 8,
                                            "text": "__string",
                                            "value": "__string",
                                            "valueText": "__string"
                                        },
                                        "dotToken": {
                                            "kind": "DotToken",
                                            "fullStart": 1727,
                                            "fullEnd": 1728,
                                            "start": 1727,
                                            "end": 1728,
                                            "fullWidth": 1,
                                            "width": 1,
                                            "text": ".",
                                            "value": ".",
                                            "valueText": "."
                                        },
                                        "name": {
                                            "kind": "IdentifierName",
                                            "fullStart": 1728,
                                            "fullEnd": 1734,
                                            "start": 1728,
                                            "end": 1734,
                                            "fullWidth": 6,
                                            "width": 6,
                                            "text": "charAt",
                                            "value": "charAt",
                                            "valueText": "charAt"
                                        }
                                    },
                                    "argumentList": {
                                        "kind": "ArgumentList",
                                        "fullStart": 1734,
                                        "fullEnd": 1737,
                                        "start": 1734,
                                        "end": 1737,
                                        "fullWidth": 3,
                                        "width": 3,
                                        "openParenToken": {
                                            "kind": "OpenParenToken",
                                            "fullStart": 1734,
                                            "fullEnd": 1735,
                                            "start": 1734,
                                            "end": 1735,
                                            "fullWidth": 1,
                                            "width": 1,
                                            "text": "(",
                                            "value": "(",
                                            "valueText": "("
                                        },
                                        "arguments": [
                                            {
                                                "kind": "IdentifierName",
                                                "fullStart": 1735,
                                                "fullEnd": 1736,
                                                "start": 1735,
                                                "end": 1736,
                                                "fullWidth": 1,
                                                "width": 1,
                                                "text": "i",
                                                "value": "i",
                                                "valueText": "i"
                                            }
                                        ],
                                        "closeParenToken": {
                                            "kind": "CloseParenToken",
                                            "fullStart": 1736,
                                            "fullEnd": 1737,
                                            "start": 1736,
                                            "end": 1737,
                                            "fullWidth": 1,
                                            "width": 1,
                                            "text": ")",
                                            "value": ")",
                                            "valueText": ")"
                                        }
                                    }
                                }
                            },
                            "closeParenToken": {
                                "kind": "CloseParenToken",
                                "fullStart": 1737,
                                "fullEnd": 1739,
                                "start": 1737,
                                "end": 1738,
                                "fullWidth": 2,
                                "width": 1,
                                "text": ")",
                                "value": ")",
                                "valueText": ")",
                                "hasTrailingTrivia": true,
                                "trailingTrivia": [
                                    {
                                        "kind": "WhitespaceTrivia",
                                        "text": " "
                                    }
                                ]
                            },
                            "statement": {
                                "kind": "Block",
                                "fullStart": 1739,
                                "fullEnd": 1917,
                                "start": 1739,
                                "end": 1916,
                                "fullWidth": 178,
                                "width": 177,
                                "openBraceToken": {
                                    "kind": "OpenBraceToken",
                                    "fullStart": 1739,
                                    "fullEnd": 1741,
                                    "start": 1739,
                                    "end": 1740,
                                    "fullWidth": 2,
                                    "width": 1,
                                    "text": "{",
                                    "value": "{",
                                    "valueText": "{",
                                    "hasTrailingTrivia": true,
                                    "hasTrailingNewLine": true,
                                    "trailingTrivia": [
                                        {
                                            "kind": "NewLineTrivia",
                                            "text": "\n"
                                        }
                                    ]
                                },
                                "statements": [
                                    {
                                        "kind": "ExpressionStatement",
                                        "fullStart": 1741,
                                        "fullEnd": 1911,
                                        "start": 1747,
                                        "end": 1910,
                                        "fullWidth": 170,
                                        "width": 163,
                                        "expression": {
                                            "kind": "InvocationExpression",
                                            "fullStart": 1741,
                                            "fullEnd": 1909,
                                            "start": 1747,
                                            "end": 1909,
                                            "fullWidth": 168,
                                            "width": 162,
                                            "expression": {
                                                "kind": "IdentifierName",
                                                "fullStart": 1741,
                                                "fullEnd": 1753,
                                                "start": 1747,
                                                "end": 1753,
                                                "fullWidth": 12,
                                                "width": 6,
                                                "text": "$ERROR",
                                                "value": "$ERROR",
                                                "valueText": "$ERROR",
                                                "hasLeadingTrivia": true,
                                                "leadingTrivia": [
                                                    {
                                                        "kind": "WhitespaceTrivia",
                                                        "text": "      "
                                                    }
                                                ]
                                            },
                                            "argumentList": {
                                                "kind": "ArgumentList",
                                                "fullStart": 1753,
                                                "fullEnd": 1909,
                                                "start": 1753,
                                                "end": 1909,
                                                "fullWidth": 156,
                                                "width": 156,
                                                "openParenToken": {
                                                    "kind": "OpenParenToken",
                                                    "fullStart": 1753,
                                                    "fullEnd": 1754,
                                                    "start": 1753,
                                                    "end": 1754,
                                                    "fullWidth": 1,
                                                    "width": 1,
                                                    "text": "(",
                                                    "value": "(",
                                                    "valueText": "("
                                                },
                                                "arguments": [
                                                    {
                                                        "kind": "AddExpression",
                                                        "fullStart": 1754,
                                                        "fullEnd": 1908,
                                                        "start": 1754,
                                                        "end": 1908,
                                                        "fullWidth": 154,
                                                        "width": 154,
                                                        "left": {
                                                            "kind": "AddExpression",
                                                            "fullStart": 1754,
                                                            "fullEnd": 1897,
                                                            "start": 1754,
                                                            "end": 1897,
                                                            "fullWidth": 143,
                                                            "width": 143,
                                                            "left": {
                                                                "kind": "AddExpression",
                                                                "fullStart": 1754,
                                                                "fullEnd": 1883,
                                                                "start": 1754,
                                                                "end": 1883,
                                                                "fullWidth": 129,
                                                                "width": 129,
                                                                "left": {
                                                                    "kind": "AddExpression",
                                                                    "fullStart": 1754,
                                                                    "fullEnd": 1881,
                                                                    "start": 1754,
                                                                    "end": 1881,
                                                                    "fullWidth": 127,
                                                                    "width": 127,
                                                                    "left": {
                                                                        "kind": "AddExpression",
                                                                        "fullStart": 1754,
                                                                        "fullEnd": 1858,
                                                                        "start": 1754,
                                                                        "end": 1858,
                                                                        "fullWidth": 104,
                                                                        "width": 104,
                                                                        "left": {
                                                                            "kind": "AddExpression",
                                                                            "fullStart": 1754,
                                                                            "fullEnd": 1856,
                                                                            "start": 1754,
                                                                            "end": 1856,
                                                                            "fullWidth": 102,
                                                                            "width": 102,
                                                                            "left": {
                                                                                "kind": "AddExpression",
                                                                                "fullStart": 1754,
                                                                                "fullEnd": 1761,
                                                                                "start": 1754,
                                                                                "end": 1761,
                                                                                "fullWidth": 7,
                                                                                "width": 7,
                                                                                "left": {
                                                                                    "kind": "StringLiteral",
                                                                                    "fullStart": 1754,
                                                                                    "fullEnd": 1759,
                                                                                    "start": 1754,
                                                                                    "end": 1759,
                                                                                    "fullWidth": 5,
                                                                                    "width": 5,
                                                                                    "text": "'#3.'",
                                                                                    "value": "#3.",
                                                                                    "valueText": "#3."
                                                                                },
                                                                                "operatorToken": {
                                                                                    "kind": "PlusToken",
                                                                                    "fullStart": 1759,
                                                                                    "fullEnd": 1760,
                                                                                    "start": 1759,
                                                                                    "end": 1760,
                                                                                    "fullWidth": 1,
                                                                                    "width": 1,
                                                                                    "text": "+",
                                                                                    "value": "+",
                                                                                    "valueText": "+"
                                                                                },
                                                                                "right": {
                                                                                    "kind": "IdentifierName",
                                                                                    "fullStart": 1760,
                                                                                    "fullEnd": 1761,
                                                                                    "start": 1760,
                                                                                    "end": 1761,
                                                                                    "fullWidth": 1,
                                                                                    "width": 1,
                                                                                    "text": "i",
                                                                                    "value": "i",
                                                                                    "valueText": "i"
                                                                                }
                                                                            },
                                                                            "operatorToken": {
                                                                                "kind": "PlusToken",
                                                                                "fullStart": 1761,
                                                                                "fullEnd": 1762,
                                                                                "start": 1761,
                                                                                "end": 1762,
                                                                                "fullWidth": 1,
                                                                                "width": 1,
                                                                                "text": "+",
                                                                                "value": "+",
                                                                                "valueText": "+"
                                                                            },
                                                                            "right": {
                                                                                "kind": "StringLiteral",
                                                                                "fullStart": 1762,
                                                                                "fullEnd": 1856,
                                                                                "start": 1762,
                                                                                "end": 1856,
                                                                                "fullWidth": 94,
                                                                                "width": 94,
                                                                                "text": "': var __string = new String(\"one-1 two-2 three-3\"); __split = __string.split(\\'\\'); __split['",
                                                                                "value": ": var __string = new String(\"one-1 two-2 three-3\"); __split = __string.split(''); __split[",
                                                                                "valueText": ": var __string = new String(\"one-1 two-2 three-3\"); __split = __string.split(''); __split["
                                                                            }
                                                                        },
                                                                        "operatorToken": {
                                                                            "kind": "PlusToken",
                                                                            "fullStart": 1856,
                                                                            "fullEnd": 1857,
                                                                            "start": 1856,
                                                                            "end": 1857,
                                                                            "fullWidth": 1,
                                                                            "width": 1,
                                                                            "text": "+",
                                                                            "value": "+",
                                                                            "valueText": "+"
                                                                        },
                                                                        "right": {
                                                                            "kind": "IdentifierName",
                                                                            "fullStart": 1857,
                                                                            "fullEnd": 1858,
                                                                            "start": 1857,
                                                                            "end": 1858,
                                                                            "fullWidth": 1,
                                                                            "width": 1,
                                                                            "text": "i",
                                                                            "value": "i",
                                                                            "valueText": "i"
                                                                        }
                                                                    },
                                                                    "operatorToken": {
                                                                        "kind": "PlusToken",
                                                                        "fullStart": 1858,
                                                                        "fullEnd": 1859,
                                                                        "start": 1858,
                                                                        "end": 1859,
                                                                        "fullWidth": 1,
                                                                        "width": 1,
                                                                        "text": "+",
                                                                        "value": "+",
                                                                        "valueText": "+"
                                                                    },
                                                                    "right": {
                                                                        "kind": "StringLiteral",
                                                                        "fullStart": 1859,
                                                                        "fullEnd": 1881,
                                                                        "start": 1859,
                                                                        "end": 1881,
                                                                        "fullWidth": 22,
                                                                        "width": 22,
                                                                        "text": "']===__string.charAt('",
                                                                        "value": "]===__string.charAt(",
                                                                        "valueText": "]===__string.charAt("
                                                                    }
                                                                },
                                                                "operatorToken": {
                                                                    "kind": "PlusToken",
                                                                    "fullStart": 1881,
                                                                    "fullEnd": 1882,
                                                                    "start": 1881,
                                                                    "end": 1882,
                                                                    "fullWidth": 1,
                                                                    "width": 1,
                                                                    "text": "+",
                                                                    "value": "+",
                                                                    "valueText": "+"
                                                                },
                                                                "right": {
                                                                    "kind": "IdentifierName",
                                                                    "fullStart": 1882,
                                                                    "fullEnd": 1883,
                                                                    "start": 1882,
                                                                    "end": 1883,
                                                                    "fullWidth": 1,
                                                                    "width": 1,
                                                                    "text": "i",
                                                                    "value": "i",
                                                                    "valueText": "i"
                                                                }
                                                            },
                                                            "operatorToken": {
                                                                "kind": "PlusToken",
                                                                "fullStart": 1883,
                                                                "fullEnd": 1884,
                                                                "start": 1883,
                                                                "end": 1884,
                                                                "fullWidth": 1,
                                                                "width": 1,
                                                                "text": "+",
                                                                "value": "+",
                                                                "valueText": "+"
                                                            },
                                                            "right": {
                                                                "kind": "StringLiteral",
                                                                "fullStart": 1884,
                                                                "fullEnd": 1897,
                                                                "start": 1884,
                                                                "end": 1897,
                                                                "fullWidth": 13,
                                                                "width": 13,
                                                                "text": "'). Actual: '",
                                                                "value": "). Actual: ",
                                                                "valueText": "). Actual: "
                                                            }
                                                        },
                                                        "operatorToken": {
                                                            "kind": "PlusToken",
                                                            "fullStart": 1897,
                                                            "fullEnd": 1898,
                                                            "start": 1897,
                                                            "end": 1898,
                                                            "fullWidth": 1,
                                                            "width": 1,
                                                            "text": "+",
                                                            "value": "+",
                                                            "valueText": "+"
                                                        },
                                                        "right": {
                                                            "kind": "ElementAccessExpression",
                                                            "fullStart": 1898,
                                                            "fullEnd": 1908,
                                                            "start": 1898,
                                                            "end": 1908,
                                                            "fullWidth": 10,
                                                            "width": 10,
                                                            "expression": {
                                                                "kind": "IdentifierName",
                                                                "fullStart": 1898,
                                                                "fullEnd": 1905,
                                                                "start": 1898,
                                                                "end": 1905,
                                                                "fullWidth": 7,
                                                                "width": 7,
                                                                "text": "__split",
                                                                "value": "__split",
                                                                "valueText": "__split"
                                                            },
                                                            "openBracketToken": {
                                                                "kind": "OpenBracketToken",
                                                                "fullStart": 1905,
                                                                "fullEnd": 1906,
                                                                "start": 1905,
                                                                "end": 1906,
                                                                "fullWidth": 1,
                                                                "width": 1,
                                                                "text": "[",
                                                                "value": "[",
                                                                "valueText": "["
                                                            },
                                                            "argumentExpression": {
                                                                "kind": "IdentifierName",
                                                                "fullStart": 1906,
                                                                "fullEnd": 1907,
                                                                "start": 1906,
                                                                "end": 1907,
                                                                "fullWidth": 1,
                                                                "width": 1,
                                                                "text": "i",
                                                                "value": "i",
                                                                "valueText": "i"
                                                            },
                                                            "closeBracketToken": {
                                                                "kind": "CloseBracketToken",
                                                                "fullStart": 1907,
                                                                "fullEnd": 1908,
                                                                "start": 1907,
                                                                "end": 1908,
                                                                "fullWidth": 1,
                                                                "width": 1,
                                                                "text": "]",
                                                                "value": "]",
                                                                "valueText": "]"
                                                            }
                                                        }
                                                    }
                                                ],
                                                "closeParenToken": {
                                                    "kind": "CloseParenToken",
                                                    "fullStart": 1908,
                                                    "fullEnd": 1909,
                                                    "start": 1908,
                                                    "end": 1909,
                                                    "fullWidth": 1,
                                                    "width": 1,
                                                    "text": ")",
                                                    "value": ")",
                                                    "valueText": ")"
                                                }
                                            }
                                        },
                                        "semicolonToken": {
                                            "kind": "SemicolonToken",
                                            "fullStart": 1909,
                                            "fullEnd": 1911,
                                            "start": 1909,
                                            "end": 1910,
                                            "fullWidth": 2,
                                            "width": 1,
                                            "text": ";",
                                            "value": ";",
                                            "valueText": ";",
                                            "hasTrailingTrivia": true,
                                            "hasTrailingNewLine": true,
                                            "trailingTrivia": [
                                                {
                                                    "kind": "NewLineTrivia",
                                                    "text": "\n"
                                                }
                                            ]
                                        }
                                    }
                                ],
                                "closeBraceToken": {
                                    "kind": "CloseBraceToken",
                                    "fullStart": 1911,
                                    "fullEnd": 1917,
                                    "start": 1915,
                                    "end": 1916,
                                    "fullWidth": 6,
                                    "width": 1,
                                    "text": "}",
                                    "value": "}",
                                    "valueText": "}",
                                    "hasLeadingTrivia": true,
                                    "hasTrailingTrivia": true,
                                    "hasTrailingNewLine": true,
                                    "leadingTrivia": [
                                        {
                                            "kind": "WhitespaceTrivia",
                                            "text": "    "
                                        }
                                    ],
                                    "trailingTrivia": [
                                        {
                                            "kind": "NewLineTrivia",
                                            "text": "\n"
                                        }
                                    ]
                                }
                            }
                        }
                    ],
                    "closeBraceToken": {
                        "kind": "CloseBraceToken",
                        "fullStart": 1917,
                        "fullEnd": 1919,
                        "start": 1917,
                        "end": 1918,
                        "fullWidth": 2,
                        "width": 1,
                        "text": "}",
                        "value": "}",
                        "valueText": "}",
                        "hasTrailingTrivia": true,
                        "hasTrailingNewLine": true,
                        "trailingTrivia": [
                            {
                                "kind": "NewLineTrivia",
                                "text": "\n"
                            }
                        ]
                    }
                }
            }
        ],
        "endOfFileToken": {
            "kind": "EndOfFileToken",
            "fullStart": 1919,
            "fullEnd": 2003,
            "start": 2003,
            "end": 2003,
            "fullWidth": 84,
            "width": 0,
            "text": "",
            "hasLeadingTrivia": true,
            "hasLeadingComment": true,
            "hasLeadingNewLine": true,
            "leadingTrivia": [
                {
                    "kind": "SingleLineCommentTrivia",
                    "text": "//"
                },
                {
                    "kind": "NewLineTrivia",
                    "text": "\n"
                },
                {
                    "kind": "SingleLineCommentTrivia",
                    "text": "//////////////////////////////////////////////////////////////////////////////"
                },
                {
                    "kind": "NewLineTrivia",
                    "text": "\n"
                },
                {
                    "kind": "NewLineTrivia",
                    "text": "\n"
                },
                {
                    "kind": "NewLineTrivia",
                    "text": "\n"
                }
            ]
        }
    },
    "lineMap": {
        "lineStarts": [
            0,
            61,
            132,
            133,
            137,
            285,
            382,
            490,
            593,
            596,
            652,
            725,
            729,
            730,
            780,
            781,
            815,
            816,
            895,
            905,
            942,
            1102,
            1104,
            1107,
            1186,
            1187,
            1266,
            1276,
            1318,
            1478,
            1480,
            1483,
            1562,
            1563,
            1642,
            1652,
            1698,
            1741,
            1911,
            1917,
            1919,
            1922,
            2001,
            2002,
            2003
        ],
        "length": 2003
    }
}<|MERGE_RESOLUTION|>--- conflicted
+++ resolved
@@ -95,12 +95,8 @@
                             "start": 734,
                             "end": 778,
                             "fullWidth": 44,
-<<<<<<< HEAD
                             "width": 44,
-                            "identifier": {
-=======
                             "propertyName": {
->>>>>>> 85e84683
                                 "kind": "IdentifierName",
                                 "fullStart": 734,
                                 "fullEnd": 743,
@@ -310,12 +306,8 @@
                             "start": 785,
                             "end": 813,
                             "fullWidth": 28,
-<<<<<<< HEAD
                             "width": 28,
-                            "identifier": {
-=======
                             "propertyName": {
->>>>>>> 85e84683
                                 "kind": "IdentifierName",
                                 "fullStart": 785,
                                 "fullEnd": 793,
@@ -1475,12 +1467,8 @@
                             "start": 1662,
                             "end": 1667,
                             "fullWidth": 5,
-<<<<<<< HEAD
                             "width": 5,
-                            "identifier": {
-=======
                             "propertyName": {
->>>>>>> 85e84683
                                 "kind": "IdentifierName",
                                 "fullStart": 1662,
                                 "fullEnd": 1664,
