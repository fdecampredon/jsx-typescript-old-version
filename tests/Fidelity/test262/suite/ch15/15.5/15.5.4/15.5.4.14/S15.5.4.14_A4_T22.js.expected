{
    "isDeclaration": false,
    "languageVersion": "EcmaScript5",
    "parseOptions": {
        "allowAutomaticSemicolonInsertion": true
    },
    "sourceUnit": {
        "kind": "SourceUnit",
        "fullStart": 0,
        "fullEnd": 1712,
        "start": 599,
        "end": 1712,
        "fullWidth": 1712,
        "width": 1113,
        "isIncrementallyUnusable": true,
        "moduleElements": [
            {
                "kind": "VariableStatement",
                "fullStart": 0,
                "fullEnd": 647,
                "start": 599,
                "end": 646,
                "fullWidth": 647,
                "width": 47,
                "modifiers": [],
                "variableDeclaration": {
                    "kind": "VariableDeclaration",
                    "fullStart": 0,
                    "fullEnd": 645,
                    "start": 599,
                    "end": 645,
                    "fullWidth": 645,
                    "width": 46,
                    "varKeyword": {
                        "kind": "VarKeyword",
                        "fullStart": 0,
                        "fullEnd": 603,
                        "start": 599,
                        "end": 602,
                        "fullWidth": 603,
                        "width": 3,
                        "text": "var",
                        "value": "var",
                        "valueText": "var",
                        "hasLeadingTrivia": true,
                        "hasLeadingComment": true,
                        "hasLeadingNewLine": true,
                        "hasTrailingTrivia": true,
                        "leadingTrivia": [
                            {
                                "kind": "SingleLineCommentTrivia",
                                "text": "// Copyright 2009 the Sputnik authors.  All rights reserved."
                            },
                            {
                                "kind": "NewLineTrivia",
                                "text": "\n"
                            },
                            {
                                "kind": "SingleLineCommentTrivia",
                                "text": "// This code is governed by the BSD license found in the LICENSE file."
                            },
                            {
                                "kind": "NewLineTrivia",
                                "text": "\n"
                            },
                            {
                                "kind": "NewLineTrivia",
                                "text": "\n"
                            },
                            {
                                "kind": "MultiLineCommentTrivia",
                                "text": "/**\n * String.prototype.split (separator, limit) returns an Array object into which substrings of the result of converting this object to a string have\n * been stored. If separator is a regular expression then\n * inside of SplitMatch helper the [[Match]] method of R is called giving it the arguments corresponding\n *\n * @path ch15/15.5/15.5.4/15.5.4.14/S15.5.4.14_A4_T22.js\n * @description Argument is regexp /\\d+/, and instance is String(\"dfe23iu 34 =+65--\")\n */"
                            },
                            {
                                "kind": "NewLineTrivia",
                                "text": "\n"
                            },
                            {
                                "kind": "NewLineTrivia",
                                "text": "\n"
                            }
                        ],
                        "trailingTrivia": [
                            {
                                "kind": "WhitespaceTrivia",
                                "text": " "
                            }
                        ]
                    },
                    "variableDeclarators": [
                        {
                            "kind": "VariableDeclarator",
                            "fullStart": 603,
                            "fullEnd": 645,
                            "start": 603,
                            "end": 645,
                            "fullWidth": 42,
<<<<<<< HEAD
                            "width": 42,
                            "identifier": {
=======
                            "propertyName": {
>>>>>>> 85e84683
                                "kind": "IdentifierName",
                                "fullStart": 603,
                                "fullEnd": 612,
                                "start": 603,
                                "end": 611,
                                "fullWidth": 9,
                                "width": 8,
                                "text": "__string",
                                "value": "__string",
                                "valueText": "__string",
                                "hasTrailingTrivia": true,
                                "trailingTrivia": [
                                    {
                                        "kind": "WhitespaceTrivia",
                                        "text": " "
                                    }
                                ]
                            },
                            "equalsValueClause": {
                                "kind": "EqualsValueClause",
                                "fullStart": 612,
                                "fullEnd": 645,
                                "start": 612,
                                "end": 645,
                                "fullWidth": 33,
                                "width": 33,
                                "equalsToken": {
                                    "kind": "EqualsToken",
                                    "fullStart": 612,
                                    "fullEnd": 614,
                                    "start": 612,
                                    "end": 613,
                                    "fullWidth": 2,
                                    "width": 1,
                                    "text": "=",
                                    "value": "=",
                                    "valueText": "=",
                                    "hasTrailingTrivia": true,
                                    "trailingTrivia": [
                                        {
                                            "kind": "WhitespaceTrivia",
                                            "text": " "
                                        }
                                    ]
                                },
                                "value": {
                                    "kind": "ObjectCreationExpression",
                                    "fullStart": 614,
                                    "fullEnd": 645,
                                    "start": 614,
                                    "end": 645,
                                    "fullWidth": 31,
                                    "width": 31,
                                    "newKeyword": {
                                        "kind": "NewKeyword",
                                        "fullStart": 614,
                                        "fullEnd": 618,
                                        "start": 614,
                                        "end": 617,
                                        "fullWidth": 4,
                                        "width": 3,
                                        "text": "new",
                                        "value": "new",
                                        "valueText": "new",
                                        "hasTrailingTrivia": true,
                                        "trailingTrivia": [
                                            {
                                                "kind": "WhitespaceTrivia",
                                                "text": " "
                                            }
                                        ]
                                    },
                                    "expression": {
                                        "kind": "IdentifierName",
                                        "fullStart": 618,
                                        "fullEnd": 624,
                                        "start": 618,
                                        "end": 624,
                                        "fullWidth": 6,
                                        "width": 6,
                                        "text": "String",
                                        "value": "String",
                                        "valueText": "String"
                                    },
                                    "argumentList": {
                                        "kind": "ArgumentList",
                                        "fullStart": 624,
                                        "fullEnd": 645,
                                        "start": 624,
                                        "end": 645,
                                        "fullWidth": 21,
                                        "width": 21,
                                        "openParenToken": {
                                            "kind": "OpenParenToken",
                                            "fullStart": 624,
                                            "fullEnd": 625,
                                            "start": 624,
                                            "end": 625,
                                            "fullWidth": 1,
                                            "width": 1,
                                            "text": "(",
                                            "value": "(",
                                            "valueText": "("
                                        },
                                        "arguments": [
                                            {
                                                "kind": "StringLiteral",
                                                "fullStart": 625,
                                                "fullEnd": 644,
                                                "start": 625,
                                                "end": 644,
                                                "fullWidth": 19,
                                                "width": 19,
                                                "text": "\"dfe23iu 34 =+65--\"",
                                                "value": "dfe23iu 34 =+65--",
                                                "valueText": "dfe23iu 34 =+65--"
                                            }
                                        ],
                                        "closeParenToken": {
                                            "kind": "CloseParenToken",
                                            "fullStart": 644,
                                            "fullEnd": 645,
                                            "start": 644,
                                            "end": 645,
                                            "fullWidth": 1,
                                            "width": 1,
                                            "text": ")",
                                            "value": ")",
                                            "valueText": ")"
                                        }
                                    }
                                }
                            }
                        }
                    ]
                },
                "semicolonToken": {
                    "kind": "SemicolonToken",
                    "fullStart": 645,
                    "fullEnd": 647,
                    "start": 645,
                    "end": 646,
                    "fullWidth": 2,
                    "width": 1,
                    "text": ";",
                    "value": ";",
                    "valueText": ";",
                    "hasTrailingTrivia": true,
                    "hasTrailingNewLine": true,
                    "trailingTrivia": [
                        {
                            "kind": "NewLineTrivia",
                            "text": "\n"
                        }
                    ]
                }
            },
            {
                "kind": "VariableStatement",
                "fullStart": 647,
                "fullEnd": 666,
                "start": 648,
                "end": 665,
                "fullWidth": 19,
                "width": 17,
                "isIncrementallyUnusable": true,
                "modifiers": [],
                "variableDeclaration": {
                    "kind": "VariableDeclaration",
                    "fullStart": 647,
                    "fullEnd": 664,
                    "start": 648,
                    "end": 664,
                    "fullWidth": 17,
                    "width": 16,
                    "isIncrementallyUnusable": true,
                    "varKeyword": {
                        "kind": "VarKeyword",
                        "fullStart": 647,
                        "fullEnd": 652,
                        "start": 648,
                        "end": 651,
                        "fullWidth": 5,
                        "width": 3,
                        "text": "var",
                        "value": "var",
                        "valueText": "var",
                        "hasLeadingTrivia": true,
                        "hasLeadingNewLine": true,
                        "hasTrailingTrivia": true,
                        "leadingTrivia": [
                            {
                                "kind": "NewLineTrivia",
                                "text": "\n"
                            }
                        ],
                        "trailingTrivia": [
                            {
                                "kind": "WhitespaceTrivia",
                                "text": " "
                            }
                        ]
                    },
                    "variableDeclarators": [
                        {
                            "kind": "VariableDeclarator",
                            "fullStart": 652,
                            "fullEnd": 664,
                            "start": 652,
                            "end": 664,
                            "fullWidth": 12,
                            "width": 12,
                            "isIncrementallyUnusable": true,
                            "propertyName": {
                                "kind": "IdentifierName",
                                "fullStart": 652,
                                "fullEnd": 657,
                                "start": 652,
                                "end": 656,
                                "fullWidth": 5,
                                "width": 4,
                                "text": "__re",
                                "value": "__re",
                                "valueText": "__re",
                                "hasTrailingTrivia": true,
                                "trailingTrivia": [
                                    {
                                        "kind": "WhitespaceTrivia",
                                        "text": " "
                                    }
                                ]
                            },
                            "equalsValueClause": {
                                "kind": "EqualsValueClause",
                                "fullStart": 657,
                                "fullEnd": 664,
                                "start": 657,
                                "end": 664,
                                "fullWidth": 7,
                                "width": 7,
                                "isIncrementallyUnusable": true,
                                "equalsToken": {
                                    "kind": "EqualsToken",
                                    "fullStart": 657,
                                    "fullEnd": 659,
                                    "start": 657,
                                    "end": 658,
                                    "fullWidth": 2,
                                    "width": 1,
                                    "text": "=",
                                    "value": "=",
                                    "valueText": "=",
                                    "hasTrailingTrivia": true,
                                    "trailingTrivia": [
                                        {
                                            "kind": "WhitespaceTrivia",
                                            "text": " "
                                        }
                                    ]
                                },
                                "value": {
                                    "kind": "RegularExpressionLiteral",
                                    "fullStart": 659,
                                    "fullEnd": 664,
                                    "start": 659,
                                    "end": 664,
                                    "fullWidth": 5,
                                    "width": 5,
                                    "text": "/\\d+/",
                                    "value": {},
                                    "valueText": "/\\d+/"
                                }
                            }
                        }
                    ]
                },
                "semicolonToken": {
                    "kind": "SemicolonToken",
                    "fullStart": 664,
                    "fullEnd": 666,
                    "start": 664,
                    "end": 665,
                    "fullWidth": 2,
                    "width": 1,
                    "text": ";",
                    "value": ";",
                    "valueText": ";",
                    "hasTrailingTrivia": true,
                    "hasTrailingNewLine": true,
                    "trailingTrivia": [
                        {
                            "kind": "NewLineTrivia",
                            "text": "\n"
                        }
                    ]
                }
            },
            {
                "kind": "VariableStatement",
                "fullStart": 666,
                "fullEnd": 703,
                "start": 667,
                "end": 702,
                "fullWidth": 37,
                "width": 35,
                "modifiers": [],
                "variableDeclaration": {
                    "kind": "VariableDeclaration",
                    "fullStart": 666,
                    "fullEnd": 701,
                    "start": 667,
                    "end": 701,
                    "fullWidth": 35,
                    "width": 34,
                    "varKeyword": {
                        "kind": "VarKeyword",
                        "fullStart": 666,
                        "fullEnd": 671,
                        "start": 667,
                        "end": 670,
                        "fullWidth": 5,
                        "width": 3,
                        "text": "var",
                        "value": "var",
                        "valueText": "var",
                        "hasLeadingTrivia": true,
                        "hasLeadingNewLine": true,
                        "hasTrailingTrivia": true,
                        "leadingTrivia": [
                            {
                                "kind": "NewLineTrivia",
                                "text": "\n"
                            }
                        ],
                        "trailingTrivia": [
                            {
                                "kind": "WhitespaceTrivia",
                                "text": " "
                            }
                        ]
                    },
                    "variableDeclarators": [
                        {
                            "kind": "VariableDeclarator",
                            "fullStart": 671,
                            "fullEnd": 701,
                            "start": 671,
                            "end": 701,
                            "fullWidth": 30,
<<<<<<< HEAD
                            "width": 30,
                            "identifier": {
=======
                            "propertyName": {
>>>>>>> 85e84683
                                "kind": "IdentifierName",
                                "fullStart": 671,
                                "fullEnd": 679,
                                "start": 671,
                                "end": 678,
                                "fullWidth": 8,
                                "width": 7,
                                "text": "__split",
                                "value": "__split",
                                "valueText": "__split",
                                "hasTrailingTrivia": true,
                                "trailingTrivia": [
                                    {
                                        "kind": "WhitespaceTrivia",
                                        "text": " "
                                    }
                                ]
                            },
                            "equalsValueClause": {
                                "kind": "EqualsValueClause",
                                "fullStart": 679,
                                "fullEnd": 701,
                                "start": 679,
                                "end": 701,
                                "fullWidth": 22,
                                "width": 22,
                                "equalsToken": {
                                    "kind": "EqualsToken",
                                    "fullStart": 679,
                                    "fullEnd": 681,
                                    "start": 679,
                                    "end": 680,
                                    "fullWidth": 2,
                                    "width": 1,
                                    "text": "=",
                                    "value": "=",
                                    "valueText": "=",
                                    "hasTrailingTrivia": true,
                                    "trailingTrivia": [
                                        {
                                            "kind": "WhitespaceTrivia",
                                            "text": " "
                                        }
                                    ]
                                },
                                "value": {
                                    "kind": "InvocationExpression",
                                    "fullStart": 681,
                                    "fullEnd": 701,
                                    "start": 681,
                                    "end": 701,
                                    "fullWidth": 20,
                                    "width": 20,
                                    "expression": {
                                        "kind": "MemberAccessExpression",
                                        "fullStart": 681,
                                        "fullEnd": 695,
                                        "start": 681,
                                        "end": 695,
                                        "fullWidth": 14,
                                        "width": 14,
                                        "expression": {
                                            "kind": "IdentifierName",
                                            "fullStart": 681,
                                            "fullEnd": 689,
                                            "start": 681,
                                            "end": 689,
                                            "fullWidth": 8,
                                            "width": 8,
                                            "text": "__string",
                                            "value": "__string",
                                            "valueText": "__string"
                                        },
                                        "dotToken": {
                                            "kind": "DotToken",
                                            "fullStart": 689,
                                            "fullEnd": 690,
                                            "start": 689,
                                            "end": 690,
                                            "fullWidth": 1,
                                            "width": 1,
                                            "text": ".",
                                            "value": ".",
                                            "valueText": "."
                                        },
                                        "name": {
                                            "kind": "IdentifierName",
                                            "fullStart": 690,
                                            "fullEnd": 695,
                                            "start": 690,
                                            "end": 695,
                                            "fullWidth": 5,
                                            "width": 5,
                                            "text": "split",
                                            "value": "split",
                                            "valueText": "split"
                                        }
                                    },
                                    "argumentList": {
                                        "kind": "ArgumentList",
                                        "fullStart": 695,
                                        "fullEnd": 701,
                                        "start": 695,
                                        "end": 701,
                                        "fullWidth": 6,
                                        "width": 6,
                                        "openParenToken": {
                                            "kind": "OpenParenToken",
                                            "fullStart": 695,
                                            "fullEnd": 696,
                                            "start": 695,
                                            "end": 696,
                                            "fullWidth": 1,
                                            "width": 1,
                                            "text": "(",
                                            "value": "(",
                                            "valueText": "("
                                        },
                                        "arguments": [
                                            {
                                                "kind": "IdentifierName",
                                                "fullStart": 696,
                                                "fullEnd": 700,
                                                "start": 696,
                                                "end": 700,
                                                "fullWidth": 4,
                                                "width": 4,
                                                "text": "__re",
                                                "value": "__re",
                                                "valueText": "__re"
                                            }
                                        ],
                                        "closeParenToken": {
                                            "kind": "CloseParenToken",
                                            "fullStart": 700,
                                            "fullEnd": 701,
                                            "start": 700,
                                            "end": 701,
                                            "fullWidth": 1,
                                            "width": 1,
                                            "text": ")",
                                            "value": ")",
                                            "valueText": ")"
                                        }
                                    }
                                }
                            }
                        }
                    ]
                },
                "semicolonToken": {
                    "kind": "SemicolonToken",
                    "fullStart": 701,
                    "fullEnd": 703,
                    "start": 701,
                    "end": 702,
                    "fullWidth": 2,
                    "width": 1,
                    "text": ";",
                    "value": ";",
                    "valueText": ";",
                    "hasTrailingTrivia": true,
                    "hasTrailingNewLine": true,
                    "trailingTrivia": [
                        {
                            "kind": "NewLineTrivia",
                            "text": "\n"
                        }
                    ]
                }
            },
            {
                "kind": "VariableStatement",
                "fullStart": 703,
                "fullEnd": 747,
                "start": 704,
                "end": 746,
                "fullWidth": 44,
                "width": 42,
                "modifiers": [],
                "variableDeclaration": {
                    "kind": "VariableDeclaration",
                    "fullStart": 703,
                    "fullEnd": 745,
                    "start": 704,
                    "end": 745,
                    "fullWidth": 42,
                    "width": 41,
                    "varKeyword": {
                        "kind": "VarKeyword",
                        "fullStart": 703,
                        "fullEnd": 708,
                        "start": 704,
                        "end": 707,
                        "fullWidth": 5,
                        "width": 3,
                        "text": "var",
                        "value": "var",
                        "valueText": "var",
                        "hasLeadingTrivia": true,
                        "hasLeadingNewLine": true,
                        "hasTrailingTrivia": true,
                        "leadingTrivia": [
                            {
                                "kind": "NewLineTrivia",
                                "text": "\n"
                            }
                        ],
                        "trailingTrivia": [
                            {
                                "kind": "WhitespaceTrivia",
                                "text": " "
                            }
                        ]
                    },
                    "variableDeclarators": [
                        {
                            "kind": "VariableDeclarator",
                            "fullStart": 708,
                            "fullEnd": 745,
                            "start": 708,
                            "end": 745,
                            "fullWidth": 37,
<<<<<<< HEAD
                            "width": 37,
                            "identifier": {
=======
                            "propertyName": {
>>>>>>> 85e84683
                                "kind": "IdentifierName",
                                "fullStart": 708,
                                "fullEnd": 719,
                                "start": 708,
                                "end": 718,
                                "fullWidth": 11,
                                "width": 10,
                                "text": "__expected",
                                "value": "__expected",
                                "valueText": "__expected",
                                "hasTrailingTrivia": true,
                                "trailingTrivia": [
                                    {
                                        "kind": "WhitespaceTrivia",
                                        "text": " "
                                    }
                                ]
                            },
                            "equalsValueClause": {
                                "kind": "EqualsValueClause",
                                "fullStart": 719,
                                "fullEnd": 745,
                                "start": 719,
                                "end": 745,
                                "fullWidth": 26,
                                "width": 26,
                                "equalsToken": {
                                    "kind": "EqualsToken",
                                    "fullStart": 719,
                                    "fullEnd": 721,
                                    "start": 719,
                                    "end": 720,
                                    "fullWidth": 2,
                                    "width": 1,
                                    "text": "=",
                                    "value": "=",
                                    "valueText": "=",
                                    "hasTrailingTrivia": true,
                                    "trailingTrivia": [
                                        {
                                            "kind": "WhitespaceTrivia",
                                            "text": " "
                                        }
                                    ]
                                },
                                "value": {
                                    "kind": "ArrayLiteralExpression",
                                    "fullStart": 721,
                                    "fullEnd": 745,
                                    "start": 721,
                                    "end": 745,
                                    "fullWidth": 24,
                                    "width": 24,
                                    "openBracketToken": {
                                        "kind": "OpenBracketToken",
                                        "fullStart": 721,
                                        "fullEnd": 722,
                                        "start": 721,
                                        "end": 722,
                                        "fullWidth": 1,
                                        "width": 1,
                                        "text": "[",
                                        "value": "[",
                                        "valueText": "["
                                    },
                                    "expressions": [
                                        {
                                            "kind": "StringLiteral",
                                            "fullStart": 722,
                                            "fullEnd": 727,
                                            "start": 722,
                                            "end": 727,
                                            "fullWidth": 5,
                                            "width": 5,
                                            "text": "\"dfe\"",
                                            "value": "dfe",
                                            "valueText": "dfe"
                                        },
                                        {
                                            "kind": "CommaToken",
                                            "fullStart": 727,
                                            "fullEnd": 728,
                                            "start": 727,
                                            "end": 728,
                                            "fullWidth": 1,
                                            "width": 1,
                                            "text": ",",
                                            "value": ",",
                                            "valueText": ","
                                        },
                                        {
                                            "kind": "StringLiteral",
                                            "fullStart": 728,
                                            "fullEnd": 733,
                                            "start": 728,
                                            "end": 733,
                                            "fullWidth": 5,
                                            "width": 5,
                                            "text": "\"iu \"",
                                            "value": "iu ",
                                            "valueText": "iu "
                                        },
                                        {
                                            "kind": "CommaToken",
                                            "fullStart": 733,
                                            "fullEnd": 734,
                                            "start": 733,
                                            "end": 734,
                                            "fullWidth": 1,
                                            "width": 1,
                                            "text": ",",
                                            "value": ",",
                                            "valueText": ","
                                        },
                                        {
                                            "kind": "StringLiteral",
                                            "fullStart": 734,
                                            "fullEnd": 739,
                                            "start": 734,
                                            "end": 739,
                                            "fullWidth": 5,
                                            "width": 5,
                                            "text": "\" =+\"",
                                            "value": " =+",
                                            "valueText": " =+"
                                        },
                                        {
                                            "kind": "CommaToken",
                                            "fullStart": 739,
                                            "fullEnd": 740,
                                            "start": 739,
                                            "end": 740,
                                            "fullWidth": 1,
                                            "width": 1,
                                            "text": ",",
                                            "value": ",",
                                            "valueText": ","
                                        },
                                        {
                                            "kind": "StringLiteral",
                                            "fullStart": 740,
                                            "fullEnd": 744,
                                            "start": 740,
                                            "end": 744,
                                            "fullWidth": 4,
                                            "width": 4,
                                            "text": "\"--\"",
                                            "value": "--",
                                            "valueText": "--"
                                        }
                                    ],
                                    "closeBracketToken": {
                                        "kind": "CloseBracketToken",
                                        "fullStart": 744,
                                        "fullEnd": 745,
                                        "start": 744,
                                        "end": 745,
                                        "fullWidth": 1,
                                        "width": 1,
                                        "text": "]",
                                        "value": "]",
                                        "valueText": "]"
                                    }
                                }
                            }
                        }
                    ]
                },
                "semicolonToken": {
                    "kind": "SemicolonToken",
                    "fullStart": 745,
                    "fullEnd": 747,
                    "start": 745,
                    "end": 746,
                    "fullWidth": 2,
                    "width": 1,
                    "text": ";",
                    "value": ";",
                    "valueText": ";",
                    "hasTrailingTrivia": true,
                    "hasTrailingNewLine": true,
                    "trailingTrivia": [
                        {
                            "kind": "NewLineTrivia",
                            "text": "\n"
                        }
                    ]
                }
            },
            {
                "kind": "IfStatement",
                "fullStart": 747,
                "fullEnd": 954,
                "start": 837,
                "end": 953,
                "fullWidth": 207,
                "width": 116,
                "isIncrementallyUnusable": true,
                "ifKeyword": {
                    "kind": "IfKeyword",
                    "fullStart": 747,
                    "fullEnd": 840,
                    "start": 837,
                    "end": 839,
                    "fullWidth": 93,
                    "width": 2,
                    "text": "if",
                    "value": "if",
                    "valueText": "if",
                    "hasLeadingTrivia": true,
                    "hasLeadingComment": true,
                    "hasLeadingNewLine": true,
                    "hasTrailingTrivia": true,
                    "leadingTrivia": [
                        {
                            "kind": "NewLineTrivia",
                            "text": "\n"
                        },
                        {
                            "kind": "SingleLineCommentTrivia",
                            "text": "//////////////////////////////////////////////////////////////////////////////"
                        },
                        {
                            "kind": "NewLineTrivia",
                            "text": "\n"
                        },
                        {
                            "kind": "SingleLineCommentTrivia",
                            "text": "//CHECK#1"
                        },
                        {
                            "kind": "NewLineTrivia",
                            "text": "\n"
                        }
                    ],
                    "trailingTrivia": [
                        {
                            "kind": "WhitespaceTrivia",
                            "text": " "
                        }
                    ]
                },
                "openParenToken": {
                    "kind": "OpenParenToken",
                    "fullStart": 840,
                    "fullEnd": 841,
                    "start": 840,
                    "end": 841,
                    "fullWidth": 1,
                    "width": 1,
                    "text": "(",
                    "value": "(",
                    "valueText": "("
                },
                "condition": {
                    "kind": "NotEqualsExpression",
                    "fullStart": 841,
                    "fullEnd": 870,
                    "start": 841,
                    "end": 870,
                    "fullWidth": 29,
                    "width": 29,
                    "isIncrementallyUnusable": true,
                    "left": {
                        "kind": "MemberAccessExpression",
                        "fullStart": 841,
                        "fullEnd": 861,
                        "start": 841,
                        "end": 860,
                        "fullWidth": 20,
                        "width": 19,
                        "isIncrementallyUnusable": true,
                        "expression": {
                            "kind": "IdentifierName",
                            "fullStart": 841,
                            "fullEnd": 848,
                            "start": 841,
                            "end": 848,
                            "fullWidth": 7,
                            "width": 7,
                            "text": "__split",
                            "value": "__split",
                            "valueText": "__split"
                        },
                        "dotToken": {
                            "kind": "DotToken",
                            "fullStart": 848,
                            "fullEnd": 849,
                            "start": 848,
                            "end": 849,
                            "fullWidth": 1,
                            "width": 1,
                            "text": ".",
                            "value": ".",
                            "valueText": "."
                        },
                        "name": {
                            "kind": "IdentifierName",
                            "fullStart": 849,
                            "fullEnd": 861,
                            "start": 849,
                            "end": 860,
                            "fullWidth": 12,
                            "width": 11,
                            "text": "constructor",
                            "value": "constructor",
                            "valueText": "constructor",
                            "hasTrailingTrivia": true,
                            "trailingTrivia": [
                                {
                                    "kind": "WhitespaceTrivia",
                                    "text": " "
                                }
                            ]
                        }
                    },
                    "operatorToken": {
                        "kind": "ExclamationEqualsEqualsToken",
                        "fullStart": 861,
                        "fullEnd": 865,
                        "start": 861,
                        "end": 864,
                        "fullWidth": 4,
                        "width": 3,
                        "text": "!==",
                        "value": "!==",
                        "valueText": "!==",
                        "hasTrailingTrivia": true,
                        "trailingTrivia": [
                            {
                                "kind": "WhitespaceTrivia",
                                "text": " "
                            }
                        ]
                    },
                    "right": {
                        "kind": "IdentifierName",
                        "fullStart": 865,
                        "fullEnd": 870,
                        "start": 865,
                        "end": 870,
                        "fullWidth": 5,
                        "width": 5,
                        "text": "Array",
                        "value": "Array",
                        "valueText": "Array"
                    }
                },
                "closeParenToken": {
                    "kind": "CloseParenToken",
                    "fullStart": 870,
                    "fullEnd": 872,
                    "start": 870,
                    "end": 871,
                    "fullWidth": 2,
                    "width": 1,
                    "text": ")",
                    "value": ")",
                    "valueText": ")",
                    "hasTrailingTrivia": true,
                    "trailingTrivia": [
                        {
                            "kind": "WhitespaceTrivia",
                            "text": " "
                        }
                    ]
                },
                "statement": {
                    "kind": "Block",
                    "fullStart": 872,
                    "fullEnd": 954,
                    "start": 872,
                    "end": 953,
                    "fullWidth": 82,
                    "width": 81,
                    "isIncrementallyUnusable": true,
                    "openBraceToken": {
                        "kind": "OpenBraceToken",
                        "fullStart": 872,
                        "fullEnd": 874,
                        "start": 872,
                        "end": 873,
                        "fullWidth": 2,
                        "width": 1,
                        "text": "{",
                        "value": "{",
                        "valueText": "{",
                        "hasTrailingTrivia": true,
                        "hasTrailingNewLine": true,
                        "trailingTrivia": [
                            {
                                "kind": "NewLineTrivia",
                                "text": "\n"
                            }
                        ]
                    },
                    "statements": [
                        {
                            "kind": "ExpressionStatement",
                            "fullStart": 874,
                            "fullEnd": 952,
                            "start": 876,
                            "end": 951,
                            "fullWidth": 78,
                            "width": 75,
                            "isIncrementallyUnusable": true,
                            "expression": {
                                "kind": "InvocationExpression",
                                "fullStart": 874,
                                "fullEnd": 950,
                                "start": 876,
                                "end": 950,
                                "fullWidth": 76,
                                "width": 74,
                                "isIncrementallyUnusable": true,
                                "expression": {
                                    "kind": "IdentifierName",
                                    "fullStart": 874,
                                    "fullEnd": 882,
                                    "start": 876,
                                    "end": 882,
                                    "fullWidth": 8,
                                    "width": 6,
                                    "text": "$ERROR",
                                    "value": "$ERROR",
                                    "valueText": "$ERROR",
                                    "hasLeadingTrivia": true,
                                    "leadingTrivia": [
                                        {
                                            "kind": "WhitespaceTrivia",
                                            "text": "  "
                                        }
                                    ]
                                },
                                "argumentList": {
                                    "kind": "ArgumentList",
                                    "fullStart": 882,
                                    "fullEnd": 950,
                                    "start": 882,
                                    "end": 950,
                                    "fullWidth": 68,
                                    "width": 68,
                                    "isIncrementallyUnusable": true,
                                    "openParenToken": {
                                        "kind": "OpenParenToken",
                                        "fullStart": 882,
                                        "fullEnd": 883,
                                        "start": 882,
                                        "end": 883,
                                        "fullWidth": 1,
                                        "width": 1,
                                        "text": "(",
                                        "value": "(",
                                        "valueText": "("
                                    },
                                    "arguments": [
                                        {
                                            "kind": "AddExpression",
                                            "fullStart": 883,
                                            "fullEnd": 949,
                                            "start": 883,
                                            "end": 948,
                                            "fullWidth": 66,
                                            "width": 65,
                                            "isIncrementallyUnusable": true,
                                            "left": {
                                                "kind": "StringLiteral",
                                                "fullStart": 883,
                                                "fullEnd": 928,
                                                "start": 883,
                                                "end": 928,
                                                "fullWidth": 45,
                                                "width": 45,
                                                "text": "'#1: __split.constructor === Array. Actual: '",
                                                "value": "#1: __split.constructor === Array. Actual: ",
                                                "valueText": "#1: __split.constructor === Array. Actual: "
                                            },
                                            "operatorToken": {
                                                "kind": "PlusToken",
                                                "fullStart": 928,
                                                "fullEnd": 929,
                                                "start": 928,
                                                "end": 929,
                                                "fullWidth": 1,
                                                "width": 1,
                                                "text": "+",
                                                "value": "+",
                                                "valueText": "+"
                                            },
                                            "right": {
                                                "kind": "MemberAccessExpression",
                                                "fullStart": 929,
                                                "fullEnd": 949,
                                                "start": 929,
                                                "end": 948,
                                                "fullWidth": 20,
                                                "width": 19,
                                                "isIncrementallyUnusable": true,
                                                "expression": {
                                                    "kind": "IdentifierName",
                                                    "fullStart": 929,
                                                    "fullEnd": 936,
                                                    "start": 929,
                                                    "end": 936,
                                                    "fullWidth": 7,
                                                    "width": 7,
                                                    "text": "__split",
                                                    "value": "__split",
                                                    "valueText": "__split"
                                                },
                                                "dotToken": {
                                                    "kind": "DotToken",
                                                    "fullStart": 936,
                                                    "fullEnd": 937,
                                                    "start": 936,
                                                    "end": 937,
                                                    "fullWidth": 1,
                                                    "width": 1,
                                                    "text": ".",
                                                    "value": ".",
                                                    "valueText": "."
                                                },
                                                "name": {
                                                    "kind": "IdentifierName",
                                                    "fullStart": 937,
                                                    "fullEnd": 949,
                                                    "start": 937,
                                                    "end": 948,
                                                    "fullWidth": 12,
                                                    "width": 11,
                                                    "text": "constructor",
                                                    "value": "constructor",
                                                    "valueText": "constructor",
                                                    "hasTrailingTrivia": true,
                                                    "trailingTrivia": [
                                                        {
                                                            "kind": "WhitespaceTrivia",
                                                            "text": " "
                                                        }
                                                    ]
                                                }
                                            }
                                        }
                                    ],
                                    "closeParenToken": {
                                        "kind": "CloseParenToken",
                                        "fullStart": 949,
                                        "fullEnd": 950,
                                        "start": 949,
                                        "end": 950,
                                        "fullWidth": 1,
                                        "width": 1,
                                        "text": ")",
                                        "value": ")",
                                        "valueText": ")"
                                    }
                                }
                            },
                            "semicolonToken": {
                                "kind": "SemicolonToken",
                                "fullStart": 950,
                                "fullEnd": 952,
                                "start": 950,
                                "end": 951,
                                "fullWidth": 2,
                                "width": 1,
                                "text": ";",
                                "value": ";",
                                "valueText": ";",
                                "hasTrailingTrivia": true,
                                "hasTrailingNewLine": true,
                                "trailingTrivia": [
                                    {
                                        "kind": "NewLineTrivia",
                                        "text": "\n"
                                    }
                                ]
                            }
                        }
                    ],
                    "closeBraceToken": {
                        "kind": "CloseBraceToken",
                        "fullStart": 952,
                        "fullEnd": 954,
                        "start": 952,
                        "end": 953,
                        "fullWidth": 2,
                        "width": 1,
                        "text": "}",
                        "value": "}",
                        "valueText": "}",
                        "hasTrailingTrivia": true,
                        "hasTrailingNewLine": true,
                        "trailingTrivia": [
                            {
                                "kind": "NewLineTrivia",
                                "text": "\n"
                            }
                        ]
                    }
                }
            },
            {
                "kind": "IfStatement",
                "fullStart": 954,
                "fullEnd": 1252,
                "start": 1126,
                "end": 1251,
                "fullWidth": 298,
                "width": 125,
                "ifKeyword": {
                    "kind": "IfKeyword",
                    "fullStart": 954,
                    "fullEnd": 1129,
                    "start": 1126,
                    "end": 1128,
                    "fullWidth": 175,
                    "width": 2,
                    "text": "if",
                    "value": "if",
                    "valueText": "if",
                    "hasLeadingTrivia": true,
                    "hasLeadingComment": true,
                    "hasLeadingNewLine": true,
                    "hasTrailingTrivia": true,
                    "leadingTrivia": [
                        {
                            "kind": "SingleLineCommentTrivia",
                            "text": "//"
                        },
                        {
                            "kind": "NewLineTrivia",
                            "text": "\n"
                        },
                        {
                            "kind": "SingleLineCommentTrivia",
                            "text": "//////////////////////////////////////////////////////////////////////////////"
                        },
                        {
                            "kind": "NewLineTrivia",
                            "text": "\n"
                        },
                        {
                            "kind": "NewLineTrivia",
                            "text": "\n"
                        },
                        {
                            "kind": "SingleLineCommentTrivia",
                            "text": "//////////////////////////////////////////////////////////////////////////////"
                        },
                        {
                            "kind": "NewLineTrivia",
                            "text": "\n"
                        },
                        {
                            "kind": "SingleLineCommentTrivia",
                            "text": "//CHECK#2"
                        },
                        {
                            "kind": "NewLineTrivia",
                            "text": "\n"
                        }
                    ],
                    "trailingTrivia": [
                        {
                            "kind": "WhitespaceTrivia",
                            "text": " "
                        }
                    ]
                },
                "openParenToken": {
                    "kind": "OpenParenToken",
                    "fullStart": 1129,
                    "fullEnd": 1130,
                    "start": 1129,
                    "end": 1130,
                    "fullWidth": 1,
                    "width": 1,
                    "text": "(",
                    "value": "(",
                    "valueText": "("
                },
                "condition": {
                    "kind": "NotEqualsExpression",
                    "fullStart": 1130,
                    "fullEnd": 1166,
                    "start": 1130,
                    "end": 1166,
                    "fullWidth": 36,
                    "width": 36,
                    "left": {
                        "kind": "MemberAccessExpression",
                        "fullStart": 1130,
                        "fullEnd": 1145,
                        "start": 1130,
                        "end": 1144,
                        "fullWidth": 15,
                        "width": 14,
                        "expression": {
                            "kind": "IdentifierName",
                            "fullStart": 1130,
                            "fullEnd": 1137,
                            "start": 1130,
                            "end": 1137,
                            "fullWidth": 7,
                            "width": 7,
                            "text": "__split",
                            "value": "__split",
                            "valueText": "__split"
                        },
                        "dotToken": {
                            "kind": "DotToken",
                            "fullStart": 1137,
                            "fullEnd": 1138,
                            "start": 1137,
                            "end": 1138,
                            "fullWidth": 1,
                            "width": 1,
                            "text": ".",
                            "value": ".",
                            "valueText": "."
                        },
                        "name": {
                            "kind": "IdentifierName",
                            "fullStart": 1138,
                            "fullEnd": 1145,
                            "start": 1138,
                            "end": 1144,
                            "fullWidth": 7,
                            "width": 6,
                            "text": "length",
                            "value": "length",
                            "valueText": "length",
                            "hasTrailingTrivia": true,
                            "trailingTrivia": [
                                {
                                    "kind": "WhitespaceTrivia",
                                    "text": " "
                                }
                            ]
                        }
                    },
                    "operatorToken": {
                        "kind": "ExclamationEqualsEqualsToken",
                        "fullStart": 1145,
                        "fullEnd": 1149,
                        "start": 1145,
                        "end": 1148,
                        "fullWidth": 4,
                        "width": 3,
                        "text": "!==",
                        "value": "!==",
                        "valueText": "!==",
                        "hasTrailingTrivia": true,
                        "trailingTrivia": [
                            {
                                "kind": "WhitespaceTrivia",
                                "text": " "
                            }
                        ]
                    },
                    "right": {
                        "kind": "MemberAccessExpression",
                        "fullStart": 1149,
                        "fullEnd": 1166,
                        "start": 1149,
                        "end": 1166,
                        "fullWidth": 17,
                        "width": 17,
                        "expression": {
                            "kind": "IdentifierName",
                            "fullStart": 1149,
                            "fullEnd": 1159,
                            "start": 1149,
                            "end": 1159,
                            "fullWidth": 10,
                            "width": 10,
                            "text": "__expected",
                            "value": "__expected",
                            "valueText": "__expected"
                        },
                        "dotToken": {
                            "kind": "DotToken",
                            "fullStart": 1159,
                            "fullEnd": 1160,
                            "start": 1159,
                            "end": 1160,
                            "fullWidth": 1,
                            "width": 1,
                            "text": ".",
                            "value": ".",
                            "valueText": "."
                        },
                        "name": {
                            "kind": "IdentifierName",
                            "fullStart": 1160,
                            "fullEnd": 1166,
                            "start": 1160,
                            "end": 1166,
                            "fullWidth": 6,
                            "width": 6,
                            "text": "length",
                            "value": "length",
                            "valueText": "length"
                        }
                    }
                },
                "closeParenToken": {
                    "kind": "CloseParenToken",
                    "fullStart": 1166,
                    "fullEnd": 1168,
                    "start": 1166,
                    "end": 1167,
                    "fullWidth": 2,
                    "width": 1,
                    "text": ")",
                    "value": ")",
                    "valueText": ")",
                    "hasTrailingTrivia": true,
                    "trailingTrivia": [
                        {
                            "kind": "WhitespaceTrivia",
                            "text": " "
                        }
                    ]
                },
                "statement": {
                    "kind": "Block",
                    "fullStart": 1168,
                    "fullEnd": 1252,
                    "start": 1168,
                    "end": 1251,
                    "fullWidth": 84,
                    "width": 83,
                    "openBraceToken": {
                        "kind": "OpenBraceToken",
                        "fullStart": 1168,
                        "fullEnd": 1170,
                        "start": 1168,
                        "end": 1169,
                        "fullWidth": 2,
                        "width": 1,
                        "text": "{",
                        "value": "{",
                        "valueText": "{",
                        "hasTrailingTrivia": true,
                        "hasTrailingNewLine": true,
                        "trailingTrivia": [
                            {
                                "kind": "NewLineTrivia",
                                "text": "\n"
                            }
                        ]
                    },
                    "statements": [
                        {
                            "kind": "ExpressionStatement",
                            "fullStart": 1170,
                            "fullEnd": 1250,
                            "start": 1172,
                            "end": 1249,
                            "fullWidth": 80,
                            "width": 77,
                            "expression": {
                                "kind": "InvocationExpression",
                                "fullStart": 1170,
                                "fullEnd": 1248,
                                "start": 1172,
                                "end": 1248,
                                "fullWidth": 78,
                                "width": 76,
                                "expression": {
                                    "kind": "IdentifierName",
                                    "fullStart": 1170,
                                    "fullEnd": 1178,
                                    "start": 1172,
                                    "end": 1178,
                                    "fullWidth": 8,
                                    "width": 6,
                                    "text": "$ERROR",
                                    "value": "$ERROR",
                                    "valueText": "$ERROR",
                                    "hasLeadingTrivia": true,
                                    "leadingTrivia": [
                                        {
                                            "kind": "WhitespaceTrivia",
                                            "text": "  "
                                        }
                                    ]
                                },
                                "argumentList": {
                                    "kind": "ArgumentList",
                                    "fullStart": 1178,
                                    "fullEnd": 1248,
                                    "start": 1178,
                                    "end": 1248,
                                    "fullWidth": 70,
                                    "width": 70,
                                    "openParenToken": {
                                        "kind": "OpenParenToken",
                                        "fullStart": 1178,
                                        "fullEnd": 1179,
                                        "start": 1178,
                                        "end": 1179,
                                        "fullWidth": 1,
                                        "width": 1,
                                        "text": "(",
                                        "value": "(",
                                        "valueText": "("
                                    },
                                    "arguments": [
                                        {
                                            "kind": "AddExpression",
                                            "fullStart": 1179,
                                            "fullEnd": 1247,
                                            "start": 1179,
                                            "end": 1246,
                                            "fullWidth": 68,
                                            "width": 67,
                                            "left": {
                                                "kind": "StringLiteral",
                                                "fullStart": 1179,
                                                "fullEnd": 1231,
                                                "start": 1179,
                                                "end": 1231,
                                                "fullWidth": 52,
                                                "width": 52,
                                                "text": "'#2: __split.length === __expected.length. Actual: '",
                                                "value": "#2: __split.length === __expected.length. Actual: ",
                                                "valueText": "#2: __split.length === __expected.length. Actual: "
                                            },
                                            "operatorToken": {
                                                "kind": "PlusToken",
                                                "fullStart": 1231,
                                                "fullEnd": 1232,
                                                "start": 1231,
                                                "end": 1232,
                                                "fullWidth": 1,
                                                "width": 1,
                                                "text": "+",
                                                "value": "+",
                                                "valueText": "+"
                                            },
                                            "right": {
                                                "kind": "MemberAccessExpression",
                                                "fullStart": 1232,
                                                "fullEnd": 1247,
                                                "start": 1232,
                                                "end": 1246,
                                                "fullWidth": 15,
                                                "width": 14,
                                                "expression": {
                                                    "kind": "IdentifierName",
                                                    "fullStart": 1232,
                                                    "fullEnd": 1239,
                                                    "start": 1232,
                                                    "end": 1239,
                                                    "fullWidth": 7,
                                                    "width": 7,
                                                    "text": "__split",
                                                    "value": "__split",
                                                    "valueText": "__split"
                                                },
                                                "dotToken": {
                                                    "kind": "DotToken",
                                                    "fullStart": 1239,
                                                    "fullEnd": 1240,
                                                    "start": 1239,
                                                    "end": 1240,
                                                    "fullWidth": 1,
                                                    "width": 1,
                                                    "text": ".",
                                                    "value": ".",
                                                    "valueText": "."
                                                },
                                                "name": {
                                                    "kind": "IdentifierName",
                                                    "fullStart": 1240,
                                                    "fullEnd": 1247,
                                                    "start": 1240,
                                                    "end": 1246,
                                                    "fullWidth": 7,
                                                    "width": 6,
                                                    "text": "length",
                                                    "value": "length",
                                                    "valueText": "length",
                                                    "hasTrailingTrivia": true,
                                                    "trailingTrivia": [
                                                        {
                                                            "kind": "WhitespaceTrivia",
                                                            "text": " "
                                                        }
                                                    ]
                                                }
                                            }
                                        }
                                    ],
                                    "closeParenToken": {
                                        "kind": "CloseParenToken",
                                        "fullStart": 1247,
                                        "fullEnd": 1248,
                                        "start": 1247,
                                        "end": 1248,
                                        "fullWidth": 1,
                                        "width": 1,
                                        "text": ")",
                                        "value": ")",
                                        "valueText": ")"
                                    }
                                }
                            },
                            "semicolonToken": {
                                "kind": "SemicolonToken",
                                "fullStart": 1248,
                                "fullEnd": 1250,
                                "start": 1248,
                                "end": 1249,
                                "fullWidth": 2,
                                "width": 1,
                                "text": ";",
                                "value": ";",
                                "valueText": ";",
                                "hasTrailingTrivia": true,
                                "hasTrailingNewLine": true,
                                "trailingTrivia": [
                                    {
                                        "kind": "NewLineTrivia",
                                        "text": "\n"
                                    }
                                ]
                            }
                        }
                    ],
                    "closeBraceToken": {
                        "kind": "CloseBraceToken",
                        "fullStart": 1250,
                        "fullEnd": 1252,
                        "start": 1250,
                        "end": 1251,
                        "fullWidth": 2,
                        "width": 1,
                        "text": "}",
                        "value": "}",
                        "valueText": "}",
                        "hasTrailingTrivia": true,
                        "hasTrailingNewLine": true,
                        "trailingTrivia": [
                            {
                                "kind": "NewLineTrivia",
                                "text": "\n"
                            }
                        ]
                    }
                }
            },
            {
                "kind": "ForStatement",
                "fullStart": 1252,
                "fullEnd": 1629,
                "start": 1424,
                "end": 1628,
                "fullWidth": 377,
                "width": 204,
                "forKeyword": {
                    "kind": "ForKeyword",
                    "fullStart": 1252,
                    "fullEnd": 1427,
                    "start": 1424,
                    "end": 1427,
                    "fullWidth": 175,
                    "width": 3,
                    "text": "for",
                    "value": "for",
                    "valueText": "for",
                    "hasLeadingTrivia": true,
                    "hasLeadingComment": true,
                    "hasLeadingNewLine": true,
                    "leadingTrivia": [
                        {
                            "kind": "SingleLineCommentTrivia",
                            "text": "//"
                        },
                        {
                            "kind": "NewLineTrivia",
                            "text": "\n"
                        },
                        {
                            "kind": "SingleLineCommentTrivia",
                            "text": "//////////////////////////////////////////////////////////////////////////////"
                        },
                        {
                            "kind": "NewLineTrivia",
                            "text": "\n"
                        },
                        {
                            "kind": "NewLineTrivia",
                            "text": "\n"
                        },
                        {
                            "kind": "SingleLineCommentTrivia",
                            "text": "//////////////////////////////////////////////////////////////////////////////"
                        },
                        {
                            "kind": "NewLineTrivia",
                            "text": "\n"
                        },
                        {
                            "kind": "SingleLineCommentTrivia",
                            "text": "//CHECK#3"
                        },
                        {
                            "kind": "NewLineTrivia",
                            "text": "\n"
                        }
                    ]
                },
                "openParenToken": {
                    "kind": "OpenParenToken",
                    "fullStart": 1427,
                    "fullEnd": 1428,
                    "start": 1427,
                    "end": 1428,
                    "fullWidth": 1,
                    "width": 1,
                    "text": "(",
                    "value": "(",
                    "valueText": "("
                },
                "variableDeclaration": {
                    "kind": "VariableDeclaration",
                    "fullStart": 1428,
                    "fullEnd": 1439,
                    "start": 1428,
                    "end": 1439,
                    "fullWidth": 11,
                    "width": 11,
                    "varKeyword": {
                        "kind": "VarKeyword",
                        "fullStart": 1428,
                        "fullEnd": 1432,
                        "start": 1428,
                        "end": 1431,
                        "fullWidth": 4,
                        "width": 3,
                        "text": "var",
                        "value": "var",
                        "valueText": "var",
                        "hasTrailingTrivia": true,
                        "trailingTrivia": [
                            {
                                "kind": "WhitespaceTrivia",
                                "text": " "
                            }
                        ]
                    },
                    "variableDeclarators": [
                        {
                            "kind": "VariableDeclarator",
                            "fullStart": 1432,
                            "fullEnd": 1439,
                            "start": 1432,
                            "end": 1439,
                            "fullWidth": 7,
<<<<<<< HEAD
                            "width": 7,
                            "identifier": {
=======
                            "propertyName": {
>>>>>>> 85e84683
                                "kind": "IdentifierName",
                                "fullStart": 1432,
                                "fullEnd": 1437,
                                "start": 1432,
                                "end": 1437,
                                "fullWidth": 5,
                                "width": 5,
                                "text": "index",
                                "value": "index",
                                "valueText": "index"
                            },
                            "equalsValueClause": {
                                "kind": "EqualsValueClause",
                                "fullStart": 1437,
                                "fullEnd": 1439,
                                "start": 1437,
                                "end": 1439,
                                "fullWidth": 2,
                                "width": 2,
                                "equalsToken": {
                                    "kind": "EqualsToken",
                                    "fullStart": 1437,
                                    "fullEnd": 1438,
                                    "start": 1437,
                                    "end": 1438,
                                    "fullWidth": 1,
                                    "width": 1,
                                    "text": "=",
                                    "value": "=",
                                    "valueText": "="
                                },
                                "value": {
                                    "kind": "NumericLiteral",
                                    "fullStart": 1438,
                                    "fullEnd": 1439,
                                    "start": 1438,
                                    "end": 1439,
                                    "fullWidth": 1,
                                    "width": 1,
                                    "text": "0",
                                    "value": 0,
                                    "valueText": "0"
                                }
                            }
                        }
                    ]
                },
                "firstSemicolonToken": {
                    "kind": "SemicolonToken",
                    "fullStart": 1439,
                    "fullEnd": 1441,
                    "start": 1439,
                    "end": 1440,
                    "fullWidth": 2,
                    "width": 1,
                    "text": ";",
                    "value": ";",
                    "valueText": ";",
                    "hasTrailingTrivia": true,
                    "trailingTrivia": [
                        {
                            "kind": "WhitespaceTrivia",
                            "text": " "
                        }
                    ]
                },
                "condition": {
                    "kind": "LessThanExpression",
                    "fullStart": 1441,
                    "fullEnd": 1464,
                    "start": 1441,
                    "end": 1464,
                    "fullWidth": 23,
                    "width": 23,
                    "left": {
                        "kind": "IdentifierName",
                        "fullStart": 1441,
                        "fullEnd": 1446,
                        "start": 1441,
                        "end": 1446,
                        "fullWidth": 5,
                        "width": 5,
                        "text": "index",
                        "value": "index",
                        "valueText": "index"
                    },
                    "operatorToken": {
                        "kind": "LessThanToken",
                        "fullStart": 1446,
                        "fullEnd": 1447,
                        "start": 1446,
                        "end": 1447,
                        "fullWidth": 1,
                        "width": 1,
                        "text": "<",
                        "value": "<",
                        "valueText": "<"
                    },
                    "right": {
                        "kind": "MemberAccessExpression",
                        "fullStart": 1447,
                        "fullEnd": 1464,
                        "start": 1447,
                        "end": 1464,
                        "fullWidth": 17,
                        "width": 17,
                        "expression": {
                            "kind": "IdentifierName",
                            "fullStart": 1447,
                            "fullEnd": 1457,
                            "start": 1447,
                            "end": 1457,
                            "fullWidth": 10,
                            "width": 10,
                            "text": "__expected",
                            "value": "__expected",
                            "valueText": "__expected"
                        },
                        "dotToken": {
                            "kind": "DotToken",
                            "fullStart": 1457,
                            "fullEnd": 1458,
                            "start": 1457,
                            "end": 1458,
                            "fullWidth": 1,
                            "width": 1,
                            "text": ".",
                            "value": ".",
                            "valueText": "."
                        },
                        "name": {
                            "kind": "IdentifierName",
                            "fullStart": 1458,
                            "fullEnd": 1464,
                            "start": 1458,
                            "end": 1464,
                            "fullWidth": 6,
                            "width": 6,
                            "text": "length",
                            "value": "length",
                            "valueText": "length"
                        }
                    }
                },
                "secondSemicolonToken": {
                    "kind": "SemicolonToken",
                    "fullStart": 1464,
                    "fullEnd": 1466,
                    "start": 1464,
                    "end": 1465,
                    "fullWidth": 2,
                    "width": 1,
                    "text": ";",
                    "value": ";",
                    "valueText": ";",
                    "hasTrailingTrivia": true,
                    "trailingTrivia": [
                        {
                            "kind": "WhitespaceTrivia",
                            "text": " "
                        }
                    ]
                },
                "incrementor": {
                    "kind": "PostIncrementExpression",
                    "fullStart": 1466,
                    "fullEnd": 1473,
                    "start": 1466,
                    "end": 1473,
                    "fullWidth": 7,
                    "width": 7,
                    "operand": {
                        "kind": "IdentifierName",
                        "fullStart": 1466,
                        "fullEnd": 1471,
                        "start": 1466,
                        "end": 1471,
                        "fullWidth": 5,
                        "width": 5,
                        "text": "index",
                        "value": "index",
                        "valueText": "index"
                    },
                    "operatorToken": {
                        "kind": "PlusPlusToken",
                        "fullStart": 1471,
                        "fullEnd": 1473,
                        "start": 1471,
                        "end": 1473,
                        "fullWidth": 2,
                        "width": 2,
                        "text": "++",
                        "value": "++",
                        "valueText": "++"
                    }
                },
                "closeParenToken": {
                    "kind": "CloseParenToken",
                    "fullStart": 1473,
                    "fullEnd": 1475,
                    "start": 1473,
                    "end": 1474,
                    "fullWidth": 2,
                    "width": 1,
                    "text": ")",
                    "value": ")",
                    "valueText": ")",
                    "hasTrailingTrivia": true,
                    "trailingTrivia": [
                        {
                            "kind": "WhitespaceTrivia",
                            "text": " "
                        }
                    ]
                },
                "statement": {
                    "kind": "Block",
                    "fullStart": 1475,
                    "fullEnd": 1629,
                    "start": 1475,
                    "end": 1628,
                    "fullWidth": 154,
                    "width": 153,
                    "openBraceToken": {
                        "kind": "OpenBraceToken",
                        "fullStart": 1475,
                        "fullEnd": 1477,
                        "start": 1475,
                        "end": 1476,
                        "fullWidth": 2,
                        "width": 1,
                        "text": "{",
                        "value": "{",
                        "valueText": "{",
                        "hasTrailingTrivia": true,
                        "hasTrailingNewLine": true,
                        "trailingTrivia": [
                            {
                                "kind": "NewLineTrivia",
                                "text": "\n"
                            }
                        ]
                    },
                    "statements": [
                        {
                            "kind": "IfStatement",
                            "fullStart": 1477,
                            "fullEnd": 1627,
                            "start": 1479,
                            "end": 1626,
                            "fullWidth": 150,
                            "width": 147,
                            "ifKeyword": {
                                "kind": "IfKeyword",
                                "fullStart": 1477,
                                "fullEnd": 1482,
                                "start": 1479,
                                "end": 1481,
                                "fullWidth": 5,
                                "width": 2,
                                "text": "if",
                                "value": "if",
                                "valueText": "if",
                                "hasLeadingTrivia": true,
                                "hasTrailingTrivia": true,
                                "leadingTrivia": [
                                    {
                                        "kind": "WhitespaceTrivia",
                                        "text": "  "
                                    }
                                ],
                                "trailingTrivia": [
                                    {
                                        "kind": "WhitespaceTrivia",
                                        "text": " "
                                    }
                                ]
                            },
                            "openParenToken": {
                                "kind": "OpenParenToken",
                                "fullStart": 1482,
                                "fullEnd": 1483,
                                "start": 1482,
                                "end": 1483,
                                "fullWidth": 1,
                                "width": 1,
                                "text": "(",
                                "value": "(",
                                "valueText": "("
                            },
                            "condition": {
                                "kind": "NotEqualsExpression",
                                "fullStart": 1483,
                                "fullEnd": 1519,
                                "start": 1483,
                                "end": 1519,
                                "fullWidth": 36,
                                "width": 36,
                                "left": {
                                    "kind": "ElementAccessExpression",
                                    "fullStart": 1483,
                                    "fullEnd": 1498,
                                    "start": 1483,
                                    "end": 1497,
                                    "fullWidth": 15,
                                    "width": 14,
                                    "expression": {
                                        "kind": "IdentifierName",
                                        "fullStart": 1483,
                                        "fullEnd": 1490,
                                        "start": 1483,
                                        "end": 1490,
                                        "fullWidth": 7,
                                        "width": 7,
                                        "text": "__split",
                                        "value": "__split",
                                        "valueText": "__split"
                                    },
                                    "openBracketToken": {
                                        "kind": "OpenBracketToken",
                                        "fullStart": 1490,
                                        "fullEnd": 1491,
                                        "start": 1490,
                                        "end": 1491,
                                        "fullWidth": 1,
                                        "width": 1,
                                        "text": "[",
                                        "value": "[",
                                        "valueText": "["
                                    },
                                    "argumentExpression": {
                                        "kind": "IdentifierName",
                                        "fullStart": 1491,
                                        "fullEnd": 1496,
                                        "start": 1491,
                                        "end": 1496,
                                        "fullWidth": 5,
                                        "width": 5,
                                        "text": "index",
                                        "value": "index",
                                        "valueText": "index"
                                    },
                                    "closeBracketToken": {
                                        "kind": "CloseBracketToken",
                                        "fullStart": 1496,
                                        "fullEnd": 1498,
                                        "start": 1496,
                                        "end": 1497,
                                        "fullWidth": 2,
                                        "width": 1,
                                        "text": "]",
                                        "value": "]",
                                        "valueText": "]",
                                        "hasTrailingTrivia": true,
                                        "trailingTrivia": [
                                            {
                                                "kind": "WhitespaceTrivia",
                                                "text": " "
                                            }
                                        ]
                                    }
                                },
                                "operatorToken": {
                                    "kind": "ExclamationEqualsEqualsToken",
                                    "fullStart": 1498,
                                    "fullEnd": 1502,
                                    "start": 1498,
                                    "end": 1501,
                                    "fullWidth": 4,
                                    "width": 3,
                                    "text": "!==",
                                    "value": "!==",
                                    "valueText": "!==",
                                    "hasTrailingTrivia": true,
                                    "trailingTrivia": [
                                        {
                                            "kind": "WhitespaceTrivia",
                                            "text": " "
                                        }
                                    ]
                                },
                                "right": {
                                    "kind": "ElementAccessExpression",
                                    "fullStart": 1502,
                                    "fullEnd": 1519,
                                    "start": 1502,
                                    "end": 1519,
                                    "fullWidth": 17,
                                    "width": 17,
                                    "expression": {
                                        "kind": "IdentifierName",
                                        "fullStart": 1502,
                                        "fullEnd": 1512,
                                        "start": 1502,
                                        "end": 1512,
                                        "fullWidth": 10,
                                        "width": 10,
                                        "text": "__expected",
                                        "value": "__expected",
                                        "valueText": "__expected"
                                    },
                                    "openBracketToken": {
                                        "kind": "OpenBracketToken",
                                        "fullStart": 1512,
                                        "fullEnd": 1513,
                                        "start": 1512,
                                        "end": 1513,
                                        "fullWidth": 1,
                                        "width": 1,
                                        "text": "[",
                                        "value": "[",
                                        "valueText": "["
                                    },
                                    "argumentExpression": {
                                        "kind": "IdentifierName",
                                        "fullStart": 1513,
                                        "fullEnd": 1518,
                                        "start": 1513,
                                        "end": 1518,
                                        "fullWidth": 5,
                                        "width": 5,
                                        "text": "index",
                                        "value": "index",
                                        "valueText": "index"
                                    },
                                    "closeBracketToken": {
                                        "kind": "CloseBracketToken",
                                        "fullStart": 1518,
                                        "fullEnd": 1519,
                                        "start": 1518,
                                        "end": 1519,
                                        "fullWidth": 1,
                                        "width": 1,
                                        "text": "]",
                                        "value": "]",
                                        "valueText": "]"
                                    }
                                }
                            },
                            "closeParenToken": {
                                "kind": "CloseParenToken",
                                "fullStart": 1519,
                                "fullEnd": 1521,
                                "start": 1519,
                                "end": 1520,
                                "fullWidth": 2,
                                "width": 1,
                                "text": ")",
                                "value": ")",
                                "valueText": ")",
                                "hasTrailingTrivia": true,
                                "trailingTrivia": [
                                    {
                                        "kind": "WhitespaceTrivia",
                                        "text": " "
                                    }
                                ]
                            },
                            "statement": {
                                "kind": "Block",
                                "fullStart": 1521,
                                "fullEnd": 1627,
                                "start": 1521,
                                "end": 1626,
                                "fullWidth": 106,
                                "width": 105,
                                "openBraceToken": {
                                    "kind": "OpenBraceToken",
                                    "fullStart": 1521,
                                    "fullEnd": 1523,
                                    "start": 1521,
                                    "end": 1522,
                                    "fullWidth": 2,
                                    "width": 1,
                                    "text": "{",
                                    "value": "{",
                                    "valueText": "{",
                                    "hasTrailingTrivia": true,
                                    "hasTrailingNewLine": true,
                                    "trailingTrivia": [
                                        {
                                            "kind": "NewLineTrivia",
                                            "text": "\n"
                                        }
                                    ]
                                },
                                "statements": [
                                    {
                                        "kind": "ExpressionStatement",
                                        "fullStart": 1523,
                                        "fullEnd": 1623,
                                        "start": 1527,
                                        "end": 1622,
                                        "fullWidth": 100,
                                        "width": 95,
                                        "expression": {
                                            "kind": "InvocationExpression",
                                            "fullStart": 1523,
                                            "fullEnd": 1621,
                                            "start": 1527,
                                            "end": 1621,
                                            "fullWidth": 98,
                                            "width": 94,
                                            "expression": {
                                                "kind": "IdentifierName",
                                                "fullStart": 1523,
                                                "fullEnd": 1533,
                                                "start": 1527,
                                                "end": 1533,
                                                "fullWidth": 10,
                                                "width": 6,
                                                "text": "$ERROR",
                                                "value": "$ERROR",
                                                "valueText": "$ERROR",
                                                "hasLeadingTrivia": true,
                                                "leadingTrivia": [
                                                    {
                                                        "kind": "WhitespaceTrivia",
                                                        "text": "    "
                                                    }
                                                ]
                                            },
                                            "argumentList": {
                                                "kind": "ArgumentList",
                                                "fullStart": 1533,
                                                "fullEnd": 1621,
                                                "start": 1533,
                                                "end": 1621,
                                                "fullWidth": 88,
                                                "width": 88,
                                                "openParenToken": {
                                                    "kind": "OpenParenToken",
                                                    "fullStart": 1533,
                                                    "fullEnd": 1534,
                                                    "start": 1533,
                                                    "end": 1534,
                                                    "fullWidth": 1,
                                                    "width": 1,
                                                    "text": "(",
                                                    "value": "(",
                                                    "valueText": "("
                                                },
                                                "arguments": [
                                                    {
                                                        "kind": "AddExpression",
                                                        "fullStart": 1534,
                                                        "fullEnd": 1620,
                                                        "start": 1534,
                                                        "end": 1619,
                                                        "fullWidth": 86,
                                                        "width": 85,
                                                        "left": {
                                                            "kind": "AddExpression",
                                                            "fullStart": 1534,
                                                            "fullEnd": 1604,
                                                            "start": 1534,
                                                            "end": 1604,
                                                            "fullWidth": 70,
                                                            "width": 70,
                                                            "left": {
                                                                "kind": "AddExpression",
                                                                "fullStart": 1534,
                                                                "fullEnd": 1591,
                                                                "start": 1534,
                                                                "end": 1591,
                                                                "fullWidth": 57,
                                                                "width": 57,
                                                                "left": {
                                                                    "kind": "AddExpression",
                                                                    "fullStart": 1534,
                                                                    "fullEnd": 1573,
                                                                    "start": 1534,
                                                                    "end": 1573,
                                                                    "fullWidth": 39,
                                                                    "width": 39,
                                                                    "left": {
                                                                        "kind": "AddExpression",
                                                                        "fullStart": 1534,
                                                                        "fullEnd": 1564,
                                                                        "start": 1534,
                                                                        "end": 1564,
                                                                        "fullWidth": 30,
                                                                        "width": 30,
                                                                        "left": {
                                                                            "kind": "AddExpression",
                                                                            "fullStart": 1534,
                                                                            "fullEnd": 1558,
                                                                            "start": 1534,
                                                                            "end": 1558,
                                                                            "fullWidth": 24,
                                                                            "width": 24,
                                                                            "left": {
                                                                                "kind": "AddExpression",
                                                                                "fullStart": 1534,
                                                                                "fullEnd": 1545,
                                                                                "start": 1534,
                                                                                "end": 1545,
                                                                                "fullWidth": 11,
                                                                                "width": 11,
                                                                                "left": {
                                                                                    "kind": "StringLiteral",
                                                                                    "fullStart": 1534,
                                                                                    "fullEnd": 1539,
                                                                                    "start": 1534,
                                                                                    "end": 1539,
                                                                                    "fullWidth": 5,
                                                                                    "width": 5,
                                                                                    "text": "'#3.'",
                                                                                    "value": "#3.",
                                                                                    "valueText": "#3."
                                                                                },
                                                                                "operatorToken": {
                                                                                    "kind": "PlusToken",
                                                                                    "fullStart": 1539,
                                                                                    "fullEnd": 1540,
                                                                                    "start": 1539,
                                                                                    "end": 1540,
                                                                                    "fullWidth": 1,
                                                                                    "width": 1,
                                                                                    "text": "+",
                                                                                    "value": "+",
                                                                                    "valueText": "+"
                                                                                },
                                                                                "right": {
                                                                                    "kind": "IdentifierName",
                                                                                    "fullStart": 1540,
                                                                                    "fullEnd": 1545,
                                                                                    "start": 1540,
                                                                                    "end": 1545,
                                                                                    "fullWidth": 5,
                                                                                    "width": 5,
                                                                                    "text": "index",
                                                                                    "value": "index",
                                                                                    "valueText": "index"
                                                                                }
                                                                            },
                                                                            "operatorToken": {
                                                                                "kind": "PlusToken",
                                                                                "fullStart": 1545,
                                                                                "fullEnd": 1546,
                                                                                "start": 1545,
                                                                                "end": 1546,
                                                                                "fullWidth": 1,
                                                                                "width": 1,
                                                                                "text": "+",
                                                                                "value": "+",
                                                                                "valueText": "+"
                                                                            },
                                                                            "right": {
                                                                                "kind": "StringLiteral",
                                                                                "fullStart": 1546,
                                                                                "fullEnd": 1558,
                                                                                "start": 1546,
                                                                                "end": 1558,
                                                                                "fullWidth": 12,
                                                                                "width": 12,
                                                                                "text": "': __split['",
                                                                                "value": ": __split[",
                                                                                "valueText": ": __split["
                                                                            }
                                                                        },
                                                                        "operatorToken": {
                                                                            "kind": "PlusToken",
                                                                            "fullStart": 1558,
                                                                            "fullEnd": 1559,
                                                                            "start": 1558,
                                                                            "end": 1559,
                                                                            "fullWidth": 1,
                                                                            "width": 1,
                                                                            "text": "+",
                                                                            "value": "+",
                                                                            "valueText": "+"
                                                                        },
                                                                        "right": {
                                                                            "kind": "IdentifierName",
                                                                            "fullStart": 1559,
                                                                            "fullEnd": 1564,
                                                                            "start": 1559,
                                                                            "end": 1564,
                                                                            "fullWidth": 5,
                                                                            "width": 5,
                                                                            "text": "index",
                                                                            "value": "index",
                                                                            "valueText": "index"
                                                                        }
                                                                    },
                                                                    "operatorToken": {
                                                                        "kind": "PlusToken",
                                                                        "fullStart": 1564,
                                                                        "fullEnd": 1565,
                                                                        "start": 1564,
                                                                        "end": 1565,
                                                                        "fullWidth": 1,
                                                                        "width": 1,
                                                                        "text": "+",
                                                                        "value": "+",
                                                                        "valueText": "+"
                                                                    },
                                                                    "right": {
                                                                        "kind": "StringLiteral",
                                                                        "fullStart": 1565,
                                                                        "fullEnd": 1573,
                                                                        "start": 1565,
                                                                        "end": 1573,
                                                                        "fullWidth": 8,
                                                                        "width": 8,
                                                                        "text": "'] === '",
                                                                        "value": "] === ",
                                                                        "valueText": "] === "
                                                                    }
                                                                },
                                                                "operatorToken": {
                                                                    "kind": "PlusToken",
                                                                    "fullStart": 1573,
                                                                    "fullEnd": 1574,
                                                                    "start": 1573,
                                                                    "end": 1574,
                                                                    "fullWidth": 1,
                                                                    "width": 1,
                                                                    "text": "+",
                                                                    "value": "+",
                                                                    "valueText": "+"
                                                                },
                                                                "right": {
                                                                    "kind": "ElementAccessExpression",
                                                                    "fullStart": 1574,
                                                                    "fullEnd": 1591,
                                                                    "start": 1574,
                                                                    "end": 1591,
                                                                    "fullWidth": 17,
                                                                    "width": 17,
                                                                    "expression": {
                                                                        "kind": "IdentifierName",
                                                                        "fullStart": 1574,
                                                                        "fullEnd": 1584,
                                                                        "start": 1574,
                                                                        "end": 1584,
                                                                        "fullWidth": 10,
                                                                        "width": 10,
                                                                        "text": "__expected",
                                                                        "value": "__expected",
                                                                        "valueText": "__expected"
                                                                    },
                                                                    "openBracketToken": {
                                                                        "kind": "OpenBracketToken",
                                                                        "fullStart": 1584,
                                                                        "fullEnd": 1585,
                                                                        "start": 1584,
                                                                        "end": 1585,
                                                                        "fullWidth": 1,
                                                                        "width": 1,
                                                                        "text": "[",
                                                                        "value": "[",
                                                                        "valueText": "["
                                                                    },
                                                                    "argumentExpression": {
                                                                        "kind": "IdentifierName",
                                                                        "fullStart": 1585,
                                                                        "fullEnd": 1590,
                                                                        "start": 1585,
                                                                        "end": 1590,
                                                                        "fullWidth": 5,
                                                                        "width": 5,
                                                                        "text": "index",
                                                                        "value": "index",
                                                                        "valueText": "index"
                                                                    },
                                                                    "closeBracketToken": {
                                                                        "kind": "CloseBracketToken",
                                                                        "fullStart": 1590,
                                                                        "fullEnd": 1591,
                                                                        "start": 1590,
                                                                        "end": 1591,
                                                                        "fullWidth": 1,
                                                                        "width": 1,
                                                                        "text": "]",
                                                                        "value": "]",
                                                                        "valueText": "]"
                                                                    }
                                                                }
                                                            },
                                                            "operatorToken": {
                                                                "kind": "PlusToken",
                                                                "fullStart": 1591,
                                                                "fullEnd": 1592,
                                                                "start": 1591,
                                                                "end": 1592,
                                                                "fullWidth": 1,
                                                                "width": 1,
                                                                "text": "+",
                                                                "value": "+",
                                                                "valueText": "+"
                                                            },
                                                            "right": {
                                                                "kind": "StringLiteral",
                                                                "fullStart": 1592,
                                                                "fullEnd": 1604,
                                                                "start": 1592,
                                                                "end": 1604,
                                                                "fullWidth": 12,
                                                                "width": 12,
                                                                "text": "'. Actual: '",
                                                                "value": ". Actual: ",
                                                                "valueText": ". Actual: "
                                                            }
                                                        },
                                                        "operatorToken": {
                                                            "kind": "PlusToken",
                                                            "fullStart": 1604,
                                                            "fullEnd": 1605,
                                                            "start": 1604,
                                                            "end": 1605,
                                                            "fullWidth": 1,
                                                            "width": 1,
                                                            "text": "+",
                                                            "value": "+",
                                                            "valueText": "+"
                                                        },
                                                        "right": {
                                                            "kind": "ElementAccessExpression",
                                                            "fullStart": 1605,
                                                            "fullEnd": 1620,
                                                            "start": 1605,
                                                            "end": 1619,
                                                            "fullWidth": 15,
                                                            "width": 14,
                                                            "expression": {
                                                                "kind": "IdentifierName",
                                                                "fullStart": 1605,
                                                                "fullEnd": 1612,
                                                                "start": 1605,
                                                                "end": 1612,
                                                                "fullWidth": 7,
                                                                "width": 7,
                                                                "text": "__split",
                                                                "value": "__split",
                                                                "valueText": "__split"
                                                            },
                                                            "openBracketToken": {
                                                                "kind": "OpenBracketToken",
                                                                "fullStart": 1612,
                                                                "fullEnd": 1613,
                                                                "start": 1612,
                                                                "end": 1613,
                                                                "fullWidth": 1,
                                                                "width": 1,
                                                                "text": "[",
                                                                "value": "[",
                                                                "valueText": "["
                                                            },
                                                            "argumentExpression": {
                                                                "kind": "IdentifierName",
                                                                "fullStart": 1613,
                                                                "fullEnd": 1618,
                                                                "start": 1613,
                                                                "end": 1618,
                                                                "fullWidth": 5,
                                                                "width": 5,
                                                                "text": "index",
                                                                "value": "index",
                                                                "valueText": "index"
                                                            },
                                                            "closeBracketToken": {
                                                                "kind": "CloseBracketToken",
                                                                "fullStart": 1618,
                                                                "fullEnd": 1620,
                                                                "start": 1618,
                                                                "end": 1619,
                                                                "fullWidth": 2,
                                                                "width": 1,
                                                                "text": "]",
                                                                "value": "]",
                                                                "valueText": "]",
                                                                "hasTrailingTrivia": true,
                                                                "trailingTrivia": [
                                                                    {
                                                                        "kind": "WhitespaceTrivia",
                                                                        "text": " "
                                                                    }
                                                                ]
                                                            }
                                                        }
                                                    }
                                                ],
                                                "closeParenToken": {
                                                    "kind": "CloseParenToken",
                                                    "fullStart": 1620,
                                                    "fullEnd": 1621,
                                                    "start": 1620,
                                                    "end": 1621,
                                                    "fullWidth": 1,
                                                    "width": 1,
                                                    "text": ")",
                                                    "value": ")",
                                                    "valueText": ")"
                                                }
                                            }
                                        },
                                        "semicolonToken": {
                                            "kind": "SemicolonToken",
                                            "fullStart": 1621,
                                            "fullEnd": 1623,
                                            "start": 1621,
                                            "end": 1622,
                                            "fullWidth": 2,
                                            "width": 1,
                                            "text": ";",
                                            "value": ";",
                                            "valueText": ";",
                                            "hasTrailingTrivia": true,
                                            "hasTrailingNewLine": true,
                                            "trailingTrivia": [
                                                {
                                                    "kind": "NewLineTrivia",
                                                    "text": "\n"
                                                }
                                            ]
                                        }
                                    }
                                ],
                                "closeBraceToken": {
                                    "kind": "CloseBraceToken",
                                    "fullStart": 1623,
                                    "fullEnd": 1627,
                                    "start": 1625,
                                    "end": 1626,
                                    "fullWidth": 4,
                                    "width": 1,
                                    "text": "}",
                                    "value": "}",
                                    "valueText": "}",
                                    "hasLeadingTrivia": true,
                                    "hasTrailingTrivia": true,
                                    "hasTrailingNewLine": true,
                                    "leadingTrivia": [
                                        {
                                            "kind": "WhitespaceTrivia",
                                            "text": "  "
                                        }
                                    ],
                                    "trailingTrivia": [
                                        {
                                            "kind": "NewLineTrivia",
                                            "text": "\n"
                                        }
                                    ]
                                }
                            }
                        }
                    ],
                    "closeBraceToken": {
                        "kind": "CloseBraceToken",
                        "fullStart": 1627,
                        "fullEnd": 1629,
                        "start": 1627,
                        "end": 1628,
                        "fullWidth": 2,
                        "width": 1,
                        "text": "}",
                        "value": "}",
                        "valueText": "}",
                        "hasTrailingTrivia": true,
                        "hasTrailingNewLine": true,
                        "trailingTrivia": [
                            {
                                "kind": "NewLineTrivia",
                                "text": "\n"
                            }
                        ]
                    }
                }
            }
        ],
        "endOfFileToken": {
            "kind": "EndOfFileToken",
            "fullStart": 1629,
            "fullEnd": 1712,
            "start": 1712,
            "end": 1712,
            "fullWidth": 83,
            "width": 0,
            "text": "",
            "hasLeadingTrivia": true,
            "hasLeadingComment": true,
            "hasLeadingNewLine": true,
            "leadingTrivia": [
                {
                    "kind": "SingleLineCommentTrivia",
                    "text": "//"
                },
                {
                    "kind": "NewLineTrivia",
                    "text": "\n"
                },
                {
                    "kind": "SingleLineCommentTrivia",
                    "text": "//////////////////////////////////////////////////////////////////////////////"
                },
                {
                    "kind": "NewLineTrivia",
                    "text": "\n"
                },
                {
                    "kind": "NewLineTrivia",
                    "text": "\n"
                }
            ]
        }
    },
    "lineMap": {
        "lineStarts": [
            0,
            61,
            132,
            133,
            137,
            285,
            343,
            448,
            451,
            508,
            594,
            598,
            599,
            647,
            648,
            666,
            667,
            703,
            704,
            747,
            748,
            827,
            837,
            874,
            952,
            954,
            957,
            1036,
            1037,
            1116,
            1126,
            1170,
            1250,
            1252,
            1255,
            1334,
            1335,
            1414,
            1424,
            1477,
            1523,
            1623,
            1627,
            1629,
            1632,
            1711,
            1712
        ],
        "length": 1712
    }
}<|MERGE_RESOLUTION|>--- conflicted
+++ resolved
@@ -95,12 +95,8 @@
                             "start": 603,
                             "end": 645,
                             "fullWidth": 42,
-<<<<<<< HEAD
                             "width": 42,
-                            "identifier": {
-=======
                             "propertyName": {
->>>>>>> 85e84683
                                 "kind": "IdentifierName",
                                 "fullStart": 603,
                                 "fullEnd": 612,
@@ -450,12 +446,8 @@
                             "start": 671,
                             "end": 701,
                             "fullWidth": 30,
-<<<<<<< HEAD
                             "width": 30,
-                            "identifier": {
-=======
                             "propertyName": {
->>>>>>> 85e84683
                                 "kind": "IdentifierName",
                                 "fullStart": 671,
                                 "fullEnd": 679,
@@ -679,12 +671,8 @@
                             "start": 708,
                             "end": 745,
                             "fullWidth": 37,
-<<<<<<< HEAD
                             "width": 37,
-                            "identifier": {
-=======
                             "propertyName": {
->>>>>>> 85e84683
                                 "kind": "IdentifierName",
                                 "fullStart": 708,
                                 "fullEnd": 719,
@@ -1848,12 +1836,8 @@
                             "start": 1432,
                             "end": 1439,
                             "fullWidth": 7,
-<<<<<<< HEAD
                             "width": 7,
-                            "identifier": {
-=======
                             "propertyName": {
->>>>>>> 85e84683
                                 "kind": "IdentifierName",
                                 "fullStart": 1432,
                                 "fullEnd": 1437,
