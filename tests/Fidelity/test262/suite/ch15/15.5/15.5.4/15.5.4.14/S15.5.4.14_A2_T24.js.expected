--- conflicted
+++ resolved
@@ -95,12 +95,8 @@
                             "start": 723,
                             "end": 753,
                             "fullWidth": 30,
-<<<<<<< HEAD
                             "width": 30,
-                            "identifier": {
-=======
                             "propertyName": {
->>>>>>> 85e84683
                                 "kind": "IdentifierName",
                                 "fullStart": 723,
                                 "fullEnd": 732,
@@ -310,12 +306,8 @@
                             "start": 760,
                             "end": 789,
                             "fullWidth": 29,
-<<<<<<< HEAD
                             "width": 29,
-                            "identifier": {
-=======
                             "propertyName": {
->>>>>>> 85e84683
                                 "kind": "IdentifierName",
                                 "fullStart": 760,
                                 "fullEnd": 768,
