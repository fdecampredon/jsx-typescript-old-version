{
    "isDeclaration": false,
    "languageVersion": "EcmaScript5",
    "parseOptions": {
        "allowAutomaticSemicolonInsertion": true
    },
    "sourceUnit": {
        "kind": "SourceUnit",
        "fullStart": 0,
        "fullEnd": 917,
        "start": 356,
        "end": 917,
        "fullWidth": 917,
        "width": 561,
        "moduleElements": [
            {
                "kind": "VariableStatement",
                "fullStart": 0,
                "fullEnd": 419,
                "start": 356,
                "end": 418,
                "fullWidth": 419,
                "width": 62,
                "modifiers": [],
                "variableDeclaration": {
                    "kind": "VariableDeclaration",
                    "fullStart": 0,
                    "fullEnd": 417,
                    "start": 356,
                    "end": 417,
                    "fullWidth": 417,
                    "width": 61,
                    "varKeyword": {
                        "kind": "VarKeyword",
                        "fullStart": 0,
                        "fullEnd": 360,
                        "start": 356,
                        "end": 359,
                        "fullWidth": 360,
                        "width": 3,
                        "text": "var",
                        "value": "var",
                        "valueText": "var",
                        "hasLeadingTrivia": true,
                        "hasLeadingComment": true,
                        "hasLeadingNewLine": true,
                        "hasTrailingTrivia": true,
                        "leadingTrivia": [
                            {
                                "kind": "SingleLineCommentTrivia",
                                "text": "// Copyright 2009 the Sputnik authors.  All rights reserved."
                            },
                            {
                                "kind": "NewLineTrivia",
                                "text": "\n"
                            },
                            {
                                "kind": "SingleLineCommentTrivia",
                                "text": "// This code is governed by the BSD license found in the LICENSE file."
                            },
                            {
                                "kind": "NewLineTrivia",
                                "text": "\n"
                            },
                            {
                                "kind": "NewLineTrivia",
                                "text": "\n"
                            },
                            {
                                "kind": "MultiLineCommentTrivia",
                                "text": "/**\n * String.prototype.search (regexp)\n *\n * @path ch15/15.5/15.5.4/15.5.4.12/S15.5.4.12_A1_T9.js\n * @description Argument is function call, and instance is String object with overrided toString and valueOf functions\n */"
                            },
                            {
                                "kind": "NewLineTrivia",
                                "text": "\n"
                            },
                            {
                                "kind": "NewLineTrivia",
                                "text": "\n"
                            }
                        ],
                        "trailingTrivia": [
                            {
                                "kind": "WhitespaceTrivia",
                                "text": " "
                            }
                        ]
                    },
                    "variableDeclarators": [
                        {
                            "kind": "VariableDeclarator",
                            "fullStart": 360,
                            "fullEnd": 417,
                            "start": 360,
                            "end": 417,
                            "fullWidth": 57,
<<<<<<< HEAD
                            "width": 57,
                            "identifier": {
=======
                            "propertyName": {
>>>>>>> 85e84683
                                "kind": "IdentifierName",
                                "fullStart": 360,
                                "fullEnd": 366,
                                "start": 360,
                                "end": 365,
                                "fullWidth": 6,
                                "width": 5,
                                "text": "__obj",
                                "value": "__obj",
                                "valueText": "__obj",
                                "hasTrailingTrivia": true,
                                "trailingTrivia": [
                                    {
                                        "kind": "WhitespaceTrivia",
                                        "text": " "
                                    }
                                ]
                            },
                            "equalsValueClause": {
                                "kind": "EqualsValueClause",
                                "fullStart": 366,
                                "fullEnd": 417,
                                "start": 366,
                                "end": 417,
                                "fullWidth": 51,
                                "width": 51,
                                "equalsToken": {
                                    "kind": "EqualsToken",
                                    "fullStart": 366,
                                    "fullEnd": 368,
                                    "start": 366,
                                    "end": 367,
                                    "fullWidth": 2,
                                    "width": 1,
                                    "text": "=",
                                    "value": "=",
                                    "valueText": "=",
                                    "hasTrailingTrivia": true,
                                    "trailingTrivia": [
                                        {
                                            "kind": "WhitespaceTrivia",
                                            "text": " "
                                        }
                                    ]
                                },
                                "value": {
                                    "kind": "ObjectLiteralExpression",
                                    "fullStart": 368,
                                    "fullEnd": 417,
                                    "start": 368,
                                    "end": 417,
                                    "fullWidth": 49,
                                    "width": 49,
                                    "openBraceToken": {
                                        "kind": "OpenBraceToken",
                                        "fullStart": 368,
                                        "fullEnd": 370,
                                        "start": 368,
                                        "end": 369,
                                        "fullWidth": 2,
                                        "width": 1,
                                        "text": "{",
                                        "value": "{",
                                        "valueText": "{",
                                        "hasTrailingTrivia": true,
                                        "hasTrailingNewLine": true,
                                        "trailingTrivia": [
                                            {
                                                "kind": "NewLineTrivia",
                                                "text": "\n"
                                            }
                                        ]
                                    },
                                    "propertyAssignments": [
                                        {
                                            "kind": "SimplePropertyAssignment",
                                            "fullStart": 370,
                                            "fullEnd": 394,
                                            "start": 374,
                                            "end": 394,
                                            "fullWidth": 24,
                                            "width": 20,
                                            "propertyName": {
                                                "kind": "IdentifierName",
                                                "fullStart": 370,
                                                "fullEnd": 381,
                                                "start": 374,
                                                "end": 381,
                                                "fullWidth": 11,
                                                "width": 7,
                                                "text": "valueOf",
                                                "value": "valueOf",
                                                "valueText": "valueOf",
                                                "hasLeadingTrivia": true,
                                                "leadingTrivia": [
                                                    {
                                                        "kind": "WhitespaceTrivia",
                                                        "text": "    "
                                                    }
                                                ]
                                            },
                                            "colonToken": {
                                                "kind": "ColonToken",
                                                "fullStart": 381,
                                                "fullEnd": 382,
                                                "start": 381,
                                                "end": 382,
                                                "fullWidth": 1,
                                                "width": 1,
                                                "text": ":",
                                                "value": ":",
                                                "valueText": ":"
                                            },
                                            "expression": {
                                                "kind": "FunctionExpression",
                                                "fullStart": 382,
                                                "fullEnd": 394,
                                                "start": 382,
                                                "end": 394,
                                                "fullWidth": 12,
                                                "width": 12,
                                                "functionKeyword": {
                                                    "kind": "FunctionKeyword",
                                                    "fullStart": 382,
                                                    "fullEnd": 390,
                                                    "start": 382,
                                                    "end": 390,
                                                    "fullWidth": 8,
                                                    "width": 8,
                                                    "text": "function",
                                                    "value": "function",
                                                    "valueText": "function"
                                                },
                                                "callSignature": {
                                                    "kind": "CallSignature",
                                                    "fullStart": 390,
                                                    "fullEnd": 392,
                                                    "start": 390,
                                                    "end": 392,
                                                    "fullWidth": 2,
                                                    "width": 2,
                                                    "parameterList": {
                                                        "kind": "ParameterList",
                                                        "fullStart": 390,
                                                        "fullEnd": 392,
                                                        "start": 390,
                                                        "end": 392,
                                                        "fullWidth": 2,
                                                        "width": 2,
                                                        "openParenToken": {
                                                            "kind": "OpenParenToken",
                                                            "fullStart": 390,
                                                            "fullEnd": 391,
                                                            "start": 390,
                                                            "end": 391,
                                                            "fullWidth": 1,
                                                            "width": 1,
                                                            "text": "(",
                                                            "value": "(",
                                                            "valueText": "("
                                                        },
                                                        "parameters": [],
                                                        "closeParenToken": {
                                                            "kind": "CloseParenToken",
                                                            "fullStart": 391,
                                                            "fullEnd": 392,
                                                            "start": 391,
                                                            "end": 392,
                                                            "fullWidth": 1,
                                                            "width": 1,
                                                            "text": ")",
                                                            "value": ")",
                                                            "valueText": ")"
                                                        }
                                                    }
                                                },
                                                "block": {
                                                    "kind": "Block",
                                                    "fullStart": 392,
                                                    "fullEnd": 394,
                                                    "start": 392,
                                                    "end": 394,
                                                    "fullWidth": 2,
                                                    "width": 2,
                                                    "openBraceToken": {
                                                        "kind": "OpenBraceToken",
                                                        "fullStart": 392,
                                                        "fullEnd": 393,
                                                        "start": 392,
                                                        "end": 393,
                                                        "fullWidth": 1,
                                                        "width": 1,
                                                        "text": "{",
                                                        "value": "{",
                                                        "valueText": "{"
                                                    },
                                                    "statements": [],
                                                    "closeBraceToken": {
                                                        "kind": "CloseBraceToken",
                                                        "fullStart": 393,
                                                        "fullEnd": 394,
                                                        "start": 393,
                                                        "end": 394,
                                                        "fullWidth": 1,
                                                        "width": 1,
                                                        "text": "}",
                                                        "value": "}",
                                                        "valueText": "}"
                                                    }
                                                }
                                            }
                                        },
                                        {
                                            "kind": "CommaToken",
                                            "fullStart": 394,
                                            "fullEnd": 396,
                                            "start": 394,
                                            "end": 395,
                                            "fullWidth": 2,
                                            "width": 1,
                                            "text": ",",
                                            "value": ",",
                                            "valueText": ",",
                                            "hasTrailingTrivia": true,
                                            "hasTrailingNewLine": true,
                                            "trailingTrivia": [
                                                {
                                                    "kind": "NewLineTrivia",
                                                    "text": "\n"
                                                }
                                            ]
                                        },
                                        {
                                            "kind": "SimplePropertyAssignment",
                                            "fullStart": 396,
                                            "fullEnd": 416,
                                            "start": 400,
                                            "end": 415,
                                            "fullWidth": 20,
                                            "width": 15,
                                            "propertyName": {
                                                "kind": "IdentifierName",
                                                "fullStart": 396,
                                                "fullEnd": 408,
                                                "start": 400,
                                                "end": 408,
                                                "fullWidth": 12,
                                                "width": 8,
                                                "text": "toString",
                                                "value": "toString",
                                                "valueText": "toString",
                                                "hasLeadingTrivia": true,
                                                "leadingTrivia": [
                                                    {
                                                        "kind": "WhitespaceTrivia",
                                                        "text": "    "
                                                    }
                                                ]
                                            },
                                            "colonToken": {
                                                "kind": "ColonToken",
                                                "fullStart": 408,
                                                "fullEnd": 409,
                                                "start": 408,
                                                "end": 409,
                                                "fullWidth": 1,
                                                "width": 1,
                                                "text": ":",
                                                "value": ":",
                                                "valueText": ":"
                                            },
                                            "expression": {
                                                "kind": "VoidExpression",
                                                "fullStart": 409,
                                                "fullEnd": 416,
                                                "start": 409,
                                                "end": 415,
                                                "fullWidth": 7,
                                                "width": 6,
                                                "voidKeyword": {
                                                    "kind": "VoidKeyword",
                                                    "fullStart": 409,
                                                    "fullEnd": 414,
                                                    "start": 409,
                                                    "end": 413,
                                                    "fullWidth": 5,
                                                    "width": 4,
                                                    "text": "void",
                                                    "value": "void",
                                                    "valueText": "void",
                                                    "hasTrailingTrivia": true,
                                                    "trailingTrivia": [
                                                        {
                                                            "kind": "WhitespaceTrivia",
                                                            "text": " "
                                                        }
                                                    ]
                                                },
                                                "expression": {
                                                    "kind": "NumericLiteral",
                                                    "fullStart": 414,
                                                    "fullEnd": 416,
                                                    "start": 414,
                                                    "end": 415,
                                                    "fullWidth": 2,
                                                    "width": 1,
                                                    "text": "0",
                                                    "value": 0,
                                                    "valueText": "0",
                                                    "hasTrailingTrivia": true,
                                                    "hasTrailingNewLine": true,
                                                    "trailingTrivia": [
                                                        {
                                                            "kind": "NewLineTrivia",
                                                            "text": "\n"
                                                        }
                                                    ]
                                                }
                                            }
                                        }
                                    ],
                                    "closeBraceToken": {
                                        "kind": "CloseBraceToken",
                                        "fullStart": 416,
                                        "fullEnd": 417,
                                        "start": 416,
                                        "end": 417,
                                        "fullWidth": 1,
                                        "width": 1,
                                        "text": "}",
                                        "value": "}",
                                        "valueText": "}"
                                    }
                                }
                            }
                        }
                    ]
                },
                "semicolonToken": {
                    "kind": "SemicolonToken",
                    "fullStart": 417,
                    "fullEnd": 419,
                    "start": 417,
                    "end": 418,
                    "fullWidth": 2,
                    "width": 1,
                    "text": ";",
                    "value": ";",
                    "valueText": ";",
                    "hasTrailingTrivia": true,
                    "hasTrailingNewLine": true,
                    "trailingTrivia": [
                        {
                            "kind": "NewLineTrivia",
                            "text": "\n"
                        }
                    ]
                }
            },
            {
                "kind": "IfStatement",
                "fullStart": 419,
                "fullEnd": 834,
                "start": 613,
                "end": 833,
                "fullWidth": 415,
                "width": 220,
                "ifKeyword": {
                    "kind": "IfKeyword",
                    "fullStart": 419,
                    "fullEnd": 616,
                    "start": 613,
                    "end": 615,
                    "fullWidth": 197,
                    "width": 2,
                    "text": "if",
                    "value": "if",
                    "valueText": "if",
                    "hasLeadingTrivia": true,
                    "hasLeadingComment": true,
                    "hasLeadingNewLine": true,
                    "hasTrailingTrivia": true,
                    "leadingTrivia": [
                        {
                            "kind": "NewLineTrivia",
                            "text": "\n"
                        },
                        {
                            "kind": "SingleLineCommentTrivia",
                            "text": "//////////////////////////////////////////////////////////////////////////////"
                        },
                        {
                            "kind": "NewLineTrivia",
                            "text": "\n"
                        },
                        {
                            "kind": "SingleLineCommentTrivia",
                            "text": "//CHECK#1"
                        },
                        {
                            "kind": "NewLineTrivia",
                            "text": "\n"
                        },
                        {
                            "kind": "SingleLineCommentTrivia",
                            "text": "//since ToString(undefined) evaluates to \"undefined\" search(undefined) evaluates to search(\"undefined\")"
                        },
                        {
                            "kind": "NewLineTrivia",
                            "text": "\n"
                        }
                    ],
                    "trailingTrivia": [
                        {
                            "kind": "WhitespaceTrivia",
                            "text": " "
                        }
                    ]
                },
                "openParenToken": {
                    "kind": "OpenParenToken",
                    "fullStart": 616,
                    "fullEnd": 617,
                    "start": 616,
                    "end": 617,
                    "fullWidth": 1,
                    "width": 1,
                    "text": "(",
                    "value": "(",
                    "valueText": "("
                },
                "condition": {
                    "kind": "NotEqualsExpression",
                    "fullStart": 617,
                    "fullEnd": 663,
                    "start": 617,
                    "end": 663,
                    "fullWidth": 46,
                    "width": 46,
                    "left": {
                        "kind": "InvocationExpression",
                        "fullStart": 617,
                        "fullEnd": 658,
                        "start": 617,
                        "end": 657,
                        "fullWidth": 41,
                        "width": 40,
                        "expression": {
                            "kind": "MemberAccessExpression",
                            "fullStart": 617,
                            "fullEnd": 641,
                            "start": 617,
                            "end": 641,
                            "fullWidth": 24,
                            "width": 24,
                            "expression": {
                                "kind": "ObjectCreationExpression",
                                "fullStart": 617,
                                "fullEnd": 634,
                                "start": 617,
                                "end": 634,
                                "fullWidth": 17,
                                "width": 17,
                                "newKeyword": {
                                    "kind": "NewKeyword",
                                    "fullStart": 617,
                                    "fullEnd": 621,
                                    "start": 617,
                                    "end": 620,
                                    "fullWidth": 4,
                                    "width": 3,
                                    "text": "new",
                                    "value": "new",
                                    "valueText": "new",
                                    "hasTrailingTrivia": true,
                                    "trailingTrivia": [
                                        {
                                            "kind": "WhitespaceTrivia",
                                            "text": " "
                                        }
                                    ]
                                },
                                "expression": {
                                    "kind": "IdentifierName",
                                    "fullStart": 621,
                                    "fullEnd": 627,
                                    "start": 621,
                                    "end": 627,
                                    "fullWidth": 6,
                                    "width": 6,
                                    "text": "String",
                                    "value": "String",
                                    "valueText": "String"
                                },
                                "argumentList": {
                                    "kind": "ArgumentList",
                                    "fullStart": 627,
                                    "fullEnd": 634,
                                    "start": 627,
                                    "end": 634,
                                    "fullWidth": 7,
                                    "width": 7,
                                    "openParenToken": {
                                        "kind": "OpenParenToken",
                                        "fullStart": 627,
                                        "fullEnd": 628,
                                        "start": 627,
                                        "end": 628,
                                        "fullWidth": 1,
                                        "width": 1,
                                        "text": "(",
                                        "value": "(",
                                        "valueText": "("
                                    },
                                    "arguments": [
                                        {
                                            "kind": "IdentifierName",
                                            "fullStart": 628,
                                            "fullEnd": 633,
                                            "start": 628,
                                            "end": 633,
                                            "fullWidth": 5,
                                            "width": 5,
                                            "text": "__obj",
                                            "value": "__obj",
                                            "valueText": "__obj"
                                        }
                                    ],
                                    "closeParenToken": {
                                        "kind": "CloseParenToken",
                                        "fullStart": 633,
                                        "fullEnd": 634,
                                        "start": 633,
                                        "end": 634,
                                        "fullWidth": 1,
                                        "width": 1,
                                        "text": ")",
                                        "value": ")",
                                        "valueText": ")"
                                    }
                                }
                            },
                            "dotToken": {
                                "kind": "DotToken",
                                "fullStart": 634,
                                "fullEnd": 635,
                                "start": 634,
                                "end": 635,
                                "fullWidth": 1,
                                "width": 1,
                                "text": ".",
                                "value": ".",
                                "valueText": "."
                            },
                            "name": {
                                "kind": "IdentifierName",
                                "fullStart": 635,
                                "fullEnd": 641,
                                "start": 635,
                                "end": 641,
                                "fullWidth": 6,
                                "width": 6,
                                "text": "search",
                                "value": "search",
                                "valueText": "search"
                            }
                        },
                        "argumentList": {
                            "kind": "ArgumentList",
                            "fullStart": 641,
                            "fullEnd": 658,
                            "start": 641,
                            "end": 657,
                            "fullWidth": 17,
                            "width": 16,
                            "openParenToken": {
                                "kind": "OpenParenToken",
                                "fullStart": 641,
                                "fullEnd": 642,
                                "start": 641,
                                "end": 642,
                                "fullWidth": 1,
                                "width": 1,
                                "text": "(",
                                "value": "(",
                                "valueText": "("
                            },
                            "arguments": [
                                {
                                    "kind": "InvocationExpression",
                                    "fullStart": 642,
                                    "fullEnd": 656,
                                    "start": 642,
                                    "end": 656,
                                    "fullWidth": 14,
                                    "width": 14,
                                    "expression": {
                                        "kind": "FunctionExpression",
                                        "fullStart": 642,
                                        "fullEnd": 654,
                                        "start": 642,
                                        "end": 654,
                                        "fullWidth": 12,
                                        "width": 12,
                                        "functionKeyword": {
                                            "kind": "FunctionKeyword",
                                            "fullStart": 642,
                                            "fullEnd": 650,
                                            "start": 642,
                                            "end": 650,
                                            "fullWidth": 8,
                                            "width": 8,
                                            "text": "function",
                                            "value": "function",
                                            "valueText": "function"
                                        },
                                        "callSignature": {
                                            "kind": "CallSignature",
                                            "fullStart": 650,
                                            "fullEnd": 652,
                                            "start": 650,
                                            "end": 652,
                                            "fullWidth": 2,
                                            "width": 2,
                                            "parameterList": {
                                                "kind": "ParameterList",
                                                "fullStart": 650,
                                                "fullEnd": 652,
                                                "start": 650,
                                                "end": 652,
                                                "fullWidth": 2,
                                                "width": 2,
                                                "openParenToken": {
                                                    "kind": "OpenParenToken",
                                                    "fullStart": 650,
                                                    "fullEnd": 651,
                                                    "start": 650,
                                                    "end": 651,
                                                    "fullWidth": 1,
                                                    "width": 1,
                                                    "text": "(",
                                                    "value": "(",
                                                    "valueText": "("
                                                },
                                                "parameters": [],
                                                "closeParenToken": {
                                                    "kind": "CloseParenToken",
                                                    "fullStart": 651,
                                                    "fullEnd": 652,
                                                    "start": 651,
                                                    "end": 652,
                                                    "fullWidth": 1,
                                                    "width": 1,
                                                    "text": ")",
                                                    "value": ")",
                                                    "valueText": ")"
                                                }
                                            }
                                        },
                                        "block": {
                                            "kind": "Block",
                                            "fullStart": 652,
                                            "fullEnd": 654,
                                            "start": 652,
                                            "end": 654,
                                            "fullWidth": 2,
                                            "width": 2,
                                            "openBraceToken": {
                                                "kind": "OpenBraceToken",
                                                "fullStart": 652,
                                                "fullEnd": 653,
                                                "start": 652,
                                                "end": 653,
                                                "fullWidth": 1,
                                                "width": 1,
                                                "text": "{",
                                                "value": "{",
                                                "valueText": "{"
                                            },
                                            "statements": [],
                                            "closeBraceToken": {
                                                "kind": "CloseBraceToken",
                                                "fullStart": 653,
                                                "fullEnd": 654,
                                                "start": 653,
                                                "end": 654,
                                                "fullWidth": 1,
                                                "width": 1,
                                                "text": "}",
                                                "value": "}",
                                                "valueText": "}"
                                            }
                                        }
                                    },
                                    "argumentList": {
                                        "kind": "ArgumentList",
                                        "fullStart": 654,
                                        "fullEnd": 656,
                                        "start": 654,
                                        "end": 656,
                                        "fullWidth": 2,
                                        "width": 2,
                                        "openParenToken": {
                                            "kind": "OpenParenToken",
                                            "fullStart": 654,
                                            "fullEnd": 655,
                                            "start": 654,
                                            "end": 655,
                                            "fullWidth": 1,
                                            "width": 1,
                                            "text": "(",
                                            "value": "(",
                                            "valueText": "("
                                        },
                                        "arguments": [],
                                        "closeParenToken": {
                                            "kind": "CloseParenToken",
                                            "fullStart": 655,
                                            "fullEnd": 656,
                                            "start": 655,
                                            "end": 656,
                                            "fullWidth": 1,
                                            "width": 1,
                                            "text": ")",
                                            "value": ")",
                                            "valueText": ")"
                                        }
                                    }
                                }
                            ],
                            "closeParenToken": {
                                "kind": "CloseParenToken",
                                "fullStart": 656,
                                "fullEnd": 658,
                                "start": 656,
                                "end": 657,
                                "fullWidth": 2,
                                "width": 1,
                                "text": ")",
                                "value": ")",
                                "valueText": ")",
                                "hasTrailingTrivia": true,
                                "trailingTrivia": [
                                    {
                                        "kind": "WhitespaceTrivia",
                                        "text": " "
                                    }
                                ]
                            }
                        }
                    },
                    "operatorToken": {
                        "kind": "ExclamationEqualsEqualsToken",
                        "fullStart": 658,
                        "fullEnd": 662,
                        "start": 658,
                        "end": 661,
                        "fullWidth": 4,
                        "width": 3,
                        "text": "!==",
                        "value": "!==",
                        "valueText": "!==",
                        "hasTrailingTrivia": true,
                        "trailingTrivia": [
                            {
                                "kind": "WhitespaceTrivia",
                                "text": " "
                            }
                        ]
                    },
                    "right": {
                        "kind": "NumericLiteral",
                        "fullStart": 662,
                        "fullEnd": 663,
                        "start": 662,
                        "end": 663,
                        "fullWidth": 1,
                        "width": 1,
                        "text": "0",
                        "value": 0,
                        "valueText": "0"
                    }
                },
                "closeParenToken": {
                    "kind": "CloseParenToken",
                    "fullStart": 663,
                    "fullEnd": 665,
                    "start": 663,
                    "end": 664,
                    "fullWidth": 2,
                    "width": 1,
                    "text": ")",
                    "value": ")",
                    "valueText": ")",
                    "hasTrailingTrivia": true,
                    "trailingTrivia": [
                        {
                            "kind": "WhitespaceTrivia",
                            "text": " "
                        }
                    ]
                },
                "statement": {
                    "kind": "Block",
                    "fullStart": 665,
                    "fullEnd": 834,
                    "start": 665,
                    "end": 833,
                    "fullWidth": 169,
                    "width": 168,
                    "openBraceToken": {
                        "kind": "OpenBraceToken",
                        "fullStart": 665,
                        "fullEnd": 667,
                        "start": 665,
                        "end": 666,
                        "fullWidth": 2,
                        "width": 1,
                        "text": "{",
                        "value": "{",
                        "valueText": "{",
                        "hasTrailingTrivia": true,
                        "hasTrailingNewLine": true,
                        "trailingTrivia": [
                            {
                                "kind": "NewLineTrivia",
                                "text": "\n"
                            }
                        ]
                    },
                    "statements": [
                        {
                            "kind": "ExpressionStatement",
                            "fullStart": 667,
                            "fullEnd": 832,
                            "start": 669,
                            "end": 831,
                            "fullWidth": 165,
                            "width": 162,
                            "expression": {
                                "kind": "InvocationExpression",
                                "fullStart": 667,
                                "fullEnd": 830,
                                "start": 669,
                                "end": 830,
                                "fullWidth": 163,
                                "width": 161,
                                "expression": {
                                    "kind": "IdentifierName",
                                    "fullStart": 667,
                                    "fullEnd": 675,
                                    "start": 669,
                                    "end": 675,
                                    "fullWidth": 8,
                                    "width": 6,
                                    "text": "$ERROR",
                                    "value": "$ERROR",
                                    "valueText": "$ERROR",
                                    "hasLeadingTrivia": true,
                                    "leadingTrivia": [
                                        {
                                            "kind": "WhitespaceTrivia",
                                            "text": "  "
                                        }
                                    ]
                                },
                                "argumentList": {
                                    "kind": "ArgumentList",
                                    "fullStart": 675,
                                    "fullEnd": 830,
                                    "start": 675,
                                    "end": 830,
                                    "fullWidth": 155,
                                    "width": 155,
                                    "openParenToken": {
                                        "kind": "OpenParenToken",
                                        "fullStart": 675,
                                        "fullEnd": 676,
                                        "start": 675,
                                        "end": 676,
                                        "fullWidth": 1,
                                        "width": 1,
                                        "text": "(",
                                        "value": "(",
                                        "valueText": "("
                                    },
                                    "arguments": [
                                        {
                                            "kind": "AddExpression",
                                            "fullStart": 676,
                                            "fullEnd": 829,
                                            "start": 676,
                                            "end": 828,
                                            "fullWidth": 153,
                                            "width": 152,
                                            "left": {
                                                "kind": "StringLiteral",
                                                "fullStart": 676,
                                                "fullEnd": 787,
                                                "start": 676,
                                                "end": 787,
                                                "fullWidth": 111,
                                                "width": 111,
                                                "text": "'#1: __obj = {valueOf:function(){}, toString:void 0}; new String(__obj).search(function(){}()) === 0. Actual: '",
                                                "value": "#1: __obj = {valueOf:function(){}, toString:void 0}; new String(__obj).search(function(){}()) === 0. Actual: ",
                                                "valueText": "#1: __obj = {valueOf:function(){}, toString:void 0}; new String(__obj).search(function(){}()) === 0. Actual: "
                                            },
                                            "operatorToken": {
                                                "kind": "PlusToken",
                                                "fullStart": 787,
                                                "fullEnd": 788,
                                                "start": 787,
                                                "end": 788,
                                                "fullWidth": 1,
                                                "width": 1,
                                                "text": "+",
                                                "value": "+",
                                                "valueText": "+"
                                            },
                                            "right": {
                                                "kind": "InvocationExpression",
                                                "fullStart": 788,
                                                "fullEnd": 829,
                                                "start": 788,
                                                "end": 828,
                                                "fullWidth": 41,
                                                "width": 40,
                                                "expression": {
                                                    "kind": "MemberAccessExpression",
                                                    "fullStart": 788,
                                                    "fullEnd": 812,
                                                    "start": 788,
                                                    "end": 812,
                                                    "fullWidth": 24,
                                                    "width": 24,
                                                    "expression": {
                                                        "kind": "ObjectCreationExpression",
                                                        "fullStart": 788,
                                                        "fullEnd": 805,
                                                        "start": 788,
                                                        "end": 805,
                                                        "fullWidth": 17,
                                                        "width": 17,
                                                        "newKeyword": {
                                                            "kind": "NewKeyword",
                                                            "fullStart": 788,
                                                            "fullEnd": 792,
                                                            "start": 788,
                                                            "end": 791,
                                                            "fullWidth": 4,
                                                            "width": 3,
                                                            "text": "new",
                                                            "value": "new",
                                                            "valueText": "new",
                                                            "hasTrailingTrivia": true,
                                                            "trailingTrivia": [
                                                                {
                                                                    "kind": "WhitespaceTrivia",
                                                                    "text": " "
                                                                }
                                                            ]
                                                        },
                                                        "expression": {
                                                            "kind": "IdentifierName",
                                                            "fullStart": 792,
                                                            "fullEnd": 798,
                                                            "start": 792,
                                                            "end": 798,
                                                            "fullWidth": 6,
                                                            "width": 6,
                                                            "text": "String",
                                                            "value": "String",
                                                            "valueText": "String"
                                                        },
                                                        "argumentList": {
                                                            "kind": "ArgumentList",
                                                            "fullStart": 798,
                                                            "fullEnd": 805,
                                                            "start": 798,
                                                            "end": 805,
                                                            "fullWidth": 7,
                                                            "width": 7,
                                                            "openParenToken": {
                                                                "kind": "OpenParenToken",
                                                                "fullStart": 798,
                                                                "fullEnd": 799,
                                                                "start": 798,
                                                                "end": 799,
                                                                "fullWidth": 1,
                                                                "width": 1,
                                                                "text": "(",
                                                                "value": "(",
                                                                "valueText": "("
                                                            },
                                                            "arguments": [
                                                                {
                                                                    "kind": "IdentifierName",
                                                                    "fullStart": 799,
                                                                    "fullEnd": 804,
                                                                    "start": 799,
                                                                    "end": 804,
                                                                    "fullWidth": 5,
                                                                    "width": 5,
                                                                    "text": "__obj",
                                                                    "value": "__obj",
                                                                    "valueText": "__obj"
                                                                }
                                                            ],
                                                            "closeParenToken": {
                                                                "kind": "CloseParenToken",
                                                                "fullStart": 804,
                                                                "fullEnd": 805,
                                                                "start": 804,
                                                                "end": 805,
                                                                "fullWidth": 1,
                                                                "width": 1,
                                                                "text": ")",
                                                                "value": ")",
                                                                "valueText": ")"
                                                            }
                                                        }
                                                    },
                                                    "dotToken": {
                                                        "kind": "DotToken",
                                                        "fullStart": 805,
                                                        "fullEnd": 806,
                                                        "start": 805,
                                                        "end": 806,
                                                        "fullWidth": 1,
                                                        "width": 1,
                                                        "text": ".",
                                                        "value": ".",
                                                        "valueText": "."
                                                    },
                                                    "name": {
                                                        "kind": "IdentifierName",
                                                        "fullStart": 806,
                                                        "fullEnd": 812,
                                                        "start": 806,
                                                        "end": 812,
                                                        "fullWidth": 6,
                                                        "width": 6,
                                                        "text": "search",
                                                        "value": "search",
                                                        "valueText": "search"
                                                    }
                                                },
                                                "argumentList": {
                                                    "kind": "ArgumentList",
                                                    "fullStart": 812,
                                                    "fullEnd": 829,
                                                    "start": 812,
                                                    "end": 828,
                                                    "fullWidth": 17,
                                                    "width": 16,
                                                    "openParenToken": {
                                                        "kind": "OpenParenToken",
                                                        "fullStart": 812,
                                                        "fullEnd": 813,
                                                        "start": 812,
                                                        "end": 813,
                                                        "fullWidth": 1,
                                                        "width": 1,
                                                        "text": "(",
                                                        "value": "(",
                                                        "valueText": "("
                                                    },
                                                    "arguments": [
                                                        {
                                                            "kind": "InvocationExpression",
                                                            "fullStart": 813,
                                                            "fullEnd": 827,
                                                            "start": 813,
                                                            "end": 827,
                                                            "fullWidth": 14,
                                                            "width": 14,
                                                            "expression": {
                                                                "kind": "FunctionExpression",
                                                                "fullStart": 813,
                                                                "fullEnd": 825,
                                                                "start": 813,
                                                                "end": 825,
                                                                "fullWidth": 12,
                                                                "width": 12,
                                                                "functionKeyword": {
                                                                    "kind": "FunctionKeyword",
                                                                    "fullStart": 813,
                                                                    "fullEnd": 821,
                                                                    "start": 813,
                                                                    "end": 821,
                                                                    "fullWidth": 8,
                                                                    "width": 8,
                                                                    "text": "function",
                                                                    "value": "function",
                                                                    "valueText": "function"
                                                                },
                                                                "callSignature": {
                                                                    "kind": "CallSignature",
                                                                    "fullStart": 821,
                                                                    "fullEnd": 823,
                                                                    "start": 821,
                                                                    "end": 823,
                                                                    "fullWidth": 2,
                                                                    "width": 2,
                                                                    "parameterList": {
                                                                        "kind": "ParameterList",
                                                                        "fullStart": 821,
                                                                        "fullEnd": 823,
                                                                        "start": 821,
                                                                        "end": 823,
                                                                        "fullWidth": 2,
                                                                        "width": 2,
                                                                        "openParenToken": {
                                                                            "kind": "OpenParenToken",
                                                                            "fullStart": 821,
                                                                            "fullEnd": 822,
                                                                            "start": 821,
                                                                            "end": 822,
                                                                            "fullWidth": 1,
                                                                            "width": 1,
                                                                            "text": "(",
                                                                            "value": "(",
                                                                            "valueText": "("
                                                                        },
                                                                        "parameters": [],
                                                                        "closeParenToken": {
                                                                            "kind": "CloseParenToken",
                                                                            "fullStart": 822,
                                                                            "fullEnd": 823,
                                                                            "start": 822,
                                                                            "end": 823,
                                                                            "fullWidth": 1,
                                                                            "width": 1,
                                                                            "text": ")",
                                                                            "value": ")",
                                                                            "valueText": ")"
                                                                        }
                                                                    }
                                                                },
                                                                "block": {
                                                                    "kind": "Block",
                                                                    "fullStart": 823,
                                                                    "fullEnd": 825,
                                                                    "start": 823,
                                                                    "end": 825,
                                                                    "fullWidth": 2,
                                                                    "width": 2,
                                                                    "openBraceToken": {
                                                                        "kind": "OpenBraceToken",
                                                                        "fullStart": 823,
                                                                        "fullEnd": 824,
                                                                        "start": 823,
                                                                        "end": 824,
                                                                        "fullWidth": 1,
                                                                        "width": 1,
                                                                        "text": "{",
                                                                        "value": "{",
                                                                        "valueText": "{"
                                                                    },
                                                                    "statements": [],
                                                                    "closeBraceToken": {
                                                                        "kind": "CloseBraceToken",
                                                                        "fullStart": 824,
                                                                        "fullEnd": 825,
                                                                        "start": 824,
                                                                        "end": 825,
                                                                        "fullWidth": 1,
                                                                        "width": 1,
                                                                        "text": "}",
                                                                        "value": "}",
                                                                        "valueText": "}"
                                                                    }
                                                                }
                                                            },
                                                            "argumentList": {
                                                                "kind": "ArgumentList",
                                                                "fullStart": 825,
                                                                "fullEnd": 827,
                                                                "start": 825,
                                                                "end": 827,
                                                                "fullWidth": 2,
                                                                "width": 2,
                                                                "openParenToken": {
                                                                    "kind": "OpenParenToken",
                                                                    "fullStart": 825,
                                                                    "fullEnd": 826,
                                                                    "start": 825,
                                                                    "end": 826,
                                                                    "fullWidth": 1,
                                                                    "width": 1,
                                                                    "text": "(",
                                                                    "value": "(",
                                                                    "valueText": "("
                                                                },
                                                                "arguments": [],
                                                                "closeParenToken": {
                                                                    "kind": "CloseParenToken",
                                                                    "fullStart": 826,
                                                                    "fullEnd": 827,
                                                                    "start": 826,
                                                                    "end": 827,
                                                                    "fullWidth": 1,
                                                                    "width": 1,
                                                                    "text": ")",
                                                                    "value": ")",
                                                                    "valueText": ")"
                                                                }
                                                            }
                                                        }
                                                    ],
                                                    "closeParenToken": {
                                                        "kind": "CloseParenToken",
                                                        "fullStart": 827,
                                                        "fullEnd": 829,
                                                        "start": 827,
                                                        "end": 828,
                                                        "fullWidth": 2,
                                                        "width": 1,
                                                        "text": ")",
                                                        "value": ")",
                                                        "valueText": ")",
                                                        "hasTrailingTrivia": true,
                                                        "trailingTrivia": [
                                                            {
                                                                "kind": "WhitespaceTrivia",
                                                                "text": " "
                                                            }
                                                        ]
                                                    }
                                                }
                                            }
                                        }
                                    ],
                                    "closeParenToken": {
                                        "kind": "CloseParenToken",
                                        "fullStart": 829,
                                        "fullEnd": 830,
                                        "start": 829,
                                        "end": 830,
                                        "fullWidth": 1,
                                        "width": 1,
                                        "text": ")",
                                        "value": ")",
                                        "valueText": ")"
                                    }
                                }
                            },
                            "semicolonToken": {
                                "kind": "SemicolonToken",
                                "fullStart": 830,
                                "fullEnd": 832,
                                "start": 830,
                                "end": 831,
                                "fullWidth": 2,
                                "width": 1,
                                "text": ";",
                                "value": ";",
                                "valueText": ";",
                                "hasTrailingTrivia": true,
                                "hasTrailingNewLine": true,
                                "trailingTrivia": [
                                    {
                                        "kind": "NewLineTrivia",
                                        "text": "\n"
                                    }
                                ]
                            }
                        }
                    ],
                    "closeBraceToken": {
                        "kind": "CloseBraceToken",
                        "fullStart": 832,
                        "fullEnd": 834,
                        "start": 832,
                        "end": 833,
                        "fullWidth": 2,
                        "width": 1,
                        "text": "}",
                        "value": "}",
                        "valueText": "}",
                        "hasTrailingTrivia": true,
                        "hasTrailingNewLine": true,
                        "trailingTrivia": [
                            {
                                "kind": "NewLineTrivia",
                                "text": "\n"
                            }
                        ]
                    }
                }
            }
        ],
        "endOfFileToken": {
            "kind": "EndOfFileToken",
            "fullStart": 834,
            "fullEnd": 917,
            "start": 917,
            "end": 917,
            "fullWidth": 83,
            "width": 0,
            "text": "",
            "hasLeadingTrivia": true,
            "hasLeadingComment": true,
            "hasLeadingNewLine": true,
            "leadingTrivia": [
                {
                    "kind": "SingleLineCommentTrivia",
                    "text": "//"
                },
                {
                    "kind": "NewLineTrivia",
                    "text": "\n"
                },
                {
                    "kind": "SingleLineCommentTrivia",
                    "text": "//////////////////////////////////////////////////////////////////////////////"
                },
                {
                    "kind": "NewLineTrivia",
                    "text": "\n"
                },
                {
                    "kind": "NewLineTrivia",
                    "text": "\n"
                }
            ]
        }
    },
    "lineMap": {
        "lineStarts": [
            0,
            61,
            132,
            133,
            137,
            173,
            176,
            232,
            351,
            355,
            356,
            370,
            396,
            416,
            419,
            420,
            499,
            509,
            613,
            667,
            832,
            834,
            837,
            916,
            917
        ],
        "length": 917
    }
}<|MERGE_RESOLUTION|>--- conflicted
+++ resolved
@@ -94,12 +94,8 @@
                             "start": 360,
                             "end": 417,
                             "fullWidth": 57,
-<<<<<<< HEAD
                             "width": 57,
-                            "identifier": {
-=======
                             "propertyName": {
->>>>>>> 85e84683
                                 "kind": "IdentifierName",
                                 "fullStart": 360,
                                 "fullEnd": 366,
