--- conflicted
+++ resolved
@@ -110,12 +110,8 @@
                             "start": 449,
                             "end": 464,
                             "fullWidth": 15,
-<<<<<<< HEAD
                             "width": 15,
-                            "identifier": {
-=======
                             "propertyName": {
->>>>>>> 85e84683
                                 "kind": "IdentifierName",
                                 "fullStart": 449,
                                 "fullEnd": 451,
