{
    "isDeclaration": false,
    "languageVersion": "EcmaScript5",
    "parseOptions": {
        "allowAutomaticSemicolonInsertion": true
    },
    "sourceUnit": {
        "kind": "SourceUnit",
        "fullStart": 0,
        "fullEnd": 762,
        "start": 513,
        "end": 762,
        "fullWidth": 762,
        "width": 249,
        "moduleElements": [
            {
                "kind": "IfStatement",
                "fullStart": 0,
                "fullEnd": 671,
                "start": 513,
                "end": 670,
                "fullWidth": 671,
                "width": 157,
                "ifKeyword": {
                    "kind": "IfKeyword",
                    "fullStart": 0,
                    "fullEnd": 516,
                    "start": 513,
                    "end": 515,
                    "fullWidth": 516,
                    "width": 2,
                    "text": "if",
                    "value": "if",
                    "valueText": "if",
                    "hasLeadingTrivia": true,
                    "hasLeadingComment": true,
                    "hasLeadingNewLine": true,
                    "hasTrailingTrivia": true,
                    "leadingTrivia": [
                        {
                            "kind": "SingleLineCommentTrivia",
                            "text": "// Copyright 2009 the Sputnik authors.  All rights reserved."
                        },
                        {
                            "kind": "NewLineTrivia",
                            "text": "\n"
                        },
                        {
                            "kind": "SingleLineCommentTrivia",
                            "text": "// This code is governed by the BSD license found in the LICENSE file."
                        },
                        {
                            "kind": "NewLineTrivia",
                            "text": "\n"
                        },
                        {
                            "kind": "NewLineTrivia",
                            "text": "\n"
                        },
                        {
                            "kind": "MultiLineCommentTrivia",
                            "text": "/**\n * String.prototype.search (regexp)\n *\n * @path ch15/15.5/15.5.4/15.5.4.12/S15.5.4.12_A1_T6.js\n * @description Argument is x, and instance is new String, x is undefined variable\n */"
                        },
                        {
                            "kind": "NewLineTrivia",
                            "text": "\n"
                        },
                        {
                            "kind": "NewLineTrivia",
                            "text": "\n"
                        },
                        {
                            "kind": "SingleLineCommentTrivia",
                            "text": "//////////////////////////////////////////////////////////////////////////////"
                        },
                        {
                            "kind": "NewLineTrivia",
                            "text": "\n"
                        },
                        {
                            "kind": "SingleLineCommentTrivia",
                            "text": "//CHECK#1"
                        },
                        {
                            "kind": "NewLineTrivia",
                            "text": "\n"
                        },
                        {
                            "kind": "SingleLineCommentTrivia",
                            "text": "//since ToString(undefined) evaluates to \"undefined\" search(undefined) evaluates to search(\"undefined\")"
                        },
                        {
                            "kind": "NewLineTrivia",
                            "text": "\n"
                        }
                    ],
                    "trailingTrivia": [
                        {
                            "kind": "WhitespaceTrivia",
                            "text": " "
                        }
                    ]
                },
                "openParenToken": {
                    "kind": "OpenParenToken",
                    "fullStart": 516,
                    "fullEnd": 517,
                    "start": 516,
                    "end": 517,
                    "fullWidth": 1,
                    "width": 1,
                    "text": "(",
                    "value": "(",
                    "valueText": "("
                },
                "condition": {
                    "kind": "NotEqualsExpression",
                    "fullStart": 517,
                    "fullEnd": 556,
                    "start": 517,
                    "end": 556,
                    "fullWidth": 39,
                    "width": 39,
                    "left": {
                        "kind": "InvocationExpression",
                        "fullStart": 517,
                        "fullEnd": 551,
                        "start": 517,
                        "end": 550,
                        "fullWidth": 34,
                        "width": 33,
                        "expression": {
                            "kind": "MemberAccessExpression",
                            "fullStart": 517,
                            "fullEnd": 547,
                            "start": 517,
                            "end": 547,
                            "fullWidth": 30,
                            "width": 30,
                            "expression": {
                                "kind": "ObjectCreationExpression",
                                "fullStart": 517,
                                "fullEnd": 540,
                                "start": 517,
                                "end": 540,
                                "fullWidth": 23,
                                "width": 23,
                                "newKeyword": {
                                    "kind": "NewKeyword",
                                    "fullStart": 517,
                                    "fullEnd": 521,
                                    "start": 517,
                                    "end": 520,
                                    "fullWidth": 4,
                                    "width": 3,
                                    "text": "new",
                                    "value": "new",
                                    "valueText": "new",
                                    "hasTrailingTrivia": true,
                                    "trailingTrivia": [
                                        {
                                            "kind": "WhitespaceTrivia",
                                            "text": " "
                                        }
                                    ]
                                },
                                "expression": {
                                    "kind": "IdentifierName",
                                    "fullStart": 521,
                                    "fullEnd": 527,
                                    "start": 521,
                                    "end": 527,
                                    "fullWidth": 6,
                                    "width": 6,
                                    "text": "String",
                                    "value": "String",
                                    "valueText": "String"
                                },
                                "argumentList": {
                                    "kind": "ArgumentList",
                                    "fullStart": 527,
                                    "fullEnd": 540,
                                    "start": 527,
                                    "end": 540,
                                    "fullWidth": 13,
                                    "width": 13,
                                    "openParenToken": {
                                        "kind": "OpenParenToken",
                                        "fullStart": 527,
                                        "fullEnd": 528,
                                        "start": 527,
                                        "end": 528,
                                        "fullWidth": 1,
                                        "width": 1,
                                        "text": "(",
                                        "value": "(",
                                        "valueText": "("
                                    },
                                    "arguments": [
                                        {
                                            "kind": "StringLiteral",
                                            "fullStart": 528,
                                            "fullEnd": 539,
                                            "start": 528,
                                            "end": 539,
                                            "fullWidth": 11,
                                            "width": 11,
                                            "text": "\"undefined\"",
                                            "value": "undefined",
                                            "valueText": "undefined"
                                        }
                                    ],
                                    "closeParenToken": {
                                        "kind": "CloseParenToken",
                                        "fullStart": 539,
                                        "fullEnd": 540,
                                        "start": 539,
                                        "end": 540,
                                        "fullWidth": 1,
                                        "width": 1,
                                        "text": ")",
                                        "value": ")",
                                        "valueText": ")"
                                    }
                                }
                            },
                            "dotToken": {
                                "kind": "DotToken",
                                "fullStart": 540,
                                "fullEnd": 541,
                                "start": 540,
                                "end": 541,
                                "fullWidth": 1,
                                "width": 1,
                                "text": ".",
                                "value": ".",
                                "valueText": "."
                            },
                            "name": {
                                "kind": "IdentifierName",
                                "fullStart": 541,
                                "fullEnd": 547,
                                "start": 541,
                                "end": 547,
                                "fullWidth": 6,
                                "width": 6,
                                "text": "search",
                                "value": "search",
                                "valueText": "search"
                            }
                        },
                        "argumentList": {
                            "kind": "ArgumentList",
                            "fullStart": 547,
                            "fullEnd": 551,
                            "start": 547,
                            "end": 550,
                            "fullWidth": 4,
                            "width": 3,
                            "openParenToken": {
                                "kind": "OpenParenToken",
                                "fullStart": 547,
                                "fullEnd": 548,
                                "start": 547,
                                "end": 548,
                                "fullWidth": 1,
                                "width": 1,
                                "text": "(",
                                "value": "(",
                                "valueText": "("
                            },
                            "arguments": [
                                {
                                    "kind": "IdentifierName",
                                    "fullStart": 548,
                                    "fullEnd": 549,
                                    "start": 548,
                                    "end": 549,
                                    "fullWidth": 1,
                                    "width": 1,
                                    "text": "x",
                                    "value": "x",
                                    "valueText": "x"
                                }
                            ],
                            "closeParenToken": {
                                "kind": "CloseParenToken",
                                "fullStart": 549,
                                "fullEnd": 551,
                                "start": 549,
                                "end": 550,
                                "fullWidth": 2,
                                "width": 1,
                                "text": ")",
                                "value": ")",
                                "valueText": ")",
                                "hasTrailingTrivia": true,
                                "trailingTrivia": [
                                    {
                                        "kind": "WhitespaceTrivia",
                                        "text": " "
                                    }
                                ]
                            }
                        }
                    },
                    "operatorToken": {
                        "kind": "ExclamationEqualsEqualsToken",
                        "fullStart": 551,
                        "fullEnd": 555,
                        "start": 551,
                        "end": 554,
                        "fullWidth": 4,
                        "width": 3,
                        "text": "!==",
                        "value": "!==",
                        "valueText": "!==",
                        "hasTrailingTrivia": true,
                        "trailingTrivia": [
                            {
                                "kind": "WhitespaceTrivia",
                                "text": " "
                            }
                        ]
                    },
                    "right": {
                        "kind": "NumericLiteral",
                        "fullStart": 555,
                        "fullEnd": 556,
                        "start": 555,
                        "end": 556,
                        "fullWidth": 1,
                        "width": 1,
                        "text": "0",
                        "value": 0,
                        "valueText": "0"
                    }
                },
                "closeParenToken": {
                    "kind": "CloseParenToken",
                    "fullStart": 556,
                    "fullEnd": 558,
                    "start": 556,
                    "end": 557,
                    "fullWidth": 2,
                    "width": 1,
                    "text": ")",
                    "value": ")",
                    "valueText": ")",
                    "hasTrailingTrivia": true,
                    "trailingTrivia": [
                        {
                            "kind": "WhitespaceTrivia",
                            "text": " "
                        }
                    ]
                },
                "statement": {
                    "kind": "Block",
                    "fullStart": 558,
                    "fullEnd": 671,
                    "start": 558,
                    "end": 670,
                    "fullWidth": 113,
                    "width": 112,
                    "openBraceToken": {
                        "kind": "OpenBraceToken",
                        "fullStart": 558,
                        "fullEnd": 560,
                        "start": 558,
                        "end": 559,
                        "fullWidth": 2,
                        "width": 1,
                        "text": "{",
                        "value": "{",
                        "valueText": "{",
                        "hasTrailingTrivia": true,
                        "hasTrailingNewLine": true,
                        "trailingTrivia": [
                            {
                                "kind": "NewLineTrivia",
                                "text": "\n"
                            }
                        ]
                    },
                    "statements": [
                        {
                            "kind": "ExpressionStatement",
                            "fullStart": 560,
                            "fullEnd": 669,
                            "start": 562,
                            "end": 668,
                            "fullWidth": 109,
                            "width": 106,
                            "expression": {
                                "kind": "InvocationExpression",
                                "fullStart": 560,
                                "fullEnd": 667,
                                "start": 562,
                                "end": 667,
                                "fullWidth": 107,
                                "width": 105,
                                "expression": {
                                    "kind": "IdentifierName",
                                    "fullStart": 560,
                                    "fullEnd": 568,
                                    "start": 562,
                                    "end": 568,
                                    "fullWidth": 8,
                                    "width": 6,
                                    "text": "$ERROR",
                                    "value": "$ERROR",
                                    "valueText": "$ERROR",
                                    "hasLeadingTrivia": true,
                                    "leadingTrivia": [
                                        {
                                            "kind": "WhitespaceTrivia",
                                            "text": "  "
                                        }
                                    ]
                                },
                                "argumentList": {
                                    "kind": "ArgumentList",
                                    "fullStart": 568,
                                    "fullEnd": 667,
                                    "start": 568,
                                    "end": 667,
                                    "fullWidth": 99,
                                    "width": 99,
                                    "openParenToken": {
                                        "kind": "OpenParenToken",
                                        "fullStart": 568,
                                        "fullEnd": 569,
                                        "start": 568,
                                        "end": 569,
                                        "fullWidth": 1,
                                        "width": 1,
                                        "text": "(",
                                        "value": "(",
                                        "valueText": "("
                                    },
                                    "arguments": [
                                        {
                                            "kind": "AddExpression",
                                            "fullStart": 569,
                                            "fullEnd": 666,
                                            "start": 569,
                                            "end": 665,
                                            "fullWidth": 97,
                                            "width": 96,
                                            "left": {
                                                "kind": "StringLiteral",
                                                "fullStart": 569,
                                                "fullEnd": 631,
                                                "start": 569,
                                                "end": 631,
                                                "fullWidth": 62,
                                                "width": 62,
                                                "text": "'#1: var x; new String(\"undefined\").search(x) === 0. Actual: '",
                                                "value": "#1: var x; new String(\"undefined\").search(x) === 0. Actual: ",
                                                "valueText": "#1: var x; new String(\"undefined\").search(x) === 0. Actual: "
                                            },
                                            "operatorToken": {
                                                "kind": "PlusToken",
                                                "fullStart": 631,
                                                "fullEnd": 632,
                                                "start": 631,
                                                "end": 632,
                                                "fullWidth": 1,
                                                "width": 1,
                                                "text": "+",
                                                "value": "+",
                                                "valueText": "+"
                                            },
                                            "right": {
                                                "kind": "InvocationExpression",
                                                "fullStart": 632,
                                                "fullEnd": 666,
                                                "start": 632,
                                                "end": 665,
                                                "fullWidth": 34,
                                                "width": 33,
                                                "expression": {
                                                    "kind": "MemberAccessExpression",
                                                    "fullStart": 632,
                                                    "fullEnd": 662,
                                                    "start": 632,
                                                    "end": 662,
                                                    "fullWidth": 30,
                                                    "width": 30,
                                                    "expression": {
                                                        "kind": "ObjectCreationExpression",
                                                        "fullStart": 632,
                                                        "fullEnd": 655,
                                                        "start": 632,
                                                        "end": 655,
                                                        "fullWidth": 23,
                                                        "width": 23,
                                                        "newKeyword": {
                                                            "kind": "NewKeyword",
                                                            "fullStart": 632,
                                                            "fullEnd": 636,
                                                            "start": 632,
                                                            "end": 635,
                                                            "fullWidth": 4,
                                                            "width": 3,
                                                            "text": "new",
                                                            "value": "new",
                                                            "valueText": "new",
                                                            "hasTrailingTrivia": true,
                                                            "trailingTrivia": [
                                                                {
                                                                    "kind": "WhitespaceTrivia",
                                                                    "text": " "
                                                                }
                                                            ]
                                                        },
                                                        "expression": {
                                                            "kind": "IdentifierName",
                                                            "fullStart": 636,
                                                            "fullEnd": 642,
                                                            "start": 636,
                                                            "end": 642,
                                                            "fullWidth": 6,
                                                            "width": 6,
                                                            "text": "String",
                                                            "value": "String",
                                                            "valueText": "String"
                                                        },
                                                        "argumentList": {
                                                            "kind": "ArgumentList",
                                                            "fullStart": 642,
                                                            "fullEnd": 655,
                                                            "start": 642,
                                                            "end": 655,
                                                            "fullWidth": 13,
                                                            "width": 13,
                                                            "openParenToken": {
                                                                "kind": "OpenParenToken",
                                                                "fullStart": 642,
                                                                "fullEnd": 643,
                                                                "start": 642,
                                                                "end": 643,
                                                                "fullWidth": 1,
                                                                "width": 1,
                                                                "text": "(",
                                                                "value": "(",
                                                                "valueText": "("
                                                            },
                                                            "arguments": [
                                                                {
                                                                    "kind": "StringLiteral",
                                                                    "fullStart": 643,
                                                                    "fullEnd": 654,
                                                                    "start": 643,
                                                                    "end": 654,
                                                                    "fullWidth": 11,
                                                                    "width": 11,
                                                                    "text": "\"undefined\"",
                                                                    "value": "undefined",
                                                                    "valueText": "undefined"
                                                                }
                                                            ],
                                                            "closeParenToken": {
                                                                "kind": "CloseParenToken",
                                                                "fullStart": 654,
                                                                "fullEnd": 655,
                                                                "start": 654,
                                                                "end": 655,
                                                                "fullWidth": 1,
                                                                "width": 1,
                                                                "text": ")",
                                                                "value": ")",
                                                                "valueText": ")"
                                                            }
                                                        }
                                                    },
                                                    "dotToken": {
                                                        "kind": "DotToken",
                                                        "fullStart": 655,
                                                        "fullEnd": 656,
                                                        "start": 655,
                                                        "end": 656,
                                                        "fullWidth": 1,
                                                        "width": 1,
                                                        "text": ".",
                                                        "value": ".",
                                                        "valueText": "."
                                                    },
                                                    "name": {
                                                        "kind": "IdentifierName",
                                                        "fullStart": 656,
                                                        "fullEnd": 662,
                                                        "start": 656,
                                                        "end": 662,
                                                        "fullWidth": 6,
                                                        "width": 6,
                                                        "text": "search",
                                                        "value": "search",
                                                        "valueText": "search"
                                                    }
                                                },
                                                "argumentList": {
                                                    "kind": "ArgumentList",
                                                    "fullStart": 662,
                                                    "fullEnd": 666,
                                                    "start": 662,
                                                    "end": 665,
                                                    "fullWidth": 4,
                                                    "width": 3,
                                                    "openParenToken": {
                                                        "kind": "OpenParenToken",
                                                        "fullStart": 662,
                                                        "fullEnd": 663,
                                                        "start": 662,
                                                        "end": 663,
                                                        "fullWidth": 1,
                                                        "width": 1,
                                                        "text": "(",
                                                        "value": "(",
                                                        "valueText": "("
                                                    },
                                                    "arguments": [
                                                        {
                                                            "kind": "IdentifierName",
                                                            "fullStart": 663,
                                                            "fullEnd": 664,
                                                            "start": 663,
                                                            "end": 664,
                                                            "fullWidth": 1,
                                                            "width": 1,
                                                            "text": "x",
                                                            "value": "x",
                                                            "valueText": "x"
                                                        }
                                                    ],
                                                    "closeParenToken": {
                                                        "kind": "CloseParenToken",
                                                        "fullStart": 664,
                                                        "fullEnd": 666,
                                                        "start": 664,
                                                        "end": 665,
                                                        "fullWidth": 2,
                                                        "width": 1,
                                                        "text": ")",
                                                        "value": ")",
                                                        "valueText": ")",
                                                        "hasTrailingTrivia": true,
                                                        "trailingTrivia": [
                                                            {
                                                                "kind": "WhitespaceTrivia",
                                                                "text": " "
                                                            }
                                                        ]
                                                    }
                                                }
                                            }
                                        }
                                    ],
                                    "closeParenToken": {
                                        "kind": "CloseParenToken",
                                        "fullStart": 666,
                                        "fullEnd": 667,
                                        "start": 666,
                                        "end": 667,
                                        "fullWidth": 1,
                                        "width": 1,
                                        "text": ")",
                                        "value": ")",
                                        "valueText": ")"
                                    }
                                }
                            },
                            "semicolonToken": {
                                "kind": "SemicolonToken",
                                "fullStart": 667,
                                "fullEnd": 669,
                                "start": 667,
                                "end": 668,
                                "fullWidth": 2,
                                "width": 1,
                                "text": ";",
                                "value": ";",
                                "valueText": ";",
                                "hasTrailingTrivia": true,
                                "hasTrailingNewLine": true,
                                "trailingTrivia": [
                                    {
                                        "kind": "NewLineTrivia",
                                        "text": "\n"
                                    }
                                ]
                            }
                        }
                    ],
                    "closeBraceToken": {
                        "kind": "CloseBraceToken",
                        "fullStart": 669,
                        "fullEnd": 671,
                        "start": 669,
                        "end": 670,
                        "fullWidth": 2,
                        "width": 1,
                        "text": "}",
                        "value": "}",
                        "valueText": "}",
                        "hasTrailingTrivia": true,
                        "hasTrailingNewLine": true,
                        "trailingTrivia": [
                            {
                                "kind": "NewLineTrivia",
                                "text": "\n"
                            }
                        ]
                    }
                }
            },
            {
                "kind": "VariableStatement",
                "fullStart": 671,
                "fullEnd": 761,
                "start": 754,
                "end": 760,
                "fullWidth": 90,
                "width": 6,
                "modifiers": [],
                "variableDeclaration": {
                    "kind": "VariableDeclaration",
                    "fullStart": 671,
                    "fullEnd": 759,
                    "start": 754,
                    "end": 759,
                    "fullWidth": 88,
                    "width": 5,
                    "varKeyword": {
                        "kind": "VarKeyword",
                        "fullStart": 671,
                        "fullEnd": 758,
                        "start": 754,
                        "end": 757,
                        "fullWidth": 87,
                        "width": 3,
                        "text": "var",
                        "value": "var",
                        "valueText": "var",
                        "hasLeadingTrivia": true,
                        "hasLeadingComment": true,
                        "hasLeadingNewLine": true,
                        "hasTrailingTrivia": true,
                        "leadingTrivia": [
                            {
                                "kind": "SingleLineCommentTrivia",
                                "text": "//"
                            },
                            {
                                "kind": "NewLineTrivia",
                                "text": "\n"
                            },
                            {
                                "kind": "SingleLineCommentTrivia",
                                "text": "//////////////////////////////////////////////////////////////////////////////"
                            },
                            {
                                "kind": "NewLineTrivia",
                                "text": "\n"
                            },
                            {
                                "kind": "NewLineTrivia",
                                "text": "\n"
                            }
                        ],
                        "trailingTrivia": [
                            {
                                "kind": "WhitespaceTrivia",
                                "text": " "
                            }
                        ]
                    },
                    "variableDeclarators": [
                        {
                            "kind": "VariableDeclarator",
                            "fullStart": 758,
                            "fullEnd": 759,
                            "start": 758,
                            "end": 759,
                            "fullWidth": 1,
<<<<<<< HEAD
                            "width": 1,
                            "identifier": {
=======
                            "propertyName": {
>>>>>>> 85e84683
                                "kind": "IdentifierName",
                                "fullStart": 758,
                                "fullEnd": 759,
                                "start": 758,
                                "end": 759,
                                "fullWidth": 1,
                                "width": 1,
                                "text": "x",
                                "value": "x",
                                "valueText": "x"
                            }
                        }
                    ]
                },
                "semicolonToken": {
                    "kind": "SemicolonToken",
                    "fullStart": 759,
                    "fullEnd": 761,
                    "start": 759,
                    "end": 760,
                    "fullWidth": 2,
                    "width": 1,
                    "text": ";",
                    "value": ";",
                    "valueText": ";",
                    "hasTrailingTrivia": true,
                    "hasTrailingNewLine": true,
                    "trailingTrivia": [
                        {
                            "kind": "NewLineTrivia",
                            "text": "\n"
                        }
                    ]
                }
            }
        ],
        "endOfFileToken": {
            "kind": "EndOfFileToken",
            "fullStart": 761,
            "fullEnd": 762,
            "start": 762,
            "end": 762,
            "fullWidth": 1,
            "width": 0,
            "text": "",
            "hasLeadingTrivia": true,
            "hasLeadingNewLine": true,
            "leadingTrivia": [
                {
                    "kind": "NewLineTrivia",
                    "text": "\n"
                }
            ]
        }
    },
    "lineMap": {
        "lineStarts": [
            0,
            61,
            132,
            133,
            137,
            173,
            176,
            232,
            315,
            319,
            320,
            399,
            409,
            513,
            560,
            669,
            671,
            674,
            753,
            754,
            761,
            762
        ],
        "length": 762
    }
}<|MERGE_RESOLUTION|>--- conflicted
+++ resolved
@@ -784,12 +784,8 @@
                             "start": 758,
                             "end": 759,
                             "fullWidth": 1,
-<<<<<<< HEAD
                             "width": 1,
-                            "identifier": {
-=======
                             "propertyName": {
->>>>>>> 85e84683
                                 "kind": "IdentifierName",
                                 "fullStart": 758,
                                 "fullEnd": 759,
