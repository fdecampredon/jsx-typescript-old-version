{
    "isDeclaration": false,
    "languageVersion": "EcmaScript5",
    "parseOptions": {
        "allowAutomaticSemicolonInsertion": true
    },
    "sourceUnit": {
        "kind": "SourceUnit",
        "fullStart": 0,
        "fullEnd": 784,
        "start": 344,
        "end": 784,
        "fullWidth": 784,
        "width": 440,
        "moduleElements": [
            {
                "kind": "VariableStatement",
                "fullStart": 0,
                "fullEnd": 380,
                "start": 344,
                "end": 379,
                "fullWidth": 380,
                "width": 35,
                "modifiers": [],
                "variableDeclaration": {
                    "kind": "VariableDeclaration",
                    "fullStart": 0,
                    "fullEnd": 378,
                    "start": 344,
                    "end": 378,
                    "fullWidth": 378,
                    "width": 34,
                    "varKeyword": {
                        "kind": "VarKeyword",
                        "fullStart": 0,
                        "fullEnd": 348,
                        "start": 344,
                        "end": 347,
                        "fullWidth": 348,
                        "width": 3,
                        "text": "var",
                        "value": "var",
                        "valueText": "var",
                        "hasLeadingTrivia": true,
                        "hasLeadingComment": true,
                        "hasLeadingNewLine": true,
                        "hasTrailingTrivia": true,
                        "leadingTrivia": [
                            {
                                "kind": "SingleLineCommentTrivia",
                                "text": "// Copyright 2009 the Sputnik authors.  All rights reserved."
                            },
                            {
                                "kind": "NewLineTrivia",
                                "text": "\n"
                            },
                            {
                                "kind": "SingleLineCommentTrivia",
                                "text": "// This code is governed by the BSD license found in the LICENSE file."
                            },
                            {
                                "kind": "NewLineTrivia",
                                "text": "\n"
                            },
                            {
                                "kind": "NewLineTrivia",
                                "text": "\n"
                            },
                            {
                                "kind": "MultiLineCommentTrivia",
                                "text": "/**\n * String.prototype.concat([,[...]]) can't change the instance to be applied\n *\n * @path ch15/15.5/15.5.4/15.5.4.6/S15.5.4.6_A3.js\n * @description Checking if varying the instance that is applied fails\n */"
                            },
                            {
                                "kind": "NewLineTrivia",
                                "text": "\n"
                            },
                            {
                                "kind": "NewLineTrivia",
                                "text": "\n"
                            }
                        ],
                        "trailingTrivia": [
                            {
                                "kind": "WhitespaceTrivia",
                                "text": " "
                            }
                        ]
                    },
                    "variableDeclarators": [
                        {
                            "kind": "VariableDeclarator",
                            "fullStart": 348,
                            "fullEnd": 378,
                            "start": 348,
                            "end": 378,
                            "fullWidth": 30,
<<<<<<< HEAD
                            "width": 30,
                            "identifier": {
=======
                            "propertyName": {
>>>>>>> 85e84683
                                "kind": "IdentifierName",
                                "fullStart": 348,
                                "fullEnd": 359,
                                "start": 348,
                                "end": 358,
                                "fullWidth": 11,
                                "width": 10,
                                "text": "__instance",
                                "value": "__instance",
                                "valueText": "__instance",
                                "hasTrailingTrivia": true,
                                "trailingTrivia": [
                                    {
                                        "kind": "WhitespaceTrivia",
                                        "text": " "
                                    }
                                ]
                            },
                            "equalsValueClause": {
                                "kind": "EqualsValueClause",
                                "fullStart": 359,
                                "fullEnd": 378,
                                "start": 359,
                                "end": 378,
                                "fullWidth": 19,
                                "width": 19,
                                "equalsToken": {
                                    "kind": "EqualsToken",
                                    "fullStart": 359,
                                    "fullEnd": 361,
                                    "start": 359,
                                    "end": 360,
                                    "fullWidth": 2,
                                    "width": 1,
                                    "text": "=",
                                    "value": "=",
                                    "valueText": "=",
                                    "hasTrailingTrivia": true,
                                    "trailingTrivia": [
                                        {
                                            "kind": "WhitespaceTrivia",
                                            "text": " "
                                        }
                                    ]
                                },
                                "value": {
                                    "kind": "ObjectCreationExpression",
                                    "fullStart": 361,
                                    "fullEnd": 378,
                                    "start": 361,
                                    "end": 378,
                                    "fullWidth": 17,
                                    "width": 17,
                                    "newKeyword": {
                                        "kind": "NewKeyword",
                                        "fullStart": 361,
                                        "fullEnd": 365,
                                        "start": 361,
                                        "end": 364,
                                        "fullWidth": 4,
                                        "width": 3,
                                        "text": "new",
                                        "value": "new",
                                        "valueText": "new",
                                        "hasTrailingTrivia": true,
                                        "trailingTrivia": [
                                            {
                                                "kind": "WhitespaceTrivia",
                                                "text": " "
                                            }
                                        ]
                                    },
                                    "expression": {
                                        "kind": "IdentifierName",
                                        "fullStart": 365,
                                        "fullEnd": 371,
                                        "start": 365,
                                        "end": 371,
                                        "fullWidth": 6,
                                        "width": 6,
                                        "text": "String",
                                        "value": "String",
                                        "valueText": "String"
                                    },
                                    "argumentList": {
                                        "kind": "ArgumentList",
                                        "fullStart": 371,
                                        "fullEnd": 378,
                                        "start": 371,
                                        "end": 378,
                                        "fullWidth": 7,
                                        "width": 7,
                                        "openParenToken": {
                                            "kind": "OpenParenToken",
                                            "fullStart": 371,
                                            "fullEnd": 372,
                                            "start": 371,
                                            "end": 372,
                                            "fullWidth": 1,
                                            "width": 1,
                                            "text": "(",
                                            "value": "(",
                                            "valueText": "("
                                        },
                                        "arguments": [
                                            {
                                                "kind": "StringLiteral",
                                                "fullStart": 372,
                                                "fullEnd": 377,
                                                "start": 372,
                                                "end": 377,
                                                "fullWidth": 5,
                                                "width": 5,
                                                "text": "\"one\"",
                                                "value": "one",
                                                "valueText": "one"
                                            }
                                        ],
                                        "closeParenToken": {
                                            "kind": "CloseParenToken",
                                            "fullStart": 377,
                                            "fullEnd": 378,
                                            "start": 377,
                                            "end": 378,
                                            "fullWidth": 1,
                                            "width": 1,
                                            "text": ")",
                                            "value": ")",
                                            "valueText": ")"
                                        }
                                    }
                                }
                            }
                        }
                    ]
                },
                "semicolonToken": {
                    "kind": "SemicolonToken",
                    "fullStart": 378,
                    "fullEnd": 380,
                    "start": 378,
                    "end": 379,
                    "fullWidth": 2,
                    "width": 1,
                    "text": ";",
                    "value": ";",
                    "valueText": ";",
                    "hasTrailingTrivia": true,
                    "hasTrailingNewLine": true,
                    "trailingTrivia": [
                        {
                            "kind": "NewLineTrivia",
                            "text": "\n"
                        }
                    ]
                }
            },
            {
                "kind": "ExpressionStatement",
                "fullStart": 380,
                "fullEnd": 407,
                "start": 381,
                "end": 406,
                "fullWidth": 27,
                "width": 25,
                "expression": {
                    "kind": "InvocationExpression",
                    "fullStart": 380,
                    "fullEnd": 405,
                    "start": 381,
                    "end": 405,
                    "fullWidth": 25,
                    "width": 24,
                    "expression": {
                        "kind": "MemberAccessExpression",
                        "fullStart": 380,
                        "fullEnd": 398,
                        "start": 381,
                        "end": 398,
                        "fullWidth": 18,
                        "width": 17,
                        "expression": {
                            "kind": "IdentifierName",
                            "fullStart": 380,
                            "fullEnd": 391,
                            "start": 381,
                            "end": 391,
                            "fullWidth": 11,
                            "width": 10,
                            "text": "__instance",
                            "value": "__instance",
                            "valueText": "__instance",
                            "hasLeadingTrivia": true,
                            "hasLeadingNewLine": true,
                            "leadingTrivia": [
                                {
                                    "kind": "NewLineTrivia",
                                    "text": "\n"
                                }
                            ]
                        },
                        "dotToken": {
                            "kind": "DotToken",
                            "fullStart": 391,
                            "fullEnd": 392,
                            "start": 391,
                            "end": 392,
                            "fullWidth": 1,
                            "width": 1,
                            "text": ".",
                            "value": ".",
                            "valueText": "."
                        },
                        "name": {
                            "kind": "IdentifierName",
                            "fullStart": 392,
                            "fullEnd": 398,
                            "start": 392,
                            "end": 398,
                            "fullWidth": 6,
                            "width": 6,
                            "text": "concat",
                            "value": "concat",
                            "valueText": "concat"
                        }
                    },
                    "argumentList": {
                        "kind": "ArgumentList",
                        "fullStart": 398,
                        "fullEnd": 405,
                        "start": 398,
                        "end": 405,
                        "fullWidth": 7,
                        "width": 7,
                        "openParenToken": {
                            "kind": "OpenParenToken",
                            "fullStart": 398,
                            "fullEnd": 399,
                            "start": 398,
                            "end": 399,
                            "fullWidth": 1,
                            "width": 1,
                            "text": "(",
                            "value": "(",
                            "valueText": "("
                        },
                        "arguments": [
                            {
                                "kind": "StringLiteral",
                                "fullStart": 399,
                                "fullEnd": 404,
                                "start": 399,
                                "end": 404,
                                "fullWidth": 5,
                                "width": 5,
                                "text": "\"two\"",
                                "value": "two",
                                "valueText": "two"
                            }
                        ],
                        "closeParenToken": {
                            "kind": "CloseParenToken",
                            "fullStart": 404,
                            "fullEnd": 405,
                            "start": 404,
                            "end": 405,
                            "fullWidth": 1,
                            "width": 1,
                            "text": ")",
                            "value": ")",
                            "valueText": ")"
                        }
                    }
                },
                "semicolonToken": {
                    "kind": "SemicolonToken",
                    "fullStart": 405,
                    "fullEnd": 407,
                    "start": 405,
                    "end": 406,
                    "fullWidth": 2,
                    "width": 1,
                    "text": ";",
                    "value": ";",
                    "valueText": ";",
                    "hasTrailingTrivia": true,
                    "hasTrailingNewLine": true,
                    "trailingTrivia": [
                        {
                            "kind": "NewLineTrivia",
                            "text": "\n"
                        }
                    ]
                }
            },
            {
                "kind": "IfStatement",
                "fullStart": 407,
                "fullEnd": 701,
                "start": 497,
                "end": 700,
                "fullWidth": 294,
                "width": 203,
                "ifKeyword": {
                    "kind": "IfKeyword",
                    "fullStart": 407,
                    "fullEnd": 500,
                    "start": 497,
                    "end": 499,
                    "fullWidth": 93,
                    "width": 2,
                    "text": "if",
                    "value": "if",
                    "valueText": "if",
                    "hasLeadingTrivia": true,
                    "hasLeadingComment": true,
                    "hasLeadingNewLine": true,
                    "hasTrailingTrivia": true,
                    "leadingTrivia": [
                        {
                            "kind": "NewLineTrivia",
                            "text": "\n"
                        },
                        {
                            "kind": "SingleLineCommentTrivia",
                            "text": "//////////////////////////////////////////////////////////////////////////////"
                        },
                        {
                            "kind": "NewLineTrivia",
                            "text": "\n"
                        },
                        {
                            "kind": "SingleLineCommentTrivia",
                            "text": "//CHECK#1"
                        },
                        {
                            "kind": "NewLineTrivia",
                            "text": "\n"
                        }
                    ],
                    "trailingTrivia": [
                        {
                            "kind": "WhitespaceTrivia",
                            "text": " "
                        }
                    ]
                },
                "openParenToken": {
                    "kind": "OpenParenToken",
                    "fullStart": 500,
                    "fullEnd": 501,
                    "start": 500,
                    "end": 501,
                    "fullWidth": 1,
                    "width": 1,
                    "text": "(",
                    "value": "(",
                    "valueText": "("
                },
                "condition": {
                    "kind": "NotEqualsWithTypeConversionExpression",
                    "fullStart": 501,
                    "fullEnd": 520,
                    "start": 501,
                    "end": 520,
                    "fullWidth": 19,
                    "width": 19,
                    "left": {
                        "kind": "IdentifierName",
                        "fullStart": 501,
                        "fullEnd": 512,
                        "start": 501,
                        "end": 511,
                        "fullWidth": 11,
                        "width": 10,
                        "text": "__instance",
                        "value": "__instance",
                        "valueText": "__instance",
                        "hasTrailingTrivia": true,
                        "trailingTrivia": [
                            {
                                "kind": "WhitespaceTrivia",
                                "text": " "
                            }
                        ]
                    },
                    "operatorToken": {
                        "kind": "ExclamationEqualsToken",
                        "fullStart": 512,
                        "fullEnd": 515,
                        "start": 512,
                        "end": 514,
                        "fullWidth": 3,
                        "width": 2,
                        "text": "!=",
                        "value": "!=",
                        "valueText": "!=",
                        "hasTrailingTrivia": true,
                        "trailingTrivia": [
                            {
                                "kind": "WhitespaceTrivia",
                                "text": " "
                            }
                        ]
                    },
                    "right": {
                        "kind": "StringLiteral",
                        "fullStart": 515,
                        "fullEnd": 520,
                        "start": 515,
                        "end": 520,
                        "fullWidth": 5,
                        "width": 5,
                        "text": "\"one\"",
                        "value": "one",
                        "valueText": "one"
                    }
                },
                "closeParenToken": {
                    "kind": "CloseParenToken",
                    "fullStart": 520,
                    "fullEnd": 522,
                    "start": 520,
                    "end": 521,
                    "fullWidth": 2,
                    "width": 1,
                    "text": ")",
                    "value": ")",
                    "valueText": ")",
                    "hasTrailingTrivia": true,
                    "trailingTrivia": [
                        {
                            "kind": "WhitespaceTrivia",
                            "text": " "
                        }
                    ]
                },
                "statement": {
                    "kind": "Block",
                    "fullStart": 522,
                    "fullEnd": 701,
                    "start": 522,
                    "end": 700,
                    "fullWidth": 179,
                    "width": 178,
                    "openBraceToken": {
                        "kind": "OpenBraceToken",
                        "fullStart": 522,
                        "fullEnd": 524,
                        "start": 522,
                        "end": 523,
                        "fullWidth": 2,
                        "width": 1,
                        "text": "{",
                        "value": "{",
                        "valueText": "{",
                        "hasTrailingTrivia": true,
                        "hasTrailingNewLine": true,
                        "trailingTrivia": [
                            {
                                "kind": "NewLineTrivia",
                                "text": "\n"
                            }
                        ]
                    },
                    "statements": [
                        {
                            "kind": "ExpressionStatement",
                            "fullStart": 524,
                            "fullEnd": 699,
                            "start": 526,
                            "end": 698,
                            "fullWidth": 175,
                            "width": 172,
                            "expression": {
                                "kind": "InvocationExpression",
                                "fullStart": 524,
                                "fullEnd": 697,
                                "start": 526,
                                "end": 697,
                                "fullWidth": 173,
                                "width": 171,
                                "expression": {
                                    "kind": "IdentifierName",
                                    "fullStart": 524,
                                    "fullEnd": 532,
                                    "start": 526,
                                    "end": 532,
                                    "fullWidth": 8,
                                    "width": 6,
                                    "text": "$ERROR",
                                    "value": "$ERROR",
                                    "valueText": "$ERROR",
                                    "hasLeadingTrivia": true,
                                    "leadingTrivia": [
                                        {
                                            "kind": "WhitespaceTrivia",
                                            "text": "  "
                                        }
                                    ]
                                },
                                "argumentList": {
                                    "kind": "ArgumentList",
                                    "fullStart": 532,
                                    "fullEnd": 697,
                                    "start": 532,
                                    "end": 697,
                                    "fullWidth": 165,
                                    "width": 165,
                                    "openParenToken": {
                                        "kind": "OpenParenToken",
                                        "fullStart": 532,
                                        "fullEnd": 533,
                                        "start": 532,
                                        "end": 533,
                                        "fullWidth": 1,
                                        "width": 1,
                                        "text": "(",
                                        "value": "(",
                                        "valueText": "("
                                    },
                                    "arguments": [
                                        {
                                            "kind": "AddExpression",
                                            "fullStart": 533,
                                            "fullEnd": 696,
                                            "start": 533,
                                            "end": 696,
                                            "fullWidth": 163,
                                            "width": 163,
                                            "left": {
                                                "kind": "StringLiteral",
                                                "fullStart": 533,
                                                "fullEnd": 685,
                                                "start": 533,
                                                "end": 685,
                                                "fullWidth": 152,
                                                "width": 152,
                                                "text": "'#1: __instance = new String(\"one\"); __instance.concat(\"two\");  __instance = new String(\"one\"); __instance.concat(\"two\"); __instance == \"one\". Actual: '",
                                                "value": "#1: __instance = new String(\"one\"); __instance.concat(\"two\");  __instance = new String(\"one\"); __instance.concat(\"two\"); __instance == \"one\". Actual: ",
                                                "valueText": "#1: __instance = new String(\"one\"); __instance.concat(\"two\");  __instance = new String(\"one\"); __instance.concat(\"two\"); __instance == \"one\". Actual: "
                                            },
                                            "operatorToken": {
                                                "kind": "PlusToken",
                                                "fullStart": 685,
                                                "fullEnd": 686,
                                                "start": 685,
                                                "end": 686,
                                                "fullWidth": 1,
                                                "width": 1,
                                                "text": "+",
                                                "value": "+",
                                                "valueText": "+"
                                            },
                                            "right": {
                                                "kind": "IdentifierName",
                                                "fullStart": 686,
                                                "fullEnd": 696,
                                                "start": 686,
                                                "end": 696,
                                                "fullWidth": 10,
                                                "width": 10,
                                                "text": "__instance",
                                                "value": "__instance",
                                                "valueText": "__instance"
                                            }
                                        }
                                    ],
                                    "closeParenToken": {
                                        "kind": "CloseParenToken",
                                        "fullStart": 696,
                                        "fullEnd": 697,
                                        "start": 696,
                                        "end": 697,
                                        "fullWidth": 1,
                                        "width": 1,
                                        "text": ")",
                                        "value": ")",
                                        "valueText": ")"
                                    }
                                }
                            },
                            "semicolonToken": {
                                "kind": "SemicolonToken",
                                "fullStart": 697,
                                "fullEnd": 699,
                                "start": 697,
                                "end": 698,
                                "fullWidth": 2,
                                "width": 1,
                                "text": ";",
                                "value": ";",
                                "valueText": ";",
                                "hasTrailingTrivia": true,
                                "hasTrailingNewLine": true,
                                "trailingTrivia": [
                                    {
                                        "kind": "NewLineTrivia",
                                        "text": "\n"
                                    }
                                ]
                            }
                        }
                    ],
                    "closeBraceToken": {
                        "kind": "CloseBraceToken",
                        "fullStart": 699,
                        "fullEnd": 701,
                        "start": 699,
                        "end": 700,
                        "fullWidth": 2,
                        "width": 1,
                        "text": "}",
                        "value": "}",
                        "valueText": "}",
                        "hasTrailingTrivia": true,
                        "hasTrailingNewLine": true,
                        "trailingTrivia": [
                            {
                                "kind": "NewLineTrivia",
                                "text": "\n"
                            }
                        ]
                    }
                }
            }
        ],
        "endOfFileToken": {
            "kind": "EndOfFileToken",
            "fullStart": 701,
            "fullEnd": 784,
            "start": 784,
            "end": 784,
            "fullWidth": 83,
            "width": 0,
            "text": "",
            "hasLeadingTrivia": true,
            "hasLeadingComment": true,
            "hasLeadingNewLine": true,
            "leadingTrivia": [
                {
                    "kind": "SingleLineCommentTrivia",
                    "text": "//"
                },
                {
                    "kind": "NewLineTrivia",
                    "text": "\n"
                },
                {
                    "kind": "SingleLineCommentTrivia",
                    "text": "//////////////////////////////////////////////////////////////////////////////"
                },
                {
                    "kind": "NewLineTrivia",
                    "text": "\n"
                },
                {
                    "kind": "NewLineTrivia",
                    "text": "\n"
                }
            ]
        }
    },
    "lineMap": {
        "lineStarts": [
            0,
            61,
            132,
            133,
            137,
            214,
            217,
            268,
            339,
            343,
            344,
            380,
            381,
            407,
            408,
            487,
            497,
            524,
            699,
            701,
            704,
            783,
            784
        ],
        "length": 784
    }
}<|MERGE_RESOLUTION|>--- conflicted
+++ resolved
@@ -94,12 +94,8 @@
                             "start": 348,
                             "end": 378,
                             "fullWidth": 30,
-<<<<<<< HEAD
                             "width": 30,
-                            "identifier": {
-=======
                             "propertyName": {
->>>>>>> 85e84683
                                 "kind": "IdentifierName",
                                 "fullStart": 348,
                                 "fullEnd": 359,
