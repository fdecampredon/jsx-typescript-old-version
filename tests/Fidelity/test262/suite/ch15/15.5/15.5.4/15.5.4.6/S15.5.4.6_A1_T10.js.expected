--- conflicted
+++ resolved
@@ -96,12 +96,8 @@
                             "start": 310,
                             "end": 357,
                             "fullWidth": 48,
-<<<<<<< HEAD
                             "width": 47,
-                            "identifier": {
-=======
                             "propertyName": {
->>>>>>> 85e84683
                                 "kind": "IdentifierName",
                                 "fullStart": 310,
                                 "fullEnd": 316,
@@ -434,12 +430,8 @@
                             "start": 362,
                             "end": 406,
                             "fullWidth": 45,
-<<<<<<< HEAD
                             "width": 44,
-                            "identifier": {
-=======
                             "propertyName": {
->>>>>>> 85e84683
                                 "kind": "IdentifierName",
                                 "fullStart": 362,
                                 "fullEnd": 369,
@@ -772,12 +764,8 @@
                             "start": 411,
                             "end": 453,
                             "fullWidth": 43,
-<<<<<<< HEAD
                             "width": 42,
-                            "identifier": {
-=======
                             "propertyName": {
->>>>>>> 85e84683
                                 "kind": "IdentifierName",
                                 "fullStart": 411,
                                 "fullEnd": 418,
@@ -1109,12 +1097,8 @@
                             "start": 458,
                             "end": 472,
                             "fullWidth": 14,
-<<<<<<< HEAD
                             "width": 14,
-                            "identifier": {
-=======
                             "propertyName": {
->>>>>>> 85e84683
                                 "kind": "IdentifierName",
                                 "fullStart": 458,
                                 "fullEnd": 464,
@@ -2028,12 +2012,8 @@
                             "start": 1047,
                             "end": 1048,
                             "fullWidth": 1,
-<<<<<<< HEAD
                             "width": 1,
-                            "identifier": {
-=======
                             "propertyName": {
->>>>>>> 85e84683
                                 "kind": "IdentifierName",
                                 "fullStart": 1047,
                                 "fullEnd": 1048,
