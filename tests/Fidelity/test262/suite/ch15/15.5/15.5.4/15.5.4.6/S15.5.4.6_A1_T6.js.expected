--- conflicted
+++ resolved
@@ -788,12 +788,8 @@
                             "start": 803,
                             "end": 804,
                             "fullWidth": 1,
-<<<<<<< HEAD
                             "width": 1,
-                            "identifier": {
-=======
                             "propertyName": {
->>>>>>> 85e84683
                                 "kind": "IdentifierName",
                                 "fullStart": 803,
                                 "fullEnd": 804,
