{
    "isDeclaration": false,
    "languageVersion": "EcmaScript5",
    "parseOptions": {
        "allowAutomaticSemicolonInsertion": true
    },
    "sourceUnit": {
        "kind": "SourceUnit",
        "fullStart": 0,
        "fullEnd": 987,
        "start": 446,
        "end": 987,
        "fullWidth": 987,
        "width": 541,
        "moduleElements": [
            {
                "kind": "VariableStatement",
                "fullStart": 0,
                "fullEnd": 478,
                "start": 446,
                "end": 477,
                "fullWidth": 478,
                "width": 31,
                "modifiers": [],
                "variableDeclaration": {
                    "kind": "VariableDeclaration",
                    "fullStart": 0,
                    "fullEnd": 476,
                    "start": 446,
                    "end": 476,
                    "fullWidth": 476,
                    "width": 30,
                    "varKeyword": {
                        "kind": "VarKeyword",
                        "fullStart": 0,
                        "fullEnd": 450,
                        "start": 446,
                        "end": 449,
                        "fullWidth": 450,
                        "width": 3,
                        "text": "var",
                        "value": "var",
                        "valueText": "var",
                        "hasLeadingTrivia": true,
                        "hasLeadingComment": true,
                        "hasLeadingNewLine": true,
                        "hasTrailingTrivia": true,
                        "leadingTrivia": [
                            {
                                "kind": "SingleLineCommentTrivia",
                                "text": "// Copyright 2009 the Sputnik authors.  All rights reserved."
                            },
                            {
                                "kind": "NewLineTrivia",
                                "text": "\n"
                            },
                            {
                                "kind": "SingleLineCommentTrivia",
                                "text": "// This code is governed by the BSD license found in the LICENSE file."
                            },
                            {
                                "kind": "NewLineTrivia",
                                "text": "\n"
                            },
                            {
                                "kind": "NewLineTrivia",
                                "text": "\n"
                            },
                            {
                                "kind": "MultiLineCommentTrivia",
                                "text": "/**\n * String.prototype.substring (start, end) can be applied to non String object instance and\n * returns a string value(not object)\n *\n * @path ch15/15.5/15.5.4/15.5.4.15/S15.5.4.15_A3_T11.js\n * @description Apply String.prototype.substring to Boolean instance. Start is new Array(), end is new Boolean(1)\n */"
                            },
                            {
                                "kind": "NewLineTrivia",
                                "text": "\n"
                            },
                            {
                                "kind": "NewLineTrivia",
                                "text": "\n"
                            }
                        ],
                        "trailingTrivia": [
                            {
                                "kind": "WhitespaceTrivia",
                                "text": " "
                            }
                        ]
                    },
                    "variableDeclarators": [
                        {
                            "kind": "VariableDeclarator",
                            "fullStart": 450,
                            "fullEnd": 476,
                            "start": 450,
                            "end": 476,
                            "fullWidth": 26,
<<<<<<< HEAD
                            "width": 26,
                            "identifier": {
=======
                            "propertyName": {
>>>>>>> 85e84683
                                "kind": "IdentifierName",
                                "fullStart": 450,
                                "fullEnd": 461,
                                "start": 450,
                                "end": 460,
                                "fullWidth": 11,
                                "width": 10,
                                "text": "__instance",
                                "value": "__instance",
                                "valueText": "__instance",
                                "hasTrailingTrivia": true,
                                "trailingTrivia": [
                                    {
                                        "kind": "WhitespaceTrivia",
                                        "text": " "
                                    }
                                ]
                            },
                            "equalsValueClause": {
                                "kind": "EqualsValueClause",
                                "fullStart": 461,
                                "fullEnd": 476,
                                "start": 461,
                                "end": 476,
                                "fullWidth": 15,
                                "width": 15,
                                "equalsToken": {
                                    "kind": "EqualsToken",
                                    "fullStart": 461,
                                    "fullEnd": 463,
                                    "start": 461,
                                    "end": 462,
                                    "fullWidth": 2,
                                    "width": 1,
                                    "text": "=",
                                    "value": "=",
                                    "valueText": "=",
                                    "hasTrailingTrivia": true,
                                    "trailingTrivia": [
                                        {
                                            "kind": "WhitespaceTrivia",
                                            "text": " "
                                        }
                                    ]
                                },
                                "value": {
                                    "kind": "ObjectCreationExpression",
                                    "fullStart": 463,
                                    "fullEnd": 476,
                                    "start": 463,
                                    "end": 476,
                                    "fullWidth": 13,
                                    "width": 13,
                                    "newKeyword": {
                                        "kind": "NewKeyword",
                                        "fullStart": 463,
                                        "fullEnd": 467,
                                        "start": 463,
                                        "end": 466,
                                        "fullWidth": 4,
                                        "width": 3,
                                        "text": "new",
                                        "value": "new",
                                        "valueText": "new",
                                        "hasTrailingTrivia": true,
                                        "trailingTrivia": [
                                            {
                                                "kind": "WhitespaceTrivia",
                                                "text": " "
                                            }
                                        ]
                                    },
                                    "expression": {
                                        "kind": "IdentifierName",
                                        "fullStart": 467,
                                        "fullEnd": 474,
                                        "start": 467,
                                        "end": 474,
                                        "fullWidth": 7,
                                        "width": 7,
                                        "text": "Boolean",
                                        "value": "Boolean",
                                        "valueText": "Boolean"
                                    },
                                    "argumentList": {
                                        "kind": "ArgumentList",
                                        "fullStart": 474,
                                        "fullEnd": 476,
                                        "start": 474,
                                        "end": 476,
                                        "fullWidth": 2,
                                        "width": 2,
                                        "openParenToken": {
                                            "kind": "OpenParenToken",
                                            "fullStart": 474,
                                            "fullEnd": 475,
                                            "start": 474,
                                            "end": 475,
                                            "fullWidth": 1,
                                            "width": 1,
                                            "text": "(",
                                            "value": "(",
                                            "valueText": "("
                                        },
                                        "arguments": [],
                                        "closeParenToken": {
                                            "kind": "CloseParenToken",
                                            "fullStart": 475,
                                            "fullEnd": 476,
                                            "start": 475,
                                            "end": 476,
                                            "fullWidth": 1,
                                            "width": 1,
                                            "text": ")",
                                            "value": ")",
                                            "valueText": ")"
                                        }
                                    }
                                }
                            }
                        }
                    ]
                },
                "semicolonToken": {
                    "kind": "SemicolonToken",
                    "fullStart": 476,
                    "fullEnd": 478,
                    "start": 476,
                    "end": 477,
                    "fullWidth": 2,
                    "width": 1,
                    "text": ";",
                    "value": ";",
                    "valueText": ";",
                    "hasTrailingTrivia": true,
                    "hasTrailingNewLine": true,
                    "trailingTrivia": [
                        {
                            "kind": "NewLineTrivia",
                            "text": "\n"
                        }
                    ]
                }
            },
            {
                "kind": "ExpressionStatement",
                "fullStart": 478,
                "fullEnd": 531,
                "start": 480,
                "end": 530,
                "fullWidth": 53,
                "width": 50,
                "expression": {
                    "kind": "AssignmentExpression",
                    "fullStart": 478,
                    "fullEnd": 529,
                    "start": 480,
                    "end": 529,
                    "fullWidth": 51,
                    "width": 49,
                    "left": {
                        "kind": "MemberAccessExpression",
                        "fullStart": 478,
                        "fullEnd": 501,
                        "start": 480,
                        "end": 500,
                        "fullWidth": 23,
                        "width": 20,
                        "expression": {
                            "kind": "IdentifierName",
                            "fullStart": 478,
                            "fullEnd": 490,
                            "start": 480,
                            "end": 490,
                            "fullWidth": 12,
                            "width": 10,
                            "text": "__instance",
                            "value": "__instance",
                            "valueText": "__instance",
                            "hasLeadingTrivia": true,
                            "hasLeadingNewLine": true,
                            "leadingTrivia": [
                                {
                                    "kind": "WhitespaceTrivia",
                                    "text": " "
                                },
                                {
                                    "kind": "NewLineTrivia",
                                    "text": "\n"
                                }
                            ]
                        },
                        "dotToken": {
                            "kind": "DotToken",
                            "fullStart": 490,
                            "fullEnd": 491,
                            "start": 490,
                            "end": 491,
                            "fullWidth": 1,
                            "width": 1,
                            "text": ".",
                            "value": ".",
                            "valueText": "."
                        },
                        "name": {
                            "kind": "IdentifierName",
                            "fullStart": 491,
                            "fullEnd": 501,
                            "start": 491,
                            "end": 500,
                            "fullWidth": 10,
                            "width": 9,
                            "text": "substring",
                            "value": "substring",
                            "valueText": "substring",
                            "hasTrailingTrivia": true,
                            "trailingTrivia": [
                                {
                                    "kind": "WhitespaceTrivia",
                                    "text": " "
                                }
                            ]
                        }
                    },
                    "operatorToken": {
                        "kind": "EqualsToken",
                        "fullStart": 501,
                        "fullEnd": 503,
                        "start": 501,
                        "end": 502,
                        "fullWidth": 2,
                        "width": 1,
                        "text": "=",
                        "value": "=",
                        "valueText": "=",
                        "hasTrailingTrivia": true,
                        "trailingTrivia": [
                            {
                                "kind": "WhitespaceTrivia",
                                "text": " "
                            }
                        ]
                    },
                    "right": {
                        "kind": "MemberAccessExpression",
                        "fullStart": 503,
                        "fullEnd": 529,
                        "start": 503,
                        "end": 529,
                        "fullWidth": 26,
                        "width": 26,
                        "expression": {
                            "kind": "MemberAccessExpression",
                            "fullStart": 503,
                            "fullEnd": 519,
                            "start": 503,
                            "end": 519,
                            "fullWidth": 16,
                            "width": 16,
                            "expression": {
                                "kind": "IdentifierName",
                                "fullStart": 503,
                                "fullEnd": 509,
                                "start": 503,
                                "end": 509,
                                "fullWidth": 6,
                                "width": 6,
                                "text": "String",
                                "value": "String",
                                "valueText": "String"
                            },
                            "dotToken": {
                                "kind": "DotToken",
                                "fullStart": 509,
                                "fullEnd": 510,
                                "start": 509,
                                "end": 510,
                                "fullWidth": 1,
                                "width": 1,
                                "text": ".",
                                "value": ".",
                                "valueText": "."
                            },
                            "name": {
                                "kind": "IdentifierName",
                                "fullStart": 510,
                                "fullEnd": 519,
                                "start": 510,
                                "end": 519,
                                "fullWidth": 9,
                                "width": 9,
                                "text": "prototype",
                                "value": "prototype",
                                "valueText": "prototype"
                            }
                        },
                        "dotToken": {
                            "kind": "DotToken",
                            "fullStart": 519,
                            "fullEnd": 520,
                            "start": 519,
                            "end": 520,
                            "fullWidth": 1,
                            "width": 1,
                            "text": ".",
                            "value": ".",
                            "valueText": "."
                        },
                        "name": {
                            "kind": "IdentifierName",
                            "fullStart": 520,
                            "fullEnd": 529,
                            "start": 520,
                            "end": 529,
                            "fullWidth": 9,
                            "width": 9,
                            "text": "substring",
                            "value": "substring",
                            "valueText": "substring"
                        }
                    }
                },
                "semicolonToken": {
                    "kind": "SemicolonToken",
                    "fullStart": 529,
                    "fullEnd": 531,
                    "start": 529,
                    "end": 530,
                    "fullWidth": 2,
                    "width": 1,
                    "text": ";",
                    "value": ";",
                    "valueText": ";",
                    "hasTrailingTrivia": true,
                    "hasTrailingNewLine": true,
                    "trailingTrivia": [
                        {
                            "kind": "NewLineTrivia",
                            "text": "\n"
                        }
                    ]
                }
            },
            {
                "kind": "IfStatement",
                "fullStart": 531,
                "fullEnd": 904,
                "start": 621,
                "end": 903,
                "fullWidth": 373,
                "width": 282,
                "ifKeyword": {
                    "kind": "IfKeyword",
                    "fullStart": 531,
                    "fullEnd": 624,
                    "start": 621,
                    "end": 623,
                    "fullWidth": 93,
                    "width": 2,
                    "text": "if",
                    "value": "if",
                    "valueText": "if",
                    "hasLeadingTrivia": true,
                    "hasLeadingComment": true,
                    "hasLeadingNewLine": true,
                    "hasTrailingTrivia": true,
                    "leadingTrivia": [
                        {
                            "kind": "NewLineTrivia",
                            "text": "\n"
                        },
                        {
                            "kind": "SingleLineCommentTrivia",
                            "text": "//////////////////////////////////////////////////////////////////////////////"
                        },
                        {
                            "kind": "NewLineTrivia",
                            "text": "\n"
                        },
                        {
                            "kind": "SingleLineCommentTrivia",
                            "text": "//CHECK#1"
                        },
                        {
                            "kind": "NewLineTrivia",
                            "text": "\n"
                        }
                    ],
                    "trailingTrivia": [
                        {
                            "kind": "WhitespaceTrivia",
                            "text": " "
                        }
                    ]
                },
                "openParenToken": {
                    "kind": "OpenParenToken",
                    "fullStart": 624,
                    "fullEnd": 625,
                    "start": 624,
                    "end": 625,
                    "fullWidth": 1,
                    "width": 1,
                    "text": "(",
                    "value": "(",
                    "valueText": "("
                },
                "condition": {
                    "kind": "NotEqualsExpression",
                    "fullStart": 625,
                    "fullEnd": 682,
                    "start": 625,
                    "end": 682,
                    "fullWidth": 57,
                    "width": 57,
                    "left": {
                        "kind": "InvocationExpression",
                        "fullStart": 625,
                        "fullEnd": 675,
                        "start": 625,
                        "end": 674,
                        "fullWidth": 50,
                        "width": 49,
                        "expression": {
                            "kind": "MemberAccessExpression",
                            "fullStart": 625,
                            "fullEnd": 645,
                            "start": 625,
                            "end": 645,
                            "fullWidth": 20,
                            "width": 20,
                            "expression": {
                                "kind": "IdentifierName",
                                "fullStart": 625,
                                "fullEnd": 635,
                                "start": 625,
                                "end": 635,
                                "fullWidth": 10,
                                "width": 10,
                                "text": "__instance",
                                "value": "__instance",
                                "valueText": "__instance"
                            },
                            "dotToken": {
                                "kind": "DotToken",
                                "fullStart": 635,
                                "fullEnd": 636,
                                "start": 635,
                                "end": 636,
                                "fullWidth": 1,
                                "width": 1,
                                "text": ".",
                                "value": ".",
                                "valueText": "."
                            },
                            "name": {
                                "kind": "IdentifierName",
                                "fullStart": 636,
                                "fullEnd": 645,
                                "start": 636,
                                "end": 645,
                                "fullWidth": 9,
                                "width": 9,
                                "text": "substring",
                                "value": "substring",
                                "valueText": "substring"
                            }
                        },
                        "argumentList": {
                            "kind": "ArgumentList",
                            "fullStart": 645,
                            "fullEnd": 675,
                            "start": 645,
                            "end": 674,
                            "fullWidth": 30,
                            "width": 29,
                            "openParenToken": {
                                "kind": "OpenParenToken",
                                "fullStart": 645,
                                "fullEnd": 646,
                                "start": 645,
                                "end": 646,
                                "fullWidth": 1,
                                "width": 1,
                                "text": "(",
                                "value": "(",
                                "valueText": "("
                            },
                            "arguments": [
                                {
                                    "kind": "ObjectCreationExpression",
                                    "fullStart": 646,
                                    "fullEnd": 657,
                                    "start": 646,
                                    "end": 657,
                                    "fullWidth": 11,
                                    "width": 11,
                                    "newKeyword": {
                                        "kind": "NewKeyword",
                                        "fullStart": 646,
                                        "fullEnd": 650,
                                        "start": 646,
                                        "end": 649,
                                        "fullWidth": 4,
                                        "width": 3,
                                        "text": "new",
                                        "value": "new",
                                        "valueText": "new",
                                        "hasTrailingTrivia": true,
                                        "trailingTrivia": [
                                            {
                                                "kind": "WhitespaceTrivia",
                                                "text": " "
                                            }
                                        ]
                                    },
                                    "expression": {
                                        "kind": "IdentifierName",
                                        "fullStart": 650,
                                        "fullEnd": 655,
                                        "start": 650,
                                        "end": 655,
                                        "fullWidth": 5,
                                        "width": 5,
                                        "text": "Array",
                                        "value": "Array",
                                        "valueText": "Array"
                                    },
                                    "argumentList": {
                                        "kind": "ArgumentList",
                                        "fullStart": 655,
                                        "fullEnd": 657,
                                        "start": 655,
                                        "end": 657,
                                        "fullWidth": 2,
                                        "width": 2,
                                        "openParenToken": {
                                            "kind": "OpenParenToken",
                                            "fullStart": 655,
                                            "fullEnd": 656,
                                            "start": 655,
                                            "end": 656,
                                            "fullWidth": 1,
                                            "width": 1,
                                            "text": "(",
                                            "value": "(",
                                            "valueText": "("
                                        },
                                        "arguments": [],
                                        "closeParenToken": {
                                            "kind": "CloseParenToken",
                                            "fullStart": 656,
                                            "fullEnd": 657,
                                            "start": 656,
                                            "end": 657,
                                            "fullWidth": 1,
                                            "width": 1,
                                            "text": ")",
                                            "value": ")",
                                            "valueText": ")"
                                        }
                                    }
                                },
                                {
                                    "kind": "CommaToken",
                                    "fullStart": 657,
                                    "fullEnd": 659,
                                    "start": 657,
                                    "end": 658,
                                    "fullWidth": 2,
                                    "width": 1,
                                    "text": ",",
                                    "value": ",",
                                    "valueText": ",",
                                    "hasTrailingTrivia": true,
                                    "trailingTrivia": [
                                        {
                                            "kind": "WhitespaceTrivia",
                                            "text": " "
                                        }
                                    ]
                                },
                                {
                                    "kind": "ObjectCreationExpression",
                                    "fullStart": 659,
                                    "fullEnd": 673,
                                    "start": 659,
                                    "end": 673,
                                    "fullWidth": 14,
                                    "width": 14,
                                    "newKeyword": {
                                        "kind": "NewKeyword",
                                        "fullStart": 659,
                                        "fullEnd": 663,
                                        "start": 659,
                                        "end": 662,
                                        "fullWidth": 4,
                                        "width": 3,
                                        "text": "new",
                                        "value": "new",
                                        "valueText": "new",
                                        "hasTrailingTrivia": true,
                                        "trailingTrivia": [
                                            {
                                                "kind": "WhitespaceTrivia",
                                                "text": " "
                                            }
                                        ]
                                    },
                                    "expression": {
                                        "kind": "IdentifierName",
                                        "fullStart": 663,
                                        "fullEnd": 670,
                                        "start": 663,
                                        "end": 670,
                                        "fullWidth": 7,
                                        "width": 7,
                                        "text": "Boolean",
                                        "value": "Boolean",
                                        "valueText": "Boolean"
                                    },
                                    "argumentList": {
                                        "kind": "ArgumentList",
                                        "fullStart": 670,
                                        "fullEnd": 673,
                                        "start": 670,
                                        "end": 673,
                                        "fullWidth": 3,
                                        "width": 3,
                                        "openParenToken": {
                                            "kind": "OpenParenToken",
                                            "fullStart": 670,
                                            "fullEnd": 671,
                                            "start": 670,
                                            "end": 671,
                                            "fullWidth": 1,
                                            "width": 1,
                                            "text": "(",
                                            "value": "(",
                                            "valueText": "("
                                        },
                                        "arguments": [
                                            {
                                                "kind": "NumericLiteral",
                                                "fullStart": 671,
                                                "fullEnd": 672,
                                                "start": 671,
                                                "end": 672,
                                                "fullWidth": 1,
                                                "width": 1,
                                                "text": "1",
                                                "value": 1,
                                                "valueText": "1"
                                            }
                                        ],
                                        "closeParenToken": {
                                            "kind": "CloseParenToken",
                                            "fullStart": 672,
                                            "fullEnd": 673,
                                            "start": 672,
                                            "end": 673,
                                            "fullWidth": 1,
                                            "width": 1,
                                            "text": ")",
                                            "value": ")",
                                            "valueText": ")"
                                        }
                                    }
                                }
                            ],
                            "closeParenToken": {
                                "kind": "CloseParenToken",
                                "fullStart": 673,
                                "fullEnd": 675,
                                "start": 673,
                                "end": 674,
                                "fullWidth": 2,
                                "width": 1,
                                "text": ")",
                                "value": ")",
                                "valueText": ")",
                                "hasTrailingTrivia": true,
                                "trailingTrivia": [
                                    {
                                        "kind": "WhitespaceTrivia",
                                        "text": " "
                                    }
                                ]
                            }
                        }
                    },
                    "operatorToken": {
                        "kind": "ExclamationEqualsEqualsToken",
                        "fullStart": 675,
                        "fullEnd": 679,
                        "start": 675,
                        "end": 678,
                        "fullWidth": 4,
                        "width": 3,
                        "text": "!==",
                        "value": "!==",
                        "valueText": "!==",
                        "hasTrailingTrivia": true,
                        "trailingTrivia": [
                            {
                                "kind": "WhitespaceTrivia",
                                "text": " "
                            }
                        ]
                    },
                    "right": {
                        "kind": "StringLiteral",
                        "fullStart": 679,
                        "fullEnd": 682,
                        "start": 679,
                        "end": 682,
                        "fullWidth": 3,
                        "width": 3,
                        "text": "\"f\"",
                        "value": "f",
                        "valueText": "f"
                    }
                },
                "closeParenToken": {
                    "kind": "CloseParenToken",
                    "fullStart": 682,
                    "fullEnd": 684,
                    "start": 682,
                    "end": 683,
                    "fullWidth": 2,
                    "width": 1,
                    "text": ")",
                    "value": ")",
                    "valueText": ")",
                    "hasTrailingTrivia": true,
                    "trailingTrivia": [
                        {
                            "kind": "WhitespaceTrivia",
                            "text": " "
                        }
                    ]
                },
                "statement": {
                    "kind": "Block",
                    "fullStart": 684,
                    "fullEnd": 904,
                    "start": 684,
                    "end": 903,
                    "fullWidth": 220,
                    "width": 219,
                    "openBraceToken": {
                        "kind": "OpenBraceToken",
                        "fullStart": 684,
                        "fullEnd": 686,
                        "start": 684,
                        "end": 685,
                        "fullWidth": 2,
                        "width": 1,
                        "text": "{",
                        "value": "{",
                        "valueText": "{",
                        "hasTrailingTrivia": true,
                        "hasTrailingNewLine": true,
                        "trailingTrivia": [
                            {
                                "kind": "NewLineTrivia",
                                "text": "\n"
                            }
                        ]
                    },
                    "statements": [
                        {
                            "kind": "ExpressionStatement",
                            "fullStart": 686,
                            "fullEnd": 902,
                            "start": 688,
                            "end": 901,
                            "fullWidth": 216,
                            "width": 213,
                            "expression": {
                                "kind": "InvocationExpression",
                                "fullStart": 686,
                                "fullEnd": 900,
                                "start": 688,
                                "end": 900,
                                "fullWidth": 214,
                                "width": 212,
                                "expression": {
                                    "kind": "IdentifierName",
                                    "fullStart": 686,
                                    "fullEnd": 694,
                                    "start": 688,
                                    "end": 694,
                                    "fullWidth": 8,
                                    "width": 6,
                                    "text": "$ERROR",
                                    "value": "$ERROR",
                                    "valueText": "$ERROR",
                                    "hasLeadingTrivia": true,
                                    "leadingTrivia": [
                                        {
                                            "kind": "WhitespaceTrivia",
                                            "text": "  "
                                        }
                                    ]
                                },
                                "argumentList": {
                                    "kind": "ArgumentList",
                                    "fullStart": 694,
                                    "fullEnd": 900,
                                    "start": 694,
                                    "end": 900,
                                    "fullWidth": 206,
                                    "width": 206,
                                    "openParenToken": {
                                        "kind": "OpenParenToken",
                                        "fullStart": 694,
                                        "fullEnd": 695,
                                        "start": 694,
                                        "end": 695,
                                        "fullWidth": 1,
                                        "width": 1,
                                        "text": "(",
                                        "value": "(",
                                        "valueText": "("
                                    },
                                    "arguments": [
                                        {
                                            "kind": "AddExpression",
                                            "fullStart": 695,
                                            "fullEnd": 899,
                                            "start": 695,
                                            "end": 898,
                                            "fullWidth": 204,
                                            "width": 203,
                                            "left": {
                                                "kind": "StringLiteral",
                                                "fullStart": 695,
                                                "fullEnd": 848,
                                                "start": 695,
                                                "end": 848,
                                                "fullWidth": 153,
                                                "width": 153,
                                                "text": "'#1: __instance = new Boolean(); __instance.substring = String.prototype.substring;  __instance.substring(new Array(), new Boolean(1)) === \"f\". Actual: '",
                                                "value": "#1: __instance = new Boolean(); __instance.substring = String.prototype.substring;  __instance.substring(new Array(), new Boolean(1)) === \"f\". Actual: ",
                                                "valueText": "#1: __instance = new Boolean(); __instance.substring = String.prototype.substring;  __instance.substring(new Array(), new Boolean(1)) === \"f\". Actual: "
                                            },
                                            "operatorToken": {
                                                "kind": "PlusToken",
                                                "fullStart": 848,
                                                "fullEnd": 849,
                                                "start": 848,
                                                "end": 849,
                                                "fullWidth": 1,
                                                "width": 1,
                                                "text": "+",
                                                "value": "+",
                                                "valueText": "+"
                                            },
                                            "right": {
                                                "kind": "InvocationExpression",
                                                "fullStart": 849,
                                                "fullEnd": 899,
                                                "start": 849,
                                                "end": 898,
                                                "fullWidth": 50,
                                                "width": 49,
                                                "expression": {
                                                    "kind": "MemberAccessExpression",
                                                    "fullStart": 849,
                                                    "fullEnd": 869,
                                                    "start": 849,
                                                    "end": 869,
                                                    "fullWidth": 20,
                                                    "width": 20,
                                                    "expression": {
                                                        "kind": "IdentifierName",
                                                        "fullStart": 849,
                                                        "fullEnd": 859,
                                                        "start": 849,
                                                        "end": 859,
                                                        "fullWidth": 10,
                                                        "width": 10,
                                                        "text": "__instance",
                                                        "value": "__instance",
                                                        "valueText": "__instance"
                                                    },
                                                    "dotToken": {
                                                        "kind": "DotToken",
                                                        "fullStart": 859,
                                                        "fullEnd": 860,
                                                        "start": 859,
                                                        "end": 860,
                                                        "fullWidth": 1,
                                                        "width": 1,
                                                        "text": ".",
                                                        "value": ".",
                                                        "valueText": "."
                                                    },
                                                    "name": {
                                                        "kind": "IdentifierName",
                                                        "fullStart": 860,
                                                        "fullEnd": 869,
                                                        "start": 860,
                                                        "end": 869,
                                                        "fullWidth": 9,
                                                        "width": 9,
                                                        "text": "substring",
                                                        "value": "substring",
                                                        "valueText": "substring"
                                                    }
                                                },
                                                "argumentList": {
                                                    "kind": "ArgumentList",
                                                    "fullStart": 869,
                                                    "fullEnd": 899,
                                                    "start": 869,
                                                    "end": 898,
                                                    "fullWidth": 30,
                                                    "width": 29,
                                                    "openParenToken": {
                                                        "kind": "OpenParenToken",
                                                        "fullStart": 869,
                                                        "fullEnd": 870,
                                                        "start": 869,
                                                        "end": 870,
                                                        "fullWidth": 1,
                                                        "width": 1,
                                                        "text": "(",
                                                        "value": "(",
                                                        "valueText": "("
                                                    },
                                                    "arguments": [
                                                        {
                                                            "kind": "ObjectCreationExpression",
                                                            "fullStart": 870,
                                                            "fullEnd": 881,
                                                            "start": 870,
                                                            "end": 881,
                                                            "fullWidth": 11,
                                                            "width": 11,
                                                            "newKeyword": {
                                                                "kind": "NewKeyword",
                                                                "fullStart": 870,
                                                                "fullEnd": 874,
                                                                "start": 870,
                                                                "end": 873,
                                                                "fullWidth": 4,
                                                                "width": 3,
                                                                "text": "new",
                                                                "value": "new",
                                                                "valueText": "new",
                                                                "hasTrailingTrivia": true,
                                                                "trailingTrivia": [
                                                                    {
                                                                        "kind": "WhitespaceTrivia",
                                                                        "text": " "
                                                                    }
                                                                ]
                                                            },
                                                            "expression": {
                                                                "kind": "IdentifierName",
                                                                "fullStart": 874,
                                                                "fullEnd": 879,
                                                                "start": 874,
                                                                "end": 879,
                                                                "fullWidth": 5,
                                                                "width": 5,
                                                                "text": "Array",
                                                                "value": "Array",
                                                                "valueText": "Array"
                                                            },
                                                            "argumentList": {
                                                                "kind": "ArgumentList",
                                                                "fullStart": 879,
                                                                "fullEnd": 881,
                                                                "start": 879,
                                                                "end": 881,
                                                                "fullWidth": 2,
                                                                "width": 2,
                                                                "openParenToken": {
                                                                    "kind": "OpenParenToken",
                                                                    "fullStart": 879,
                                                                    "fullEnd": 880,
                                                                    "start": 879,
                                                                    "end": 880,
                                                                    "fullWidth": 1,
                                                                    "width": 1,
                                                                    "text": "(",
                                                                    "value": "(",
                                                                    "valueText": "("
                                                                },
                                                                "arguments": [],
                                                                "closeParenToken": {
                                                                    "kind": "CloseParenToken",
                                                                    "fullStart": 880,
                                                                    "fullEnd": 881,
                                                                    "start": 880,
                                                                    "end": 881,
                                                                    "fullWidth": 1,
                                                                    "width": 1,
                                                                    "text": ")",
                                                                    "value": ")",
                                                                    "valueText": ")"
                                                                }
                                                            }
                                                        },
                                                        {
                                                            "kind": "CommaToken",
                                                            "fullStart": 881,
                                                            "fullEnd": 883,
                                                            "start": 881,
                                                            "end": 882,
                                                            "fullWidth": 2,
                                                            "width": 1,
                                                            "text": ",",
                                                            "value": ",",
                                                            "valueText": ",",
                                                            "hasTrailingTrivia": true,
                                                            "trailingTrivia": [
                                                                {
                                                                    "kind": "WhitespaceTrivia",
                                                                    "text": " "
                                                                }
                                                            ]
                                                        },
                                                        {
                                                            "kind": "ObjectCreationExpression",
                                                            "fullStart": 883,
                                                            "fullEnd": 897,
                                                            "start": 883,
                                                            "end": 897,
                                                            "fullWidth": 14,
                                                            "width": 14,
                                                            "newKeyword": {
                                                                "kind": "NewKeyword",
                                                                "fullStart": 883,
                                                                "fullEnd": 887,
                                                                "start": 883,
                                                                "end": 886,
                                                                "fullWidth": 4,
                                                                "width": 3,
                                                                "text": "new",
                                                                "value": "new",
                                                                "valueText": "new",
                                                                "hasTrailingTrivia": true,
                                                                "trailingTrivia": [
                                                                    {
                                                                        "kind": "WhitespaceTrivia",
                                                                        "text": " "
                                                                    }
                                                                ]
                                                            },
                                                            "expression": {
                                                                "kind": "IdentifierName",
                                                                "fullStart": 887,
                                                                "fullEnd": 894,
                                                                "start": 887,
                                                                "end": 894,
                                                                "fullWidth": 7,
                                                                "width": 7,
                                                                "text": "Boolean",
                                                                "value": "Boolean",
                                                                "valueText": "Boolean"
                                                            },
                                                            "argumentList": {
                                                                "kind": "ArgumentList",
                                                                "fullStart": 894,
                                                                "fullEnd": 897,
                                                                "start": 894,
                                                                "end": 897,
                                                                "fullWidth": 3,
                                                                "width": 3,
                                                                "openParenToken": {
                                                                    "kind": "OpenParenToken",
                                                                    "fullStart": 894,
                                                                    "fullEnd": 895,
                                                                    "start": 894,
                                                                    "end": 895,
                                                                    "fullWidth": 1,
                                                                    "width": 1,
                                                                    "text": "(",
                                                                    "value": "(",
                                                                    "valueText": "("
                                                                },
                                                                "arguments": [
                                                                    {
                                                                        "kind": "NumericLiteral",
                                                                        "fullStart": 895,
                                                                        "fullEnd": 896,
                                                                        "start": 895,
                                                                        "end": 896,
                                                                        "fullWidth": 1,
                                                                        "width": 1,
                                                                        "text": "1",
                                                                        "value": 1,
                                                                        "valueText": "1"
                                                                    }
                                                                ],
                                                                "closeParenToken": {
                                                                    "kind": "CloseParenToken",
                                                                    "fullStart": 896,
                                                                    "fullEnd": 897,
                                                                    "start": 896,
                                                                    "end": 897,
                                                                    "fullWidth": 1,
                                                                    "width": 1,
                                                                    "text": ")",
                                                                    "value": ")",
                                                                    "valueText": ")"
                                                                }
                                                            }
                                                        }
                                                    ],
                                                    "closeParenToken": {
                                                        "kind": "CloseParenToken",
                                                        "fullStart": 897,
                                                        "fullEnd": 899,
                                                        "start": 897,
                                                        "end": 898,
                                                        "fullWidth": 2,
                                                        "width": 1,
                                                        "text": ")",
                                                        "value": ")",
                                                        "valueText": ")",
                                                        "hasTrailingTrivia": true,
                                                        "trailingTrivia": [
                                                            {
                                                                "kind": "WhitespaceTrivia",
                                                                "text": " "
                                                            }
                                                        ]
                                                    }
                                                }
                                            }
                                        }
                                    ],
                                    "closeParenToken": {
                                        "kind": "CloseParenToken",
                                        "fullStart": 899,
                                        "fullEnd": 900,
                                        "start": 899,
                                        "end": 900,
                                        "fullWidth": 1,
                                        "width": 1,
                                        "text": ")",
                                        "value": ")",
                                        "valueText": ")"
                                    }
                                }
                            },
                            "semicolonToken": {
                                "kind": "SemicolonToken",
                                "fullStart": 900,
                                "fullEnd": 902,
                                "start": 900,
                                "end": 901,
                                "fullWidth": 2,
                                "width": 1,
                                "text": ";",
                                "value": ";",
                                "valueText": ";",
                                "hasTrailingTrivia": true,
                                "hasTrailingNewLine": true,
                                "trailingTrivia": [
                                    {
                                        "kind": "NewLineTrivia",
                                        "text": "\n"
                                    }
                                ]
                            }
                        }
                    ],
                    "closeBraceToken": {
                        "kind": "CloseBraceToken",
                        "fullStart": 902,
                        "fullEnd": 904,
                        "start": 902,
                        "end": 903,
                        "fullWidth": 2,
                        "width": 1,
                        "text": "}",
                        "value": "}",
                        "valueText": "}",
                        "hasTrailingTrivia": true,
                        "hasTrailingNewLine": true,
                        "trailingTrivia": [
                            {
                                "kind": "NewLineTrivia",
                                "text": "\n"
                            }
                        ]
                    }
                }
            }
        ],
        "endOfFileToken": {
            "kind": "EndOfFileToken",
            "fullStart": 904,
            "fullEnd": 987,
            "start": 987,
            "end": 987,
            "fullWidth": 83,
            "width": 0,
            "text": "",
            "hasLeadingTrivia": true,
            "hasLeadingComment": true,
            "hasLeadingNewLine": true,
            "leadingTrivia": [
                {
                    "kind": "SingleLineCommentTrivia",
                    "text": "//"
                },
                {
                    "kind": "NewLineTrivia",
                    "text": "\n"
                },
                {
                    "kind": "SingleLineCommentTrivia",
                    "text": "//////////////////////////////////////////////////////////////////////////////"
                },
                {
                    "kind": "NewLineTrivia",
                    "text": "\n"
                },
                {
                    "kind": "NewLineTrivia",
                    "text": "\n"
                }
            ]
        }
    },
    "lineMap": {
        "lineStarts": [
            0,
            61,
            132,
            133,
            137,
            229,
            267,
            270,
            327,
            441,
            445,
            446,
            478,
            480,
            531,
            532,
            611,
            621,
            686,
            902,
            904,
            907,
            986,
            987
        ],
        "length": 987
    }
}<|MERGE_RESOLUTION|>--- conflicted
+++ resolved
@@ -94,12 +94,8 @@
                             "start": 450,
                             "end": 476,
                             "fullWidth": 26,
-<<<<<<< HEAD
                             "width": 26,
-                            "identifier": {
-=======
                             "propertyName": {
->>>>>>> 85e84683
                                 "kind": "IdentifierName",
                                 "fullStart": 450,
                                 "fullEnd": 461,
