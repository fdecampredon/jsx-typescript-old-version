--- conflicted
+++ resolved
@@ -94,12 +94,8 @@
                             "start": 431,
                             "end": 464,
                             "fullWidth": 33,
-<<<<<<< HEAD
                             "width": 33,
-                            "identifier": {
-=======
                             "propertyName": {
->>>>>>> 85e84683
                                 "kind": "IdentifierName",
                                 "fullStart": 431,
                                 "fullEnd": 442,
