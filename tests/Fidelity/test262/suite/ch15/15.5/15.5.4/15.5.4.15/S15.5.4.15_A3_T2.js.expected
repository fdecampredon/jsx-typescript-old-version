{
    "isDeclaration": false,
    "languageVersion": "EcmaScript5",
    "parseOptions": {
        "allowAutomaticSemicolonInsertion": true
    },
    "sourceUnit": {
        "kind": "SourceUnit",
        "fullStart": 0,
        "fullEnd": 949,
        "start": 428,
        "end": 949,
        "fullWidth": 949,
        "width": 521,
        "moduleElements": [
            {
                "kind": "VariableStatement",
                "fullStart": 0,
                "fullEnd": 468,
                "start": 428,
                "end": 466,
                "fullWidth": 468,
                "width": 38,
                "modifiers": [],
                "variableDeclaration": {
                    "kind": "VariableDeclaration",
                    "fullStart": 0,
                    "fullEnd": 465,
                    "start": 428,
                    "end": 465,
                    "fullWidth": 465,
                    "width": 37,
                    "varKeyword": {
                        "kind": "VarKeyword",
                        "fullStart": 0,
                        "fullEnd": 432,
                        "start": 428,
                        "end": 431,
                        "fullWidth": 432,
                        "width": 3,
                        "text": "var",
                        "value": "var",
                        "valueText": "var",
                        "hasLeadingTrivia": true,
                        "hasLeadingComment": true,
                        "hasLeadingNewLine": true,
                        "hasTrailingTrivia": true,
                        "leadingTrivia": [
                            {
                                "kind": "SingleLineCommentTrivia",
                                "text": "// Copyright 2009 the Sputnik authors.  All rights reserved."
                            },
                            {
                                "kind": "NewLineTrivia",
                                "text": "\n"
                            },
                            {
                                "kind": "SingleLineCommentTrivia",
                                "text": "// This code is governed by the BSD license found in the LICENSE file."
                            },
                            {
                                "kind": "NewLineTrivia",
                                "text": "\n"
                            },
                            {
                                "kind": "NewLineTrivia",
                                "text": "\n"
                            },
                            {
                                "kind": "MultiLineCommentTrivia",
                                "text": "/**\n * String.prototype.substring (start, end) can be applied to non String object instance and\n * returns a string value(not object)\n *\n * @path ch15/15.5/15.5.4/15.5.4.15/S15.5.4.15_A3_T2.js\n * @description Apply String.prototype.substring to Array instance. Start is 9, end is -Infinity\n */"
                            },
                            {
                                "kind": "NewLineTrivia",
                                "text": "\n"
                            },
                            {
                                "kind": "NewLineTrivia",
                                "text": "\n"
                            }
                        ],
                        "trailingTrivia": [
                            {
                                "kind": "WhitespaceTrivia",
                                "text": " "
                            }
                        ]
                    },
                    "variableDeclarators": [
                        {
                            "kind": "VariableDeclarator",
                            "fullStart": 432,
                            "fullEnd": 465,
                            "start": 432,
                            "end": 465,
                            "fullWidth": 33,
<<<<<<< HEAD
                            "width": 33,
                            "identifier": {
=======
                            "propertyName": {
>>>>>>> 85e84683
                                "kind": "IdentifierName",
                                "fullStart": 432,
                                "fullEnd": 443,
                                "start": 432,
                                "end": 442,
                                "fullWidth": 11,
                                "width": 10,
                                "text": "__instance",
                                "value": "__instance",
                                "valueText": "__instance",
                                "hasTrailingTrivia": true,
                                "trailingTrivia": [
                                    {
                                        "kind": "WhitespaceTrivia",
                                        "text": " "
                                    }
                                ]
                            },
                            "equalsValueClause": {
                                "kind": "EqualsValueClause",
                                "fullStart": 443,
                                "fullEnd": 465,
                                "start": 443,
                                "end": 465,
                                "fullWidth": 22,
                                "width": 22,
                                "equalsToken": {
                                    "kind": "EqualsToken",
                                    "fullStart": 443,
                                    "fullEnd": 445,
                                    "start": 443,
                                    "end": 444,
                                    "fullWidth": 2,
                                    "width": 1,
                                    "text": "=",
                                    "value": "=",
                                    "valueText": "=",
                                    "hasTrailingTrivia": true,
                                    "trailingTrivia": [
                                        {
                                            "kind": "WhitespaceTrivia",
                                            "text": " "
                                        }
                                    ]
                                },
                                "value": {
                                    "kind": "ObjectCreationExpression",
                                    "fullStart": 445,
                                    "fullEnd": 465,
                                    "start": 445,
                                    "end": 465,
                                    "fullWidth": 20,
                                    "width": 20,
                                    "newKeyword": {
                                        "kind": "NewKeyword",
                                        "fullStart": 445,
                                        "fullEnd": 449,
                                        "start": 445,
                                        "end": 448,
                                        "fullWidth": 4,
                                        "width": 3,
                                        "text": "new",
                                        "value": "new",
                                        "valueText": "new",
                                        "hasTrailingTrivia": true,
                                        "trailingTrivia": [
                                            {
                                                "kind": "WhitespaceTrivia",
                                                "text": " "
                                            }
                                        ]
                                    },
                                    "expression": {
                                        "kind": "IdentifierName",
                                        "fullStart": 449,
                                        "fullEnd": 454,
                                        "start": 449,
                                        "end": 454,
                                        "fullWidth": 5,
                                        "width": 5,
                                        "text": "Array",
                                        "value": "Array",
                                        "valueText": "Array"
                                    },
                                    "argumentList": {
                                        "kind": "ArgumentList",
                                        "fullStart": 454,
                                        "fullEnd": 465,
                                        "start": 454,
                                        "end": 465,
                                        "fullWidth": 11,
                                        "width": 11,
                                        "openParenToken": {
                                            "kind": "OpenParenToken",
                                            "fullStart": 454,
                                            "fullEnd": 455,
                                            "start": 454,
                                            "end": 455,
                                            "fullWidth": 1,
                                            "width": 1,
                                            "text": "(",
                                            "value": "(",
                                            "valueText": "("
                                        },
                                        "arguments": [
                                            {
                                                "kind": "NumericLiteral",
                                                "fullStart": 455,
                                                "fullEnd": 456,
                                                "start": 455,
                                                "end": 456,
                                                "fullWidth": 1,
                                                "width": 1,
                                                "text": "1",
                                                "value": 1,
                                                "valueText": "1"
                                            },
                                            {
                                                "kind": "CommaToken",
                                                "fullStart": 456,
                                                "fullEnd": 457,
                                                "start": 456,
                                                "end": 457,
                                                "fullWidth": 1,
                                                "width": 1,
                                                "text": ",",
                                                "value": ",",
                                                "valueText": ","
                                            },
                                            {
                                                "kind": "NumericLiteral",
                                                "fullStart": 457,
                                                "fullEnd": 458,
                                                "start": 457,
                                                "end": 458,
                                                "fullWidth": 1,
                                                "width": 1,
                                                "text": "2",
                                                "value": 2,
                                                "valueText": "2"
                                            },
                                            {
                                                "kind": "CommaToken",
                                                "fullStart": 458,
                                                "fullEnd": 459,
                                                "start": 458,
                                                "end": 459,
                                                "fullWidth": 1,
                                                "width": 1,
                                                "text": ",",
                                                "value": ",",
                                                "valueText": ","
                                            },
                                            {
                                                "kind": "NumericLiteral",
                                                "fullStart": 459,
                                                "fullEnd": 460,
                                                "start": 459,
                                                "end": 460,
                                                "fullWidth": 1,
                                                "width": 1,
                                                "text": "3",
                                                "value": 3,
                                                "valueText": "3"
                                            },
                                            {
                                                "kind": "CommaToken",
                                                "fullStart": 460,
                                                "fullEnd": 461,
                                                "start": 460,
                                                "end": 461,
                                                "fullWidth": 1,
                                                "width": 1,
                                                "text": ",",
                                                "value": ",",
                                                "valueText": ","
                                            },
                                            {
                                                "kind": "NumericLiteral",
                                                "fullStart": 461,
                                                "fullEnd": 462,
                                                "start": 461,
                                                "end": 462,
                                                "fullWidth": 1,
                                                "width": 1,
                                                "text": "4",
                                                "value": 4,
                                                "valueText": "4"
                                            },
                                            {
                                                "kind": "CommaToken",
                                                "fullStart": 462,
                                                "fullEnd": 463,
                                                "start": 462,
                                                "end": 463,
                                                "fullWidth": 1,
                                                "width": 1,
                                                "text": ",",
                                                "value": ",",
                                                "valueText": ","
                                            },
                                            {
                                                "kind": "NumericLiteral",
                                                "fullStart": 463,
                                                "fullEnd": 464,
                                                "start": 463,
                                                "end": 464,
                                                "fullWidth": 1,
                                                "width": 1,
                                                "text": "5",
                                                "value": 5,
                                                "valueText": "5"
                                            }
                                        ],
                                        "closeParenToken": {
                                            "kind": "CloseParenToken",
                                            "fullStart": 464,
                                            "fullEnd": 465,
                                            "start": 464,
                                            "end": 465,
                                            "fullWidth": 1,
                                            "width": 1,
                                            "text": ")",
                                            "value": ")",
                                            "valueText": ")"
                                        }
                                    }
                                }
                            }
                        }
                    ]
                },
                "semicolonToken": {
                    "kind": "SemicolonToken",
                    "fullStart": 465,
                    "fullEnd": 468,
                    "start": 465,
                    "end": 466,
                    "fullWidth": 3,
                    "width": 1,
                    "text": ";",
                    "value": ";",
                    "valueText": ";",
                    "hasTrailingTrivia": true,
                    "hasTrailingNewLine": true,
                    "trailingTrivia": [
                        {
                            "kind": "WhitespaceTrivia",
                            "text": " "
                        },
                        {
                            "kind": "NewLineTrivia",
                            "text": "\n"
                        }
                    ]
                }
            },
            {
                "kind": "ExpressionStatement",
                "fullStart": 468,
                "fullEnd": 519,
                "start": 468,
                "end": 518,
                "fullWidth": 51,
                "width": 50,
                "expression": {
                    "kind": "AssignmentExpression",
                    "fullStart": 468,
                    "fullEnd": 517,
                    "start": 468,
                    "end": 517,
                    "fullWidth": 49,
                    "width": 49,
                    "left": {
                        "kind": "MemberAccessExpression",
                        "fullStart": 468,
                        "fullEnd": 489,
                        "start": 468,
                        "end": 488,
                        "fullWidth": 21,
                        "width": 20,
                        "expression": {
                            "kind": "IdentifierName",
                            "fullStart": 468,
                            "fullEnd": 478,
                            "start": 468,
                            "end": 478,
                            "fullWidth": 10,
                            "width": 10,
                            "text": "__instance",
                            "value": "__instance",
                            "valueText": "__instance"
                        },
                        "dotToken": {
                            "kind": "DotToken",
                            "fullStart": 478,
                            "fullEnd": 479,
                            "start": 478,
                            "end": 479,
                            "fullWidth": 1,
                            "width": 1,
                            "text": ".",
                            "value": ".",
                            "valueText": "."
                        },
                        "name": {
                            "kind": "IdentifierName",
                            "fullStart": 479,
                            "fullEnd": 489,
                            "start": 479,
                            "end": 488,
                            "fullWidth": 10,
                            "width": 9,
                            "text": "substring",
                            "value": "substring",
                            "valueText": "substring",
                            "hasTrailingTrivia": true,
                            "trailingTrivia": [
                                {
                                    "kind": "WhitespaceTrivia",
                                    "text": " "
                                }
                            ]
                        }
                    },
                    "operatorToken": {
                        "kind": "EqualsToken",
                        "fullStart": 489,
                        "fullEnd": 491,
                        "start": 489,
                        "end": 490,
                        "fullWidth": 2,
                        "width": 1,
                        "text": "=",
                        "value": "=",
                        "valueText": "=",
                        "hasTrailingTrivia": true,
                        "trailingTrivia": [
                            {
                                "kind": "WhitespaceTrivia",
                                "text": " "
                            }
                        ]
                    },
                    "right": {
                        "kind": "MemberAccessExpression",
                        "fullStart": 491,
                        "fullEnd": 517,
                        "start": 491,
                        "end": 517,
                        "fullWidth": 26,
                        "width": 26,
                        "expression": {
                            "kind": "MemberAccessExpression",
                            "fullStart": 491,
                            "fullEnd": 507,
                            "start": 491,
                            "end": 507,
                            "fullWidth": 16,
                            "width": 16,
                            "expression": {
                                "kind": "IdentifierName",
                                "fullStart": 491,
                                "fullEnd": 497,
                                "start": 491,
                                "end": 497,
                                "fullWidth": 6,
                                "width": 6,
                                "text": "String",
                                "value": "String",
                                "valueText": "String"
                            },
                            "dotToken": {
                                "kind": "DotToken",
                                "fullStart": 497,
                                "fullEnd": 498,
                                "start": 497,
                                "end": 498,
                                "fullWidth": 1,
                                "width": 1,
                                "text": ".",
                                "value": ".",
                                "valueText": "."
                            },
                            "name": {
                                "kind": "IdentifierName",
                                "fullStart": 498,
                                "fullEnd": 507,
                                "start": 498,
                                "end": 507,
                                "fullWidth": 9,
                                "width": 9,
                                "text": "prototype",
                                "value": "prototype",
                                "valueText": "prototype"
                            }
                        },
                        "dotToken": {
                            "kind": "DotToken",
                            "fullStart": 507,
                            "fullEnd": 508,
                            "start": 507,
                            "end": 508,
                            "fullWidth": 1,
                            "width": 1,
                            "text": ".",
                            "value": ".",
                            "valueText": "."
                        },
                        "name": {
                            "kind": "IdentifierName",
                            "fullStart": 508,
                            "fullEnd": 517,
                            "start": 508,
                            "end": 517,
                            "fullWidth": 9,
                            "width": 9,
                            "text": "substring",
                            "value": "substring",
                            "valueText": "substring"
                        }
                    }
                },
                "semicolonToken": {
                    "kind": "SemicolonToken",
                    "fullStart": 517,
                    "fullEnd": 519,
                    "start": 517,
                    "end": 518,
                    "fullWidth": 2,
                    "width": 1,
                    "text": ";",
                    "value": ";",
                    "valueText": ";",
                    "hasTrailingTrivia": true,
                    "hasTrailingNewLine": true,
                    "trailingTrivia": [
                        {
                            "kind": "NewLineTrivia",
                            "text": "\n"
                        }
                    ]
                }
            },
            {
                "kind": "IfStatement",
                "fullStart": 519,
                "fullEnd": 866,
                "start": 609,
                "end": 865,
                "fullWidth": 347,
                "width": 256,
                "ifKeyword": {
                    "kind": "IfKeyword",
                    "fullStart": 519,
                    "fullEnd": 612,
                    "start": 609,
                    "end": 611,
                    "fullWidth": 93,
                    "width": 2,
                    "text": "if",
                    "value": "if",
                    "valueText": "if",
                    "hasLeadingTrivia": true,
                    "hasLeadingComment": true,
                    "hasLeadingNewLine": true,
                    "hasTrailingTrivia": true,
                    "leadingTrivia": [
                        {
                            "kind": "NewLineTrivia",
                            "text": "\n"
                        },
                        {
                            "kind": "SingleLineCommentTrivia",
                            "text": "//////////////////////////////////////////////////////////////////////////////"
                        },
                        {
                            "kind": "NewLineTrivia",
                            "text": "\n"
                        },
                        {
                            "kind": "SingleLineCommentTrivia",
                            "text": "//CHECK#1"
                        },
                        {
                            "kind": "NewLineTrivia",
                            "text": "\n"
                        }
                    ],
                    "trailingTrivia": [
                        {
                            "kind": "WhitespaceTrivia",
                            "text": " "
                        }
                    ]
                },
                "openParenToken": {
                    "kind": "OpenParenToken",
                    "fullStart": 612,
                    "fullEnd": 613,
                    "start": 612,
                    "end": 613,
                    "fullWidth": 1,
                    "width": 1,
                    "text": "(",
                    "value": "(",
                    "valueText": "("
                },
                "condition": {
                    "kind": "NotEqualsExpression",
                    "fullStart": 613,
                    "fullEnd": 662,
                    "start": 613,
                    "end": 662,
                    "fullWidth": 49,
                    "width": 49,
                    "left": {
                        "kind": "InvocationExpression",
                        "fullStart": 613,
                        "fullEnd": 647,
                        "start": 613,
                        "end": 646,
                        "fullWidth": 34,
                        "width": 33,
                        "expression": {
                            "kind": "MemberAccessExpression",
                            "fullStart": 613,
                            "fullEnd": 633,
                            "start": 613,
                            "end": 633,
                            "fullWidth": 20,
                            "width": 20,
                            "expression": {
                                "kind": "IdentifierName",
                                "fullStart": 613,
                                "fullEnd": 623,
                                "start": 613,
                                "end": 623,
                                "fullWidth": 10,
                                "width": 10,
                                "text": "__instance",
                                "value": "__instance",
                                "valueText": "__instance"
                            },
                            "dotToken": {
                                "kind": "DotToken",
                                "fullStart": 623,
                                "fullEnd": 624,
                                "start": 623,
                                "end": 624,
                                "fullWidth": 1,
                                "width": 1,
                                "text": ".",
                                "value": ".",
                                "valueText": "."
                            },
                            "name": {
                                "kind": "IdentifierName",
                                "fullStart": 624,
                                "fullEnd": 633,
                                "start": 624,
                                "end": 633,
                                "fullWidth": 9,
                                "width": 9,
                                "text": "substring",
                                "value": "substring",
                                "valueText": "substring"
                            }
                        },
                        "argumentList": {
                            "kind": "ArgumentList",
                            "fullStart": 633,
                            "fullEnd": 647,
                            "start": 633,
                            "end": 646,
                            "fullWidth": 14,
                            "width": 13,
                            "openParenToken": {
                                "kind": "OpenParenToken",
                                "fullStart": 633,
                                "fullEnd": 634,
                                "start": 633,
                                "end": 634,
                                "fullWidth": 1,
                                "width": 1,
                                "text": "(",
                                "value": "(",
                                "valueText": "("
                            },
                            "arguments": [
                                {
                                    "kind": "NumericLiteral",
                                    "fullStart": 634,
                                    "fullEnd": 635,
                                    "start": 634,
                                    "end": 635,
                                    "fullWidth": 1,
                                    "width": 1,
                                    "text": "9",
                                    "value": 9,
                                    "valueText": "9"
                                },
                                {
                                    "kind": "CommaToken",
                                    "fullStart": 635,
                                    "fullEnd": 636,
                                    "start": 635,
                                    "end": 636,
                                    "fullWidth": 1,
                                    "width": 1,
                                    "text": ",",
                                    "value": ",",
                                    "valueText": ","
                                },
                                {
                                    "kind": "NegateExpression",
                                    "fullStart": 636,
                                    "fullEnd": 645,
                                    "start": 636,
                                    "end": 645,
                                    "fullWidth": 9,
                                    "width": 9,
                                    "operatorToken": {
                                        "kind": "MinusToken",
                                        "fullStart": 636,
                                        "fullEnd": 637,
                                        "start": 636,
                                        "end": 637,
                                        "fullWidth": 1,
                                        "width": 1,
                                        "text": "-",
                                        "value": "-",
                                        "valueText": "-"
                                    },
                                    "operand": {
                                        "kind": "IdentifierName",
                                        "fullStart": 637,
                                        "fullEnd": 645,
                                        "start": 637,
                                        "end": 645,
                                        "fullWidth": 8,
                                        "width": 8,
                                        "text": "Infinity",
                                        "value": "Infinity",
                                        "valueText": "Infinity"
                                    }
                                }
                            ],
                            "closeParenToken": {
                                "kind": "CloseParenToken",
                                "fullStart": 645,
                                "fullEnd": 647,
                                "start": 645,
                                "end": 646,
                                "fullWidth": 2,
                                "width": 1,
                                "text": ")",
                                "value": ")",
                                "valueText": ")",
                                "hasTrailingTrivia": true,
                                "trailingTrivia": [
                                    {
                                        "kind": "WhitespaceTrivia",
                                        "text": " "
                                    }
                                ]
                            }
                        }
                    },
                    "operatorToken": {
                        "kind": "ExclamationEqualsEqualsToken",
                        "fullStart": 647,
                        "fullEnd": 651,
                        "start": 647,
                        "end": 650,
                        "fullWidth": 4,
                        "width": 3,
                        "text": "!==",
                        "value": "!==",
                        "valueText": "!==",
                        "hasTrailingTrivia": true,
                        "trailingTrivia": [
                            {
                                "kind": "WhitespaceTrivia",
                                "text": " "
                            }
                        ]
                    },
                    "right": {
                        "kind": "StringLiteral",
                        "fullStart": 651,
                        "fullEnd": 662,
                        "start": 651,
                        "end": 662,
                        "fullWidth": 11,
                        "width": 11,
                        "text": "\"1,2,3,4,5\"",
                        "value": "1,2,3,4,5",
                        "valueText": "1,2,3,4,5"
                    }
                },
                "closeParenToken": {
                    "kind": "CloseParenToken",
                    "fullStart": 662,
                    "fullEnd": 664,
                    "start": 662,
                    "end": 663,
                    "fullWidth": 2,
                    "width": 1,
                    "text": ")",
                    "value": ")",
                    "valueText": ")",
                    "hasTrailingTrivia": true,
                    "trailingTrivia": [
                        {
                            "kind": "WhitespaceTrivia",
                            "text": " "
                        }
                    ]
                },
                "statement": {
                    "kind": "Block",
                    "fullStart": 664,
                    "fullEnd": 866,
                    "start": 664,
                    "end": 865,
                    "fullWidth": 202,
                    "width": 201,
                    "openBraceToken": {
                        "kind": "OpenBraceToken",
                        "fullStart": 664,
                        "fullEnd": 666,
                        "start": 664,
                        "end": 665,
                        "fullWidth": 2,
                        "width": 1,
                        "text": "{",
                        "value": "{",
                        "valueText": "{",
                        "hasTrailingTrivia": true,
                        "hasTrailingNewLine": true,
                        "trailingTrivia": [
                            {
                                "kind": "NewLineTrivia",
                                "text": "\n"
                            }
                        ]
                    },
                    "statements": [
                        {
                            "kind": "ExpressionStatement",
                            "fullStart": 666,
                            "fullEnd": 864,
                            "start": 668,
                            "end": 863,
                            "fullWidth": 198,
                            "width": 195,
                            "expression": {
                                "kind": "InvocationExpression",
                                "fullStart": 666,
                                "fullEnd": 862,
                                "start": 668,
                                "end": 862,
                                "fullWidth": 196,
                                "width": 194,
                                "expression": {
                                    "kind": "IdentifierName",
                                    "fullStart": 666,
                                    "fullEnd": 674,
                                    "start": 668,
                                    "end": 674,
                                    "fullWidth": 8,
                                    "width": 6,
                                    "text": "$ERROR",
                                    "value": "$ERROR",
                                    "valueText": "$ERROR",
                                    "hasLeadingTrivia": true,
                                    "leadingTrivia": [
                                        {
                                            "kind": "WhitespaceTrivia",
                                            "text": "  "
                                        }
                                    ]
                                },
                                "argumentList": {
                                    "kind": "ArgumentList",
                                    "fullStart": 674,
                                    "fullEnd": 862,
                                    "start": 674,
                                    "end": 862,
                                    "fullWidth": 188,
                                    "width": 188,
                                    "openParenToken": {
                                        "kind": "OpenParenToken",
                                        "fullStart": 674,
                                        "fullEnd": 675,
                                        "start": 674,
                                        "end": 675,
                                        "fullWidth": 1,
                                        "width": 1,
                                        "text": "(",
                                        "value": "(",
                                        "valueText": "("
                                    },
                                    "arguments": [
                                        {
                                            "kind": "AddExpression",
                                            "fullStart": 675,
                                            "fullEnd": 861,
                                            "start": 675,
                                            "end": 860,
                                            "fullWidth": 186,
                                            "width": 185,
                                            "left": {
                                                "kind": "StringLiteral",
                                                "fullStart": 675,
                                                "fullEnd": 826,
                                                "start": 675,
                                                "end": 826,
                                                "fullWidth": 151,
                                                "width": 151,
                                                "text": "'#1: __instance = new Array(1,2,3,4,5); __instance.substring = String.prototype.substring; __instance.substring(9,-Infinity) === \"1,2,3,4,5\". Actual: '",
                                                "value": "#1: __instance = new Array(1,2,3,4,5); __instance.substring = String.prototype.substring; __instance.substring(9,-Infinity) === \"1,2,3,4,5\". Actual: ",
                                                "valueText": "#1: __instance = new Array(1,2,3,4,5); __instance.substring = String.prototype.substring; __instance.substring(9,-Infinity) === \"1,2,3,4,5\". Actual: "
                                            },
                                            "operatorToken": {
                                                "kind": "PlusToken",
                                                "fullStart": 826,
                                                "fullEnd": 827,
                                                "start": 826,
                                                "end": 827,
                                                "fullWidth": 1,
                                                "width": 1,
                                                "text": "+",
                                                "value": "+",
                                                "valueText": "+"
                                            },
                                            "right": {
                                                "kind": "InvocationExpression",
                                                "fullStart": 827,
                                                "fullEnd": 861,
                                                "start": 827,
                                                "end": 860,
                                                "fullWidth": 34,
                                                "width": 33,
                                                "expression": {
                                                    "kind": "MemberAccessExpression",
                                                    "fullStart": 827,
                                                    "fullEnd": 847,
                                                    "start": 827,
                                                    "end": 847,
                                                    "fullWidth": 20,
                                                    "width": 20,
                                                    "expression": {
                                                        "kind": "IdentifierName",
                                                        "fullStart": 827,
                                                        "fullEnd": 837,
                                                        "start": 827,
                                                        "end": 837,
                                                        "fullWidth": 10,
                                                        "width": 10,
                                                        "text": "__instance",
                                                        "value": "__instance",
                                                        "valueText": "__instance"
                                                    },
                                                    "dotToken": {
                                                        "kind": "DotToken",
                                                        "fullStart": 837,
                                                        "fullEnd": 838,
                                                        "start": 837,
                                                        "end": 838,
                                                        "fullWidth": 1,
                                                        "width": 1,
                                                        "text": ".",
                                                        "value": ".",
                                                        "valueText": "."
                                                    },
                                                    "name": {
                                                        "kind": "IdentifierName",
                                                        "fullStart": 838,
                                                        "fullEnd": 847,
                                                        "start": 838,
                                                        "end": 847,
                                                        "fullWidth": 9,
                                                        "width": 9,
                                                        "text": "substring",
                                                        "value": "substring",
                                                        "valueText": "substring"
                                                    }
                                                },
                                                "argumentList": {
                                                    "kind": "ArgumentList",
                                                    "fullStart": 847,
                                                    "fullEnd": 861,
                                                    "start": 847,
                                                    "end": 860,
                                                    "fullWidth": 14,
                                                    "width": 13,
                                                    "openParenToken": {
                                                        "kind": "OpenParenToken",
                                                        "fullStart": 847,
                                                        "fullEnd": 848,
                                                        "start": 847,
                                                        "end": 848,
                                                        "fullWidth": 1,
                                                        "width": 1,
                                                        "text": "(",
                                                        "value": "(",
                                                        "valueText": "("
                                                    },
                                                    "arguments": [
                                                        {
                                                            "kind": "NumericLiteral",
                                                            "fullStart": 848,
                                                            "fullEnd": 849,
                                                            "start": 848,
                                                            "end": 849,
                                                            "fullWidth": 1,
                                                            "width": 1,
                                                            "text": "9",
                                                            "value": 9,
                                                            "valueText": "9"
                                                        },
                                                        {
                                                            "kind": "CommaToken",
                                                            "fullStart": 849,
                                                            "fullEnd": 850,
                                                            "start": 849,
                                                            "end": 850,
                                                            "fullWidth": 1,
                                                            "width": 1,
                                                            "text": ",",
                                                            "value": ",",
                                                            "valueText": ","
                                                        },
                                                        {
                                                            "kind": "NegateExpression",
                                                            "fullStart": 850,
                                                            "fullEnd": 859,
                                                            "start": 850,
                                                            "end": 859,
                                                            "fullWidth": 9,
                                                            "width": 9,
                                                            "operatorToken": {
                                                                "kind": "MinusToken",
                                                                "fullStart": 850,
                                                                "fullEnd": 851,
                                                                "start": 850,
                                                                "end": 851,
                                                                "fullWidth": 1,
                                                                "width": 1,
                                                                "text": "-",
                                                                "value": "-",
                                                                "valueText": "-"
                                                            },
                                                            "operand": {
                                                                "kind": "IdentifierName",
                                                                "fullStart": 851,
                                                                "fullEnd": 859,
                                                                "start": 851,
                                                                "end": 859,
                                                                "fullWidth": 8,
                                                                "width": 8,
                                                                "text": "Infinity",
                                                                "value": "Infinity",
                                                                "valueText": "Infinity"
                                                            }
                                                        }
                                                    ],
                                                    "closeParenToken": {
                                                        "kind": "CloseParenToken",
                                                        "fullStart": 859,
                                                        "fullEnd": 861,
                                                        "start": 859,
                                                        "end": 860,
                                                        "fullWidth": 2,
                                                        "width": 1,
                                                        "text": ")",
                                                        "value": ")",
                                                        "valueText": ")",
                                                        "hasTrailingTrivia": true,
                                                        "trailingTrivia": [
                                                            {
                                                                "kind": "WhitespaceTrivia",
                                                                "text": " "
                                                            }
                                                        ]
                                                    }
                                                }
                                            }
                                        }
                                    ],
                                    "closeParenToken": {
                                        "kind": "CloseParenToken",
                                        "fullStart": 861,
                                        "fullEnd": 862,
                                        "start": 861,
                                        "end": 862,
                                        "fullWidth": 1,
                                        "width": 1,
                                        "text": ")",
                                        "value": ")",
                                        "valueText": ")"
                                    }
                                }
                            },
                            "semicolonToken": {
                                "kind": "SemicolonToken",
                                "fullStart": 862,
                                "fullEnd": 864,
                                "start": 862,
                                "end": 863,
                                "fullWidth": 2,
                                "width": 1,
                                "text": ";",
                                "value": ";",
                                "valueText": ";",
                                "hasTrailingTrivia": true,
                                "hasTrailingNewLine": true,
                                "trailingTrivia": [
                                    {
                                        "kind": "NewLineTrivia",
                                        "text": "\n"
                                    }
                                ]
                            }
                        }
                    ],
                    "closeBraceToken": {
                        "kind": "CloseBraceToken",
                        "fullStart": 864,
                        "fullEnd": 866,
                        "start": 864,
                        "end": 865,
                        "fullWidth": 2,
                        "width": 1,
                        "text": "}",
                        "value": "}",
                        "valueText": "}",
                        "hasTrailingTrivia": true,
                        "hasTrailingNewLine": true,
                        "trailingTrivia": [
                            {
                                "kind": "NewLineTrivia",
                                "text": "\n"
                            }
                        ]
                    }
                }
            }
        ],
        "endOfFileToken": {
            "kind": "EndOfFileToken",
            "fullStart": 866,
            "fullEnd": 949,
            "start": 949,
            "end": 949,
            "fullWidth": 83,
            "width": 0,
            "text": "",
            "hasLeadingTrivia": true,
            "hasLeadingComment": true,
            "hasLeadingNewLine": true,
            "leadingTrivia": [
                {
                    "kind": "SingleLineCommentTrivia",
                    "text": "//"
                },
                {
                    "kind": "NewLineTrivia",
                    "text": "\n"
                },
                {
                    "kind": "SingleLineCommentTrivia",
                    "text": "//////////////////////////////////////////////////////////////////////////////"
                },
                {
                    "kind": "NewLineTrivia",
                    "text": "\n"
                },
                {
                    "kind": "NewLineTrivia",
                    "text": "\n"
                }
            ]
        }
    },
    "lineMap": {
        "lineStarts": [
            0,
            61,
            132,
            133,
            137,
            229,
            267,
            270,
            326,
            423,
            427,
            428,
            468,
            519,
            520,
            599,
            609,
            666,
            864,
            866,
            869,
            948,
            949
        ],
        "length": 949
    }
}<|MERGE_RESOLUTION|>--- conflicted
+++ resolved
@@ -94,12 +94,8 @@
                             "start": 432,
                             "end": 465,
                             "fullWidth": 33,
-<<<<<<< HEAD
                             "width": 33,
-                            "identifier": {
-=======
                             "propertyName": {
->>>>>>> 85e84683
                                 "kind": "IdentifierName",
                                 "fullStart": 432,
                                 "fullEnd": 443,
