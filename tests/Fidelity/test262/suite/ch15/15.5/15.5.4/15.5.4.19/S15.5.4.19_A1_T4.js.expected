--- conflicted
+++ resolved
@@ -94,12 +94,8 @@
                             "start": 345,
                             "end": 381,
                             "fullWidth": 36,
-<<<<<<< HEAD
                             "width": 36,
-                            "identifier": {
-=======
                             "propertyName": {
->>>>>>> 85e84683
                                 "kind": "IdentifierName",
                                 "fullStart": 345,
                                 "fullEnd": 357,
@@ -302,12 +298,8 @@
                             "start": 387,
                             "end": 402,
                             "fullWidth": 15,
-<<<<<<< HEAD
                             "width": 15,
-                            "identifier": {
-=======
                             "propertyName": {
->>>>>>> 85e84683
                                 "kind": "IdentifierName",
                                 "fullStart": 387,
                                 "fullEnd": 398,
