{
    "isDeclaration": false,
    "languageVersion": "EcmaScript5",
    "parseOptions": {
        "allowAutomaticSemicolonInsertion": true
    },
    "sourceUnit": {
        "kind": "SourceUnit",
        "fullStart": 0,
        "fullEnd": 1308,
        "start": 342,
        "end": 1308,
        "fullWidth": 1308,
        "width": 966,
        "isIncrementallyUnusable": true,
        "moduleElements": [
            {
                "kind": "VariableStatement",
                "fullStart": 0,
                "fullEnd": 418,
                "start": 342,
                "end": 417,
                "fullWidth": 418,
                "width": 75,
                "isIncrementallyUnusable": true,
                "modifiers": [],
                "variableDeclaration": {
                    "kind": "VariableDeclaration",
                    "fullStart": 0,
                    "fullEnd": 418,
                    "start": 342,
                    "end": 417,
                    "fullWidth": 418,
                    "width": 75,
                    "varKeyword": {
                        "kind": "VarKeyword",
                        "fullStart": 0,
                        "fullEnd": 346,
                        "start": 342,
                        "end": 345,
                        "fullWidth": 346,
                        "width": 3,
                        "text": "var",
                        "value": "var",
                        "valueText": "var",
                        "hasLeadingTrivia": true,
                        "hasLeadingComment": true,
                        "hasLeadingNewLine": true,
                        "hasTrailingTrivia": true,
                        "leadingTrivia": [
                            {
                                "kind": "SingleLineCommentTrivia",
                                "text": "// Copyright 2009 the Sputnik authors.  All rights reserved."
                            },
                            {
                                "kind": "NewLineTrivia",
                                "text": "\n"
                            },
                            {
                                "kind": "SingleLineCommentTrivia",
                                "text": "// This code is governed by the BSD license found in the LICENSE file."
                            },
                            {
                                "kind": "NewLineTrivia",
                                "text": "\n"
                            },
                            {
                                "kind": "NewLineTrivia",
                                "text": "\n"
                            },
                            {
                                "kind": "MultiLineCommentTrivia",
                                "text": "/**\n * String.prototype.toUpperCase()\n *\n * @path ch15/15.5/15.5.4/15.5.4.18/S15.5.4.18_A1_T13.js\n * @description Override toString and valueOf functions, then call toUpperCase() function for this object\n */"
                            },
                            {
                                "kind": "NewLineTrivia",
                                "text": "\n"
                            },
                            {
                                "kind": "NewLineTrivia",
                                "text": "\n"
                            }
                        ],
                        "trailingTrivia": [
                            {
                                "kind": "WhitespaceTrivia",
                                "text": " "
                            }
                        ]
                    },
                    "variableDeclarators": [
                        {
                            "kind": "VariableDeclarator",
                            "fullStart": 346,
                            "fullEnd": 418,
                            "start": 346,
                            "end": 417,
                            "fullWidth": 72,
<<<<<<< HEAD
                            "width": 71,
                            "identifier": {
=======
                            "propertyName": {
>>>>>>> 85e84683
                                "kind": "IdentifierName",
                                "fullStart": 346,
                                "fullEnd": 352,
                                "start": 346,
                                "end": 351,
                                "fullWidth": 6,
                                "width": 5,
                                "text": "__obj",
                                "value": "__obj",
                                "valueText": "__obj",
                                "hasTrailingTrivia": true,
                                "trailingTrivia": [
                                    {
                                        "kind": "WhitespaceTrivia",
                                        "text": " "
                                    }
                                ]
                            },
                            "equalsValueClause": {
                                "kind": "EqualsValueClause",
                                "fullStart": 352,
                                "fullEnd": 418,
                                "start": 352,
                                "end": 417,
                                "fullWidth": 66,
                                "width": 65,
                                "equalsToken": {
                                    "kind": "EqualsToken",
                                    "fullStart": 352,
                                    "fullEnd": 354,
                                    "start": 352,
                                    "end": 353,
                                    "fullWidth": 2,
                                    "width": 1,
                                    "text": "=",
                                    "value": "=",
                                    "valueText": "=",
                                    "hasTrailingTrivia": true,
                                    "trailingTrivia": [
                                        {
                                            "kind": "WhitespaceTrivia",
                                            "text": " "
                                        }
                                    ]
                                },
                                "value": {
                                    "kind": "ObjectLiteralExpression",
                                    "fullStart": 354,
                                    "fullEnd": 418,
                                    "start": 354,
                                    "end": 417,
                                    "fullWidth": 64,
                                    "width": 63,
                                    "openBraceToken": {
                                        "kind": "OpenBraceToken",
                                        "fullStart": 354,
                                        "fullEnd": 355,
                                        "start": 354,
                                        "end": 355,
                                        "fullWidth": 1,
                                        "width": 1,
                                        "text": "{",
                                        "value": "{",
                                        "valueText": "{"
                                    },
                                    "propertyAssignments": [
                                        {
                                            "kind": "SimplePropertyAssignment",
                                            "fullStart": 355,
                                            "fullEnd": 386,
                                            "start": 355,
                                            "end": 386,
                                            "fullWidth": 31,
                                            "width": 31,
                                            "propertyName": {
                                                "kind": "IdentifierName",
                                                "fullStart": 355,
                                                "fullEnd": 363,
                                                "start": 355,
                                                "end": 363,
                                                "fullWidth": 8,
                                                "width": 8,
                                                "text": "toString",
                                                "value": "toString",
                                                "valueText": "toString"
                                            },
                                            "colonToken": {
                                                "kind": "ColonToken",
                                                "fullStart": 363,
                                                "fullEnd": 364,
                                                "start": 363,
                                                "end": 364,
                                                "fullWidth": 1,
                                                "width": 1,
                                                "text": ":",
                                                "value": ":",
                                                "valueText": ":"
                                            },
                                            "expression": {
                                                "kind": "FunctionExpression",
                                                "fullStart": 364,
                                                "fullEnd": 386,
                                                "start": 364,
                                                "end": 386,
                                                "fullWidth": 22,
                                                "width": 22,
                                                "functionKeyword": {
                                                    "kind": "FunctionKeyword",
                                                    "fullStart": 364,
                                                    "fullEnd": 372,
                                                    "start": 364,
                                                    "end": 372,
                                                    "fullWidth": 8,
                                                    "width": 8,
                                                    "text": "function",
                                                    "value": "function",
                                                    "valueText": "function"
                                                },
                                                "callSignature": {
                                                    "kind": "CallSignature",
                                                    "fullStart": 372,
                                                    "fullEnd": 374,
                                                    "start": 372,
                                                    "end": 374,
                                                    "fullWidth": 2,
                                                    "width": 2,
                                                    "parameterList": {
                                                        "kind": "ParameterList",
                                                        "fullStart": 372,
                                                        "fullEnd": 374,
                                                        "start": 372,
                                                        "end": 374,
                                                        "fullWidth": 2,
                                                        "width": 2,
                                                        "openParenToken": {
                                                            "kind": "OpenParenToken",
                                                            "fullStart": 372,
                                                            "fullEnd": 373,
                                                            "start": 372,
                                                            "end": 373,
                                                            "fullWidth": 1,
                                                            "width": 1,
                                                            "text": "(",
                                                            "value": "(",
                                                            "valueText": "("
                                                        },
                                                        "parameters": [],
                                                        "closeParenToken": {
                                                            "kind": "CloseParenToken",
                                                            "fullStart": 373,
                                                            "fullEnd": 374,
                                                            "start": 373,
                                                            "end": 374,
                                                            "fullWidth": 1,
                                                            "width": 1,
                                                            "text": ")",
                                                            "value": ")",
                                                            "valueText": ")"
                                                        }
                                                    }
                                                },
                                                "block": {
                                                    "kind": "Block",
                                                    "fullStart": 374,
                                                    "fullEnd": 386,
                                                    "start": 374,
                                                    "end": 386,
                                                    "fullWidth": 12,
                                                    "width": 12,
                                                    "openBraceToken": {
                                                        "kind": "OpenBraceToken",
                                                        "fullStart": 374,
                                                        "fullEnd": 375,
                                                        "start": 374,
                                                        "end": 375,
                                                        "fullWidth": 1,
                                                        "width": 1,
                                                        "text": "{",
                                                        "value": "{",
                                                        "valueText": "{"
                                                    },
                                                    "statements": [
                                                        {
                                                            "kind": "ReturnStatement",
                                                            "fullStart": 375,
                                                            "fullEnd": 385,
                                                            "start": 375,
                                                            "end": 385,
                                                            "fullWidth": 10,
                                                            "width": 10,
                                                            "returnKeyword": {
                                                                "kind": "ReturnKeyword",
                                                                "fullStart": 375,
                                                                "fullEnd": 382,
                                                                "start": 375,
                                                                "end": 381,
                                                                "fullWidth": 7,
                                                                "width": 6,
                                                                "text": "return",
                                                                "value": "return",
                                                                "valueText": "return",
                                                                "hasTrailingTrivia": true,
                                                                "trailingTrivia": [
                                                                    {
                                                                        "kind": "WhitespaceTrivia",
                                                                        "text": " "
                                                                    }
                                                                ]
                                                            },
                                                            "expression": {
                                                                "kind": "ObjectLiteralExpression",
                                                                "fullStart": 382,
                                                                "fullEnd": 384,
                                                                "start": 382,
                                                                "end": 384,
                                                                "fullWidth": 2,
                                                                "width": 2,
                                                                "openBraceToken": {
                                                                    "kind": "OpenBraceToken",
                                                                    "fullStart": 382,
                                                                    "fullEnd": 383,
                                                                    "start": 382,
                                                                    "end": 383,
                                                                    "fullWidth": 1,
                                                                    "width": 1,
                                                                    "text": "{",
                                                                    "value": "{",
                                                                    "valueText": "{"
                                                                },
                                                                "propertyAssignments": [],
                                                                "closeBraceToken": {
                                                                    "kind": "CloseBraceToken",
                                                                    "fullStart": 383,
                                                                    "fullEnd": 384,
                                                                    "start": 383,
                                                                    "end": 384,
                                                                    "fullWidth": 1,
                                                                    "width": 1,
                                                                    "text": "}",
                                                                    "value": "}",
                                                                    "valueText": "}"
                                                                }
                                                            },
                                                            "semicolonToken": {
                                                                "kind": "SemicolonToken",
                                                                "fullStart": 384,
                                                                "fullEnd": 385,
                                                                "start": 384,
                                                                "end": 385,
                                                                "fullWidth": 1,
                                                                "width": 1,
                                                                "text": ";",
                                                                "value": ";",
                                                                "valueText": ";"
                                                            }
                                                        }
                                                    ],
                                                    "closeBraceToken": {
                                                        "kind": "CloseBraceToken",
                                                        "fullStart": 385,
                                                        "fullEnd": 386,
                                                        "start": 385,
                                                        "end": 386,
                                                        "fullWidth": 1,
                                                        "width": 1,
                                                        "text": "}",
                                                        "value": "}",
                                                        "valueText": "}"
                                                    }
                                                }
                                            }
                                        },
                                        {
                                            "kind": "CommaToken",
                                            "fullStart": 386,
                                            "fullEnd": 387,
                                            "start": 386,
                                            "end": 387,
                                            "fullWidth": 1,
                                            "width": 1,
                                            "text": ",",
                                            "value": ",",
                                            "valueText": ","
                                        },
                                        {
                                            "kind": "SimplePropertyAssignment",
                                            "fullStart": 387,
                                            "fullEnd": 416,
                                            "start": 387,
                                            "end": 416,
                                            "fullWidth": 29,
                                            "width": 29,
                                            "propertyName": {
                                                "kind": "IdentifierName",
                                                "fullStart": 387,
                                                "fullEnd": 394,
                                                "start": 387,
                                                "end": 394,
                                                "fullWidth": 7,
                                                "width": 7,
                                                "text": "valueOf",
                                                "value": "valueOf",
                                                "valueText": "valueOf"
                                            },
                                            "colonToken": {
                                                "kind": "ColonToken",
                                                "fullStart": 394,
                                                "fullEnd": 395,
                                                "start": 394,
                                                "end": 395,
                                                "fullWidth": 1,
                                                "width": 1,
                                                "text": ":",
                                                "value": ":",
                                                "valueText": ":"
                                            },
                                            "expression": {
                                                "kind": "FunctionExpression",
                                                "fullStart": 395,
                                                "fullEnd": 416,
                                                "start": 395,
                                                "end": 416,
                                                "fullWidth": 21,
                                                "width": 21,
                                                "functionKeyword": {
                                                    "kind": "FunctionKeyword",
                                                    "fullStart": 395,
                                                    "fullEnd": 403,
                                                    "start": 395,
                                                    "end": 403,
                                                    "fullWidth": 8,
                                                    "width": 8,
                                                    "text": "function",
                                                    "value": "function",
                                                    "valueText": "function"
                                                },
                                                "callSignature": {
                                                    "kind": "CallSignature",
                                                    "fullStart": 403,
                                                    "fullEnd": 405,
                                                    "start": 403,
                                                    "end": 405,
                                                    "fullWidth": 2,
                                                    "width": 2,
                                                    "parameterList": {
                                                        "kind": "ParameterList",
                                                        "fullStart": 403,
                                                        "fullEnd": 405,
                                                        "start": 403,
                                                        "end": 405,
                                                        "fullWidth": 2,
                                                        "width": 2,
                                                        "openParenToken": {
                                                            "kind": "OpenParenToken",
                                                            "fullStart": 403,
                                                            "fullEnd": 404,
                                                            "start": 403,
                                                            "end": 404,
                                                            "fullWidth": 1,
                                                            "width": 1,
                                                            "text": "(",
                                                            "value": "(",
                                                            "valueText": "("
                                                        },
                                                        "parameters": [],
                                                        "closeParenToken": {
                                                            "kind": "CloseParenToken",
                                                            "fullStart": 404,
                                                            "fullEnd": 405,
                                                            "start": 404,
                                                            "end": 405,
                                                            "fullWidth": 1,
                                                            "width": 1,
                                                            "text": ")",
                                                            "value": ")",
                                                            "valueText": ")"
                                                        }
                                                    }
                                                },
                                                "block": {
                                                    "kind": "Block",
                                                    "fullStart": 405,
                                                    "fullEnd": 416,
                                                    "start": 405,
                                                    "end": 416,
                                                    "fullWidth": 11,
                                                    "width": 11,
                                                    "openBraceToken": {
                                                        "kind": "OpenBraceToken",
                                                        "fullStart": 405,
                                                        "fullEnd": 406,
                                                        "start": 405,
                                                        "end": 406,
                                                        "fullWidth": 1,
                                                        "width": 1,
                                                        "text": "{",
                                                        "value": "{",
                                                        "valueText": "{"
                                                    },
                                                    "statements": [
                                                        {
                                                            "kind": "ReturnStatement",
                                                            "fullStart": 406,
                                                            "fullEnd": 415,
                                                            "start": 406,
                                                            "end": 415,
                                                            "fullWidth": 9,
                                                            "width": 9,
                                                            "returnKeyword": {
                                                                "kind": "ReturnKeyword",
                                                                "fullStart": 406,
                                                                "fullEnd": 413,
                                                                "start": 406,
                                                                "end": 412,
                                                                "fullWidth": 7,
                                                                "width": 6,
                                                                "text": "return",
                                                                "value": "return",
                                                                "valueText": "return",
                                                                "hasTrailingTrivia": true,
                                                                "trailingTrivia": [
                                                                    {
                                                                        "kind": "WhitespaceTrivia",
                                                                        "text": " "
                                                                    }
                                                                ]
                                                            },
                                                            "expression": {
                                                                "kind": "NumericLiteral",
                                                                "fullStart": 413,
                                                                "fullEnd": 414,
                                                                "start": 413,
                                                                "end": 414,
                                                                "fullWidth": 1,
                                                                "width": 1,
                                                                "text": "1",
                                                                "value": 1,
                                                                "valueText": "1"
                                                            },
                                                            "semicolonToken": {
                                                                "kind": "SemicolonToken",
                                                                "fullStart": 414,
                                                                "fullEnd": 415,
                                                                "start": 414,
                                                                "end": 415,
                                                                "fullWidth": 1,
                                                                "width": 1,
                                                                "text": ";",
                                                                "value": ";",
                                                                "valueText": ";"
                                                            }
                                                        }
                                                    ],
                                                    "closeBraceToken": {
                                                        "kind": "CloseBraceToken",
                                                        "fullStart": 415,
                                                        "fullEnd": 416,
                                                        "start": 415,
                                                        "end": 416,
                                                        "fullWidth": 1,
                                                        "width": 1,
                                                        "text": "}",
                                                        "value": "}",
                                                        "valueText": "}"
                                                    }
                                                }
                                            }
                                        }
                                    ],
                                    "closeBraceToken": {
                                        "kind": "CloseBraceToken",
                                        "fullStart": 416,
                                        "fullEnd": 418,
                                        "start": 416,
                                        "end": 417,
                                        "fullWidth": 2,
                                        "width": 1,
                                        "text": "}",
                                        "value": "}",
                                        "valueText": "}",
                                        "hasTrailingTrivia": true,
                                        "hasTrailingNewLine": true,
                                        "trailingTrivia": [
                                            {
                                                "kind": "NewLineTrivia",
                                                "text": "\n"
                                            }
                                        ]
                                    }
                                }
                            }
                        }
                    ]
                },
                "semicolonToken": {
                    "kind": "SemicolonToken",
                    "fullStart": -1,
                    "fullEnd": -1,
                    "start": -1,
                    "end": -1,
                    "fullWidth": 0,
                    "width": 0,
                    "text": ""
                }
            },
            {
                "kind": "ExpressionStatement",
                "fullStart": 418,
                "fullEnd": 468,
                "start": 418,
                "end": 467,
                "fullWidth": 50,
                "width": 49,
                "expression": {
                    "kind": "AssignmentExpression",
                    "fullStart": 418,
                    "fullEnd": 466,
                    "start": 418,
                    "end": 466,
                    "fullWidth": 48,
                    "width": 48,
                    "left": {
                        "kind": "MemberAccessExpression",
                        "fullStart": 418,
                        "fullEnd": 436,
                        "start": 418,
                        "end": 435,
                        "fullWidth": 18,
                        "width": 17,
                        "expression": {
                            "kind": "IdentifierName",
                            "fullStart": 418,
                            "fullEnd": 423,
                            "start": 418,
                            "end": 423,
                            "fullWidth": 5,
                            "width": 5,
                            "text": "__obj",
                            "value": "__obj",
                            "valueText": "__obj"
                        },
                        "dotToken": {
                            "kind": "DotToken",
                            "fullStart": 423,
                            "fullEnd": 424,
                            "start": 423,
                            "end": 424,
                            "fullWidth": 1,
                            "width": 1,
                            "text": ".",
                            "value": ".",
                            "valueText": "."
                        },
                        "name": {
                            "kind": "IdentifierName",
                            "fullStart": 424,
                            "fullEnd": 436,
                            "start": 424,
                            "end": 435,
                            "fullWidth": 12,
                            "width": 11,
                            "text": "toUpperCase",
                            "value": "toUpperCase",
                            "valueText": "toUpperCase",
                            "hasTrailingTrivia": true,
                            "trailingTrivia": [
                                {
                                    "kind": "WhitespaceTrivia",
                                    "text": " "
                                }
                            ]
                        }
                    },
                    "operatorToken": {
                        "kind": "EqualsToken",
                        "fullStart": 436,
                        "fullEnd": 438,
                        "start": 436,
                        "end": 437,
                        "fullWidth": 2,
                        "width": 1,
                        "text": "=",
                        "value": "=",
                        "valueText": "=",
                        "hasTrailingTrivia": true,
                        "trailingTrivia": [
                            {
                                "kind": "WhitespaceTrivia",
                                "text": " "
                            }
                        ]
                    },
                    "right": {
                        "kind": "MemberAccessExpression",
                        "fullStart": 438,
                        "fullEnd": 466,
                        "start": 438,
                        "end": 466,
                        "fullWidth": 28,
                        "width": 28,
                        "expression": {
                            "kind": "MemberAccessExpression",
                            "fullStart": 438,
                            "fullEnd": 454,
                            "start": 438,
                            "end": 454,
                            "fullWidth": 16,
                            "width": 16,
                            "expression": {
                                "kind": "IdentifierName",
                                "fullStart": 438,
                                "fullEnd": 444,
                                "start": 438,
                                "end": 444,
                                "fullWidth": 6,
                                "width": 6,
                                "text": "String",
                                "value": "String",
                                "valueText": "String"
                            },
                            "dotToken": {
                                "kind": "DotToken",
                                "fullStart": 444,
                                "fullEnd": 445,
                                "start": 444,
                                "end": 445,
                                "fullWidth": 1,
                                "width": 1,
                                "text": ".",
                                "value": ".",
                                "valueText": "."
                            },
                            "name": {
                                "kind": "IdentifierName",
                                "fullStart": 445,
                                "fullEnd": 454,
                                "start": 445,
                                "end": 454,
                                "fullWidth": 9,
                                "width": 9,
                                "text": "prototype",
                                "value": "prototype",
                                "valueText": "prototype"
                            }
                        },
                        "dotToken": {
                            "kind": "DotToken",
                            "fullStart": 454,
                            "fullEnd": 455,
                            "start": 454,
                            "end": 455,
                            "fullWidth": 1,
                            "width": 1,
                            "text": ".",
                            "value": ".",
                            "valueText": "."
                        },
                        "name": {
                            "kind": "IdentifierName",
                            "fullStart": 455,
                            "fullEnd": 466,
                            "start": 455,
                            "end": 466,
                            "fullWidth": 11,
                            "width": 11,
                            "text": "toUpperCase",
                            "value": "toUpperCase",
                            "valueText": "toUpperCase"
                        }
                    }
                },
                "semicolonToken": {
                    "kind": "SemicolonToken",
                    "fullStart": 466,
                    "fullEnd": 468,
                    "start": 466,
                    "end": 467,
                    "fullWidth": 2,
                    "width": 1,
                    "text": ";",
                    "value": ";",
                    "valueText": ";",
                    "hasTrailingTrivia": true,
                    "hasTrailingNewLine": true,
                    "trailingTrivia": [
                        {
                            "kind": "NewLineTrivia",
                            "text": "\n"
                        }
                    ]
                }
            },
            {
                "kind": "IfStatement",
                "fullStart": 468,
                "fullEnd": 796,
                "start": 558,
                "end": 795,
                "fullWidth": 328,
                "width": 237,
                "ifKeyword": {
                    "kind": "IfKeyword",
                    "fullStart": 468,
                    "fullEnd": 561,
                    "start": 558,
                    "end": 560,
                    "fullWidth": 93,
                    "width": 2,
                    "text": "if",
                    "value": "if",
                    "valueText": "if",
                    "hasLeadingTrivia": true,
                    "hasLeadingComment": true,
                    "hasLeadingNewLine": true,
                    "hasTrailingTrivia": true,
                    "leadingTrivia": [
                        {
                            "kind": "NewLineTrivia",
                            "text": "\n"
                        },
                        {
                            "kind": "SingleLineCommentTrivia",
                            "text": "//////////////////////////////////////////////////////////////////////////////"
                        },
                        {
                            "kind": "NewLineTrivia",
                            "text": "\n"
                        },
                        {
                            "kind": "SingleLineCommentTrivia",
                            "text": "//CHECK#1"
                        },
                        {
                            "kind": "NewLineTrivia",
                            "text": "\n"
                        }
                    ],
                    "trailingTrivia": [
                        {
                            "kind": "WhitespaceTrivia",
                            "text": " "
                        }
                    ]
                },
                "openParenToken": {
                    "kind": "OpenParenToken",
                    "fullStart": 561,
                    "fullEnd": 562,
                    "start": 561,
                    "end": 562,
                    "fullWidth": 1,
                    "width": 1,
                    "text": "(",
                    "value": "(",
                    "valueText": "("
                },
                "condition": {
                    "kind": "NotEqualsExpression",
                    "fullStart": 562,
                    "fullEnd": 588,
                    "start": 562,
                    "end": 588,
                    "fullWidth": 26,
                    "width": 26,
                    "left": {
                        "kind": "InvocationExpression",
                        "fullStart": 562,
                        "fullEnd": 582,
                        "start": 562,
                        "end": 581,
                        "fullWidth": 20,
                        "width": 19,
                        "expression": {
                            "kind": "MemberAccessExpression",
                            "fullStart": 562,
                            "fullEnd": 579,
                            "start": 562,
                            "end": 579,
                            "fullWidth": 17,
                            "width": 17,
                            "expression": {
                                "kind": "IdentifierName",
                                "fullStart": 562,
                                "fullEnd": 567,
                                "start": 562,
                                "end": 567,
                                "fullWidth": 5,
                                "width": 5,
                                "text": "__obj",
                                "value": "__obj",
                                "valueText": "__obj"
                            },
                            "dotToken": {
                                "kind": "DotToken",
                                "fullStart": 567,
                                "fullEnd": 568,
                                "start": 567,
                                "end": 568,
                                "fullWidth": 1,
                                "width": 1,
                                "text": ".",
                                "value": ".",
                                "valueText": "."
                            },
                            "name": {
                                "kind": "IdentifierName",
                                "fullStart": 568,
                                "fullEnd": 579,
                                "start": 568,
                                "end": 579,
                                "fullWidth": 11,
                                "width": 11,
                                "text": "toUpperCase",
                                "value": "toUpperCase",
                                "valueText": "toUpperCase"
                            }
                        },
                        "argumentList": {
                            "kind": "ArgumentList",
                            "fullStart": 579,
                            "fullEnd": 582,
                            "start": 579,
                            "end": 581,
                            "fullWidth": 3,
                            "width": 2,
                            "openParenToken": {
                                "kind": "OpenParenToken",
                                "fullStart": 579,
                                "fullEnd": 580,
                                "start": 579,
                                "end": 580,
                                "fullWidth": 1,
                                "width": 1,
                                "text": "(",
                                "value": "(",
                                "valueText": "("
                            },
                            "arguments": [],
                            "closeParenToken": {
                                "kind": "CloseParenToken",
                                "fullStart": 580,
                                "fullEnd": 582,
                                "start": 580,
                                "end": 581,
                                "fullWidth": 2,
                                "width": 1,
                                "text": ")",
                                "value": ")",
                                "valueText": ")",
                                "hasTrailingTrivia": true,
                                "trailingTrivia": [
                                    {
                                        "kind": "WhitespaceTrivia",
                                        "text": " "
                                    }
                                ]
                            }
                        }
                    },
                    "operatorToken": {
                        "kind": "ExclamationEqualsEqualsToken",
                        "fullStart": 582,
                        "fullEnd": 585,
                        "start": 582,
                        "end": 585,
                        "fullWidth": 3,
                        "width": 3,
                        "text": "!==",
                        "value": "!==",
                        "valueText": "!=="
                    },
                    "right": {
                        "kind": "StringLiteral",
                        "fullStart": 585,
                        "fullEnd": 588,
                        "start": 585,
                        "end": 588,
                        "fullWidth": 3,
                        "width": 3,
                        "text": "\"1\"",
                        "value": "1",
                        "valueText": "1"
                    }
                },
                "closeParenToken": {
                    "kind": "CloseParenToken",
                    "fullStart": 588,
                    "fullEnd": 590,
                    "start": 588,
                    "end": 589,
                    "fullWidth": 2,
                    "width": 1,
                    "text": ")",
                    "value": ")",
                    "valueText": ")",
                    "hasTrailingTrivia": true,
                    "trailingTrivia": [
                        {
                            "kind": "WhitespaceTrivia",
                            "text": " "
                        }
                    ]
                },
                "statement": {
                    "kind": "Block",
                    "fullStart": 590,
                    "fullEnd": 796,
                    "start": 590,
                    "end": 795,
                    "fullWidth": 206,
                    "width": 205,
                    "openBraceToken": {
                        "kind": "OpenBraceToken",
                        "fullStart": 590,
                        "fullEnd": 592,
                        "start": 590,
                        "end": 591,
                        "fullWidth": 2,
                        "width": 1,
                        "text": "{",
                        "value": "{",
                        "valueText": "{",
                        "hasTrailingTrivia": true,
                        "hasTrailingNewLine": true,
                        "trailingTrivia": [
                            {
                                "kind": "NewLineTrivia",
                                "text": "\n"
                            }
                        ]
                    },
                    "statements": [
                        {
                            "kind": "ExpressionStatement",
                            "fullStart": 592,
                            "fullEnd": 794,
                            "start": 594,
                            "end": 793,
                            "fullWidth": 202,
                            "width": 199,
                            "expression": {
                                "kind": "InvocationExpression",
                                "fullStart": 592,
                                "fullEnd": 792,
                                "start": 594,
                                "end": 792,
                                "fullWidth": 200,
                                "width": 198,
                                "expression": {
                                    "kind": "IdentifierName",
                                    "fullStart": 592,
                                    "fullEnd": 600,
                                    "start": 594,
                                    "end": 600,
                                    "fullWidth": 8,
                                    "width": 6,
                                    "text": "$ERROR",
                                    "value": "$ERROR",
                                    "valueText": "$ERROR",
                                    "hasLeadingTrivia": true,
                                    "leadingTrivia": [
                                        {
                                            "kind": "WhitespaceTrivia",
                                            "text": "  "
                                        }
                                    ]
                                },
                                "argumentList": {
                                    "kind": "ArgumentList",
                                    "fullStart": 600,
                                    "fullEnd": 792,
                                    "start": 600,
                                    "end": 792,
                                    "fullWidth": 192,
                                    "width": 192,
                                    "openParenToken": {
                                        "kind": "OpenParenToken",
                                        "fullStart": 600,
                                        "fullEnd": 601,
                                        "start": 600,
                                        "end": 601,
                                        "fullWidth": 1,
                                        "width": 1,
                                        "text": "(",
                                        "value": "(",
                                        "valueText": "("
                                    },
                                    "arguments": [
                                        {
                                            "kind": "AddExpression",
                                            "fullStart": 601,
                                            "fullEnd": 791,
                                            "start": 601,
                                            "end": 790,
                                            "fullWidth": 190,
                                            "width": 189,
                                            "left": {
                                                "kind": "StringLiteral",
                                                "fullStart": 601,
                                                "fullEnd": 770,
                                                "start": 601,
                                                "end": 770,
                                                "fullWidth": 169,
                                                "width": 169,
                                                "text": "'#1: var __obj = {toString:function(){return {};},valueOf:function(){return 1;}}; __obj.toUpperCase = String.prototype.toUpperCase; __obj.toUpperCase() ===\"1\". Actual: '",
                                                "value": "#1: var __obj = {toString:function(){return {};},valueOf:function(){return 1;}}; __obj.toUpperCase = String.prototype.toUpperCase; __obj.toUpperCase() ===\"1\". Actual: ",
                                                "valueText": "#1: var __obj = {toString:function(){return {};},valueOf:function(){return 1;}}; __obj.toUpperCase = String.prototype.toUpperCase; __obj.toUpperCase() ===\"1\". Actual: "
                                            },
                                            "operatorToken": {
                                                "kind": "PlusToken",
                                                "fullStart": 770,
                                                "fullEnd": 771,
                                                "start": 770,
                                                "end": 771,
                                                "fullWidth": 1,
                                                "width": 1,
                                                "text": "+",
                                                "value": "+",
                                                "valueText": "+"
                                            },
                                            "right": {
                                                "kind": "InvocationExpression",
                                                "fullStart": 771,
                                                "fullEnd": 791,
                                                "start": 771,
                                                "end": 790,
                                                "fullWidth": 20,
                                                "width": 19,
                                                "expression": {
                                                    "kind": "MemberAccessExpression",
                                                    "fullStart": 771,
                                                    "fullEnd": 788,
                                                    "start": 771,
                                                    "end": 788,
                                                    "fullWidth": 17,
                                                    "width": 17,
                                                    "expression": {
                                                        "kind": "IdentifierName",
                                                        "fullStart": 771,
                                                        "fullEnd": 776,
                                                        "start": 771,
                                                        "end": 776,
                                                        "fullWidth": 5,
                                                        "width": 5,
                                                        "text": "__obj",
                                                        "value": "__obj",
                                                        "valueText": "__obj"
                                                    },
                                                    "dotToken": {
                                                        "kind": "DotToken",
                                                        "fullStart": 776,
                                                        "fullEnd": 777,
                                                        "start": 776,
                                                        "end": 777,
                                                        "fullWidth": 1,
                                                        "width": 1,
                                                        "text": ".",
                                                        "value": ".",
                                                        "valueText": "."
                                                    },
                                                    "name": {
                                                        "kind": "IdentifierName",
                                                        "fullStart": 777,
                                                        "fullEnd": 788,
                                                        "start": 777,
                                                        "end": 788,
                                                        "fullWidth": 11,
                                                        "width": 11,
                                                        "text": "toUpperCase",
                                                        "value": "toUpperCase",
                                                        "valueText": "toUpperCase"
                                                    }
                                                },
                                                "argumentList": {
                                                    "kind": "ArgumentList",
                                                    "fullStart": 788,
                                                    "fullEnd": 791,
                                                    "start": 788,
                                                    "end": 790,
                                                    "fullWidth": 3,
                                                    "width": 2,
                                                    "openParenToken": {
                                                        "kind": "OpenParenToken",
                                                        "fullStart": 788,
                                                        "fullEnd": 789,
                                                        "start": 788,
                                                        "end": 789,
                                                        "fullWidth": 1,
                                                        "width": 1,
                                                        "text": "(",
                                                        "value": "(",
                                                        "valueText": "("
                                                    },
                                                    "arguments": [],
                                                    "closeParenToken": {
                                                        "kind": "CloseParenToken",
                                                        "fullStart": 789,
                                                        "fullEnd": 791,
                                                        "start": 789,
                                                        "end": 790,
                                                        "fullWidth": 2,
                                                        "width": 1,
                                                        "text": ")",
                                                        "value": ")",
                                                        "valueText": ")",
                                                        "hasTrailingTrivia": true,
                                                        "trailingTrivia": [
                                                            {
                                                                "kind": "WhitespaceTrivia",
                                                                "text": " "
                                                            }
                                                        ]
                                                    }
                                                }
                                            }
                                        }
                                    ],
                                    "closeParenToken": {
                                        "kind": "CloseParenToken",
                                        "fullStart": 791,
                                        "fullEnd": 792,
                                        "start": 791,
                                        "end": 792,
                                        "fullWidth": 1,
                                        "width": 1,
                                        "text": ")",
                                        "value": ")",
                                        "valueText": ")"
                                    }
                                }
                            },
                            "semicolonToken": {
                                "kind": "SemicolonToken",
                                "fullStart": 792,
                                "fullEnd": 794,
                                "start": 792,
                                "end": 793,
                                "fullWidth": 2,
                                "width": 1,
                                "text": ";",
                                "value": ";",
                                "valueText": ";",
                                "hasTrailingTrivia": true,
                                "hasTrailingNewLine": true,
                                "trailingTrivia": [
                                    {
                                        "kind": "NewLineTrivia",
                                        "text": "\n"
                                    }
                                ]
                            }
                        }
                    ],
                    "closeBraceToken": {
                        "kind": "CloseBraceToken",
                        "fullStart": 794,
                        "fullEnd": 796,
                        "start": 794,
                        "end": 795,
                        "fullWidth": 2,
                        "width": 1,
                        "text": "}",
                        "value": "}",
                        "valueText": "}",
                        "hasTrailingTrivia": true,
                        "hasTrailingNewLine": true,
                        "trailingTrivia": [
                            {
                                "kind": "NewLineTrivia",
                                "text": "\n"
                            }
                        ]
                    }
                }
            },
            {
                "kind": "IfStatement",
                "fullStart": 796,
                "fullEnd": 1225,
                "start": 968,
                "end": 1224,
                "fullWidth": 429,
                "width": 256,
                "ifKeyword": {
                    "kind": "IfKeyword",
                    "fullStart": 796,
                    "fullEnd": 971,
                    "start": 968,
                    "end": 970,
                    "fullWidth": 175,
                    "width": 2,
                    "text": "if",
                    "value": "if",
                    "valueText": "if",
                    "hasLeadingTrivia": true,
                    "hasLeadingComment": true,
                    "hasLeadingNewLine": true,
                    "hasTrailingTrivia": true,
                    "leadingTrivia": [
                        {
                            "kind": "SingleLineCommentTrivia",
                            "text": "//"
                        },
                        {
                            "kind": "NewLineTrivia",
                            "text": "\n"
                        },
                        {
                            "kind": "SingleLineCommentTrivia",
                            "text": "//////////////////////////////////////////////////////////////////////////////"
                        },
                        {
                            "kind": "NewLineTrivia",
                            "text": "\n"
                        },
                        {
                            "kind": "NewLineTrivia",
                            "text": "\n"
                        },
                        {
                            "kind": "SingleLineCommentTrivia",
                            "text": "//////////////////////////////////////////////////////////////////////////////"
                        },
                        {
                            "kind": "NewLineTrivia",
                            "text": "\n"
                        },
                        {
                            "kind": "SingleLineCommentTrivia",
                            "text": "//CHECK#2"
                        },
                        {
                            "kind": "NewLineTrivia",
                            "text": "\n"
                        }
                    ],
                    "trailingTrivia": [
                        {
                            "kind": "WhitespaceTrivia",
                            "text": " "
                        }
                    ]
                },
                "openParenToken": {
                    "kind": "OpenParenToken",
                    "fullStart": 971,
                    "fullEnd": 972,
                    "start": 971,
                    "end": 972,
                    "fullWidth": 1,
                    "width": 1,
                    "text": "(",
                    "value": "(",
                    "valueText": "("
                },
                "condition": {
                    "kind": "NotEqualsExpression",
                    "fullStart": 972,
                    "fullEnd": 1004,
                    "start": 972,
                    "end": 1004,
                    "fullWidth": 32,
                    "width": 32,
                    "left": {
                        "kind": "MemberAccessExpression",
                        "fullStart": 972,
                        "fullEnd": 999,
                        "start": 972,
                        "end": 998,
                        "fullWidth": 27,
                        "width": 26,
                        "expression": {
                            "kind": "InvocationExpression",
                            "fullStart": 972,
                            "fullEnd": 991,
                            "start": 972,
                            "end": 991,
                            "fullWidth": 19,
                            "width": 19,
                            "expression": {
                                "kind": "MemberAccessExpression",
                                "fullStart": 972,
                                "fullEnd": 989,
                                "start": 972,
                                "end": 989,
                                "fullWidth": 17,
                                "width": 17,
                                "expression": {
                                    "kind": "IdentifierName",
                                    "fullStart": 972,
                                    "fullEnd": 977,
                                    "start": 972,
                                    "end": 977,
                                    "fullWidth": 5,
                                    "width": 5,
                                    "text": "__obj",
                                    "value": "__obj",
                                    "valueText": "__obj"
                                },
                                "dotToken": {
                                    "kind": "DotToken",
                                    "fullStart": 977,
                                    "fullEnd": 978,
                                    "start": 977,
                                    "end": 978,
                                    "fullWidth": 1,
                                    "width": 1,
                                    "text": ".",
                                    "value": ".",
                                    "valueText": "."
                                },
                                "name": {
                                    "kind": "IdentifierName",
                                    "fullStart": 978,
                                    "fullEnd": 989,
                                    "start": 978,
                                    "end": 989,
                                    "fullWidth": 11,
                                    "width": 11,
                                    "text": "toUpperCase",
                                    "value": "toUpperCase",
                                    "valueText": "toUpperCase"
                                }
                            },
                            "argumentList": {
                                "kind": "ArgumentList",
                                "fullStart": 989,
                                "fullEnd": 991,
                                "start": 989,
                                "end": 991,
                                "fullWidth": 2,
                                "width": 2,
                                "openParenToken": {
                                    "kind": "OpenParenToken",
                                    "fullStart": 989,
                                    "fullEnd": 990,
                                    "start": 989,
                                    "end": 990,
                                    "fullWidth": 1,
                                    "width": 1,
                                    "text": "(",
                                    "value": "(",
                                    "valueText": "("
                                },
                                "arguments": [],
                                "closeParenToken": {
                                    "kind": "CloseParenToken",
                                    "fullStart": 990,
                                    "fullEnd": 991,
                                    "start": 990,
                                    "end": 991,
                                    "fullWidth": 1,
                                    "width": 1,
                                    "text": ")",
                                    "value": ")",
                                    "valueText": ")"
                                }
                            }
                        },
                        "dotToken": {
                            "kind": "DotToken",
                            "fullStart": 991,
                            "fullEnd": 992,
                            "start": 991,
                            "end": 992,
                            "fullWidth": 1,
                            "width": 1,
                            "text": ".",
                            "value": ".",
                            "valueText": "."
                        },
                        "name": {
                            "kind": "IdentifierName",
                            "fullStart": 992,
                            "fullEnd": 999,
                            "start": 992,
                            "end": 998,
                            "fullWidth": 7,
                            "width": 6,
                            "text": "length",
                            "value": "length",
                            "valueText": "length",
                            "hasTrailingTrivia": true,
                            "trailingTrivia": [
                                {
                                    "kind": "WhitespaceTrivia",
                                    "text": " "
                                }
                            ]
                        }
                    },
                    "operatorToken": {
                        "kind": "ExclamationEqualsEqualsToken",
                        "fullStart": 999,
                        "fullEnd": 1003,
                        "start": 999,
                        "end": 1002,
                        "fullWidth": 4,
                        "width": 3,
                        "text": "!==",
                        "value": "!==",
                        "valueText": "!==",
                        "hasTrailingTrivia": true,
                        "trailingTrivia": [
                            {
                                "kind": "WhitespaceTrivia",
                                "text": " "
                            }
                        ]
                    },
                    "right": {
                        "kind": "NumericLiteral",
                        "fullStart": 1003,
                        "fullEnd": 1004,
                        "start": 1003,
                        "end": 1004,
                        "fullWidth": 1,
                        "width": 1,
                        "text": "1",
                        "value": 1,
                        "valueText": "1"
                    }
                },
                "closeParenToken": {
                    "kind": "CloseParenToken",
                    "fullStart": 1004,
                    "fullEnd": 1006,
                    "start": 1004,
                    "end": 1005,
                    "fullWidth": 2,
                    "width": 1,
                    "text": ")",
                    "value": ")",
                    "valueText": ")",
                    "hasTrailingTrivia": true,
                    "trailingTrivia": [
                        {
                            "kind": "WhitespaceTrivia",
                            "text": " "
                        }
                    ]
                },
                "statement": {
                    "kind": "Block",
                    "fullStart": 1006,
                    "fullEnd": 1225,
                    "start": 1006,
                    "end": 1224,
                    "fullWidth": 219,
                    "width": 218,
                    "openBraceToken": {
                        "kind": "OpenBraceToken",
                        "fullStart": 1006,
                        "fullEnd": 1008,
                        "start": 1006,
                        "end": 1007,
                        "fullWidth": 2,
                        "width": 1,
                        "text": "{",
                        "value": "{",
                        "valueText": "{",
                        "hasTrailingTrivia": true,
                        "hasTrailingNewLine": true,
                        "trailingTrivia": [
                            {
                                "kind": "NewLineTrivia",
                                "text": "\n"
                            }
                        ]
                    },
                    "statements": [
                        {
                            "kind": "ExpressionStatement",
                            "fullStart": 1008,
                            "fullEnd": 1223,
                            "start": 1010,
                            "end": 1222,
                            "fullWidth": 215,
                            "width": 212,
                            "expression": {
                                "kind": "InvocationExpression",
                                "fullStart": 1008,
                                "fullEnd": 1221,
                                "start": 1010,
                                "end": 1221,
                                "fullWidth": 213,
                                "width": 211,
                                "expression": {
                                    "kind": "IdentifierName",
                                    "fullStart": 1008,
                                    "fullEnd": 1016,
                                    "start": 1010,
                                    "end": 1016,
                                    "fullWidth": 8,
                                    "width": 6,
                                    "text": "$ERROR",
                                    "value": "$ERROR",
                                    "valueText": "$ERROR",
                                    "hasLeadingTrivia": true,
                                    "leadingTrivia": [
                                        {
                                            "kind": "WhitespaceTrivia",
                                            "text": "  "
                                        }
                                    ]
                                },
                                "argumentList": {
                                    "kind": "ArgumentList",
                                    "fullStart": 1016,
                                    "fullEnd": 1221,
                                    "start": 1016,
                                    "end": 1221,
                                    "fullWidth": 205,
                                    "width": 205,
                                    "openParenToken": {
                                        "kind": "OpenParenToken",
                                        "fullStart": 1016,
                                        "fullEnd": 1017,
                                        "start": 1016,
                                        "end": 1017,
                                        "fullWidth": 1,
                                        "width": 1,
                                        "text": "(",
                                        "value": "(",
                                        "valueText": "("
                                    },
                                    "arguments": [
                                        {
                                            "kind": "AddExpression",
                                            "fullStart": 1017,
                                            "fullEnd": 1220,
                                            "start": 1017,
                                            "end": 1219,
                                            "fullWidth": 203,
                                            "width": 202,
                                            "left": {
                                                "kind": "StringLiteral",
                                                "fullStart": 1017,
                                                "fullEnd": 1192,
                                                "start": 1017,
                                                "end": 1192,
                                                "fullWidth": 175,
                                                "width": 175,
                                                "text": "'#2: var __obj = {toString:function(){return {};},valueOf:function(){return 1;}}; __obj.toUpperCase = String.prototype.toUpperCase; __obj.toUpperCase().length === 1. Actual: '",
                                                "value": "#2: var __obj = {toString:function(){return {};},valueOf:function(){return 1;}}; __obj.toUpperCase = String.prototype.toUpperCase; __obj.toUpperCase().length === 1. Actual: ",
                                                "valueText": "#2: var __obj = {toString:function(){return {};},valueOf:function(){return 1;}}; __obj.toUpperCase = String.prototype.toUpperCase; __obj.toUpperCase().length === 1. Actual: "
                                            },
                                            "operatorToken": {
                                                "kind": "PlusToken",
                                                "fullStart": 1192,
                                                "fullEnd": 1193,
                                                "start": 1192,
                                                "end": 1193,
                                                "fullWidth": 1,
                                                "width": 1,
                                                "text": "+",
                                                "value": "+",
                                                "valueText": "+"
                                            },
                                            "right": {
                                                "kind": "MemberAccessExpression",
                                                "fullStart": 1193,
                                                "fullEnd": 1220,
                                                "start": 1193,
                                                "end": 1219,
                                                "fullWidth": 27,
                                                "width": 26,
                                                "expression": {
                                                    "kind": "InvocationExpression",
                                                    "fullStart": 1193,
                                                    "fullEnd": 1212,
                                                    "start": 1193,
                                                    "end": 1212,
                                                    "fullWidth": 19,
                                                    "width": 19,
                                                    "expression": {
                                                        "kind": "MemberAccessExpression",
                                                        "fullStart": 1193,
                                                        "fullEnd": 1210,
                                                        "start": 1193,
                                                        "end": 1210,
                                                        "fullWidth": 17,
                                                        "width": 17,
                                                        "expression": {
                                                            "kind": "IdentifierName",
                                                            "fullStart": 1193,
                                                            "fullEnd": 1198,
                                                            "start": 1193,
                                                            "end": 1198,
                                                            "fullWidth": 5,
                                                            "width": 5,
                                                            "text": "__obj",
                                                            "value": "__obj",
                                                            "valueText": "__obj"
                                                        },
                                                        "dotToken": {
                                                            "kind": "DotToken",
                                                            "fullStart": 1198,
                                                            "fullEnd": 1199,
                                                            "start": 1198,
                                                            "end": 1199,
                                                            "fullWidth": 1,
                                                            "width": 1,
                                                            "text": ".",
                                                            "value": ".",
                                                            "valueText": "."
                                                        },
                                                        "name": {
                                                            "kind": "IdentifierName",
                                                            "fullStart": 1199,
                                                            "fullEnd": 1210,
                                                            "start": 1199,
                                                            "end": 1210,
                                                            "fullWidth": 11,
                                                            "width": 11,
                                                            "text": "toUpperCase",
                                                            "value": "toUpperCase",
                                                            "valueText": "toUpperCase"
                                                        }
                                                    },
                                                    "argumentList": {
                                                        "kind": "ArgumentList",
                                                        "fullStart": 1210,
                                                        "fullEnd": 1212,
                                                        "start": 1210,
                                                        "end": 1212,
                                                        "fullWidth": 2,
                                                        "width": 2,
                                                        "openParenToken": {
                                                            "kind": "OpenParenToken",
                                                            "fullStart": 1210,
                                                            "fullEnd": 1211,
                                                            "start": 1210,
                                                            "end": 1211,
                                                            "fullWidth": 1,
                                                            "width": 1,
                                                            "text": "(",
                                                            "value": "(",
                                                            "valueText": "("
                                                        },
                                                        "arguments": [],
                                                        "closeParenToken": {
                                                            "kind": "CloseParenToken",
                                                            "fullStart": 1211,
                                                            "fullEnd": 1212,
                                                            "start": 1211,
                                                            "end": 1212,
                                                            "fullWidth": 1,
                                                            "width": 1,
                                                            "text": ")",
                                                            "value": ")",
                                                            "valueText": ")"
                                                        }
                                                    }
                                                },
                                                "dotToken": {
                                                    "kind": "DotToken",
                                                    "fullStart": 1212,
                                                    "fullEnd": 1213,
                                                    "start": 1212,
                                                    "end": 1213,
                                                    "fullWidth": 1,
                                                    "width": 1,
                                                    "text": ".",
                                                    "value": ".",
                                                    "valueText": "."
                                                },
                                                "name": {
                                                    "kind": "IdentifierName",
                                                    "fullStart": 1213,
                                                    "fullEnd": 1220,
                                                    "start": 1213,
                                                    "end": 1219,
                                                    "fullWidth": 7,
                                                    "width": 6,
                                                    "text": "length",
                                                    "value": "length",
                                                    "valueText": "length",
                                                    "hasTrailingTrivia": true,
                                                    "trailingTrivia": [
                                                        {
                                                            "kind": "WhitespaceTrivia",
                                                            "text": " "
                                                        }
                                                    ]
                                                }
                                            }
                                        }
                                    ],
                                    "closeParenToken": {
                                        "kind": "CloseParenToken",
                                        "fullStart": 1220,
                                        "fullEnd": 1221,
                                        "start": 1220,
                                        "end": 1221,
                                        "fullWidth": 1,
                                        "width": 1,
                                        "text": ")",
                                        "value": ")",
                                        "valueText": ")"
                                    }
                                }
                            },
                            "semicolonToken": {
                                "kind": "SemicolonToken",
                                "fullStart": 1221,
                                "fullEnd": 1223,
                                "start": 1221,
                                "end": 1222,
                                "fullWidth": 2,
                                "width": 1,
                                "text": ";",
                                "value": ";",
                                "valueText": ";",
                                "hasTrailingTrivia": true,
                                "hasTrailingNewLine": true,
                                "trailingTrivia": [
                                    {
                                        "kind": "NewLineTrivia",
                                        "text": "\n"
                                    }
                                ]
                            }
                        }
                    ],
                    "closeBraceToken": {
                        "kind": "CloseBraceToken",
                        "fullStart": 1223,
                        "fullEnd": 1225,
                        "start": 1223,
                        "end": 1224,
                        "fullWidth": 2,
                        "width": 1,
                        "text": "}",
                        "value": "}",
                        "valueText": "}",
                        "hasTrailingTrivia": true,
                        "hasTrailingNewLine": true,
                        "trailingTrivia": [
                            {
                                "kind": "NewLineTrivia",
                                "text": "\n"
                            }
                        ]
                    }
                }
            }
        ],
        "endOfFileToken": {
            "kind": "EndOfFileToken",
            "fullStart": 1225,
            "fullEnd": 1308,
            "start": 1308,
            "end": 1308,
            "fullWidth": 83,
            "width": 0,
            "text": "",
            "hasLeadingTrivia": true,
            "hasLeadingComment": true,
            "hasLeadingNewLine": true,
            "leadingTrivia": [
                {
                    "kind": "SingleLineCommentTrivia",
                    "text": "//"
                },
                {
                    "kind": "NewLineTrivia",
                    "text": "\n"
                },
                {
                    "kind": "SingleLineCommentTrivia",
                    "text": "//////////////////////////////////////////////////////////////////////////////"
                },
                {
                    "kind": "NewLineTrivia",
                    "text": "\n"
                },
                {
                    "kind": "NewLineTrivia",
                    "text": "\n"
                }
            ]
        }
    },
    "lineMap": {
        "lineStarts": [
            0,
            61,
            132,
            133,
            137,
            171,
            174,
            231,
            337,
            341,
            342,
            418,
            468,
            469,
            548,
            558,
            592,
            794,
            796,
            799,
            878,
            879,
            958,
            968,
            1008,
            1223,
            1225,
            1228,
            1307,
            1308
        ],
        "length": 1308
    }
}<|MERGE_RESOLUTION|>--- conflicted
+++ resolved
@@ -96,12 +96,8 @@
                             "start": 346,
                             "end": 417,
                             "fullWidth": 72,
-<<<<<<< HEAD
                             "width": 71,
-                            "identifier": {
-=======
                             "propertyName": {
->>>>>>> 85e84683
                                 "kind": "IdentifierName",
                                 "fullStart": 346,
                                 "fullEnd": 352,
