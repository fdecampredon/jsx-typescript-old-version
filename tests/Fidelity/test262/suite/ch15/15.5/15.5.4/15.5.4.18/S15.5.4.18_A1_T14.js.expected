--- conflicted
+++ resolved
@@ -94,12 +94,8 @@
                             "start": 301,
                             "end": 326,
                             "fullWidth": 25,
-<<<<<<< HEAD
                             "width": 25,
-                            "identifier": {
-=======
                             "propertyName": {
->>>>>>> 85e84683
                                 "kind": "IdentifierName",
                                 "fullStart": 301,
                                 "fullEnd": 307,
