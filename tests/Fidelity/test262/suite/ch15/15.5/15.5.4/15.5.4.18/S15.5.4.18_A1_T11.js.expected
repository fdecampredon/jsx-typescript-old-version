--- conflicted
+++ resolved
@@ -96,12 +96,8 @@
                             "start": 359,
                             "end": 406,
                             "fullWidth": 48,
-<<<<<<< HEAD
                             "width": 47,
-                            "identifier": {
-=======
                             "propertyName": {
->>>>>>> 85e84683
                                 "kind": "IdentifierName",
                                 "fullStart": 359,
                                 "fullEnd": 365,
@@ -704,12 +700,8 @@
                                         "start": 558,
                                         "end": 581,
                                         "fullWidth": 23,
-<<<<<<< HEAD
                                         "width": 23,
-                                        "identifier": {
-=======
                                         "propertyName": {
->>>>>>> 85e84683
                                             "kind": "IdentifierName",
                                             "fullStart": 558,
                                             "fullEnd": 560,
