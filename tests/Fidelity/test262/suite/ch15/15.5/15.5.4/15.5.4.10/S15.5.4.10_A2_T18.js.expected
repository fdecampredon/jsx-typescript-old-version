{
    "isDeclaration": false,
    "languageVersion": "EcmaScript5",
    "parseOptions": {
        "allowAutomaticSemicolonInsertion": true
    },
    "sourceUnit": {
        "kind": "SourceUnit",
        "fullStart": 0,
        "fullEnd": 1667,
        "start": 356,
        "end": 1667,
        "fullWidth": 1667,
        "width": 1311,
        "isIncrementallyUnusable": true,
        "moduleElements": [
            {
                "kind": "VariableStatement",
                "fullStart": 0,
                "fullEnd": 373,
                "start": 356,
                "end": 372,
                "fullWidth": 373,
                "width": 16,
                "isIncrementallyUnusable": true,
                "modifiers": [],
                "variableDeclaration": {
                    "kind": "VariableDeclaration",
                    "fullStart": 0,
                    "fullEnd": 371,
                    "start": 356,
                    "end": 371,
                    "fullWidth": 371,
                    "width": 15,
                    "isIncrementallyUnusable": true,
                    "varKeyword": {
                        "kind": "VarKeyword",
                        "fullStart": 0,
                        "fullEnd": 360,
                        "start": 356,
                        "end": 359,
                        "fullWidth": 360,
                        "width": 3,
                        "text": "var",
                        "value": "var",
                        "valueText": "var",
                        "hasLeadingTrivia": true,
                        "hasLeadingComment": true,
                        "hasLeadingNewLine": true,
                        "hasTrailingTrivia": true,
                        "leadingTrivia": [
                            {
                                "kind": "SingleLineCommentTrivia",
                                "text": "// Copyright 2009 the Sputnik authors.  All rights reserved."
                            },
                            {
                                "kind": "NewLineTrivia",
                                "text": "\n"
                            },
                            {
                                "kind": "SingleLineCommentTrivia",
                                "text": "// This code is governed by the BSD license found in the LICENSE file."
                            },
                            {
                                "kind": "NewLineTrivia",
                                "text": "\n"
                            },
                            {
                                "kind": "NewLineTrivia",
                                "text": "\n"
                            },
                            {
                                "kind": "MultiLineCommentTrivia",
                                "text": "/**\n * match returns array as specified in 15.10.6.2\n *\n * @path ch15/15.5/15.5.4/15.5.4.10/S15.5.4.10_A2_T18.js\n * @description Regular expression is /0./.\n * And regular expression object have property lastIndex = 0\n */"
                            },
                            {
                                "kind": "NewLineTrivia",
                                "text": "\n"
                            },
                            {
                                "kind": "NewLineTrivia",
                                "text": "\n"
                            }
                        ],
                        "trailingTrivia": [
                            {
                                "kind": "WhitespaceTrivia",
                                "text": " "
                            }
                        ]
                    },
                    "variableDeclarators": [
                        {
                            "kind": "VariableDeclarator",
                            "fullStart": 360,
                            "fullEnd": 371,
                            "start": 360,
                            "end": 371,
                            "fullWidth": 11,
                            "width": 11,
                            "isIncrementallyUnusable": true,
                            "propertyName": {
                                "kind": "IdentifierName",
                                "fullStart": 360,
                                "fullEnd": 365,
                                "start": 360,
                                "end": 364,
                                "fullWidth": 5,
                                "width": 4,
                                "text": "__re",
                                "value": "__re",
                                "valueText": "__re",
                                "hasTrailingTrivia": true,
                                "trailingTrivia": [
                                    {
                                        "kind": "WhitespaceTrivia",
                                        "text": " "
                                    }
                                ]
                            },
                            "equalsValueClause": {
                                "kind": "EqualsValueClause",
                                "fullStart": 365,
                                "fullEnd": 371,
                                "start": 365,
                                "end": 371,
                                "fullWidth": 6,
                                "width": 6,
                                "isIncrementallyUnusable": true,
                                "equalsToken": {
                                    "kind": "EqualsToken",
                                    "fullStart": 365,
                                    "fullEnd": 367,
                                    "start": 365,
                                    "end": 366,
                                    "fullWidth": 2,
                                    "width": 1,
                                    "text": "=",
                                    "value": "=",
                                    "valueText": "=",
                                    "hasTrailingTrivia": true,
                                    "trailingTrivia": [
                                        {
                                            "kind": "WhitespaceTrivia",
                                            "text": " "
                                        }
                                    ]
                                },
                                "value": {
                                    "kind": "RegularExpressionLiteral",
                                    "fullStart": 367,
                                    "fullEnd": 371,
                                    "start": 367,
                                    "end": 371,
                                    "fullWidth": 4,
                                    "width": 4,
                                    "text": "/0./",
                                    "value": {},
                                    "valueText": "/0./"
                                }
                            }
                        }
                    ]
                },
                "semicolonToken": {
                    "kind": "SemicolonToken",
                    "fullStart": 371,
                    "fullEnd": 373,
                    "start": 371,
                    "end": 372,
                    "fullWidth": 2,
                    "width": 1,
                    "text": ";",
                    "value": ";",
                    "valueText": ";",
                    "hasTrailingTrivia": true,
                    "hasTrailingNewLine": true,
                    "trailingTrivia": [
                        {
                            "kind": "NewLineTrivia",
                            "text": "\n"
                        }
                    ]
                }
            },
            {
                "kind": "ExpressionStatement",
                "fullStart": 373,
                "fullEnd": 394,
                "start": 374,
                "end": 393,
                "fullWidth": 21,
                "width": 19,
                "expression": {
                    "kind": "AssignmentExpression",
                    "fullStart": 373,
                    "fullEnd": 392,
                    "start": 374,
                    "end": 392,
                    "fullWidth": 19,
                    "width": 18,
                    "left": {
                        "kind": "MemberAccessExpression",
                        "fullStart": 373,
                        "fullEnd": 389,
                        "start": 374,
                        "end": 388,
                        "fullWidth": 16,
                        "width": 14,
                        "expression": {
                            "kind": "IdentifierName",
                            "fullStart": 373,
                            "fullEnd": 378,
                            "start": 374,
                            "end": 378,
                            "fullWidth": 5,
                            "width": 4,
                            "text": "__re",
                            "value": "__re",
                            "valueText": "__re",
                            "hasLeadingTrivia": true,
                            "hasLeadingNewLine": true,
                            "leadingTrivia": [
                                {
                                    "kind": "NewLineTrivia",
                                    "text": "\n"
                                }
                            ]
                        },
                        "dotToken": {
                            "kind": "DotToken",
                            "fullStart": 378,
                            "fullEnd": 379,
                            "start": 378,
                            "end": 379,
                            "fullWidth": 1,
                            "width": 1,
                            "text": ".",
                            "value": ".",
                            "valueText": "."
                        },
                        "name": {
                            "kind": "IdentifierName",
                            "fullStart": 379,
                            "fullEnd": 389,
                            "start": 379,
                            "end": 388,
                            "fullWidth": 10,
                            "width": 9,
                            "text": "lastIndex",
                            "value": "lastIndex",
                            "valueText": "lastIndex",
                            "hasTrailingTrivia": true,
                            "trailingTrivia": [
                                {
                                    "kind": "WhitespaceTrivia",
                                    "text": " "
                                }
                            ]
                        }
                    },
                    "operatorToken": {
                        "kind": "EqualsToken",
                        "fullStart": 389,
                        "fullEnd": 391,
                        "start": 389,
                        "end": 390,
                        "fullWidth": 2,
                        "width": 1,
                        "text": "=",
                        "value": "=",
                        "valueText": "=",
                        "hasTrailingTrivia": true,
                        "trailingTrivia": [
                            {
                                "kind": "WhitespaceTrivia",
                                "text": " "
                            }
                        ]
                    },
                    "right": {
                        "kind": "NumericLiteral",
                        "fullStart": 391,
                        "fullEnd": 392,
                        "start": 391,
                        "end": 392,
                        "fullWidth": 1,
                        "width": 1,
                        "text": "0",
                        "value": 0,
                        "valueText": "0"
                    }
                },
                "semicolonToken": {
                    "kind": "SemicolonToken",
                    "fullStart": 392,
                    "fullEnd": 394,
                    "start": 392,
                    "end": 393,
                    "fullWidth": 2,
                    "width": 1,
                    "text": ";",
                    "value": ";",
                    "valueText": ";",
                    "hasTrailingTrivia": true,
                    "hasTrailingNewLine": true,
                    "trailingTrivia": [
                        {
                            "kind": "NewLineTrivia",
                            "text": "\n"
                        }
                    ]
                }
            },
            {
                "kind": "VariableStatement",
                "fullStart": 394,
                "fullEnd": 429,
                "start": 395,
                "end": 428,
                "fullWidth": 35,
                "width": 33,
                "modifiers": [],
                "variableDeclaration": {
                    "kind": "VariableDeclaration",
                    "fullStart": 394,
                    "fullEnd": 427,
                    "start": 395,
                    "end": 427,
                    "fullWidth": 33,
                    "width": 32,
                    "varKeyword": {
                        "kind": "VarKeyword",
                        "fullStart": 394,
                        "fullEnd": 399,
                        "start": 395,
                        "end": 398,
                        "fullWidth": 5,
                        "width": 3,
                        "text": "var",
                        "value": "var",
                        "valueText": "var",
                        "hasLeadingTrivia": true,
                        "hasLeadingNewLine": true,
                        "hasTrailingTrivia": true,
                        "leadingTrivia": [
                            {
                                "kind": "NewLineTrivia",
                                "text": "\n"
                            }
                        ],
                        "trailingTrivia": [
                            {
                                "kind": "WhitespaceTrivia",
                                "text": " "
                            }
                        ]
                    },
                    "variableDeclarators": [
                        {
                            "kind": "VariableDeclarator",
                            "fullStart": 399,
                            "fullEnd": 427,
                            "start": 399,
                            "end": 427,
                            "fullWidth": 28,
<<<<<<< HEAD
                            "width": 28,
                            "identifier": {
=======
                            "propertyName": {
>>>>>>> 85e84683
                                "kind": "IdentifierName",
                                "fullStart": 399,
                                "fullEnd": 405,
                                "start": 399,
                                "end": 404,
                                "fullWidth": 6,
                                "width": 5,
                                "text": "__num",
                                "value": "__num",
                                "valueText": "__num",
                                "hasTrailingTrivia": true,
                                "trailingTrivia": [
                                    {
                                        "kind": "WhitespaceTrivia",
                                        "text": " "
                                    }
                                ]
                            },
                            "equalsValueClause": {
                                "kind": "EqualsValueClause",
                                "fullStart": 405,
                                "fullEnd": 427,
                                "start": 405,
                                "end": 427,
                                "fullWidth": 22,
                                "width": 22,
                                "equalsToken": {
                                    "kind": "EqualsToken",
                                    "fullStart": 405,
                                    "fullEnd": 407,
                                    "start": 405,
                                    "end": 406,
                                    "fullWidth": 2,
                                    "width": 1,
                                    "text": "=",
                                    "value": "=",
                                    "valueText": "=",
                                    "hasTrailingTrivia": true,
                                    "trailingTrivia": [
                                        {
                                            "kind": "WhitespaceTrivia",
                                            "text": " "
                                        }
                                    ]
                                },
                                "value": {
                                    "kind": "NumericLiteral",
                                    "fullStart": 407,
                                    "fullEnd": 427,
                                    "start": 407,
                                    "end": 427,
                                    "fullWidth": 20,
                                    "width": 20,
                                    "text": "10203040506070809000",
                                    "value": 10203040506070809000,
                                    "valueText": "10203040506070809000"
                                }
                            }
                        }
                    ]
                },
                "semicolonToken": {
                    "kind": "SemicolonToken",
                    "fullStart": 427,
                    "fullEnd": 429,
                    "start": 427,
                    "end": 428,
                    "fullWidth": 2,
                    "width": 1,
                    "text": ";",
                    "value": ";",
                    "valueText": ";",
                    "hasTrailingTrivia": true,
                    "hasTrailingNewLine": true,
                    "trailingTrivia": [
                        {
                            "kind": "NewLineTrivia",
                            "text": "\n"
                        }
                    ]
                }
            },
            {
                "kind": "ExpressionStatement",
                "fullStart": 429,
                "fullEnd": 479,
                "start": 430,
                "end": 478,
                "fullWidth": 50,
                "width": 48,
                "expression": {
                    "kind": "AssignmentExpression",
                    "fullStart": 429,
                    "fullEnd": 477,
                    "start": 430,
                    "end": 477,
                    "fullWidth": 48,
                    "width": 47,
                    "left": {
                        "kind": "MemberAccessExpression",
                        "fullStart": 429,
                        "fullEnd": 453,
                        "start": 430,
                        "end": 452,
                        "fullWidth": 24,
                        "width": 22,
                        "expression": {
                            "kind": "MemberAccessExpression",
                            "fullStart": 429,
                            "fullEnd": 446,
                            "start": 430,
                            "end": 446,
                            "fullWidth": 17,
                            "width": 16,
                            "expression": {
                                "kind": "IdentifierName",
                                "fullStart": 429,
                                "fullEnd": 436,
                                "start": 430,
                                "end": 436,
                                "fullWidth": 7,
                                "width": 6,
                                "text": "Number",
                                "value": "Number",
                                "valueText": "Number",
                                "hasLeadingTrivia": true,
                                "hasLeadingNewLine": true,
                                "leadingTrivia": [
                                    {
                                        "kind": "NewLineTrivia",
                                        "text": "\n"
                                    }
                                ]
                            },
                            "dotToken": {
                                "kind": "DotToken",
                                "fullStart": 436,
                                "fullEnd": 437,
                                "start": 436,
                                "end": 437,
                                "fullWidth": 1,
                                "width": 1,
                                "text": ".",
                                "value": ".",
                                "valueText": "."
                            },
                            "name": {
                                "kind": "IdentifierName",
                                "fullStart": 437,
                                "fullEnd": 446,
                                "start": 437,
                                "end": 446,
                                "fullWidth": 9,
                                "width": 9,
                                "text": "prototype",
                                "value": "prototype",
                                "valueText": "prototype"
                            }
                        },
                        "dotToken": {
                            "kind": "DotToken",
                            "fullStart": 446,
                            "fullEnd": 447,
                            "start": 446,
                            "end": 447,
                            "fullWidth": 1,
                            "width": 1,
                            "text": ".",
                            "value": ".",
                            "valueText": "."
                        },
                        "name": {
                            "kind": "IdentifierName",
                            "fullStart": 447,
                            "fullEnd": 453,
                            "start": 447,
                            "end": 452,
                            "fullWidth": 6,
                            "width": 5,
                            "text": "match",
                            "value": "match",
                            "valueText": "match",
                            "hasTrailingTrivia": true,
                            "trailingTrivia": [
                                {
                                    "kind": "WhitespaceTrivia",
                                    "text": " "
                                }
                            ]
                        }
                    },
                    "operatorToken": {
                        "kind": "EqualsToken",
                        "fullStart": 453,
                        "fullEnd": 455,
                        "start": 453,
                        "end": 454,
                        "fullWidth": 2,
                        "width": 1,
                        "text": "=",
                        "value": "=",
                        "valueText": "=",
                        "hasTrailingTrivia": true,
                        "trailingTrivia": [
                            {
                                "kind": "WhitespaceTrivia",
                                "text": " "
                            }
                        ]
                    },
                    "right": {
                        "kind": "MemberAccessExpression",
                        "fullStart": 455,
                        "fullEnd": 477,
                        "start": 455,
                        "end": 477,
                        "fullWidth": 22,
                        "width": 22,
                        "expression": {
                            "kind": "MemberAccessExpression",
                            "fullStart": 455,
                            "fullEnd": 471,
                            "start": 455,
                            "end": 471,
                            "fullWidth": 16,
                            "width": 16,
                            "expression": {
                                "kind": "IdentifierName",
                                "fullStart": 455,
                                "fullEnd": 461,
                                "start": 455,
                                "end": 461,
                                "fullWidth": 6,
                                "width": 6,
                                "text": "String",
                                "value": "String",
                                "valueText": "String"
                            },
                            "dotToken": {
                                "kind": "DotToken",
                                "fullStart": 461,
                                "fullEnd": 462,
                                "start": 461,
                                "end": 462,
                                "fullWidth": 1,
                                "width": 1,
                                "text": ".",
                                "value": ".",
                                "valueText": "."
                            },
                            "name": {
                                "kind": "IdentifierName",
                                "fullStart": 462,
                                "fullEnd": 471,
                                "start": 462,
                                "end": 471,
                                "fullWidth": 9,
                                "width": 9,
                                "text": "prototype",
                                "value": "prototype",
                                "valueText": "prototype"
                            }
                        },
                        "dotToken": {
                            "kind": "DotToken",
                            "fullStart": 471,
                            "fullEnd": 472,
                            "start": 471,
                            "end": 472,
                            "fullWidth": 1,
                            "width": 1,
                            "text": ".",
                            "value": ".",
                            "valueText": "."
                        },
                        "name": {
                            "kind": "IdentifierName",
                            "fullStart": 472,
                            "fullEnd": 477,
                            "start": 472,
                            "end": 477,
                            "fullWidth": 5,
                            "width": 5,
                            "text": "match",
                            "value": "match",
                            "valueText": "match"
                        }
                    }
                },
                "semicolonToken": {
                    "kind": "SemicolonToken",
                    "fullStart": 477,
                    "fullEnd": 479,
                    "start": 477,
                    "end": 478,
                    "fullWidth": 2,
                    "width": 1,
                    "text": ";",
                    "value": ";",
                    "valueText": ";",
                    "hasTrailingTrivia": true,
                    "hasTrailingNewLine": true,
                    "trailingTrivia": [
                        {
                            "kind": "NewLineTrivia",
                            "text": "\n"
                        }
                    ]
                }
            },
            {
                "kind": "IfStatement",
                "fullStart": 479,
                "fullEnd": 684,
                "start": 569,
                "end": 683,
                "fullWidth": 205,
                "width": 114,
                "ifKeyword": {
                    "kind": "IfKeyword",
                    "fullStart": 479,
                    "fullEnd": 572,
                    "start": 569,
                    "end": 571,
                    "fullWidth": 93,
                    "width": 2,
                    "text": "if",
                    "value": "if",
                    "valueText": "if",
                    "hasLeadingTrivia": true,
                    "hasLeadingComment": true,
                    "hasLeadingNewLine": true,
                    "hasTrailingTrivia": true,
                    "leadingTrivia": [
                        {
                            "kind": "NewLineTrivia",
                            "text": "\n"
                        },
                        {
                            "kind": "SingleLineCommentTrivia",
                            "text": "//////////////////////////////////////////////////////////////////////////////"
                        },
                        {
                            "kind": "NewLineTrivia",
                            "text": "\n"
                        },
                        {
                            "kind": "SingleLineCommentTrivia",
                            "text": "//CHECK#1"
                        },
                        {
                            "kind": "NewLineTrivia",
                            "text": "\n"
                        }
                    ],
                    "trailingTrivia": [
                        {
                            "kind": "WhitespaceTrivia",
                            "text": " "
                        }
                    ]
                },
                "openParenToken": {
                    "kind": "OpenParenToken",
                    "fullStart": 572,
                    "fullEnd": 573,
                    "start": 572,
                    "end": 573,
                    "fullWidth": 1,
                    "width": 1,
                    "text": "(",
                    "value": "(",
                    "valueText": "("
                },
                "condition": {
                    "kind": "NotEqualsExpression",
                    "fullStart": 573,
                    "fullEnd": 601,
                    "start": 573,
                    "end": 601,
                    "fullWidth": 28,
                    "width": 28,
                    "left": {
                        "kind": "ElementAccessExpression",
                        "fullStart": 573,
                        "fullEnd": 593,
                        "start": 573,
                        "end": 593,
                        "fullWidth": 20,
                        "width": 20,
                        "expression": {
                            "kind": "InvocationExpression",
                            "fullStart": 573,
                            "fullEnd": 590,
                            "start": 573,
                            "end": 590,
                            "fullWidth": 17,
                            "width": 17,
                            "expression": {
                                "kind": "MemberAccessExpression",
                                "fullStart": 573,
                                "fullEnd": 584,
                                "start": 573,
                                "end": 584,
                                "fullWidth": 11,
                                "width": 11,
                                "expression": {
                                    "kind": "IdentifierName",
                                    "fullStart": 573,
                                    "fullEnd": 578,
                                    "start": 573,
                                    "end": 578,
                                    "fullWidth": 5,
                                    "width": 5,
                                    "text": "__num",
                                    "value": "__num",
                                    "valueText": "__num"
                                },
                                "dotToken": {
                                    "kind": "DotToken",
                                    "fullStart": 578,
                                    "fullEnd": 579,
                                    "start": 578,
                                    "end": 579,
                                    "fullWidth": 1,
                                    "width": 1,
                                    "text": ".",
                                    "value": ".",
                                    "valueText": "."
                                },
                                "name": {
                                    "kind": "IdentifierName",
                                    "fullStart": 579,
                                    "fullEnd": 584,
                                    "start": 579,
                                    "end": 584,
                                    "fullWidth": 5,
                                    "width": 5,
                                    "text": "match",
                                    "value": "match",
                                    "valueText": "match"
                                }
                            },
                            "argumentList": {
                                "kind": "ArgumentList",
                                "fullStart": 584,
                                "fullEnd": 590,
                                "start": 584,
                                "end": 590,
                                "fullWidth": 6,
                                "width": 6,
                                "openParenToken": {
                                    "kind": "OpenParenToken",
                                    "fullStart": 584,
                                    "fullEnd": 585,
                                    "start": 584,
                                    "end": 585,
                                    "fullWidth": 1,
                                    "width": 1,
                                    "text": "(",
                                    "value": "(",
                                    "valueText": "("
                                },
                                "arguments": [
                                    {
                                        "kind": "IdentifierName",
                                        "fullStart": 585,
                                        "fullEnd": 589,
                                        "start": 585,
                                        "end": 589,
                                        "fullWidth": 4,
                                        "width": 4,
                                        "text": "__re",
                                        "value": "__re",
                                        "valueText": "__re"
                                    }
                                ],
                                "closeParenToken": {
                                    "kind": "CloseParenToken",
                                    "fullStart": 589,
                                    "fullEnd": 590,
                                    "start": 589,
                                    "end": 590,
                                    "fullWidth": 1,
                                    "width": 1,
                                    "text": ")",
                                    "value": ")",
                                    "valueText": ")"
                                }
                            }
                        },
                        "openBracketToken": {
                            "kind": "OpenBracketToken",
                            "fullStart": 590,
                            "fullEnd": 591,
                            "start": 590,
                            "end": 591,
                            "fullWidth": 1,
                            "width": 1,
                            "text": "[",
                            "value": "[",
                            "valueText": "["
                        },
                        "argumentExpression": {
                            "kind": "NumericLiteral",
                            "fullStart": 591,
                            "fullEnd": 592,
                            "start": 591,
                            "end": 592,
                            "fullWidth": 1,
                            "width": 1,
                            "text": "0",
                            "value": 0,
                            "valueText": "0"
                        },
                        "closeBracketToken": {
                            "kind": "CloseBracketToken",
                            "fullStart": 592,
                            "fullEnd": 593,
                            "start": 592,
                            "end": 593,
                            "fullWidth": 1,
                            "width": 1,
                            "text": "]",
                            "value": "]",
                            "valueText": "]"
                        }
                    },
                    "operatorToken": {
                        "kind": "ExclamationEqualsEqualsToken",
                        "fullStart": 593,
                        "fullEnd": 597,
                        "start": 593,
                        "end": 596,
                        "fullWidth": 4,
                        "width": 3,
                        "text": "!==",
                        "value": "!==",
                        "valueText": "!==",
                        "hasTrailingTrivia": true,
                        "trailingTrivia": [
                            {
                                "kind": "WhitespaceTrivia",
                                "text": " "
                            }
                        ]
                    },
                    "right": {
                        "kind": "StringLiteral",
                        "fullStart": 597,
                        "fullEnd": 601,
                        "start": 597,
                        "end": 601,
                        "fullWidth": 4,
                        "width": 4,
                        "text": "\"02\"",
                        "value": "02",
                        "valueText": "02"
                    }
                },
                "closeParenToken": {
                    "kind": "CloseParenToken",
                    "fullStart": 601,
                    "fullEnd": 603,
                    "start": 601,
                    "end": 602,
                    "fullWidth": 2,
                    "width": 1,
                    "text": ")",
                    "value": ")",
                    "valueText": ")",
                    "hasTrailingTrivia": true,
                    "trailingTrivia": [
                        {
                            "kind": "WhitespaceTrivia",
                            "text": " "
                        }
                    ]
                },
                "statement": {
                    "kind": "Block",
                    "fullStart": 603,
                    "fullEnd": 684,
                    "start": 603,
                    "end": 683,
                    "fullWidth": 81,
                    "width": 80,
                    "openBraceToken": {
                        "kind": "OpenBraceToken",
                        "fullStart": 603,
                        "fullEnd": 605,
                        "start": 603,
                        "end": 604,
                        "fullWidth": 2,
                        "width": 1,
                        "text": "{",
                        "value": "{",
                        "valueText": "{",
                        "hasTrailingTrivia": true,
                        "hasTrailingNewLine": true,
                        "trailingTrivia": [
                            {
                                "kind": "NewLineTrivia",
                                "text": "\n"
                            }
                        ]
                    },
                    "statements": [
                        {
                            "kind": "ExpressionStatement",
                            "fullStart": 605,
                            "fullEnd": 682,
                            "start": 607,
                            "end": 681,
                            "fullWidth": 77,
                            "width": 74,
                            "expression": {
                                "kind": "InvocationExpression",
                                "fullStart": 605,
                                "fullEnd": 680,
                                "start": 607,
                                "end": 680,
                                "fullWidth": 75,
                                "width": 73,
                                "expression": {
                                    "kind": "IdentifierName",
                                    "fullStart": 605,
                                    "fullEnd": 613,
                                    "start": 607,
                                    "end": 613,
                                    "fullWidth": 8,
                                    "width": 6,
                                    "text": "$ERROR",
                                    "value": "$ERROR",
                                    "valueText": "$ERROR",
                                    "hasLeadingTrivia": true,
                                    "leadingTrivia": [
                                        {
                                            "kind": "WhitespaceTrivia",
                                            "text": "  "
                                        }
                                    ]
                                },
                                "argumentList": {
                                    "kind": "ArgumentList",
                                    "fullStart": 613,
                                    "fullEnd": 680,
                                    "start": 613,
                                    "end": 680,
                                    "fullWidth": 67,
                                    "width": 67,
                                    "openParenToken": {
                                        "kind": "OpenParenToken",
                                        "fullStart": 613,
                                        "fullEnd": 614,
                                        "start": 613,
                                        "end": 614,
                                        "fullWidth": 1,
                                        "width": 1,
                                        "text": "(",
                                        "value": "(",
                                        "valueText": "("
                                    },
                                    "arguments": [
                                        {
                                            "kind": "AddExpression",
                                            "fullStart": 614,
                                            "fullEnd": 679,
                                            "start": 614,
                                            "end": 679,
                                            "fullWidth": 65,
                                            "width": 65,
                                            "left": {
                                                "kind": "StringLiteral",
                                                "fullStart": 614,
                                                "fullEnd": 658,
                                                "start": 614,
                                                "end": 658,
                                                "fullWidth": 44,
                                                "width": 44,
                                                "text": "'#1: __num.match(__re)[0]=== \"02\". Actual: '",
                                                "value": "#1: __num.match(__re)[0]=== \"02\". Actual: ",
                                                "valueText": "#1: __num.match(__re)[0]=== \"02\". Actual: "
                                            },
                                            "operatorToken": {
                                                "kind": "PlusToken",
                                                "fullStart": 658,
                                                "fullEnd": 659,
                                                "start": 658,
                                                "end": 659,
                                                "fullWidth": 1,
                                                "width": 1,
                                                "text": "+",
                                                "value": "+",
                                                "valueText": "+"
                                            },
                                            "right": {
                                                "kind": "ElementAccessExpression",
                                                "fullStart": 659,
                                                "fullEnd": 679,
                                                "start": 659,
                                                "end": 679,
                                                "fullWidth": 20,
                                                "width": 20,
                                                "expression": {
                                                    "kind": "InvocationExpression",
                                                    "fullStart": 659,
                                                    "fullEnd": 676,
                                                    "start": 659,
                                                    "end": 676,
                                                    "fullWidth": 17,
                                                    "width": 17,
                                                    "expression": {
                                                        "kind": "MemberAccessExpression",
                                                        "fullStart": 659,
                                                        "fullEnd": 670,
                                                        "start": 659,
                                                        "end": 670,
                                                        "fullWidth": 11,
                                                        "width": 11,
                                                        "expression": {
                                                            "kind": "IdentifierName",
                                                            "fullStart": 659,
                                                            "fullEnd": 664,
                                                            "start": 659,
                                                            "end": 664,
                                                            "fullWidth": 5,
                                                            "width": 5,
                                                            "text": "__num",
                                                            "value": "__num",
                                                            "valueText": "__num"
                                                        },
                                                        "dotToken": {
                                                            "kind": "DotToken",
                                                            "fullStart": 664,
                                                            "fullEnd": 665,
                                                            "start": 664,
                                                            "end": 665,
                                                            "fullWidth": 1,
                                                            "width": 1,
                                                            "text": ".",
                                                            "value": ".",
                                                            "valueText": "."
                                                        },
                                                        "name": {
                                                            "kind": "IdentifierName",
                                                            "fullStart": 665,
                                                            "fullEnd": 670,
                                                            "start": 665,
                                                            "end": 670,
                                                            "fullWidth": 5,
                                                            "width": 5,
                                                            "text": "match",
                                                            "value": "match",
                                                            "valueText": "match"
                                                        }
                                                    },
                                                    "argumentList": {
                                                        "kind": "ArgumentList",
                                                        "fullStart": 670,
                                                        "fullEnd": 676,
                                                        "start": 670,
                                                        "end": 676,
                                                        "fullWidth": 6,
                                                        "width": 6,
                                                        "openParenToken": {
                                                            "kind": "OpenParenToken",
                                                            "fullStart": 670,
                                                            "fullEnd": 671,
                                                            "start": 670,
                                                            "end": 671,
                                                            "fullWidth": 1,
                                                            "width": 1,
                                                            "text": "(",
                                                            "value": "(",
                                                            "valueText": "("
                                                        },
                                                        "arguments": [
                                                            {
                                                                "kind": "IdentifierName",
                                                                "fullStart": 671,
                                                                "fullEnd": 675,
                                                                "start": 671,
                                                                "end": 675,
                                                                "fullWidth": 4,
                                                                "width": 4,
                                                                "text": "__re",
                                                                "value": "__re",
                                                                "valueText": "__re"
                                                            }
                                                        ],
                                                        "closeParenToken": {
                                                            "kind": "CloseParenToken",
                                                            "fullStart": 675,
                                                            "fullEnd": 676,
                                                            "start": 675,
                                                            "end": 676,
                                                            "fullWidth": 1,
                                                            "width": 1,
                                                            "text": ")",
                                                            "value": ")",
                                                            "valueText": ")"
                                                        }
                                                    }
                                                },
                                                "openBracketToken": {
                                                    "kind": "OpenBracketToken",
                                                    "fullStart": 676,
                                                    "fullEnd": 677,
                                                    "start": 676,
                                                    "end": 677,
                                                    "fullWidth": 1,
                                                    "width": 1,
                                                    "text": "[",
                                                    "value": "[",
                                                    "valueText": "["
                                                },
                                                "argumentExpression": {
                                                    "kind": "NumericLiteral",
                                                    "fullStart": 677,
                                                    "fullEnd": 678,
                                                    "start": 677,
                                                    "end": 678,
                                                    "fullWidth": 1,
                                                    "width": 1,
                                                    "text": "0",
                                                    "value": 0,
                                                    "valueText": "0"
                                                },
                                                "closeBracketToken": {
                                                    "kind": "CloseBracketToken",
                                                    "fullStart": 678,
                                                    "fullEnd": 679,
                                                    "start": 678,
                                                    "end": 679,
                                                    "fullWidth": 1,
                                                    "width": 1,
                                                    "text": "]",
                                                    "value": "]",
                                                    "valueText": "]"
                                                }
                                            }
                                        }
                                    ],
                                    "closeParenToken": {
                                        "kind": "CloseParenToken",
                                        "fullStart": 679,
                                        "fullEnd": 680,
                                        "start": 679,
                                        "end": 680,
                                        "fullWidth": 1,
                                        "width": 1,
                                        "text": ")",
                                        "value": ")",
                                        "valueText": ")"
                                    }
                                }
                            },
                            "semicolonToken": {
                                "kind": "SemicolonToken",
                                "fullStart": 680,
                                "fullEnd": 682,
                                "start": 680,
                                "end": 681,
                                "fullWidth": 2,
                                "width": 1,
                                "text": ";",
                                "value": ";",
                                "valueText": ";",
                                "hasTrailingTrivia": true,
                                "hasTrailingNewLine": true,
                                "trailingTrivia": [
                                    {
                                        "kind": "NewLineTrivia",
                                        "text": "\n"
                                    }
                                ]
                            }
                        }
                    ],
                    "closeBraceToken": {
                        "kind": "CloseBraceToken",
                        "fullStart": 682,
                        "fullEnd": 684,
                        "start": 682,
                        "end": 683,
                        "fullWidth": 2,
                        "width": 1,
                        "text": "}",
                        "value": "}",
                        "valueText": "}",
                        "hasTrailingTrivia": true,
                        "hasTrailingNewLine": true,
                        "trailingTrivia": [
                            {
                                "kind": "NewLineTrivia",
                                "text": "\n"
                            }
                        ]
                    }
                }
            },
            {
                "kind": "IfStatement",
                "fullStart": 684,
                "fullEnd": 978,
                "start": 856,
                "end": 977,
                "fullWidth": 294,
                "width": 121,
                "ifKeyword": {
                    "kind": "IfKeyword",
                    "fullStart": 684,
                    "fullEnd": 859,
                    "start": 856,
                    "end": 858,
                    "fullWidth": 175,
                    "width": 2,
                    "text": "if",
                    "value": "if",
                    "valueText": "if",
                    "hasLeadingTrivia": true,
                    "hasLeadingComment": true,
                    "hasLeadingNewLine": true,
                    "hasTrailingTrivia": true,
                    "leadingTrivia": [
                        {
                            "kind": "SingleLineCommentTrivia",
                            "text": "//"
                        },
                        {
                            "kind": "NewLineTrivia",
                            "text": "\n"
                        },
                        {
                            "kind": "SingleLineCommentTrivia",
                            "text": "//////////////////////////////////////////////////////////////////////////////"
                        },
                        {
                            "kind": "NewLineTrivia",
                            "text": "\n"
                        },
                        {
                            "kind": "NewLineTrivia",
                            "text": "\n"
                        },
                        {
                            "kind": "SingleLineCommentTrivia",
                            "text": "//////////////////////////////////////////////////////////////////////////////"
                        },
                        {
                            "kind": "NewLineTrivia",
                            "text": "\n"
                        },
                        {
                            "kind": "SingleLineCommentTrivia",
                            "text": "//CHECK#2"
                        },
                        {
                            "kind": "NewLineTrivia",
                            "text": "\n"
                        }
                    ],
                    "trailingTrivia": [
                        {
                            "kind": "WhitespaceTrivia",
                            "text": " "
                        }
                    ]
                },
                "openParenToken": {
                    "kind": "OpenParenToken",
                    "fullStart": 859,
                    "fullEnd": 860,
                    "start": 859,
                    "end": 860,
                    "fullWidth": 1,
                    "width": 1,
                    "text": "(",
                    "value": "(",
                    "valueText": "("
                },
                "condition": {
                    "kind": "NotEqualsExpression",
                    "fullStart": 860,
                    "fullEnd": 889,
                    "start": 860,
                    "end": 889,
                    "fullWidth": 29,
                    "width": 29,
                    "left": {
                        "kind": "MemberAccessExpression",
                        "fullStart": 860,
                        "fullEnd": 885,
                        "start": 860,
                        "end": 884,
                        "fullWidth": 25,
                        "width": 24,
                        "expression": {
                            "kind": "InvocationExpression",
                            "fullStart": 860,
                            "fullEnd": 877,
                            "start": 860,
                            "end": 877,
                            "fullWidth": 17,
                            "width": 17,
                            "expression": {
                                "kind": "MemberAccessExpression",
                                "fullStart": 860,
                                "fullEnd": 871,
                                "start": 860,
                                "end": 871,
                                "fullWidth": 11,
                                "width": 11,
                                "expression": {
                                    "kind": "IdentifierName",
                                    "fullStart": 860,
                                    "fullEnd": 865,
                                    "start": 860,
                                    "end": 865,
                                    "fullWidth": 5,
                                    "width": 5,
                                    "text": "__num",
                                    "value": "__num",
                                    "valueText": "__num"
                                },
                                "dotToken": {
                                    "kind": "DotToken",
                                    "fullStart": 865,
                                    "fullEnd": 866,
                                    "start": 865,
                                    "end": 866,
                                    "fullWidth": 1,
                                    "width": 1,
                                    "text": ".",
                                    "value": ".",
                                    "valueText": "."
                                },
                                "name": {
                                    "kind": "IdentifierName",
                                    "fullStart": 866,
                                    "fullEnd": 871,
                                    "start": 866,
                                    "end": 871,
                                    "fullWidth": 5,
                                    "width": 5,
                                    "text": "match",
                                    "value": "match",
                                    "valueText": "match"
                                }
                            },
                            "argumentList": {
                                "kind": "ArgumentList",
                                "fullStart": 871,
                                "fullEnd": 877,
                                "start": 871,
                                "end": 877,
                                "fullWidth": 6,
                                "width": 6,
                                "openParenToken": {
                                    "kind": "OpenParenToken",
                                    "fullStart": 871,
                                    "fullEnd": 872,
                                    "start": 871,
                                    "end": 872,
                                    "fullWidth": 1,
                                    "width": 1,
                                    "text": "(",
                                    "value": "(",
                                    "valueText": "("
                                },
                                "arguments": [
                                    {
                                        "kind": "IdentifierName",
                                        "fullStart": 872,
                                        "fullEnd": 876,
                                        "start": 872,
                                        "end": 876,
                                        "fullWidth": 4,
                                        "width": 4,
                                        "text": "__re",
                                        "value": "__re",
                                        "valueText": "__re"
                                    }
                                ],
                                "closeParenToken": {
                                    "kind": "CloseParenToken",
                                    "fullStart": 876,
                                    "fullEnd": 877,
                                    "start": 876,
                                    "end": 877,
                                    "fullWidth": 1,
                                    "width": 1,
                                    "text": ")",
                                    "value": ")",
                                    "valueText": ")"
                                }
                            }
                        },
                        "dotToken": {
                            "kind": "DotToken",
                            "fullStart": 877,
                            "fullEnd": 878,
                            "start": 877,
                            "end": 878,
                            "fullWidth": 1,
                            "width": 1,
                            "text": ".",
                            "value": ".",
                            "valueText": "."
                        },
                        "name": {
                            "kind": "IdentifierName",
                            "fullStart": 878,
                            "fullEnd": 885,
                            "start": 878,
                            "end": 884,
                            "fullWidth": 7,
                            "width": 6,
                            "text": "length",
                            "value": "length",
                            "valueText": "length",
                            "hasTrailingTrivia": true,
                            "trailingTrivia": [
                                {
                                    "kind": "WhitespaceTrivia",
                                    "text": " "
                                }
                            ]
                        }
                    },
                    "operatorToken": {
                        "kind": "ExclamationEqualsEqualsToken",
                        "fullStart": 885,
                        "fullEnd": 888,
                        "start": 885,
                        "end": 888,
                        "fullWidth": 3,
                        "width": 3,
                        "text": "!==",
                        "value": "!==",
                        "valueText": "!=="
                    },
                    "right": {
                        "kind": "NumericLiteral",
                        "fullStart": 888,
                        "fullEnd": 889,
                        "start": 888,
                        "end": 889,
                        "fullWidth": 1,
                        "width": 1,
                        "text": "1",
                        "value": 1,
                        "valueText": "1"
                    }
                },
                "closeParenToken": {
                    "kind": "CloseParenToken",
                    "fullStart": 889,
                    "fullEnd": 891,
                    "start": 889,
                    "end": 890,
                    "fullWidth": 2,
                    "width": 1,
                    "text": ")",
                    "value": ")",
                    "valueText": ")",
                    "hasTrailingTrivia": true,
                    "trailingTrivia": [
                        {
                            "kind": "WhitespaceTrivia",
                            "text": " "
                        }
                    ]
                },
                "statement": {
                    "kind": "Block",
                    "fullStart": 891,
                    "fullEnd": 978,
                    "start": 891,
                    "end": 977,
                    "fullWidth": 87,
                    "width": 86,
                    "openBraceToken": {
                        "kind": "OpenBraceToken",
                        "fullStart": 891,
                        "fullEnd": 893,
                        "start": 891,
                        "end": 892,
                        "fullWidth": 2,
                        "width": 1,
                        "text": "{",
                        "value": "{",
                        "valueText": "{",
                        "hasTrailingTrivia": true,
                        "hasTrailingNewLine": true,
                        "trailingTrivia": [
                            {
                                "kind": "NewLineTrivia",
                                "text": "\n"
                            }
                        ]
                    },
                    "statements": [
                        {
                            "kind": "ExpressionStatement",
                            "fullStart": 893,
                            "fullEnd": 976,
                            "start": 895,
                            "end": 975,
                            "fullWidth": 83,
                            "width": 80,
                            "expression": {
                                "kind": "InvocationExpression",
                                "fullStart": 893,
                                "fullEnd": 974,
                                "start": 895,
                                "end": 974,
                                "fullWidth": 81,
                                "width": 79,
                                "expression": {
                                    "kind": "IdentifierName",
                                    "fullStart": 893,
                                    "fullEnd": 901,
                                    "start": 895,
                                    "end": 901,
                                    "fullWidth": 8,
                                    "width": 6,
                                    "text": "$ERROR",
                                    "value": "$ERROR",
                                    "valueText": "$ERROR",
                                    "hasLeadingTrivia": true,
                                    "leadingTrivia": [
                                        {
                                            "kind": "WhitespaceTrivia",
                                            "text": "  "
                                        }
                                    ]
                                },
                                "argumentList": {
                                    "kind": "ArgumentList",
                                    "fullStart": 901,
                                    "fullEnd": 974,
                                    "start": 901,
                                    "end": 974,
                                    "fullWidth": 73,
                                    "width": 73,
                                    "openParenToken": {
                                        "kind": "OpenParenToken",
                                        "fullStart": 901,
                                        "fullEnd": 902,
                                        "start": 901,
                                        "end": 902,
                                        "fullWidth": 1,
                                        "width": 1,
                                        "text": "(",
                                        "value": "(",
                                        "valueText": "("
                                    },
                                    "arguments": [
                                        {
                                            "kind": "AddExpression",
                                            "fullStart": 902,
                                            "fullEnd": 973,
                                            "start": 902,
                                            "end": 972,
                                            "fullWidth": 71,
                                            "width": 70,
                                            "left": {
                                                "kind": "StringLiteral",
                                                "fullStart": 902,
                                                "fullEnd": 947,
                                                "start": 902,
                                                "end": 947,
                                                "fullWidth": 45,
                                                "width": 45,
                                                "text": "'#2: __num.match(__re).length ===1. Actual: '",
                                                "value": "#2: __num.match(__re).length ===1. Actual: ",
                                                "valueText": "#2: __num.match(__re).length ===1. Actual: "
                                            },
                                            "operatorToken": {
                                                "kind": "PlusToken",
                                                "fullStart": 947,
                                                "fullEnd": 948,
                                                "start": 947,
                                                "end": 948,
                                                "fullWidth": 1,
                                                "width": 1,
                                                "text": "+",
                                                "value": "+",
                                                "valueText": "+"
                                            },
                                            "right": {
                                                "kind": "MemberAccessExpression",
                                                "fullStart": 948,
                                                "fullEnd": 973,
                                                "start": 948,
                                                "end": 972,
                                                "fullWidth": 25,
                                                "width": 24,
                                                "expression": {
                                                    "kind": "InvocationExpression",
                                                    "fullStart": 948,
                                                    "fullEnd": 965,
                                                    "start": 948,
                                                    "end": 965,
                                                    "fullWidth": 17,
                                                    "width": 17,
                                                    "expression": {
                                                        "kind": "MemberAccessExpression",
                                                        "fullStart": 948,
                                                        "fullEnd": 959,
                                                        "start": 948,
                                                        "end": 959,
                                                        "fullWidth": 11,
                                                        "width": 11,
                                                        "expression": {
                                                            "kind": "IdentifierName",
                                                            "fullStart": 948,
                                                            "fullEnd": 953,
                                                            "start": 948,
                                                            "end": 953,
                                                            "fullWidth": 5,
                                                            "width": 5,
                                                            "text": "__num",
                                                            "value": "__num",
                                                            "valueText": "__num"
                                                        },
                                                        "dotToken": {
                                                            "kind": "DotToken",
                                                            "fullStart": 953,
                                                            "fullEnd": 954,
                                                            "start": 953,
                                                            "end": 954,
                                                            "fullWidth": 1,
                                                            "width": 1,
                                                            "text": ".",
                                                            "value": ".",
                                                            "valueText": "."
                                                        },
                                                        "name": {
                                                            "kind": "IdentifierName",
                                                            "fullStart": 954,
                                                            "fullEnd": 959,
                                                            "start": 954,
                                                            "end": 959,
                                                            "fullWidth": 5,
                                                            "width": 5,
                                                            "text": "match",
                                                            "value": "match",
                                                            "valueText": "match"
                                                        }
                                                    },
                                                    "argumentList": {
                                                        "kind": "ArgumentList",
                                                        "fullStart": 959,
                                                        "fullEnd": 965,
                                                        "start": 959,
                                                        "end": 965,
                                                        "fullWidth": 6,
                                                        "width": 6,
                                                        "openParenToken": {
                                                            "kind": "OpenParenToken",
                                                            "fullStart": 959,
                                                            "fullEnd": 960,
                                                            "start": 959,
                                                            "end": 960,
                                                            "fullWidth": 1,
                                                            "width": 1,
                                                            "text": "(",
                                                            "value": "(",
                                                            "valueText": "("
                                                        },
                                                        "arguments": [
                                                            {
                                                                "kind": "IdentifierName",
                                                                "fullStart": 960,
                                                                "fullEnd": 964,
                                                                "start": 960,
                                                                "end": 964,
                                                                "fullWidth": 4,
                                                                "width": 4,
                                                                "text": "__re",
                                                                "value": "__re",
                                                                "valueText": "__re"
                                                            }
                                                        ],
                                                        "closeParenToken": {
                                                            "kind": "CloseParenToken",
                                                            "fullStart": 964,
                                                            "fullEnd": 965,
                                                            "start": 964,
                                                            "end": 965,
                                                            "fullWidth": 1,
                                                            "width": 1,
                                                            "text": ")",
                                                            "value": ")",
                                                            "valueText": ")"
                                                        }
                                                    }
                                                },
                                                "dotToken": {
                                                    "kind": "DotToken",
                                                    "fullStart": 965,
                                                    "fullEnd": 966,
                                                    "start": 965,
                                                    "end": 966,
                                                    "fullWidth": 1,
                                                    "width": 1,
                                                    "text": ".",
                                                    "value": ".",
                                                    "valueText": "."
                                                },
                                                "name": {
                                                    "kind": "IdentifierName",
                                                    "fullStart": 966,
                                                    "fullEnd": 973,
                                                    "start": 966,
                                                    "end": 972,
                                                    "fullWidth": 7,
                                                    "width": 6,
                                                    "text": "length",
                                                    "value": "length",
                                                    "valueText": "length",
                                                    "hasTrailingTrivia": true,
                                                    "trailingTrivia": [
                                                        {
                                                            "kind": "WhitespaceTrivia",
                                                            "text": " "
                                                        }
                                                    ]
                                                }
                                            }
                                        }
                                    ],
                                    "closeParenToken": {
                                        "kind": "CloseParenToken",
                                        "fullStart": 973,
                                        "fullEnd": 974,
                                        "start": 973,
                                        "end": 974,
                                        "fullWidth": 1,
                                        "width": 1,
                                        "text": ")",
                                        "value": ")",
                                        "valueText": ")"
                                    }
                                }
                            },
                            "semicolonToken": {
                                "kind": "SemicolonToken",
                                "fullStart": 974,
                                "fullEnd": 976,
                                "start": 974,
                                "end": 975,
                                "fullWidth": 2,
                                "width": 1,
                                "text": ";",
                                "value": ";",
                                "valueText": ";",
                                "hasTrailingTrivia": true,
                                "hasTrailingNewLine": true,
                                "trailingTrivia": [
                                    {
                                        "kind": "NewLineTrivia",
                                        "text": "\n"
                                    }
                                ]
                            }
                        }
                    ],
                    "closeBraceToken": {
                        "kind": "CloseBraceToken",
                        "fullStart": 976,
                        "fullEnd": 978,
                        "start": 976,
                        "end": 977,
                        "fullWidth": 2,
                        "width": 1,
                        "text": "}",
                        "value": "}",
                        "valueText": "}",
                        "hasTrailingTrivia": true,
                        "hasTrailingNewLine": true,
                        "trailingTrivia": [
                            {
                                "kind": "NewLineTrivia",
                                "text": "\n"
                            }
                        ]
                    }
                }
            },
            {
                "kind": "IfStatement",
                "fullStart": 978,
                "fullEnd": 1269,
                "start": 1150,
                "end": 1268,
                "fullWidth": 291,
                "width": 118,
                "ifKeyword": {
                    "kind": "IfKeyword",
                    "fullStart": 978,
                    "fullEnd": 1153,
                    "start": 1150,
                    "end": 1152,
                    "fullWidth": 175,
                    "width": 2,
                    "text": "if",
                    "value": "if",
                    "valueText": "if",
                    "hasLeadingTrivia": true,
                    "hasLeadingComment": true,
                    "hasLeadingNewLine": true,
                    "hasTrailingTrivia": true,
                    "leadingTrivia": [
                        {
                            "kind": "SingleLineCommentTrivia",
                            "text": "//"
                        },
                        {
                            "kind": "NewLineTrivia",
                            "text": "\n"
                        },
                        {
                            "kind": "SingleLineCommentTrivia",
                            "text": "//////////////////////////////////////////////////////////////////////////////"
                        },
                        {
                            "kind": "NewLineTrivia",
                            "text": "\n"
                        },
                        {
                            "kind": "NewLineTrivia",
                            "text": "\n"
                        },
                        {
                            "kind": "SingleLineCommentTrivia",
                            "text": "//////////////////////////////////////////////////////////////////////////////"
                        },
                        {
                            "kind": "NewLineTrivia",
                            "text": "\n"
                        },
                        {
                            "kind": "SingleLineCommentTrivia",
                            "text": "//CHECK#3"
                        },
                        {
                            "kind": "NewLineTrivia",
                            "text": "\n"
                        }
                    ],
                    "trailingTrivia": [
                        {
                            "kind": "WhitespaceTrivia",
                            "text": " "
                        }
                    ]
                },
                "openParenToken": {
                    "kind": "OpenParenToken",
                    "fullStart": 1153,
                    "fullEnd": 1154,
                    "start": 1153,
                    "end": 1154,
                    "fullWidth": 1,
                    "width": 1,
                    "text": "(",
                    "value": "(",
                    "valueText": "("
                },
                "condition": {
                    "kind": "NotEqualsExpression",
                    "fullStart": 1154,
                    "fullEnd": 1182,
                    "start": 1154,
                    "end": 1182,
                    "fullWidth": 28,
                    "width": 28,
                    "left": {
                        "kind": "MemberAccessExpression",
                        "fullStart": 1154,
                        "fullEnd": 1178,
                        "start": 1154,
                        "end": 1177,
                        "fullWidth": 24,
                        "width": 23,
                        "expression": {
                            "kind": "InvocationExpression",
                            "fullStart": 1154,
                            "fullEnd": 1171,
                            "start": 1154,
                            "end": 1171,
                            "fullWidth": 17,
                            "width": 17,
                            "expression": {
                                "kind": "MemberAccessExpression",
                                "fullStart": 1154,
                                "fullEnd": 1165,
                                "start": 1154,
                                "end": 1165,
                                "fullWidth": 11,
                                "width": 11,
                                "expression": {
                                    "kind": "IdentifierName",
                                    "fullStart": 1154,
                                    "fullEnd": 1159,
                                    "start": 1154,
                                    "end": 1159,
                                    "fullWidth": 5,
                                    "width": 5,
                                    "text": "__num",
                                    "value": "__num",
                                    "valueText": "__num"
                                },
                                "dotToken": {
                                    "kind": "DotToken",
                                    "fullStart": 1159,
                                    "fullEnd": 1160,
                                    "start": 1159,
                                    "end": 1160,
                                    "fullWidth": 1,
                                    "width": 1,
                                    "text": ".",
                                    "value": ".",
                                    "valueText": "."
                                },
                                "name": {
                                    "kind": "IdentifierName",
                                    "fullStart": 1160,
                                    "fullEnd": 1165,
                                    "start": 1160,
                                    "end": 1165,
                                    "fullWidth": 5,
                                    "width": 5,
                                    "text": "match",
                                    "value": "match",
                                    "valueText": "match"
                                }
                            },
                            "argumentList": {
                                "kind": "ArgumentList",
                                "fullStart": 1165,
                                "fullEnd": 1171,
                                "start": 1165,
                                "end": 1171,
                                "fullWidth": 6,
                                "width": 6,
                                "openParenToken": {
                                    "kind": "OpenParenToken",
                                    "fullStart": 1165,
                                    "fullEnd": 1166,
                                    "start": 1165,
                                    "end": 1166,
                                    "fullWidth": 1,
                                    "width": 1,
                                    "text": "(",
                                    "value": "(",
                                    "valueText": "("
                                },
                                "arguments": [
                                    {
                                        "kind": "IdentifierName",
                                        "fullStart": 1166,
                                        "fullEnd": 1170,
                                        "start": 1166,
                                        "end": 1170,
                                        "fullWidth": 4,
                                        "width": 4,
                                        "text": "__re",
                                        "value": "__re",
                                        "valueText": "__re"
                                    }
                                ],
                                "closeParenToken": {
                                    "kind": "CloseParenToken",
                                    "fullStart": 1170,
                                    "fullEnd": 1171,
                                    "start": 1170,
                                    "end": 1171,
                                    "fullWidth": 1,
                                    "width": 1,
                                    "text": ")",
                                    "value": ")",
                                    "valueText": ")"
                                }
                            }
                        },
                        "dotToken": {
                            "kind": "DotToken",
                            "fullStart": 1171,
                            "fullEnd": 1172,
                            "start": 1171,
                            "end": 1172,
                            "fullWidth": 1,
                            "width": 1,
                            "text": ".",
                            "value": ".",
                            "valueText": "."
                        },
                        "name": {
                            "kind": "IdentifierName",
                            "fullStart": 1172,
                            "fullEnd": 1178,
                            "start": 1172,
                            "end": 1177,
                            "fullWidth": 6,
                            "width": 5,
                            "text": "index",
                            "value": "index",
                            "valueText": "index",
                            "hasTrailingTrivia": true,
                            "trailingTrivia": [
                                {
                                    "kind": "WhitespaceTrivia",
                                    "text": " "
                                }
                            ]
                        }
                    },
                    "operatorToken": {
                        "kind": "ExclamationEqualsEqualsToken",
                        "fullStart": 1178,
                        "fullEnd": 1181,
                        "start": 1178,
                        "end": 1181,
                        "fullWidth": 3,
                        "width": 3,
                        "text": "!==",
                        "value": "!==",
                        "valueText": "!=="
                    },
                    "right": {
                        "kind": "NumericLiteral",
                        "fullStart": 1181,
                        "fullEnd": 1182,
                        "start": 1181,
                        "end": 1182,
                        "fullWidth": 1,
                        "width": 1,
                        "text": "1",
                        "value": 1,
                        "valueText": "1"
                    }
                },
                "closeParenToken": {
                    "kind": "CloseParenToken",
                    "fullStart": 1182,
                    "fullEnd": 1184,
                    "start": 1182,
                    "end": 1183,
                    "fullWidth": 2,
                    "width": 1,
                    "text": ")",
                    "value": ")",
                    "valueText": ")",
                    "hasTrailingTrivia": true,
                    "trailingTrivia": [
                        {
                            "kind": "WhitespaceTrivia",
                            "text": " "
                        }
                    ]
                },
                "statement": {
                    "kind": "Block",
                    "fullStart": 1184,
                    "fullEnd": 1269,
                    "start": 1184,
                    "end": 1268,
                    "fullWidth": 85,
                    "width": 84,
                    "openBraceToken": {
                        "kind": "OpenBraceToken",
                        "fullStart": 1184,
                        "fullEnd": 1186,
                        "start": 1184,
                        "end": 1185,
                        "fullWidth": 2,
                        "width": 1,
                        "text": "{",
                        "value": "{",
                        "valueText": "{",
                        "hasTrailingTrivia": true,
                        "hasTrailingNewLine": true,
                        "trailingTrivia": [
                            {
                                "kind": "NewLineTrivia",
                                "text": "\n"
                            }
                        ]
                    },
                    "statements": [
                        {
                            "kind": "ExpressionStatement",
                            "fullStart": 1186,
                            "fullEnd": 1267,
                            "start": 1188,
                            "end": 1266,
                            "fullWidth": 81,
                            "width": 78,
                            "expression": {
                                "kind": "InvocationExpression",
                                "fullStart": 1186,
                                "fullEnd": 1265,
                                "start": 1188,
                                "end": 1265,
                                "fullWidth": 79,
                                "width": 77,
                                "expression": {
                                    "kind": "IdentifierName",
                                    "fullStart": 1186,
                                    "fullEnd": 1194,
                                    "start": 1188,
                                    "end": 1194,
                                    "fullWidth": 8,
                                    "width": 6,
                                    "text": "$ERROR",
                                    "value": "$ERROR",
                                    "valueText": "$ERROR",
                                    "hasLeadingTrivia": true,
                                    "leadingTrivia": [
                                        {
                                            "kind": "WhitespaceTrivia",
                                            "text": "  "
                                        }
                                    ]
                                },
                                "argumentList": {
                                    "kind": "ArgumentList",
                                    "fullStart": 1194,
                                    "fullEnd": 1265,
                                    "start": 1194,
                                    "end": 1265,
                                    "fullWidth": 71,
                                    "width": 71,
                                    "openParenToken": {
                                        "kind": "OpenParenToken",
                                        "fullStart": 1194,
                                        "fullEnd": 1195,
                                        "start": 1194,
                                        "end": 1195,
                                        "fullWidth": 1,
                                        "width": 1,
                                        "text": "(",
                                        "value": "(",
                                        "valueText": "("
                                    },
                                    "arguments": [
                                        {
                                            "kind": "AddExpression",
                                            "fullStart": 1195,
                                            "fullEnd": 1264,
                                            "start": 1195,
                                            "end": 1263,
                                            "fullWidth": 69,
                                            "width": 68,
                                            "left": {
                                                "kind": "StringLiteral",
                                                "fullStart": 1195,
                                                "fullEnd": 1239,
                                                "start": 1195,
                                                "end": 1239,
                                                "fullWidth": 44,
                                                "width": 44,
                                                "text": "'#3: __num.match(__re).index ===1. Actual: '",
                                                "value": "#3: __num.match(__re).index ===1. Actual: ",
                                                "valueText": "#3: __num.match(__re).index ===1. Actual: "
                                            },
                                            "operatorToken": {
                                                "kind": "PlusToken",
                                                "fullStart": 1239,
                                                "fullEnd": 1240,
                                                "start": 1239,
                                                "end": 1240,
                                                "fullWidth": 1,
                                                "width": 1,
                                                "text": "+",
                                                "value": "+",
                                                "valueText": "+"
                                            },
                                            "right": {
                                                "kind": "MemberAccessExpression",
                                                "fullStart": 1240,
                                                "fullEnd": 1264,
                                                "start": 1240,
                                                "end": 1263,
                                                "fullWidth": 24,
                                                "width": 23,
                                                "expression": {
                                                    "kind": "InvocationExpression",
                                                    "fullStart": 1240,
                                                    "fullEnd": 1257,
                                                    "start": 1240,
                                                    "end": 1257,
                                                    "fullWidth": 17,
                                                    "width": 17,
                                                    "expression": {
                                                        "kind": "MemberAccessExpression",
                                                        "fullStart": 1240,
                                                        "fullEnd": 1251,
                                                        "start": 1240,
                                                        "end": 1251,
                                                        "fullWidth": 11,
                                                        "width": 11,
                                                        "expression": {
                                                            "kind": "IdentifierName",
                                                            "fullStart": 1240,
                                                            "fullEnd": 1245,
                                                            "start": 1240,
                                                            "end": 1245,
                                                            "fullWidth": 5,
                                                            "width": 5,
                                                            "text": "__num",
                                                            "value": "__num",
                                                            "valueText": "__num"
                                                        },
                                                        "dotToken": {
                                                            "kind": "DotToken",
                                                            "fullStart": 1245,
                                                            "fullEnd": 1246,
                                                            "start": 1245,
                                                            "end": 1246,
                                                            "fullWidth": 1,
                                                            "width": 1,
                                                            "text": ".",
                                                            "value": ".",
                                                            "valueText": "."
                                                        },
                                                        "name": {
                                                            "kind": "IdentifierName",
                                                            "fullStart": 1246,
                                                            "fullEnd": 1251,
                                                            "start": 1246,
                                                            "end": 1251,
                                                            "fullWidth": 5,
                                                            "width": 5,
                                                            "text": "match",
                                                            "value": "match",
                                                            "valueText": "match"
                                                        }
                                                    },
                                                    "argumentList": {
                                                        "kind": "ArgumentList",
                                                        "fullStart": 1251,
                                                        "fullEnd": 1257,
                                                        "start": 1251,
                                                        "end": 1257,
                                                        "fullWidth": 6,
                                                        "width": 6,
                                                        "openParenToken": {
                                                            "kind": "OpenParenToken",
                                                            "fullStart": 1251,
                                                            "fullEnd": 1252,
                                                            "start": 1251,
                                                            "end": 1252,
                                                            "fullWidth": 1,
                                                            "width": 1,
                                                            "text": "(",
                                                            "value": "(",
                                                            "valueText": "("
                                                        },
                                                        "arguments": [
                                                            {
                                                                "kind": "IdentifierName",
                                                                "fullStart": 1252,
                                                                "fullEnd": 1256,
                                                                "start": 1252,
                                                                "end": 1256,
                                                                "fullWidth": 4,
                                                                "width": 4,
                                                                "text": "__re",
                                                                "value": "__re",
                                                                "valueText": "__re"
                                                            }
                                                        ],
                                                        "closeParenToken": {
                                                            "kind": "CloseParenToken",
                                                            "fullStart": 1256,
                                                            "fullEnd": 1257,
                                                            "start": 1256,
                                                            "end": 1257,
                                                            "fullWidth": 1,
                                                            "width": 1,
                                                            "text": ")",
                                                            "value": ")",
                                                            "valueText": ")"
                                                        }
                                                    }
                                                },
                                                "dotToken": {
                                                    "kind": "DotToken",
                                                    "fullStart": 1257,
                                                    "fullEnd": 1258,
                                                    "start": 1257,
                                                    "end": 1258,
                                                    "fullWidth": 1,
                                                    "width": 1,
                                                    "text": ".",
                                                    "value": ".",
                                                    "valueText": "."
                                                },
                                                "name": {
                                                    "kind": "IdentifierName",
                                                    "fullStart": 1258,
                                                    "fullEnd": 1264,
                                                    "start": 1258,
                                                    "end": 1263,
                                                    "fullWidth": 6,
                                                    "width": 5,
                                                    "text": "index",
                                                    "value": "index",
                                                    "valueText": "index",
                                                    "hasTrailingTrivia": true,
                                                    "trailingTrivia": [
                                                        {
                                                            "kind": "WhitespaceTrivia",
                                                            "text": " "
                                                        }
                                                    ]
                                                }
                                            }
                                        }
                                    ],
                                    "closeParenToken": {
                                        "kind": "CloseParenToken",
                                        "fullStart": 1264,
                                        "fullEnd": 1265,
                                        "start": 1264,
                                        "end": 1265,
                                        "fullWidth": 1,
                                        "width": 1,
                                        "text": ")",
                                        "value": ")",
                                        "valueText": ")"
                                    }
                                }
                            },
                            "semicolonToken": {
                                "kind": "SemicolonToken",
                                "fullStart": 1265,
                                "fullEnd": 1267,
                                "start": 1265,
                                "end": 1266,
                                "fullWidth": 2,
                                "width": 1,
                                "text": ";",
                                "value": ";",
                                "valueText": ";",
                                "hasTrailingTrivia": true,
                                "hasTrailingNewLine": true,
                                "trailingTrivia": [
                                    {
                                        "kind": "NewLineTrivia",
                                        "text": "\n"
                                    }
                                ]
                            }
                        }
                    ],
                    "closeBraceToken": {
                        "kind": "CloseBraceToken",
                        "fullStart": 1267,
                        "fullEnd": 1269,
                        "start": 1267,
                        "end": 1268,
                        "fullWidth": 2,
                        "width": 1,
                        "text": "}",
                        "value": "}",
                        "valueText": "}",
                        "hasTrailingTrivia": true,
                        "hasTrailingNewLine": true,
                        "trailingTrivia": [
                            {
                                "kind": "NewLineTrivia",
                                "text": "\n"
                            }
                        ]
                    }
                }
            },
            {
                "kind": "IfStatement",
                "fullStart": 1269,
                "fullEnd": 1584,
                "start": 1441,
                "end": 1583,
                "fullWidth": 315,
                "width": 142,
                "ifKeyword": {
                    "kind": "IfKeyword",
                    "fullStart": 1269,
                    "fullEnd": 1444,
                    "start": 1441,
                    "end": 1443,
                    "fullWidth": 175,
                    "width": 2,
                    "text": "if",
                    "value": "if",
                    "valueText": "if",
                    "hasLeadingTrivia": true,
                    "hasLeadingComment": true,
                    "hasLeadingNewLine": true,
                    "hasTrailingTrivia": true,
                    "leadingTrivia": [
                        {
                            "kind": "SingleLineCommentTrivia",
                            "text": "//"
                        },
                        {
                            "kind": "NewLineTrivia",
                            "text": "\n"
                        },
                        {
                            "kind": "SingleLineCommentTrivia",
                            "text": "//////////////////////////////////////////////////////////////////////////////"
                        },
                        {
                            "kind": "NewLineTrivia",
                            "text": "\n"
                        },
                        {
                            "kind": "NewLineTrivia",
                            "text": "\n"
                        },
                        {
                            "kind": "SingleLineCommentTrivia",
                            "text": "//////////////////////////////////////////////////////////////////////////////"
                        },
                        {
                            "kind": "NewLineTrivia",
                            "text": "\n"
                        },
                        {
                            "kind": "SingleLineCommentTrivia",
                            "text": "//CHECK#4"
                        },
                        {
                            "kind": "NewLineTrivia",
                            "text": "\n"
                        }
                    ],
                    "trailingTrivia": [
                        {
                            "kind": "WhitespaceTrivia",
                            "text": " "
                        }
                    ]
                },
                "openParenToken": {
                    "kind": "OpenParenToken",
                    "fullStart": 1444,
                    "fullEnd": 1445,
                    "start": 1444,
                    "end": 1445,
                    "fullWidth": 1,
                    "width": 1,
                    "text": "(",
                    "value": "(",
                    "valueText": "("
                },
                "condition": {
                    "kind": "NotEqualsExpression",
                    "fullStart": 1445,
                    "fullEnd": 1485,
                    "start": 1445,
                    "end": 1485,
                    "fullWidth": 40,
                    "width": 40,
                    "left": {
                        "kind": "MemberAccessExpression",
                        "fullStart": 1445,
                        "fullEnd": 1469,
                        "start": 1445,
                        "end": 1468,
                        "fullWidth": 24,
                        "width": 23,
                        "expression": {
                            "kind": "InvocationExpression",
                            "fullStart": 1445,
                            "fullEnd": 1462,
                            "start": 1445,
                            "end": 1462,
                            "fullWidth": 17,
                            "width": 17,
                            "expression": {
                                "kind": "MemberAccessExpression",
                                "fullStart": 1445,
                                "fullEnd": 1456,
                                "start": 1445,
                                "end": 1456,
                                "fullWidth": 11,
                                "width": 11,
                                "expression": {
                                    "kind": "IdentifierName",
                                    "fullStart": 1445,
                                    "fullEnd": 1450,
                                    "start": 1445,
                                    "end": 1450,
                                    "fullWidth": 5,
                                    "width": 5,
                                    "text": "__num",
                                    "value": "__num",
                                    "valueText": "__num"
                                },
                                "dotToken": {
                                    "kind": "DotToken",
                                    "fullStart": 1450,
                                    "fullEnd": 1451,
                                    "start": 1450,
                                    "end": 1451,
                                    "fullWidth": 1,
                                    "width": 1,
                                    "text": ".",
                                    "value": ".",
                                    "valueText": "."
                                },
                                "name": {
                                    "kind": "IdentifierName",
                                    "fullStart": 1451,
                                    "fullEnd": 1456,
                                    "start": 1451,
                                    "end": 1456,
                                    "fullWidth": 5,
                                    "width": 5,
                                    "text": "match",
                                    "value": "match",
                                    "valueText": "match"
                                }
                            },
                            "argumentList": {
                                "kind": "ArgumentList",
                                "fullStart": 1456,
                                "fullEnd": 1462,
                                "start": 1456,
                                "end": 1462,
                                "fullWidth": 6,
                                "width": 6,
                                "openParenToken": {
                                    "kind": "OpenParenToken",
                                    "fullStart": 1456,
                                    "fullEnd": 1457,
                                    "start": 1456,
                                    "end": 1457,
                                    "fullWidth": 1,
                                    "width": 1,
                                    "text": "(",
                                    "value": "(",
                                    "valueText": "("
                                },
                                "arguments": [
                                    {
                                        "kind": "IdentifierName",
                                        "fullStart": 1457,
                                        "fullEnd": 1461,
                                        "start": 1457,
                                        "end": 1461,
                                        "fullWidth": 4,
                                        "width": 4,
                                        "text": "__re",
                                        "value": "__re",
                                        "valueText": "__re"
                                    }
                                ],
                                "closeParenToken": {
                                    "kind": "CloseParenToken",
                                    "fullStart": 1461,
                                    "fullEnd": 1462,
                                    "start": 1461,
                                    "end": 1462,
                                    "fullWidth": 1,
                                    "width": 1,
                                    "text": ")",
                                    "value": ")",
                                    "valueText": ")"
                                }
                            }
                        },
                        "dotToken": {
                            "kind": "DotToken",
                            "fullStart": 1462,
                            "fullEnd": 1463,
                            "start": 1462,
                            "end": 1463,
                            "fullWidth": 1,
                            "width": 1,
                            "text": ".",
                            "value": ".",
                            "valueText": "."
                        },
                        "name": {
                            "kind": "IdentifierName",
                            "fullStart": 1463,
                            "fullEnd": 1469,
                            "start": 1463,
                            "end": 1468,
                            "fullWidth": 6,
                            "width": 5,
                            "text": "input",
                            "value": "input",
                            "valueText": "input",
                            "hasTrailingTrivia": true,
                            "trailingTrivia": [
                                {
                                    "kind": "WhitespaceTrivia",
                                    "text": " "
                                }
                            ]
                        }
                    },
                    "operatorToken": {
                        "kind": "ExclamationEqualsEqualsToken",
                        "fullStart": 1469,
                        "fullEnd": 1472,
                        "start": 1469,
                        "end": 1472,
                        "fullWidth": 3,
                        "width": 3,
                        "text": "!==",
                        "value": "!==",
                        "valueText": "!=="
                    },
                    "right": {
                        "kind": "InvocationExpression",
                        "fullStart": 1472,
                        "fullEnd": 1485,
                        "start": 1472,
                        "end": 1485,
                        "fullWidth": 13,
                        "width": 13,
                        "expression": {
                            "kind": "IdentifierName",
                            "fullStart": 1472,
                            "fullEnd": 1478,
                            "start": 1472,
                            "end": 1478,
                            "fullWidth": 6,
                            "width": 6,
                            "text": "String",
                            "value": "String",
                            "valueText": "String"
                        },
                        "argumentList": {
                            "kind": "ArgumentList",
                            "fullStart": 1478,
                            "fullEnd": 1485,
                            "start": 1478,
                            "end": 1485,
                            "fullWidth": 7,
                            "width": 7,
                            "openParenToken": {
                                "kind": "OpenParenToken",
                                "fullStart": 1478,
                                "fullEnd": 1479,
                                "start": 1478,
                                "end": 1479,
                                "fullWidth": 1,
                                "width": 1,
                                "text": "(",
                                "value": "(",
                                "valueText": "("
                            },
                            "arguments": [
                                {
                                    "kind": "IdentifierName",
                                    "fullStart": 1479,
                                    "fullEnd": 1484,
                                    "start": 1479,
                                    "end": 1484,
                                    "fullWidth": 5,
                                    "width": 5,
                                    "text": "__num",
                                    "value": "__num",
                                    "valueText": "__num"
                                }
                            ],
                            "closeParenToken": {
                                "kind": "CloseParenToken",
                                "fullStart": 1484,
                                "fullEnd": 1485,
                                "start": 1484,
                                "end": 1485,
                                "fullWidth": 1,
                                "width": 1,
                                "text": ")",
                                "value": ")",
                                "valueText": ")"
                            }
                        }
                    }
                },
                "closeParenToken": {
                    "kind": "CloseParenToken",
                    "fullStart": 1485,
                    "fullEnd": 1487,
                    "start": 1485,
                    "end": 1486,
                    "fullWidth": 2,
                    "width": 1,
                    "text": ")",
                    "value": ")",
                    "valueText": ")",
                    "hasTrailingTrivia": true,
                    "trailingTrivia": [
                        {
                            "kind": "WhitespaceTrivia",
                            "text": " "
                        }
                    ]
                },
                "statement": {
                    "kind": "Block",
                    "fullStart": 1487,
                    "fullEnd": 1584,
                    "start": 1487,
                    "end": 1583,
                    "fullWidth": 97,
                    "width": 96,
                    "openBraceToken": {
                        "kind": "OpenBraceToken",
                        "fullStart": 1487,
                        "fullEnd": 1489,
                        "start": 1487,
                        "end": 1488,
                        "fullWidth": 2,
                        "width": 1,
                        "text": "{",
                        "value": "{",
                        "valueText": "{",
                        "hasTrailingTrivia": true,
                        "hasTrailingNewLine": true,
                        "trailingTrivia": [
                            {
                                "kind": "NewLineTrivia",
                                "text": "\n"
                            }
                        ]
                    },
                    "statements": [
                        {
                            "kind": "ExpressionStatement",
                            "fullStart": 1489,
                            "fullEnd": 1582,
                            "start": 1491,
                            "end": 1581,
                            "fullWidth": 93,
                            "width": 90,
                            "expression": {
                                "kind": "InvocationExpression",
                                "fullStart": 1489,
                                "fullEnd": 1580,
                                "start": 1491,
                                "end": 1580,
                                "fullWidth": 91,
                                "width": 89,
                                "expression": {
                                    "kind": "IdentifierName",
                                    "fullStart": 1489,
                                    "fullEnd": 1497,
                                    "start": 1491,
                                    "end": 1497,
                                    "fullWidth": 8,
                                    "width": 6,
                                    "text": "$ERROR",
                                    "value": "$ERROR",
                                    "valueText": "$ERROR",
                                    "hasLeadingTrivia": true,
                                    "leadingTrivia": [
                                        {
                                            "kind": "WhitespaceTrivia",
                                            "text": "  "
                                        }
                                    ]
                                },
                                "argumentList": {
                                    "kind": "ArgumentList",
                                    "fullStart": 1497,
                                    "fullEnd": 1580,
                                    "start": 1497,
                                    "end": 1580,
                                    "fullWidth": 83,
                                    "width": 83,
                                    "openParenToken": {
                                        "kind": "OpenParenToken",
                                        "fullStart": 1497,
                                        "fullEnd": 1498,
                                        "start": 1497,
                                        "end": 1498,
                                        "fullWidth": 1,
                                        "width": 1,
                                        "text": "(",
                                        "value": "(",
                                        "valueText": "("
                                    },
                                    "arguments": [
                                        {
                                            "kind": "AddExpression",
                                            "fullStart": 1498,
                                            "fullEnd": 1579,
                                            "start": 1498,
                                            "end": 1578,
                                            "fullWidth": 81,
                                            "width": 80,
                                            "left": {
                                                "kind": "StringLiteral",
                                                "fullStart": 1498,
                                                "fullEnd": 1554,
                                                "start": 1498,
                                                "end": 1554,
                                                "fullWidth": 56,
                                                "width": 56,
                                                "text": "'#4: __num.match(__re).input ===String(__num). Actual: '",
                                                "value": "#4: __num.match(__re).input ===String(__num). Actual: ",
                                                "valueText": "#4: __num.match(__re).input ===String(__num). Actual: "
                                            },
                                            "operatorToken": {
                                                "kind": "PlusToken",
                                                "fullStart": 1554,
                                                "fullEnd": 1555,
                                                "start": 1554,
                                                "end": 1555,
                                                "fullWidth": 1,
                                                "width": 1,
                                                "text": "+",
                                                "value": "+",
                                                "valueText": "+"
                                            },
                                            "right": {
                                                "kind": "MemberAccessExpression",
                                                "fullStart": 1555,
                                                "fullEnd": 1579,
                                                "start": 1555,
                                                "end": 1578,
                                                "fullWidth": 24,
                                                "width": 23,
                                                "expression": {
                                                    "kind": "InvocationExpression",
                                                    "fullStart": 1555,
                                                    "fullEnd": 1572,
                                                    "start": 1555,
                                                    "end": 1572,
                                                    "fullWidth": 17,
                                                    "width": 17,
                                                    "expression": {
                                                        "kind": "MemberAccessExpression",
                                                        "fullStart": 1555,
                                                        "fullEnd": 1566,
                                                        "start": 1555,
                                                        "end": 1566,
                                                        "fullWidth": 11,
                                                        "width": 11,
                                                        "expression": {
                                                            "kind": "IdentifierName",
                                                            "fullStart": 1555,
                                                            "fullEnd": 1560,
                                                            "start": 1555,
                                                            "end": 1560,
                                                            "fullWidth": 5,
                                                            "width": 5,
                                                            "text": "__num",
                                                            "value": "__num",
                                                            "valueText": "__num"
                                                        },
                                                        "dotToken": {
                                                            "kind": "DotToken",
                                                            "fullStart": 1560,
                                                            "fullEnd": 1561,
                                                            "start": 1560,
                                                            "end": 1561,
                                                            "fullWidth": 1,
                                                            "width": 1,
                                                            "text": ".",
                                                            "value": ".",
                                                            "valueText": "."
                                                        },
                                                        "name": {
                                                            "kind": "IdentifierName",
                                                            "fullStart": 1561,
                                                            "fullEnd": 1566,
                                                            "start": 1561,
                                                            "end": 1566,
                                                            "fullWidth": 5,
                                                            "width": 5,
                                                            "text": "match",
                                                            "value": "match",
                                                            "valueText": "match"
                                                        }
                                                    },
                                                    "argumentList": {
                                                        "kind": "ArgumentList",
                                                        "fullStart": 1566,
                                                        "fullEnd": 1572,
                                                        "start": 1566,
                                                        "end": 1572,
                                                        "fullWidth": 6,
                                                        "width": 6,
                                                        "openParenToken": {
                                                            "kind": "OpenParenToken",
                                                            "fullStart": 1566,
                                                            "fullEnd": 1567,
                                                            "start": 1566,
                                                            "end": 1567,
                                                            "fullWidth": 1,
                                                            "width": 1,
                                                            "text": "(",
                                                            "value": "(",
                                                            "valueText": "("
                                                        },
                                                        "arguments": [
                                                            {
                                                                "kind": "IdentifierName",
                                                                "fullStart": 1567,
                                                                "fullEnd": 1571,
                                                                "start": 1567,
                                                                "end": 1571,
                                                                "fullWidth": 4,
                                                                "width": 4,
                                                                "text": "__re",
                                                                "value": "__re",
                                                                "valueText": "__re"
                                                            }
                                                        ],
                                                        "closeParenToken": {
                                                            "kind": "CloseParenToken",
                                                            "fullStart": 1571,
                                                            "fullEnd": 1572,
                                                            "start": 1571,
                                                            "end": 1572,
                                                            "fullWidth": 1,
                                                            "width": 1,
                                                            "text": ")",
                                                            "value": ")",
                                                            "valueText": ")"
                                                        }
                                                    }
                                                },
                                                "dotToken": {
                                                    "kind": "DotToken",
                                                    "fullStart": 1572,
                                                    "fullEnd": 1573,
                                                    "start": 1572,
                                                    "end": 1573,
                                                    "fullWidth": 1,
                                                    "width": 1,
                                                    "text": ".",
                                                    "value": ".",
                                                    "valueText": "."
                                                },
                                                "name": {
                                                    "kind": "IdentifierName",
                                                    "fullStart": 1573,
                                                    "fullEnd": 1579,
                                                    "start": 1573,
                                                    "end": 1578,
                                                    "fullWidth": 6,
                                                    "width": 5,
                                                    "text": "input",
                                                    "value": "input",
                                                    "valueText": "input",
                                                    "hasTrailingTrivia": true,
                                                    "trailingTrivia": [
                                                        {
                                                            "kind": "WhitespaceTrivia",
                                                            "text": " "
                                                        }
                                                    ]
                                                }
                                            }
                                        }
                                    ],
                                    "closeParenToken": {
                                        "kind": "CloseParenToken",
                                        "fullStart": 1579,
                                        "fullEnd": 1580,
                                        "start": 1579,
                                        "end": 1580,
                                        "fullWidth": 1,
                                        "width": 1,
                                        "text": ")",
                                        "value": ")",
                                        "valueText": ")"
                                    }
                                }
                            },
                            "semicolonToken": {
                                "kind": "SemicolonToken",
                                "fullStart": 1580,
                                "fullEnd": 1582,
                                "start": 1580,
                                "end": 1581,
                                "fullWidth": 2,
                                "width": 1,
                                "text": ";",
                                "value": ";",
                                "valueText": ";",
                                "hasTrailingTrivia": true,
                                "hasTrailingNewLine": true,
                                "trailingTrivia": [
                                    {
                                        "kind": "NewLineTrivia",
                                        "text": "\n"
                                    }
                                ]
                            }
                        }
                    ],
                    "closeBraceToken": {
                        "kind": "CloseBraceToken",
                        "fullStart": 1582,
                        "fullEnd": 1584,
                        "start": 1582,
                        "end": 1583,
                        "fullWidth": 2,
                        "width": 1,
                        "text": "}",
                        "value": "}",
                        "valueText": "}",
                        "hasTrailingTrivia": true,
                        "hasTrailingNewLine": true,
                        "trailingTrivia": [
                            {
                                "kind": "NewLineTrivia",
                                "text": "\n"
                            }
                        ]
                    }
                }
            }
        ],
        "endOfFileToken": {
            "kind": "EndOfFileToken",
            "fullStart": 1584,
            "fullEnd": 1667,
            "start": 1667,
            "end": 1667,
            "fullWidth": 83,
            "width": 0,
            "text": "",
            "hasLeadingTrivia": true,
            "hasLeadingComment": true,
            "hasLeadingNewLine": true,
            "leadingTrivia": [
                {
                    "kind": "SingleLineCommentTrivia",
                    "text": "//"
                },
                {
                    "kind": "NewLineTrivia",
                    "text": "\n"
                },
                {
                    "kind": "SingleLineCommentTrivia",
                    "text": "//////////////////////////////////////////////////////////////////////////////"
                },
                {
                    "kind": "NewLineTrivia",
                    "text": "\n"
                },
                {
                    "kind": "NewLineTrivia",
                    "text": "\n"
                }
            ]
        }
    },
    "lineMap": {
        "lineStarts": [
            0,
            61,
            132,
            133,
            137,
            186,
            189,
            246,
            290,
            351,
            355,
            356,
            373,
            374,
            394,
            395,
            429,
            430,
            479,
            480,
            559,
            569,
            605,
            682,
            684,
            687,
            766,
            767,
            846,
            856,
            893,
            976,
            978,
            981,
            1060,
            1061,
            1140,
            1150,
            1186,
            1267,
            1269,
            1272,
            1351,
            1352,
            1431,
            1441,
            1489,
            1582,
            1584,
            1587,
            1666,
            1667
        ],
        "length": 1667
    }
}<|MERGE_RESOLUTION|>--- conflicted
+++ resolved
@@ -364,12 +364,8 @@
                             "start": 399,
                             "end": 427,
                             "fullWidth": 28,
-<<<<<<< HEAD
                             "width": 28,
-                            "identifier": {
-=======
                             "propertyName": {
->>>>>>> 85e84683
                                 "kind": "IdentifierName",
                                 "fullStart": 399,
                                 "fullEnd": 405,
