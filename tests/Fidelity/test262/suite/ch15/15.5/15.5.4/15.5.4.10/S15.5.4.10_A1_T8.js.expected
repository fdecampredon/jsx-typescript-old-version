--- conflicted
+++ resolved
@@ -94,12 +94,8 @@
                             "start": 324,
                             "end": 355,
                             "fullWidth": 31,
-<<<<<<< HEAD
                             "width": 31,
-                            "identifier": {
-=======
                             "propertyName": {
->>>>>>> 85e84683
                                 "kind": "IdentifierName",
                                 "fullStart": 324,
                                 "fullEnd": 330,
@@ -388,12 +384,8 @@
                             "start": 362,
                             "end": 401,
                             "fullWidth": 39,
-<<<<<<< HEAD
                             "width": 39,
-                            "identifier": {
-=======
                             "propertyName": {
->>>>>>> 85e84683
                                 "kind": "IdentifierName",
                                 "fullStart": 362,
                                 "fullEnd": 372,
@@ -701,12 +693,8 @@
                             "start": 408,
                             "end": 453,
                             "fullWidth": 45,
-<<<<<<< HEAD
                             "width": 45,
-                            "identifier": {
-=======
                             "propertyName": {
->>>>>>> 85e84683
                                 "kind": "IdentifierName",
                                 "fullStart": 408,
                                 "fullEnd": 419,
@@ -2417,12 +2405,8 @@
                             "start": 1819,
                             "end": 1826,
                             "fullWidth": 7,
-<<<<<<< HEAD
                             "width": 7,
-                            "identifier": {
-=======
                             "propertyName": {
->>>>>>> 85e84683
                                 "kind": "IdentifierName",
                                 "fullStart": 1819,
                                 "fullEnd": 1824,
